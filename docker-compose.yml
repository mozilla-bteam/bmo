# This Source Code Form is subject to the terms of the Mozilla Public
# License, v. 2.0. If a copy of the MPL was not distributed with this
# file, You can obtain one at http://mozilla.org/MPL/2.0/.

version: '3.4'

services:
  bmo.test:
    build: &bmo_build
      context: .
      dockerfile: Dockerfile
    command: dev_httpd
    volumes:
      - bmo-data-dir:/app/data
      - .:/mnt/sync
    tmpfs:
      - /tmp
      - /run
    environment: &bmo_env
      - 'BMO_inbound_proxies=*'
      - BMO_db_host=bmo.db
      - BMO_db_name=bugs
      - BMO_db_pass=bugs
      - BMO_db_user=bugs
      - BMO_memcached_namespace=bugzilla
      - BMO_memcached_servers=memcached:11211
      - BMO_ses_username=ses@mozilla.bugs
      - BMO_ses_password=password123456789!
      - BMO_urlbase=http://bmo.test/
      - BUGZILLA_ALLOW_INSECURE_HTTP=1
      - BZ_ANSWERS_FILE=/app/conf/checksetup_answers.txt
      - HTTP_BACKEND=morbo
      - LOCALCONFIG_ENV=1
      - LOG4PERL_CONFIG_FILE=log4perl-docker.conf
      - MOJO_LISTEN=http://*:80
      - PORT=80
    depends_on:
      - bmo.db
      - memcached
      - tinyproxy

  bmo.jobqueue:
    build: *bmo_build
    command: jobqueue
    volumes:
      - bmo-data-dir:/app/data
    tmpfs:
      - /tmp
      - /run
    environment: *bmo_env
    restart: always
    depends_on:
      - bmo.db
      - memcached

  bmo.feed:
    build: *bmo_build
    command:
      - perl
      - extensions/PhabBugz/bin/phabbugz_feed.pl
      - start
      - '-d'
      - '-f'
    volumes:
      - bmo-data-dir:/app/data
    tmpfs:
      - /tmp
      - /run
    environment: *bmo_env
    restart: always
    depends_on:
      - bmo.db
      - memcached

  bmo.pushd:
    build: *bmo_build
    command:
      - perl
      - extensions/Push/bin/bugzilla-pushd.pl
      - start
      - '-d'
      - '-f'
    volumes:
      - bmo-data-dir:/app/data
    tmpfs:
      - /tmp
      - /run
    environment: *bmo_env
    restart: always
    depends_on:
      - bmo.db
      - memcached

  bmo.iamd:
    build: *bmo_build
    command:
      - perl
      - extensions/MozillaIAM/bin/person_update.pl
      - start
      - '-d'
      - '-f'
    volumes:
      - bmo-data-dir:/app/data
    tmpfs:
      - /tmp
      - /run
    environment: *bmo_env
    restart: always
    depends_on:
      - bmo.db
      - memcached

<<<<<<< HEAD
  bmo.iamd:
    build: *bmo_build
    command:
      - perl
      - extensions/MozillaIAM/bin/person_update.pl
      - start
      - '-d'
      - '-f'
    volumes:
      - bmo-data-dir:/app/data
    tmpfs:
      - /tmp
      - /run
    environment: *bmo_env
    restart: always
    depends_on:
      - bmo.db
      - memcached

=======
>>>>>>> 5dc1b8c8
  bmo.db:
    image: mysql:8.0.28
    volumes:
      - bmo-mysql-db:/var/lib/mysql
      - ./docker/mysql:/etc/mysql/conf.d
    tmpfs:
      - /tmp
    logging:
      driver: "none"
    environment:
      - MYSQL_DATABASE=bugs
      - MYSQL_USER=bugs
      - MYSQL_PASSWORD=bugs
      - MYSQL_ALLOW_EMPTY_PASSWORD=1

  memcached:
    image: memcached:latest

  tinyproxy:
    build:
      context: docker/tinyproxy
      dockerfile: ./Dockerfile
    ports:
      - "1080:1080"

volumes:
  bmo-mysql-db:
  bmo-data-dir:<|MERGE_RESOLUTION|>--- conflicted
+++ resolved
@@ -110,28 +110,6 @@
       - bmo.db
       - memcached
 
-<<<<<<< HEAD
-  bmo.iamd:
-    build: *bmo_build
-    command:
-      - perl
-      - extensions/MozillaIAM/bin/person_update.pl
-      - start
-      - '-d'
-      - '-f'
-    volumes:
-      - bmo-data-dir:/app/data
-    tmpfs:
-      - /tmp
-      - /run
-    environment: *bmo_env
-    restart: always
-    depends_on:
-      - bmo.db
-      - memcached
-
-=======
->>>>>>> 5dc1b8c8
   bmo.db:
     image: mysql:8.0.28
     volumes:
