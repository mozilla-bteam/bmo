# This Source Code Form is subject to the terms of the Mozilla Public
# License, v. 2.0. If a copy of the MPL was not distributed with this
# file, You can obtain one at http://mozilla.org/MPL/2.0/.

version: "3.4"

services:
  bmo.test:
    build: &bmo_build
      context: .
      dockerfile: Dockerfile
    command: dev_httpd
    volumes:
      - bmo-data-dir:/app/data
      - .:/mnt/sync
    tmpfs:
      - /tmp
      - /run
    environment: &bmo_env
      - "BMO_inbound_proxies=*"
      - BMO_db_host=bmo.db
      - BMO_db_name=bugs
      - BMO_db_pass=bugs
      - BMO_db_user=bugs
      - BMO_memcached_namespace=bugzilla
      - BMO_memcached_servers=memcached:11211
      - BMO_ses_username=ses@mozilla.bugs
      - BMO_ses_password=password123456789!
      - BMO_urlbase=http://localhost:8000/
      - BUGZILLA_ALLOW_INSECURE_HTTP=1
      - BZ_ANSWERS_FILE=/app/conf/checksetup_answers.txt
      - HTTP_BACKEND=morbo
      - LOCALCONFIG_ENV=1
      - LOG4PERL_CONFIG_FILE=log4perl-docker.conf
      - MOJO_LISTEN=http://*:8000
      - PORT=8000
      - X_SES_CONFIGURATION_SET=ConfigSet
    depends_on:
      - bmo.db
      - memcached
      - s3
      - gcs
      - externalapi.test
    ports:
      - 8000:8000

  bmo.jobqueue:
    build: *bmo_build
    command: jobqueue
    volumes:
      - bmo-data-dir:/app/data
    tmpfs:
      - /tmp
      - /run
    environment: *bmo_env
    restart: always
    depends_on:
      - bmo.db
      - memcached

  bmo.feed:
    build: *bmo_build
    command:
      - perl
      - extensions/PhabBugz/bin/phabbugz_feed.pl
      - start
      - "-d"
      - "-f"
    volumes:
      - bmo-data-dir:/app/data
    tmpfs:
      - /tmp
      - /run
    environment: *bmo_env
    restart: always
    depends_on:
      - bmo.db
      - memcached

  bmo.pushd:
    build: *bmo_build
    command:
      - perl
      - extensions/Push/bin/bugzilla-pushd.pl
      - start
      - "-d"
      - "-f"
    volumes:
      - bmo-data-dir:/app/data
    tmpfs:
      - /tmp
      - /run
    environment: *bmo_env
    restart: always
    depends_on:
      - bmo.db
      - memcached

  bmo.db:
    image: mysql:8
    volumes:
      - bmo-mysql-db:/var/lib/mysql
      - ./docker/mysql:/etc/mysql/conf.d
    tmpfs:
      - /tmp
    logging:
      driver: "none"
    environment:
      - MYSQL_DATABASE=bugs
      - MYSQL_USER=bugs
      - MYSQL_PASSWORD=bugs
      - MYSQL_ALLOW_EMPTY_PASSWORD=1

  externalapi.test:
<<<<<<< HEAD
    image: bmo
=======
    build: *bmo_build
>>>>>>> cae0a162
    entrypoint: perl /app/external_test_api.pl daemon -l http://*:8000

  memcached:
    image: memcached:latest

  s3:
    image: scireum/s3-ninja
    volumes:
      - "bmo-s3-data:/home/sirius/data"

  gcs:
    image: fsouza/fake-gcs-server
    command: "-scheme http"
    volumes:
      - bmo-gcs-attachments:/data/attachments
      - bmo-gcs-sitemapindex:/data/sitemapindex
      - bmo-gcs-mining:/data/mining

volumes:
  bmo-mysql-db:
  bmo-data-dir:
  bmo-s3-data:
  bmo-gcs-attachments:
  bmo-gcs-sitemapindex:
  bmo-gcs-mining:<|MERGE_RESOLUTION|>--- conflicted
+++ resolved
@@ -112,11 +112,7 @@
       - MYSQL_ALLOW_EMPTY_PASSWORD=1
 
   externalapi.test:
-<<<<<<< HEAD
-    image: bmo
-=======
     build: *bmo_build
->>>>>>> cae0a162
     entrypoint: perl /app/external_test_api.pl daemon -l http://*:8000
 
   memcached:
