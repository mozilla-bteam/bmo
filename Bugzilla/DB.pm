# This Source Code Form is subject to the terms of the Mozilla Public
# License, v. 2.0. If a copy of the MPL was not distributed with this
# file, You can obtain one at http://mozilla.org/MPL/2.0/.
#
# This Source Code Form is "Incompatible With Secondary Licenses", as
# defined by the Mozilla Public License, v. 2.0.

package Bugzilla::DB;

use 5.10.1;
use strict;
use warnings;

use DBI;

# Inherit the DB class from DBI::db.
use parent -norequire, qw(DBI::db);

use Bugzilla::Constants;
use Bugzilla::Mailer;
use Bugzilla::Install::Requirements;
use Bugzilla::Install::Util qw(install_string);
use Bugzilla::Install::Localconfig;
use Bugzilla::Util;
use Bugzilla::Error;
use Bugzilla::DB::Schema;
use Bugzilla::Version;

use Bugzilla::Metrics::Mysql;

use List::Util qw(max);
use Storable qw(dclone);

#####################################################################
# Constants
#####################################################################

use constant BLOB_TYPE => DBI::SQL_BLOB;
use constant ISOLATION_LEVEL => 'REPEATABLE READ';

# Set default values for what used to be the enum types.  These values
# are no longer stored in localconfig.  If we are upgrading from a
# Bugzilla with enums to a Bugzilla without enums, we use the
# enum values.
#
# The values that you see here are ONLY DEFAULTS. They are only used
# the FIRST time you run checksetup.pl, IF you are NOT upgrading from a
# Bugzilla with enums. After that, they are either controlled through
# the Bugzilla UI or through the DB.
use constant ENUM_DEFAULTS => {
    bug_severity  => ['blocker', 'critical', 'major', 'normal',
                      'minor', 'trivial', 'enhancement'],
    priority     => ["Highest", "High", "Normal", "Low", "Lowest", "---"],
    op_sys       => ["All","Windows","Mac OS","Linux","Other"],
    rep_platform => ["All","PC","Macintosh","Other"],
    bug_status   => ["UNCONFIRMED","CONFIRMED","IN_PROGRESS","RESOLVED",
                     "VERIFIED"],
    resolution   => ["","FIXED","INVALID","WONTFIX", "DUPLICATE","WORKSFORME"],
};

# The character that means "OR" in a boolean fulltext search. If empty,
# the database doesn't support OR searches in fulltext searches.
# Used by Bugzilla::Bug::possible_duplicates.
use constant FULLTEXT_OR => '';

# These are used in regular expressions to mean "the start or end of a word".
#
# We don't use [[:<:]] and [[:>:]], even though they mean
# "start and end of a word" and are supported by both MySQL and PostgreSQL,
# because they don't work if your search starts or ends with a non-alphanumeric
# character, and there's a fair chance somebody will want to use the "word"
# search to search flags for something like "review+".
#
# We do use [:almum:] because it is supported by at least MySQL and
# PostgreSQL, and hopefully will get us as much Unicode support as possible,
# depending on how well the regexp engines of the various databases support
# Unicode.
use constant WORD_START => '(^|[^[:alnum:]])';
use constant WORD_END   => '($|[^[:alnum:]])';

# On most databases, in order to drop an index, you have to first drop
# the foreign keys that use that index. However, on some databases,
# dropping the FK immediately before dropping the index causes problems
# and doesn't need to be done anyway, so those DBs set this to 0.
use constant INDEX_DROPS_REQUIRE_FK_DROPS => 1;

#####################################################################
# Overridden Superclass Methods 
#####################################################################

sub quote {
    my $self = shift;
    my $retval = $self->SUPER::quote(@_);
    trick_taint($retval) if defined $retval;
    return $retval;
}

#####################################################################
# Connection Methods
#####################################################################

sub connect_shadow {
    my $params = Bugzilla->params;
    die "Tried to connect to non-existent shadowdb"
        unless Bugzilla->get_param_with_override('shadowdb');

    # Instead of just passing in a new hashref, we locally modify the
    # values of "localconfig", because some drivers access it while
    # connecting.
    my $connect_params = dclone(Bugzilla->localconfig);
    $connect_params->{db_host} = Bugzilla->get_param_with_override('shadowdbhost');
    $connect_params->{db_name} = Bugzilla->get_param_with_override('shadowdb');
    $connect_params->{db_port} = Bugzilla->get_param_with_override('shadowport');
    $connect_params->{db_sock} = Bugzilla->get_param_with_override('shadowsock');

    return _connect($connect_params);
}

sub connect_main {
    return _connect(Bugzilla->localconfig); 
}

sub _connect {
    my ($params) = @_;

    my $driver = $params->{db_driver};
    my $pkg_module = DB_MODULE->{lc($driver)}->{db};

    # do the actual import
    eval ("require $pkg_module")
        || die ("'$driver' is not a valid choice for \$db_driver in "
                . " localconfig: " . $@);

    # instantiate the correct DB specific module

    # BMO - enable instrumentation of db calls
    if (Bugzilla->metrics_enabled) {
        $pkg_module = 'Bugzilla::Metrics::Mysql';
    }

    my $dbh = $pkg_module->new($params);

    return $dbh;
}

sub _handle_error {
    require Carp;

    # Cut down the error string to a reasonable size
    $_[0] = substr($_[0], 0, 2000) . ' ... ' . substr($_[0], -2000)
        if length($_[0]) > 4000;
<<<<<<< HEAD
    # BMO: stracktrace disabled:
    # $_[0] = Carp::longmess($_[0]);

    # BMO: catch long running query timeouts and translate into a sane message
    #if ($_[0] =~ /Lost connection to MySQL server during query/) {
    #    warn(Carp::longmess($_[0]));
    #    $_[0] = "The database query took too long to complete and has been canceled.\n"
    #            . "(Lost connection to MySQL server during query)";
    #}

    #if (Bugzilla->usage_mode == USAGE_MODE_BROWSER) {
    #    ThrowCodeError("db_error", { err_message => $_[0] });
    #}

    # keep tests happy
    if (0) {
        ThrowCodeError("db_error", { err_message => $_[0] });
    }

=======
    $_[0] = Carp::longmess($_[0]);

    if (!Bugzilla->request_cache->{in_error} && Bugzilla->usage_mode == USAGE_MODE_BROWSER) {
        Bugzilla->request_cache->{in_error} = 1;
        ThrowCodeError("db_error", {err_message => $_[0]});
    }

    Bugzilla->request_cache->{in_error} = undef;

>>>>>>> 28144059
    return 0; # Now let DBI handle raising the error
}

sub bz_check_requirements {
    my ($output) = @_;

    my $lc = Bugzilla->localconfig;
    my $db = DB_MODULE->{lc($lc->{db_driver})};

    # Only certain values are allowed for $db_driver.
    if (!defined $db) {
        die "$lc->{db_driver} is not a valid choice for \$db_driver in"
            . bz_locations()->{'localconfig'};
    }

    # Check the existence and version of the DBD that we need.
    my $dbd = $db->{dbd};
    _bz_check_dbd($db, $output);

    # We don't try to connect to the actual database if $db_check is
    # disabled.
    unless ($lc->{db_check}) {
        print "\n" if $output;
        return;
    }

    # And now check the version of the database server itself.
    my $dbh = _get_no_db_connection();
    $dbh->bz_check_server_version($db, $output);

    print "\n" if $output;
}

sub _bz_check_dbd {
    my ($db, $output) = @_;

    my $dbd = $db->{dbd};
    unless (have_vers($dbd, $output)) {
        my $sql_server = $db->{name};
        my $command = install_command($dbd);
        my $root    = ROOT_USER;
        my $dbd_mod = $dbd->{module};
        my $dbd_ver = $dbd->{version};
        die <<EOT;

For $sql_server, Bugzilla requires that perl's $dbd_mod $dbd_ver or later be
installed. To install this module, run the following command (as $root):

    $command

EOT
    }
}

sub bz_check_server_version {
    my ($self, $db, $output) = @_;

    my $sql_vers = $self->bz_server_version;
    $self->disconnect;

    my $sql_want = $db->{db_version};
    my $version_ok = vers_cmp($sql_vers, $sql_want) > -1 ? 1 : 0;

    my $sql_server = $db->{name};
    if ($output) {
        Bugzilla::Install::Requirements::_checking_for({
            package => $sql_server, wanted => $sql_want,
            found   => $sql_vers, ok => $version_ok });
    }

    # Check what version of the database server is installed and let
    # the user know if the version is too old to be used with Bugzilla.
    if (!$version_ok) {
        die <<EOT;

Your $sql_server v$sql_vers is too old. Bugzilla requires version
$sql_want or later of $sql_server. Please download and install a
newer version.

EOT
    }

    # This is used by subclasses.
    return $sql_vers;
}

# Note that this function requires that localconfig exist and
# be valid.
sub bz_create_database {
    my $dbh;
    # See if we can connect to the actual Bugzilla database.
    my $conn_success = eval { $dbh = connect_main() };
    my $db_name = Bugzilla->localconfig->{db_name};

    if (!$conn_success) {
        $dbh = _get_no_db_connection();
        say "Creating database $db_name...";

        # Try to create the DB, and if we fail print a friendly error.
        my $success  = eval {
            my @sql = $dbh->_bz_schema->get_create_database_sql($db_name);
            # This ends with 1 because this particular do doesn't always
            # return something.
            $dbh->do($_) foreach @sql; 1;
        };
        if (!$success) {
            my $error = $dbh->errstr || $@;
            chomp($error);
            die "The '$db_name' database could not be created.",
                " The error returned was:\n\n    $error\n\n",
                _bz_connect_error_reasons();
        }
    }

    $dbh->disconnect;
}

# A helper for bz_create_database and bz_check_requirements.
sub _get_no_db_connection {
    my ($sql_server) = @_;
    my $dbh;
    my %connect_params = %{ Bugzilla->localconfig };
    $connect_params{db_name} = '';
    my $conn_success = eval {
        $dbh = _connect(\%connect_params);
    };
    if (!$conn_success) {
        my $driver = $connect_params{db_driver};
        my $sql_server = DB_MODULE->{lc($driver)}->{name};
        # Can't use $dbh->errstr because $dbh is undef.
        my $error = $DBI::errstr || $@;
        chomp($error);
        die "There was an error connecting to $sql_server:\n\n",
            "    $error\n\n", _bz_connect_error_reasons(), "\n";
    }
    return $dbh;    
}

# Just a helper because we have to re-use this text.
# We don't use this in db_new because it gives away the database
# username, and db_new errors can show up on CGIs.
sub _bz_connect_error_reasons {
    my $lc_file = bz_locations()->{'localconfig'};
    my $lc      = Bugzilla->localconfig;
    my $db      = DB_MODULE->{lc($lc->{db_driver})};
    my $server  = $db->{name};

return <<EOT;
This might have several reasons:

* $server is not running.
* $server is running, but there is a problem either in the
  server configuration or the database access rights. Read the Bugzilla
  Guide in the doc directory. The section about database configuration
  should help.
* Your password for the '$lc->{db_user}' user, specified in \$db_pass, is 
  incorrect, in '$lc_file'.
* There is a subtle problem with Perl, DBI, or $server. Make
  sure all settings in '$lc_file' are correct. If all else fails, set
  '\$db_check' to 0.

EOT
}

# List of abstract methods we are checking the derived class implements
our @_abstract_methods = qw(new sql_regexp sql_not_regexp sql_limit sql_to_days
                            sql_date_format sql_date_math bz_explain
                            sql_group_concat);

# This overridden import method will check implementation of inherited classes
# for missing implementation of abstract methods
# See http://perlmonks.thepen.com/44265.html
sub import {
    my $pkg = shift;

    # do not check this module
    if ($pkg ne __PACKAGE__) {
        # make sure all abstract methods are implemented
        foreach my $meth (@_abstract_methods) {
            $pkg->can($meth)
                or die("Class $pkg does not define method $meth");
        }
    }

    # Now we want to call our superclass implementation.
    # If our superclass is Exporter, which is using caller() to find
    # a namespace to populate, we need to adjust for this extra call.
    # All this can go when we stop using deprecated functions.
    my $is_exporter = $pkg->isa('Exporter');
    $Exporter::ExportLevel++ if $is_exporter;
    $pkg->SUPER::import(@_);
    $Exporter::ExportLevel-- if $is_exporter;
}

sub sql_istrcmp {
    my ($self, $left, $right, $op) = @_;
    $op ||= "=";

    return $self->sql_istring($left) . " $op " . $self->sql_istring($right);
}

sub sql_istring {
    my ($self, $string) = @_;

    return "LOWER($string)";
}

sub sql_iposition {
    my ($self, $fragment, $text) = @_;
    $fragment = $self->sql_istring($fragment);
    $text = $self->sql_istring($text);
    return $self->sql_position($fragment, $text);
}

sub sql_position {
    my ($self, $fragment, $text) = @_;

    return "POSITION($fragment IN $text)";
}

sub sql_like {
    my ($self, $fragment, $column) = @_;

    my $quoted = $self->quote($fragment);

    return $self->sql_position($quoted, $column) . " > 0";
}

sub sql_ilike {
    my ($self, $fragment, $column) = @_;

    my $quoted = $self->quote($fragment);

    return $self->sql_iposition($quoted, $column) . " > 0";
}

sub sql_not_ilike {
    my ($self, $fragment, $column) = @_;

    my $quoted = $self->quote($fragment);

    return $self->sql_iposition($quoted, $column) . " = 0";
}


sub sql_group_by {
    my ($self, $needed_columns, $optional_columns) = @_;

    my $expression = "GROUP BY $needed_columns";
    $expression .= ", " . $optional_columns if $optional_columns;
    
    return $expression;
}

sub sql_string_concat {
    my ($self, @params) = @_;
    
    return '(' . join(' || ', @params) . ')';
}

sub sql_string_until {
    my ($self, $string, $substring) = @_;

    my $position = $self->sql_position($substring, $string);
    return "CASE WHEN $position != 0"
             . " THEN SUBSTR($string, 1, $position - 1)"
             . " ELSE $string END";
}

sub sql_in {
    my ($self, $column_name, $in_list_ref, $negate) = @_;
    return " $column_name "
             . ($negate ? "NOT " : "")
             . "IN (" . join(',', @$in_list_ref) . ") ";
}

sub sql_fulltext_search {
    my ($self, $column, $text) = @_;

    # This is as close as we can get to doing full text search using
    # standard ANSI SQL, without real full text search support. DB specific
    # modules should override this, as this will be always much slower.

    # make the string lowercase to do case insensitive search
    my $lower_text = lc($text);

    # split the text we're searching for into separate words. As a hack
    # to allow quicksearch to work, if the field starts and ends with
    # a double-quote, then we don't split it into words. We can't use
    # Text::ParseWords here because it gets very confused by unbalanced
    # quotes, which breaks searches like "don't try this" (because of the
    # unbalanced single-quote in "don't").
    my @words;
    if ($lower_text =~ /^"/ and $lower_text =~ /"$/) {
        $lower_text =~ s/^"//;
        $lower_text =~ s/"$//;
        @words = ($lower_text);
    }
    else {
        @words = split(/\s+/, $lower_text);
    }

    # surround the words with wildcards and SQL quotes so we can use them
    # in LIKE search clauses
    @words = map($self->quote("\%$_\%"), @words);

    # untaint words, since they are safe to use now that we've quoted them
    trick_taint($_) foreach @words;

    # turn the words into a set of LIKE search clauses
    @words = map("LOWER($column) LIKE $_", @words);

    # search for occurrences of all specified words in the column
    return join (" AND ", @words), "CASE WHEN (" . join(" AND ", @words) . ") THEN 1 ELSE 0 END";
}

#####################################################################
# General Info Methods
#####################################################################

# XXX - Needs to be documented.
sub bz_server_version {
    my ($self) = @_;
    return $self->get_info(18); # SQL_DBMS_VER
}

sub bz_last_key {
    my ($self, $table, $column) = @_;

    return $self->last_insert_id(Bugzilla->localconfig->{db_name}, undef, 
                                 $table, $column);
}

sub bz_check_regexp {
    my ($self, $pattern) = @_;

    eval { $self->do("SELECT " . $self->sql_regexp($self->quote("a"), $pattern, 1)) };

    $@ && ThrowUserError('illegal_regexp', 
        { value => $pattern, dberror => $self->errstr }); 
}

#####################################################################
# Database Setup
#####################################################################

sub bz_setup_database {
    my ($self) = @_;

    # If we haven't ever stored a serialized schema,
    # set up the bz_schema table and store it.
    $self->_bz_init_schema_storage();
   
    # We don't use bz_table_list here, because that uses _bz_real_schema.
    # We actually want the table list from the ABSTRACT_SCHEMA in
    # Bugzilla::DB::Schema.
    my @desired_tables = $self->_bz_schema->get_table_list();
    my $bugs_exists = $self->bz_table_info('bugs');
    if (!$bugs_exists) {
        say install_string('db_table_setup');
    }

    foreach my $table_name (@desired_tables) {
        $self->bz_add_table($table_name, { silently => !$bugs_exists });
    }
}

# This really just exists to get overridden in Bugzilla::DB::Mysql.
sub bz_enum_initial_values {
    return ENUM_DEFAULTS;
}

sub bz_populate_enum_tables {
    my ($self) = @_; 

    my $any_severities = $self->selectrow_array(
        'SELECT 1 FROM bug_severity ' . $self->sql_limit(1));
    print install_string('db_enum_setup'), "\n  " if !$any_severities;

    my $enum_values = $self->bz_enum_initial_values();
    while (my ($table, $values) = each %$enum_values) {
        $self->_bz_populate_enum_table($table, $values);
    }

    print "\n" if !$any_severities;
}

sub bz_setup_foreign_keys {
    my ($self) = @_;

    # profiles_activity was the first table to get foreign keys,
    # so if it doesn't have them, then we're setting up FKs
    # for the first time, and should be quieter about it.
    my $activity_fk = $self->bz_fk_info('profiles_activity', 'userid');
    my $any_fks = $activity_fk && $activity_fk->{created};
    if (!$any_fks) {
        say get_text('install_fk_setup');
    }

    my @tables = $self->bz_table_list();
    foreach my $table (@tables) {
        my @columns = $self->bz_table_columns($table);
        my %add_fks;
        foreach my $column (@columns) {
            # First we check for any FKs that have created => 0,
            # in the _bz_real_schema. This also picks up FKs with
            # created => 1, but bz_add_fks will ignore those.
            my $fk = $self->bz_fk_info($table, $column);
            # Then we check the abstract schema to see if there
            # should be an FK on this column, but one wasn't set in the
            # _bz_real_schema for some reason. We do this to handle
            # various problems caused by upgrading from versions
            # prior to 4.2, and also to handle problems caused
            # by enabling an extension pre-4.2, disabling it for
            # the 4.2 upgrade, and then re-enabling it later.
            unless ($fk && $fk->{created}) {
                my $standard_def = 
                    $self->_bz_schema->get_column_abstract($table, $column);
                if (exists $standard_def->{REFERENCES}) {
                    $fk = dclone($standard_def->{REFERENCES});
                }
            }

            $add_fks{$column} = $fk if $fk;
        }
        $self->bz_add_fks($table, \%add_fks, { silently => !$any_fks });
    }
}

# This is used by contrib/bzdbcopy.pl, mostly.
sub bz_drop_foreign_keys {
    my ($self) = @_;

    my @tables = $self->bz_table_list();
    foreach my $table (@tables) {
        my @columns = $self->bz_table_columns($table);
        foreach my $column (@columns) {
            $self->bz_drop_fk($table, $column);
        }
    }
}

#####################################################################
# Schema Modification Methods
#####################################################################

sub bz_add_column {
    my ($self, $table, $name, $new_def, $init_value) = @_;

    # You can't add a NOT NULL column to a table with
    # no DEFAULT statement, unless you have an init_value.
    # SERIAL types are an exception, though, because they can
    # auto-populate.
    if ( $new_def->{NOTNULL} && !exists $new_def->{DEFAULT} 
         && !defined $init_value && $new_def->{TYPE} !~ /SERIAL/)
    {
        ThrowCodeError('column_not_null_without_default',
                       { name => "$table.$name" });
    }

    my $current_def = $self->bz_column_info($table, $name);

    if (!$current_def) {
        # REFERENCES need to happen later and not be created right away
        my $trimmed_def = dclone($new_def);
        delete $trimmed_def->{REFERENCES};
        my @statements = $self->_bz_real_schema->get_add_column_ddl(
            $table, $name, $trimmed_def,
            defined $init_value ? $self->quote($init_value) : undef);
        print get_text('install_column_add',
                       { column => $name, table => $table }) . "\n"
            if Bugzilla->usage_mode == USAGE_MODE_CMDLINE;
        foreach my $sql (@statements) {
            $self->do($sql);
        }

        # To make things easier for callers, if they don't specify
        # a REFERENCES item, we pull it from the _bz_schema if the
        # column exists there and has a REFERENCES item.
        # bz_setup_foreign_keys will then add this FK at the end of
        # Install::DB.
        my $col_abstract =
            $self->_bz_schema->get_column_abstract($table, $name);
        if (exists $col_abstract->{REFERENCES}) {
            my $new_fk = dclone($col_abstract->{REFERENCES});
            $new_fk->{created} = 0;
            $new_def->{REFERENCES} = $new_fk;
        }

        $self->_bz_real_schema->set_column($table, $name, $new_def);
        $self->_bz_store_real_schema;
    }
}

sub bz_add_fk {
    my ($self, $table, $column, $def) = @_;
    $self->bz_add_fks($table, { $column => $def });
}

sub bz_add_fks {
    my ($self, $table, $column_fks, $options) = @_;

    my %add_these;
    foreach my $column (keys %$column_fks) {
        my $current_fk = $self->bz_fk_info($table, $column);
        next if ($current_fk and $current_fk->{created});
        my $new_fk = $column_fks->{$column};
        $self->_check_references($table, $column, $new_fk);
        $add_these{$column} = $new_fk;
        if (Bugzilla->usage_mode == USAGE_MODE_CMDLINE 
            and !$options->{silently}) 
        {
            print get_text('install_fk_add',
                           { table => $table, column => $column, 
                             fk    => $new_fk }), "\n";
        }
    }

    return if !scalar(keys %add_these);

    my @sql = $self->_bz_real_schema->get_add_fks_sql($table, \%add_these);
    $self->do($_) foreach @sql;

    foreach my $column (keys %add_these) {
        my $fk_def = $add_these{$column};
        $fk_def->{created} = 1;
        $self->_bz_real_schema->set_fk($table, $column, $fk_def);
    }

    $self->_bz_store_real_schema();
}

sub bz_alter_column {
    my ($self, $table, $name, $new_def, $set_nulls_to) = @_;

    my $current_def = $self->bz_column_info($table, $name);

    if (!$self->_bz_schema->columns_equal($current_def, $new_def)) {
        # You can't change a column to be NOT NULL if you have no DEFAULT
        # and no value for $set_nulls_to, if there are any NULL values 
        # in that column.
        if ($new_def->{NOTNULL} && 
            !exists $new_def->{DEFAULT} && !defined $set_nulls_to)
        {
            # Check for NULLs
            my $any_nulls = $self->selectrow_array(
                "SELECT 1 FROM $table WHERE $name IS NULL");
            ThrowCodeError('column_not_null_no_default_alter', 
                           { name => "$table.$name" }) if ($any_nulls);
        }
        # Preserve foreign key definitions in the Schema object when altering
        # types.
        if (my $fk = $self->bz_fk_info($table, $name)) {
            $new_def->{REFERENCES} = $fk;
        }
        $self->bz_alter_column_raw($table, $name, $new_def, $current_def,
                                   $set_nulls_to);
        $self->_bz_real_schema->set_column($table, $name, $new_def);
        $self->_bz_store_real_schema;
    }
}


# bz_alter_column_raw($table, $name, $new_def, $current_def)
#
# Description: A helper function for bz_alter_column.
#              Alters a column in the database
#              without updating any Schema object. Generally
#              should only be called by bz_alter_column.
#              Used when either: (1) You don't yet have a Schema
#              object but you need to alter a column, for some reason.
#              (2) You need to alter a column for some database-specific
#              reason.
# Params:      $table   - The name of the table the column is on.
#              $name    - The name of the column you're changing.
#              $new_def - The abstract definition that you are changing
#                         this column to.
#              $current_def - (optional) The current definition of the
#                             column. Will be used in the output message,
#                             if given.
#              $set_nulls_to - The same as the param of the same name
#                              from bz_alter_column.
# Returns:     nothing
#
sub bz_alter_column_raw {
    my ($self, $table, $name, $new_def, $current_def, $set_nulls_to) = @_;
    my @statements = $self->_bz_real_schema->get_alter_column_ddl(
        $table, $name, $new_def,
        defined $set_nulls_to ? $self->quote($set_nulls_to) : undef);
    my $new_ddl = $self->_bz_schema->get_type_ddl($new_def);
    say "Updating column $name in table $table ...";
    if (defined $current_def) {
        my $old_ddl = $self->_bz_schema->get_type_ddl($current_def);
        say "Old: $old_ddl";
    }
    say "New: $new_ddl";
    $self->do($_) foreach (@statements);
}

sub bz_alter_fk {
    my ($self, $table, $column, $fk_def) = @_;
    my $current_fk = $self->bz_fk_info($table, $column);
    ThrowCodeError('column_alter_nonexistent_fk',
                   { table => $table, column => $column }) if !$current_fk;
    $self->bz_drop_fk($table, $column);
    $self->bz_add_fk($table, $column, $fk_def);
}

sub bz_add_index {
    my ($self, $table, $name, $definition) = @_;

    my $index_exists = $self->bz_index_info($table, $name);

    if (!$index_exists) {
        $self->bz_add_index_raw($table, $name, $definition);
        $self->_bz_real_schema->set_index($table, $name, $definition);
        $self->_bz_store_real_schema;
    }
}

# bz_add_index_raw($table, $name, $silent)
#
# Description: A helper function for bz_add_index.
#              Adds an index to the database
#              without updating any Schema object. Generally
#              should only be called by bz_add_index.
#              Used when you don't yet have a Schema
#              object but you need to add an index, for some reason.
# Params:      $table  - The name of the table the index is on.
#              $name   - The name of the index you're adding.
#              $definition - The abstract index definition, in hashref
#                            or arrayref format.
#              $silent - (optional) If specified and true, don't output
#                        any message about this change.
# Returns:     nothing
#
sub bz_add_index_raw {
    my ($self, $table, $name, $definition, $silent) = @_;
    my @statements = $self->_bz_schema->get_add_index_ddl(
        $table, $name, $definition);
    print "Adding new index '$name' to the $table table ...\n" unless $silent;
    $self->do($_) foreach (@statements);
}

sub bz_add_table {
    my ($self, $name, $options) = @_;

    my $table_exists = $self->bz_table_info($name);

    if (!$table_exists) {
        $self->_bz_add_table_raw($name, $options);
        my $table_def = dclone($self->_bz_schema->get_table_abstract($name));

        my %fields = @{$table_def->{FIELDS}};
        foreach my $col (keys %fields) {
            # Foreign Key references have to be added by Install::DB after
            # initial table creation, because column names have changed
            # over history and it's impossible to keep track of that info
            # in ABSTRACT_SCHEMA.
            next unless exists $fields{$col}->{REFERENCES};
            $fields{$col}->{REFERENCES}->{created} =
                $self->_bz_real_schema->FK_ON_CREATE;
        }
        
        $self->_bz_real_schema->add_table($name, $table_def);
        $self->_bz_store_real_schema;
    }
}

# _bz_add_table_raw($name) - Private
#
# Description: A helper function for bz_add_table.
#              Creates a table in the database without
#              updating any Schema object. Generally
#              should only be called by bz_add_table and by
#              _bz_init_schema_storage. Used when you don't
#              yet have a Schema object but you need to
#              add a table, for some reason.
# Params:      $name - The name of the table you're creating. 
#                  The definition for the table is pulled from 
#                  _bz_schema.
# Returns:     nothing
#
sub _bz_add_table_raw {
    my ($self, $name, $options) = @_;
    my @statements = $self->_bz_schema->get_table_ddl($name);
    if (Bugzilla->usage_mode == USAGE_MODE_CMDLINE
        and !$options->{silently})
    {
        say install_string('db_table_new', { table => $name });
    }
    $self->do($_) foreach (@statements);
}

sub _bz_add_field_table {
    my ($self, $name, $schema_ref) = @_;
    # We do nothing if the table already exists.
    return if $self->bz_table_info($name);

    # Copy this so that we're not modifying the passed reference.
    # (This avoids modifying a constant in Bugzilla::DB::Schema.)
    my %table_schema = %$schema_ref;
    my %indexes = @{ $table_schema{INDEXES} };
    my %fixed_indexes;
    foreach my $key (keys %indexes) {
        $fixed_indexes{$name . "_" . $key} = $indexes{$key};
    }
    # INDEXES is supposed to be an arrayref, so we have to convert back.
    my @indexes_array = %fixed_indexes;
    $table_schema{INDEXES} = \@indexes_array;
    # We add this to the abstract schema so that bz_add_table can find it.
    $self->_bz_schema->add_table($name, \%table_schema);
    $self->bz_add_table($name);
}

sub bz_add_field_tables {
    my ($self, $field) = @_;
    
    $self->_bz_add_field_table($field->name,
                               $self->_bz_schema->FIELD_TABLE_SCHEMA, $field->type);
    if ($field->type == FIELD_TYPE_MULTI_SELECT) {
        my $ms_table = "bug_" . $field->name;
        $self->_bz_add_field_table($ms_table,
            $self->_bz_schema->MULTI_SELECT_VALUE_TABLE);

        $self->bz_add_fks($ms_table, 
            { bug_id => {TABLE => 'bugs', COLUMN => 'bug_id',
                         DELETE => 'CASCADE'},

              value  => {TABLE  => $field->name, COLUMN => 'value'} });
    }
}

sub bz_drop_field_tables {
    my ($self, $field) = @_;
    if ($field->type == FIELD_TYPE_MULTI_SELECT) {
        $self->bz_drop_table('bug_' . $field->name);
    }
    $self->bz_drop_table($field->name);
}

sub bz_drop_column {
    my ($self, $table, $column) = @_;

    my $current_def = $self->bz_column_info($table, $column);

    if ($current_def) {
        my @statements = $self->_bz_real_schema->get_drop_column_ddl(
            $table, $column);
        print get_text('install_column_drop', 
                       { table => $table, column => $column }) . "\n"
            if Bugzilla->usage_mode == USAGE_MODE_CMDLINE;
        foreach my $sql (@statements) {
            # Because this is a deletion, we don't want to die hard if
            # we fail because of some local customization. If something
            # is already gone, that's fine with us!
            eval { $self->do($sql); } or warn "Failed SQL: [$sql] Error: $@";
        }
        $self->_bz_real_schema->delete_column($table, $column);
        $self->_bz_store_real_schema;
    }
}

sub bz_drop_fk {
    my ($self, $table, $column) = @_;

    my $fk_def = $self->bz_fk_info($table, $column);
    if ($fk_def and $fk_def->{created}) {
        print get_text('install_fk_drop',
                       { table => $table, column => $column, fk => $fk_def })
            . "\n" if Bugzilla->usage_mode == USAGE_MODE_CMDLINE;
        my @statements = 
            $self->_bz_real_schema->get_drop_fk_sql($table, $column, $fk_def);
        foreach my $sql (@statements) {
            # Because this is a deletion, we don't want to die hard if
            # we fail because of some local customization. If something
            # is already gone, that's fine with us!
            eval { $self->do($sql); } or warn "Failed SQL: [$sql] Error: $@";
        }
        # Under normal circumstances, we don't permanently drop the fk--
        # we want checksetup to re-create it again later. The only
        # time that FKs get permanently dropped is if the column gets
        # dropped.
        $fk_def->{created} = 0;
        $self->_bz_real_schema->set_fk($table, $column, $fk_def);
        $self->_bz_store_real_schema;
    }

}

sub bz_get_related_fks {
    my ($self, $table, $column) = @_;
    my @tables = $self->_bz_real_schema->get_table_list();
    my @related;
    foreach my $check_table (@tables) {
        my @columns = $self->bz_table_columns($check_table);
        foreach my $check_column (@columns) {
            my $fk = $self->bz_fk_info($check_table, $check_column);
            if ($fk 
                and (($fk->{TABLE} eq $table and $fk->{COLUMN} eq $column)
                     or ($check_column eq $column and $check_table eq $table)))
            {
                push(@related, [$check_table, $check_column, $fk]);
            }
        } # foreach $column
    } # foreach $table

    return \@related;
}

sub bz_drop_related_fks {
    my $self = shift;
    my $related = $self->bz_get_related_fks(@_);
    foreach my $item (@$related) {
        my ($table, $column) = @$item;
        $self->bz_drop_fk($table, $column);
    }
    return $related;
}

sub bz_drop_index {
    my ($self, $table, $name) = @_;

    my $index_exists = $self->bz_index_info($table, $name);

    if ($index_exists) {
        if ($self->INDEX_DROPS_REQUIRE_FK_DROPS) {
            # We cannot delete an index used by a FK.
            foreach my $column (@{$index_exists->{FIELDS}}) {
                $self->bz_drop_related_fks($table, $column);
            }
        }
        $self->bz_drop_index_raw($table, $name);
        $self->_bz_real_schema->delete_index($table, $name);
        $self->_bz_store_real_schema;        
    }
}

# bz_drop_index_raw($table, $name, $silent)
#
# Description: A helper function for bz_drop_index.
#              Drops an index from the database
#              without updating any Schema object. Generally
#              should only be called by bz_drop_index.
#              Used when either: (1) You don't yet have a Schema 
#              object but you need to drop an index, for some reason.
#              (2) You need to drop an index that somehow got into the
#              database but doesn't exist in Schema.
# Params:      $table  - The name of the table the index is on.
#              $name   - The name of the index you're dropping.
#              $silent - (optional) If specified and true, don't output
#                        any message about this change.
# Returns:     nothing
#
sub bz_drop_index_raw {
    my ($self, $table, $name, $silent) = @_;
    my @statements = $self->_bz_schema->get_drop_index_ddl(
        $table, $name);
    print "Removing index '$name' from the $table table...\n" unless $silent;
    foreach my $sql (@statements) {
        # Because this is a deletion, we don't want to die hard if
        # we fail because of some local customization. If something
        # is already gone, that's fine with us!
        eval { $self->do($sql) } or warn "Failed SQL: [$sql] Error: $@";
    }
}

sub bz_drop_table {
    my ($self, $name) = @_;

    my $table_exists = $self->bz_table_info($name);

    if ($table_exists) {
        my @statements = $self->_bz_schema->get_drop_table_ddl($name);
        print get_text('install_table_drop', { name => $name }) . "\n"
            if Bugzilla->usage_mode == USAGE_MODE_CMDLINE;
        foreach my $sql (@statements) {
            # Because this is a deletion, we don't want to die hard if
            # we fail because of some local customization. If something
            # is already gone, that's fine with us!
            eval { $self->do($sql); } or warn "Failed SQL: [$sql] Error: $@";
        }
        $self->_bz_real_schema->delete_table($name);
        $self->_bz_store_real_schema;
    }
}

sub bz_fk_info {
    my ($self, $table, $column) = @_;
    my $col_info = $self->bz_column_info($table, $column);
    return undef if !$col_info;
    my $fk = $col_info->{REFERENCES};
    return $fk;
}

sub bz_rename_column {
    my ($self, $table, $old_name, $new_name) = @_;

    my $old_col_exists  = $self->bz_column_info($table, $old_name);

    if ($old_col_exists) {
        my $already_renamed = $self->bz_column_info($table, $new_name);
            ThrowCodeError('db_rename_conflict',
                           { old => "$table.$old_name", 
                             new => "$table.$new_name" }) if $already_renamed;
        my @statements = $self->_bz_real_schema->get_rename_column_ddl(
            $table, $old_name, $new_name);

        print get_text('install_column_rename', 
                       { old => "$table.$old_name", new => "$table.$new_name" })
               . "\n" if Bugzilla->usage_mode == USAGE_MODE_CMDLINE;

        foreach my $sql (@statements) {
            $self->do($sql);
        }
        $self->_bz_real_schema->rename_column($table, $old_name, $new_name);
        $self->_bz_store_real_schema;
    }
}

sub bz_rename_table {
    my ($self, $old_name, $new_name) = @_;
    my $old_table = $self->bz_table_info($old_name);
    return if !$old_table;

    my $new = $self->bz_table_info($new_name);
    ThrowCodeError('db_rename_conflict', { old => $old_name,
                                           new => $new_name }) if $new;

    # FKs will all have the wrong names unless we drop and then let them
    # be re-created later. Under normal circumstances, checksetup.pl will
    # automatically re-create these dropped FKs at the end of its DB upgrade
    # run, so we don't need to re-create them in this method.
    my @columns = $self->bz_table_columns($old_name);
    foreach my $column (@columns) {
        # these just return silently if there's no FK to drop
        $self->bz_drop_fk($old_name, $column);
        $self->bz_drop_related_fks($old_name, $column);
    }

    my @sql = $self->_bz_real_schema->get_rename_table_sql($old_name, $new_name);
    print get_text('install_table_rename', 
                   { old => $old_name, new => $new_name }) . "\n"
        if Bugzilla->usage_mode == USAGE_MODE_CMDLINE;
    $self->do($_) foreach @sql;
    $self->_bz_real_schema->rename_table($old_name, $new_name);
    $self->_bz_store_real_schema;
}

sub bz_set_next_serial_value {
    my ($self, $table, $column, $value) = @_;
    if (!$value) {
        $value = $self->selectrow_array("SELECT MAX($column) FROM $table") || 0;
        $value++;
    }
    my @sql = $self->_bz_real_schema->get_set_serial_sql($table, $column, $value);
    $self->do($_) foreach @sql;
}

#####################################################################
# Schema Information Methods
#####################################################################

sub _bz_schema {
    my ($self) = @_;
    return $self->{private_bz_schema} if exists $self->{private_bz_schema};
    my @module_parts = split('::', ref $self);
    my $module_name  = pop @module_parts;
    $self->{private_bz_schema} = Bugzilla::DB::Schema->new($module_name);
    return $self->{private_bz_schema};
}

# _bz_get_initial_schema()
#
# Description: A protected method, intended for use only by Bugzilla::DB
#              and subclasses. Used to get the initial Schema that will
#              be written to disk for _bz_init_schema_storage. You probably
#              want to use _bz_schema or _bz_real_schema instead of this
#              method.
# Params:      none
# Returns:     A Schema object that can be serialized and written to disk
#              for _bz_init_schema_storage.
sub _bz_get_initial_schema {
    my ($self) = @_;
    return $self->_bz_schema->get_empty_schema();
}

sub bz_column_info {
    my ($self, $table, $column) = @_;
    my $def = $self->_bz_real_schema->get_column_abstract($table, $column);
    # We dclone it so callers can't modify the Schema.
    $def = dclone($def) if defined $def;
    return $def;
}

sub bz_index_info {
    my ($self, $table, $index) = @_;
    my $index_def =
        $self->_bz_real_schema->get_index_abstract($table, $index);
    if (ref($index_def) eq 'ARRAY') {
        $index_def = {FIELDS => $index_def, TYPE => ''};
    }
    return $index_def;
}

sub bz_table_info {
    my ($self, $table) = @_;
    return $self->_bz_real_schema->get_table_abstract($table);
}


sub bz_table_columns {
    my ($self, $table) = @_;
    return $self->_bz_real_schema->get_table_columns($table);
}

sub bz_table_indexes {
    my ($self, $table) = @_;
    my $indexes = $self->_bz_real_schema->get_table_indexes_abstract($table);
    my %return_indexes;
    # We do this so that they're always hashes.
    foreach my $name (keys %$indexes) {
        $return_indexes{$name} = $self->bz_index_info($table, $name);
    }
    return \%return_indexes;
}

sub bz_table_list {
    my ($self) = @_;
    return $self->_bz_real_schema->get_table_list();
}

#####################################################################
# Protected "Real Database" Schema Information Methods
#####################################################################

# Only Bugzilla::DB and subclasses should use these methods.
# If you need a method that does the same thing as one of these
# methods, use the version without _real on the end.

# bz_table_columns_real($table)
#
# Description: Returns a list of columns on a given table
#              as the table actually is, on the disk.
# Params:      $table - Name of the table.
# Returns:     An array of column names.
#
sub bz_table_columns_real {
    my ($self, $table) = @_;
    my $sth = $self->column_info(undef, undef, $table, '%');
    return @{ $self->selectcol_arrayref($sth, {Columns => [4]}) };
}

# bz_table_list_real()
#
# Description: Gets a list of tables in the current
#              database, directly from the disk.
# Params:      none
# Returns:     An array containing table names.
sub bz_table_list_real {
    my ($self) = @_;
    my $table_sth = $self->table_info(undef, undef, undef, "TABLE");
    return @{$self->selectcol_arrayref($table_sth, { Columns => [3] })};
}

#####################################################################
# Transaction Methods
#####################################################################

sub bz_in_transaction {
    return $_[0]->{private_bz_transaction_count} ? 1 : 0;
}

sub bz_start_transaction {
    my ($self) = @_;

    if ($self->bz_in_transaction) {
        $self->{private_bz_transaction_count}++;
    } else {
        # Turn AutoCommit off and start a new transaction
        $self->begin_work();
        # REPEATABLE READ means "We work on a snapshot of the DB that
        # is created when we execute our first SQL statement." It's
        # what we need in Bugzilla to be safe, for what we do.
        # Different DBs have different defaults for their isolation
        # level, so we just set it here manually.
        if ($self->ISOLATION_LEVEL) {
            $self->do('SET TRANSACTION ISOLATION LEVEL ' 
                      . $self->ISOLATION_LEVEL);
        }
        $self->{private_bz_transaction_count} = 1;
    }
}

sub bz_commit_transaction {
    my ($self) = @_;

    if ($self->{private_bz_transaction_count} > 1) {
        $self->{private_bz_transaction_count}--;
    } elsif ($self->bz_in_transaction) {
        $self->commit();
        $self->{private_bz_transaction_count} = 0;
        Bugzilla::Mailer->send_staged_mail();
    } else {
       ThrowCodeError('not_in_transaction');
    }
}

sub bz_rollback_transaction {
    my ($self) = @_;

    # Unlike start and commit, if we rollback at any point it happens
    # instantly, even if we're in a nested transaction.
    if (!$self->bz_in_transaction) {
        ThrowCodeError("not_in_transaction");
    } else {
        $self->rollback();
        $self->{private_bz_transaction_count} = 0;
    }
}

#####################################################################
# Subclass Helpers
#####################################################################

sub db_new {
    my ($class, $params) = @_;
    my ($dsn, $user, $pass, $override_attrs) = 
        @$params{qw(dsn user pass attrs)};

    # set up default attributes used to connect to the database
    # (may be overridden by DB driver implementations)
    my $attributes = { RaiseError => 0,
                       AutoCommit => 1,
                       PrintError => 0,
                       ShowErrorStatement => 1,
                       HandleError => \&_handle_error,
                       TaintIn => 1,
                       # See https://rt.perl.org/rt3/Public/Bug/Display.html?id=30933
                       # for the reason to use NAME instead of NAME_lc (bug 253696).
                       FetchHashKeyName => 'NAME',
                     };

    if ($override_attrs) {
        foreach my $key (keys %$override_attrs) {
            $attributes->{$key} = $override_attrs->{$key};
        }
    }

    # connect using our known info to the specified db
    my $self = DBI->connect($dsn, $user, $pass, $attributes)
        or die "\nCan't connect to the database.\nError: $DBI::errstr\n"
        . "  Is your database installed and up and running?\n  Do you have"
        . " the correct username and password selected in localconfig?\n\n";

    # RaiseError was only set to 0 so that we could catch the 
    # above "die" condition.
    $self->{RaiseError} = 1;

    bless ($self, $class);

    return $self;
}

#####################################################################
# Private Methods
#####################################################################

=begin private

=head1 PRIVATE METHODS

These methods really are private. Do not override them in subclasses.

=over 4

=item C<_init_bz_schema_storage>

 Description: Initializes the bz_schema table if it contains nothing.
 Params:      none
 Returns:     nothing

=cut

sub _bz_init_schema_storage {
    my ($self) = @_;

    my $table_size;
    eval {
        $table_size = 
            $self->selectrow_array("SELECT COUNT(*) FROM bz_schema");
    };

    if (!$table_size) {
        my $init_schema = $self->_bz_get_initial_schema;
        my $store_me = $init_schema->serialize_abstract();
        my $schema_version = $init_schema->SCHEMA_VERSION;

        # If table_size is not defined, then we hit an error reading the
        # bz_schema table, which means it probably doesn't exist yet. So,
        # we have to create it. If we failed above for some other reason,
        # we'll see the failure here.
        # However, we must create the table after we do get_initial_schema,
        # because some versions of get_initial_schema read that the table
        # exists and then add it to the Schema, where other versions don't.
        if (!defined $table_size) {
            $self->_bz_add_table_raw('bz_schema');
        }

        say install_string('db_schema_init');
        my $sth = $self->prepare("INSERT INTO bz_schema "
                                 ." (schema_data, version) VALUES (?,?)");
        $sth->bind_param(1, $store_me, $self->BLOB_TYPE);
        $sth->bind_param(2, $schema_version);
        $sth->execute();

        # And now we have to update the on-disk schema to hold the bz_schema
        # table, if the bz_schema table didn't exist when we were called.
        if (!defined $table_size) {
            $self->_bz_real_schema->add_table('bz_schema',
                $self->_bz_schema->get_table_abstract('bz_schema'));
            $self->_bz_store_real_schema;
        }
    } 
    # Sanity check
    elsif ($table_size > 1) {
        # We tell them to delete the newer one. Better to have checksetup
        # run migration code too many times than to have it not run the
        # correct migration code at all.
        die "Attempted to initialize the schema but there are already "
            . " $table_size copies of it stored.\nThis should never happen.\n"
            . " Compare the rows of the bz_schema table and delete the "
            . "newer one(s).";
    }
}

=item C<_bz_real_schema()>

 Description: Returns a Schema object representing the database
              that is being used in the current installation.
 Params:      none
 Returns:     A C<Bugzilla::DB::Schema> object representing the database
              as it exists on the disk.

=cut

sub _bz_real_schema {
    my ($self) = @_;
    return $self->{private_real_schema} if exists $self->{private_real_schema};

    my $bz_schema;
    unless ($bz_schema = Bugzilla->memcached->get({ key => 'bz_schema' })) {
        $bz_schema = $self->selectrow_arrayref(
            "SELECT schema_data, version FROM bz_schema"
        );
        Bugzilla->memcached->set({ key => 'bz_schema', value => $bz_schema });
    }

    (die "_bz_real_schema tried to read the bz_schema table but it's empty!")
        if !$bz_schema;

    $self->{private_real_schema} =
        $self->_bz_schema->deserialize_abstract($bz_schema->[0], $bz_schema->[1]);

    return $self->{private_real_schema};
}

=item C<_bz_store_real_schema()>

 Description: Stores the _bz_real_schema structures in the database
              for later recovery. Call this function whenever you make
              a change to the _bz_real_schema.
 Params:      none
 Returns:     nothing

 Precondition: $self->{_bz_real_schema} must exist.

=back

=end private

=cut

sub _bz_store_real_schema {
    my ($self) = @_;

    # Make sure that there's a schema to update
    my $table_size = $self->selectrow_array("SELECT COUNT(*) FROM bz_schema");

    die "Attempted to update the bz_schema table but there's nothing "
        . "there to update. Run checksetup." unless $table_size;

    # We want to store the current object, not one
    # that we read from the database. So we use the actual hash
    # member instead of the subroutine call. If the hash
    # member is not defined, we will (and should) fail.
    my $update_schema = $self->{private_real_schema};
    my $store_me = $update_schema->serialize_abstract();
    my $schema_version = $update_schema->SCHEMA_VERSION;
    my $sth = $self->prepare("UPDATE bz_schema 
                                 SET schema_data = ?, version = ?");
    $sth->bind_param(1, $store_me, $self->BLOB_TYPE);
    $sth->bind_param(2, $schema_version);
    $sth->execute();

    Bugzilla->memcached->clear({ key => 'bz_schema' });
}

# For bz_populate_enum_tables
sub _bz_populate_enum_table {
    my ($self, $table, $valuelist) = @_;

    my $sql_table = $self->quote_identifier($table);

    # Check if there are any table entries
    my $table_size = $self->selectrow_array("SELECT COUNT(*) FROM $sql_table");

    # If the table is empty...
    if (!$table_size) {
        print " $table";
        my $insert = $self->prepare(
            "INSERT INTO $sql_table (value,sortkey) VALUES (?,?)");
        my $sortorder = 0;
        my $maxlen    = max(map(length($_), @$valuelist)) + 2;
        foreach my $value (@$valuelist) {
            $sortorder += 100;
            $insert->execute($value, $sortorder);
        }
    }
}

# This is used before adding a foreign key to a column, to make sure
# that the database won't fail adding the key.
sub _check_references {
    my ($self, $table, $column, $fk) = @_;
    my $foreign_table = $fk->{TABLE};
    my $foreign_column = $fk->{COLUMN};

    # We use table aliases because sometimes we join a table to itself,
    # and we can't use the same table name on both sides of the join.
    # We also can't use the words "table" or "foreign" because those are
    # reserved words.
    my $bad_values = $self->selectcol_arrayref(
        "SELECT DISTINCT tabl.$column 
           FROM $table AS tabl LEFT JOIN $foreign_table AS forn
                ON tabl.$column = forn.$foreign_column
          WHERE forn.$foreign_column IS NULL
                AND tabl.$column IS NOT NULL");

    if (@$bad_values) {
        my $delete_action = $fk->{DELETE} || '';
        if ($delete_action eq 'CASCADE') {
            $self->do("DELETE FROM $table WHERE $column IN (" 
                      . join(',', ('?') x @$bad_values)  . ")",
                      undef, @$bad_values);
            if (Bugzilla->usage_mode == USAGE_MODE_CMDLINE) {
                print "\n", get_text('install_fk_invalid_fixed',
                    { table => $table, column => $column,
                      foreign_table => $foreign_table,
                      foreign_column => $foreign_column,
                      'values' => $bad_values, action => 'delete' }), "\n";
            }
        }
        elsif ($delete_action eq 'SET NULL') {
            $self->do("UPDATE $table SET $column = NULL
                        WHERE $column IN ("
                      . join(',', ('?') x @$bad_values)  . ")",
                      undef, @$bad_values);
            if (Bugzilla->usage_mode == USAGE_MODE_CMDLINE) {
                print "\n", get_text('install_fk_invalid_fixed',
                    { table => $table, column => $column,
                      foreign_table => $foreign_table, 
                      foreign_column => $foreign_column,
                      'values' => $bad_values, action => 'null' }), "\n";
            }
        }
        else {
            die "\n", get_text('install_fk_invalid',
                { table => $table, column => $column,
                  foreign_table => $foreign_table,
                  foreign_column => $foreign_column,
                 'values' => $bad_values }), "\n";
        }
    }
}

1;

__END__

=head1 NAME

Bugzilla::DB - Database access routines, using L<DBI|https://metacpan.org/pod/DBI>

=head1 SYNOPSIS

  # Obtain db handle
  use Bugzilla::DB;
  my $dbh = Bugzilla->dbh;

  # prepare a query using DB methods
  my $sth = $dbh->prepare("SELECT " .
                          $dbh->sql_date_format("creation_ts", "%Y%m%d") .
                          " FROM bugs WHERE bug_status != 'RESOLVED' " .
                          $dbh->sql_limit(1));

  # Execute the query
  $sth->execute;

  # Get the results
  my @result = $sth->fetchrow_array;

  # Schema Modification
  $dbh->bz_add_column($table, $name, \%definition, $init_value);
  $dbh->bz_add_index($table, $name, $definition);
  $dbh->bz_add_table($name);
  $dbh->bz_drop_index($table, $name);
  $dbh->bz_drop_table($name);
  $dbh->bz_alter_column($table, $name, \%new_def, $set_nulls_to);
  $dbh->bz_drop_column($table, $column);
  $dbh->bz_rename_column($table, $old_name, $new_name);

  # Schema Information
  my $column = $dbh->bz_column_info($table, $column);
  my $index  = $dbh->bz_index_info($table, $index);

=head1 DESCRIPTION

Functions in this module allows creation of a database handle to connect
to the Bugzilla database. This should never be done directly; all users
should use the L<Bugzilla> module to access the current C<dbh> instead.

This module also contains methods extending the returned handle with
functionality which is different between databases allowing for easy
customization for particular database via inheritance. These methods
should be always preffered over hard-coding SQL commands.

=head1 CONSTANTS

Subclasses of Bugzilla::DB are required to define certain constants. These
constants are required to be subroutines or "use constant" variables.

=over

=item C<BLOB_TYPE>

The C<\%attr> argument that must be passed to bind_param in order to 
correctly escape a C<LONGBLOB> type.

=item C<ISOLATION_LEVEL>

The argument that this database should send to 
C<SET TRANSACTION ISOLATION LEVEL> when starting a transaction. If you
override this in a subclass, the isolation level you choose should
be as strict as or more strict than the default isolation level defined in
L<Bugzilla::DB>.

=back


=head1 CONNECTION

A new database handle to the required database can be created using this
module. This is normally done by the L<Bugzilla> module, and so these routines
should not be called from anywhere else.

=head2 Functions

=over

=item C<connect_main>

=over

=item B<Description>

Function to connect to the main database, returning a new database handle.

=item B<Params>

=over

=item C<$no_db_name> (optional) - If true, connect to the database
server, but don't connect to a specific database. This is only used 
when creating a database. After you create the database, you should 
re-create a new Bugzilla::DB object without using this parameter. 

=back

=item B<Returns>

New instance of the DB class

=back

=item C<connect_shadow>

=over

=item B<Description>

Function to connect to the shadow database, returning a new database handle.
This routine C<die>s if no shadow database is configured.

=item B<Params> (none)

=item B<Returns>

A new instance of the DB class

=back

=item C<bz_check_requirements>

=over

=item B<Description>

Checks to make sure that you have the correct DBD and database version 
installed for the database that Bugzilla will be using. Prints a message 
and exits if you don't pass the requirements.

If C<$db_check> is false (from F<localconfig>), we won't check the 
database version.

=item B<Params>

=over

=item C<$output> - C<true> if the function should display informational 
output about what it's doing, such as versions found.

=back

=item B<Returns> (nothing)

=back


=item C<bz_create_database>

=over

=item B<Description>

Creates an empty database with the name C<$db_name>, if that database 
doesn't already exist. Prints an error message and exits if we can't 
create the database.

=item B<Params> (none)

=item B<Returns> (nothing)

=back

=item C<_connect>

=over

=item B<Description>

Internal function, creates and returns a new, connected instance of the 
correct DB class.  This routine C<die>s if no driver is specified.

=item B<Params>

=over

=item C<$driver> - name of the database driver to use

=item C<$host> - host running the database we are connecting to

=item C<$dbname> - name of the database to connect to

=item C<$port> - port the database is listening on

=item C<$sock> - socket the database is listening on

=item C<$user> - username used to log in to the database

=item C<$pass> - password used to log in to the database

=back

=item B<Returns>

A new instance of the DB class

=back

=item C<_handle_error>

Function passed to the DBI::connect call for error handling. It shortens the 
error for printing.

=item C<import>

Overrides the standard import method to check that derived class
implements all required abstract methods. Also calls original implementation 
in its super class.

=back

=head1 ABSTRACT METHODS

Note: Methods which can be implemented generically for all DBs are implemented in
this module. If needed, they can be overridden with DB specific code.
Methods which do not have standard implementation are abstract and must
be implemented for all supported databases separately.
To avoid confusion with standard DBI methods, all methods returning string with
formatted SQL command have prefix C<sql_>. All other methods have prefix C<bz_>.

=head2 Constructor

=over

=item C<new>

=over

=item B<Description>

Constructor.  Abstract method, should be overridden by database specific 
code.

=item B<Params>

=over 

=item C<$user> - username used to log in to the database

=item C<$pass> - password used to log in to the database

=item C<$host> - host running the database we are connecting to

=item C<$dbname> - name of the database to connect to

=item C<$port> - port the database is listening on

=item C<$sock> - socket the database is listening on

=back

=item B<Returns>

A new instance of the DB class

=item B<Note>

The constructor should create a DSN from the parameters provided and
then call C<db_new()> method of its super class to create a new
class instance. See L<db_new> description in this module. As per
DBI documentation, all class variables must be prefixed with
"private_". See L<DBI|https://metacpan.org/pod/DBI>.

=back

=back

=head2 SQL Generation

=over

=item C<sql_regexp>

=over

=item B<Description>

Outputs SQL regular expression operator for POSIX regex
searches (case insensitive) in format suitable for a given
database.

Abstract method, should be overridden by database specific code.

=item B<Params>

=over

=item C<$expr> - SQL expression for the text to be searched (scalar)

=item C<$pattern> - the regular expression to search for (scalar)

=item C<$nocheck> - true if the pattern should not be tested; false otherwise (boolean)

=item C<$real_pattern> - the real regular expression to search for.
This argument is used when C<$pattern> is a placeholder ('?').

=back

=item B<Returns>

Formatted SQL for regular expression search (e.g. REGEXP) (scalar)

=back

=item C<sql_not_regexp>

=over

=item B<Description>

Outputs SQL regular expression operator for negative POSIX
regex searches (case insensitive) in format suitable for a given
database.

Abstract method, should be overridden by database specific code.

=item B<Params>

Same as L</sql_regexp>.

=item B<Returns>

Formatted SQL for negative regular expression search (e.g. NOT REGEXP) 
(scalar)

=back

=item C<sql_limit>

=over

=item B<Description>

Returns SQL syntax for limiting results to some number of rows
with optional offset if not starting from the begining.

Abstract method, should be overridden by database specific code.

=item B<Params>

=over

=item C<$limit> - number of rows to return from query (scalar)

=item C<$offset> - number of rows to skip before counting (scalar)

=back

=item B<Returns>

Formatted SQL for limiting number of rows returned from query
with optional offset (e.g. LIMIT 1, 1) (scalar)

=back

=item C<sql_from_days>

=over

=item B<Description>

Outputs SQL syntax for converting Julian days to date.

Abstract method, should be overridden by database specific code.

=item B<Params>

=over

=item C<$days> - days to convert to date

=back

=item B<Returns>

Formatted SQL for returning Julian days in dates. (scalar)

=back

=item C<sql_to_days>

=over

=item B<Description>

Outputs SQL syntax for converting date to Julian days.

Abstract method, should be overridden by database specific code.

=item B<Params>

=over

=item C<$date> - date to convert to days

=back

=item B<Returns>

Formatted SQL for returning date fields in Julian days. (scalar)

=back

=item C<sql_date_format>

=over

=item B<Description>

Outputs SQL syntax for formatting dates.

Abstract method, should be overridden by database specific code.

=item B<Params>

=over

=item C<$date> - date or name of date type column (scalar)

=item C<$format> - format string for date output (scalar)
(C<%Y> = year, four digits, C<%y> = year, two digits, C<%m> = month,
C<%d> = day, C<%a> = weekday name, 3 letters, C<%H> = hour 00-23,
C<%i> = minute, C<%s> = second)

=back

=item B<Returns>

Formatted SQL for date formatting (scalar)

=back

=item C<sql_date_math>

=over

=item B<Description>

Outputs proper SQL syntax for adding some amount of time to a date.

Abstract method, should be overridden by database specific code.

=item B<Params>

=over

=item C<$date>

C<string> The date being added to or subtracted from.

=item C<$operator>

C<string> Either C<-> or C<+>, depending on whether you're subtracting
or adding.

=item C<$interval>

C<integer> The time interval you're adding or subtracting (e.g. C<30>)

=item C<$units> 

C<string> the units the interval is in (e.g. 'MINUTE')

=back

=item B<Returns>

Formatted SQL for adding or subtracting a date and some amount of time (scalar)

=back

=item C<sql_position>

=over

=item B<Description>

Outputs proper SQL syntax determining position of a substring
(fragment) withing a string (text). Note: if the substring or
text are string constants, they must be properly quoted (e.g. "'pattern'").

It searches for the string in a case-sensitive manner. If you want to do
a case-insensitive search, use L</sql_iposition>.

=item B<Params>

=over

=item C<$fragment> - the string fragment we are searching for (scalar)

=item C<$text> - the text to search (scalar)

=back

=item B<Returns>

Formatted SQL for substring search (scalar)

=back

=item C<sql_iposition>

Just like L</sql_position>, but case-insensitive.

=item C<sql_like>

=over

=item B<Description>

Outputs SQL to search for an instance of a string (fragment)
in a table column (column).

Note that the fragment must not be quoted. L</sql_like> will
quote the fragment itself.

This is a case sensitive search.

Note: This does not necessarily generate an ANSI LIKE statement, but
could be overridden to do so in a database subclass if required.

=item B<Params>

=over

=item C<$fragment> - the string fragment that we are searching for (scalar)

=item C<$column> - the column to search

=back

=item B<Returns>

Formatted SQL to return results from columns that contain the fragment.

=back

=item C<sql_ilike>

Just like L</sql_like>, but case-insensitive.

=item C<sql_not_ilike>

=over

=item B<Description>

Outputs SQL to search for columns (column) that I<do not> contain
instances of the string (fragment).

Note that the fragment must not be quoted. L</sql_not_ilike> will
quote the fragment itself.

This is a case insensitive search.

=item B<Params>

=over

=item C<$fragment> - the string fragment that we are searching for (scalar)

=item C<$column> - the column to search

=back

=item B<Returns>

Formated sql to return results from columns that do not contain the fragment

=back

=item C<sql_group_by>

=over

=item B<Description>

Outputs proper SQL syntax for grouping the result of a query.

For ANSI SQL databases, we need to group by all columns we are
querying for (except for columns used in aggregate functions).
Some databases require (or even allow) to specify only one
or few columns if the result is uniquely defined. For those
databases, the default implementation needs to be overloaded.

=item B<Params>

=over

=item C<$needed_columns> - string with comma separated list of columns
we need to group by to get expected result (scalar)

=item C<$optional_columns> - string with comma separated list of all
other columns we are querying for, but which are not in the required list.

=back

=item B<Returns>

Formatted SQL for row grouping (scalar)

=back

=item C<sql_string_concat>

=over

=item B<Description>

Returns SQL syntax for concatenating multiple strings (constants
or values from table columns) together.

=item B<Params>

=over

=item C<@params> - array of column names or strings to concatenate

=back

=item B<Returns>

Formatted SQL for concatenating specified strings

=back

=item C<sql_string_until>

=over

=item B<Description>

Returns SQL for truncating a string at the first occurrence of a certain
substring.

=item B<Params>

Note that both parameters need to be sql-quoted.

=item C<$string> The string we're truncating

=item C<$substring> The substring we're truncating at.

=back

=item C<sql_fulltext_search>

=over

=item B<Description>

Returns one or two SQL expressions for performing a full text search for
specified text on a given column.

If one value is returned, it is a numeric expression that indicates
a match with a positive value and a non-match with zero. In this case,
the DB must support casting numeric expresions to booleans.

If two values are returned, then the first value is a boolean expression
that indicates the presence of a match, and the second value is a numeric
expression that can be used for ranking.

There is a ANSI SQL version of this method implemented using LIKE operator,
but it's not a real full text search. DB specific modules should override 
this, as this generic implementation will be always much slower. This 
generic implementation returns 'relevance' as 0 for no match, or 1 for a 
match.

=item B<Params>

=over

=item C<$column> - name of column to search (scalar)

=item C<$text> - text to search for (scalar)

=back

=item B<Returns>

Formatted SQL for full text search

=back

=item C<sql_istrcmp>

=over

=item B<Description>

Returns SQL for a case-insensitive string comparison.

=item B<Params>

=over

=item C<$left> - What should be on the left-hand-side of the operation.

=item C<$right> - What should be on the right-hand-side of the operation.

=item C<$op> (optional) - What the operation is. Should be a  valid ANSI 
SQL comparison operator, such as C<=>, C<E<lt>>, C<LIKE>, etc. Defaults 
to C<=> if not specified.

=back

=item B<Returns>

A SQL statement that will run the comparison in a case-insensitive fashion.

=item B<Note>

Uses L</sql_istring>, so it has the same performance concerns.
Try to avoid using this function unless absolutely necessary.

Subclass Implementors: Override sql_istring instead of this
function, most of the time (this function uses sql_istring).

=back

=item C<sql_istring>

=over

=item B<Description>

Returns SQL syntax "preparing" a string or text column for case-insensitive 
comparison.

=item B<Params>

=over

=item C<$string> - string to convert (scalar)

=back

=item B<Returns>

Formatted SQL making the string case insensitive.

=item B<Note>

The default implementation simply calls LOWER on the parameter.
If this is used to search on a text column with index, the index
will not be usually used unless it was created as LOWER(column).

=back

=item C<sql_in>

=over

=item B<Description>

Returns SQL syntax for the C<IN ()> operator. 

Only necessary where an C<IN> clause can have more than 1000 items.

=item B<Params>

=over

=item C<$column_name> - Column name (e.g. C<bug_id>)

=item C<$in_list_ref> - an arrayref containing values for C<IN ()>

=back

=item B<Returns>

Formatted SQL for the C<IN> operator.

=back

=back


=head1 IMPLEMENTED METHODS

These methods are implemented in Bugzilla::DB, and only need
to be implemented in subclasses if you need to override them for 
database-compatibility reasons.

=head2 General Information Methods

These methods return information about data in the database.

=over

=item C<bz_last_key>

=over

=item B<Description>

Returns the last serial number, usually from a previous INSERT.

Must be executed directly following the relevant INSERT.
This base implementation uses DBI's
L<last_insert_id|https://metacpan.org/pod/DBI#last_insert_id>. If the
DBD supports it, it is the preffered way to obtain the last
serial index. If it is not supported, the DB-specific code
needs to override this function.

=item B<Params>

=over

=item C<$table> - name of table containing serial column (scalar)

=item C<$column> - name of column containing serial data type (scalar)

=back

=item B<Returns>

Last inserted ID (scalar)

=back

=back

=head2 Database Setup Methods

These methods are used by the Bugzilla installation programs to set up
the database.

=over

=item C<bz_populate_enum_tables>

=over

=item B<Description>

For an upgrade or an initial installation, populates the tables that hold 
the legal values for the old "enum" fields: C<bug_severity>, 
C<resolution>, etc. Prints out information if it inserts anything into the
DB.

=item B<Params> (none)

=item B<Returns> (nothing)

=back

=back


=head2 Schema Modification Methods

These methods modify the current Bugzilla Schema.

Where a parameter says "Abstract index/column definition", it returns/takes
information in the formats defined for indexes and columns in
C<Bugzilla::DB::Schema::ABSTRACT_SCHEMA>.

=over

=item C<bz_add_column>

=over

=item B<Description>

Adds a new column to a table in the database. Prints out a brief statement 
that it did so, to stdout. Note that you cannot add a NOT NULL column that 
has no default -- the database won't know what to set all the NULL
values to.

=item B<Params>

=over

=item C<$table> - the table where the column is being added

=item C<$name> - the name of the new column

=item C<$definition> - A hashref abstract column definition for the new column.
Note, if a  C<REFERENCES> definition is included to create a foreign key
relationship, it will be created later instead of when the column is added.
Normally foreign keys are added by C<checksetup.pl> at the end all at the same
time.

=item C<$init_value> (optional) - An initial value to set the column
to. Required if your column is NOT NULL and has no DEFAULT set.

=back

=item B<Returns> (nothing)

=back

=item C<bz_add_index>

=over

=item B<Description>

Adds a new index to a table in the database. Prints out a brief statement 
that it did so, to stdout. If the index already exists, we will do nothing.

=item B<Params>

=over

=item C<$table> - The table the new index is on.

=item C<$name>  - A name for the new index.

=item C<$definition> - An abstract index definition. Either a hashref 
or an arrayref.

=back

=item B<Returns> (nothing)

=back

=item C<bz_add_table>

=over

=item B<Description>

Creates a new table in the database, based on the definition for that 
table in the abstract schema.

Note that unlike the other 'add' functions, this does not take a 
definition, but always creates the table as it exists in
L<Bugzilla::DB::Schema/ABSTRACT_SCHEMA>.

If a table with that name already exists, then this function returns 
silently.

=item B<Params>

=over

=item C<$name> - The name of the table you want to create.

=back

=item B<Returns> (nothing)

=back

=item C<bz_drop_index>

=over

=item B<Description>

Removes an index from the database. Prints out a brief statement that it 
did so, to stdout. If the index doesn't exist, we do nothing.

=item B<Params>

=over

=item C<$table> - The table that the index is on.

=item C<$name> - The name of the index that you want to drop.

=back

=item B<Returns> (nothing)

=back

=item C<bz_drop_table>

=over

=item B<Description>

Drops a table from the database. If the table doesn't exist, we just 
return silently.

=item B<Params>

=over

=item C<$name> - The name of the table to drop.

=back

=item B<Returns> (nothing)

=back

=item C<bz_alter_column>

=over

=item B<Description>

Changes the data type of a column in a table. Prints out the changes 
being made to stdout. If the new type is the same as the old type, 
the function returns without changing anything.

=item B<Params>

=over

=item C<$table> - the table where the column is

=item C<$name> - the name of the column you want to change

=item C<\%new_def> - An abstract column definition for the new 
data type of the columm

=item C<$set_nulls_to> (Optional) - If you are changing the column
to be NOT NULL, you probably also want to set any existing NULL columns 
to a particular value. Specify that value here. B<NOTE>: The value should 
not already be SQL-quoted.

=back

=item B<Returns> (nothing)

=back

=item C<bz_drop_column>

=over

=item B<Description>

Removes a column from a database table. If the column doesn't exist, we 
return without doing anything. If we do anything, we print a short 
message to C<stdout> about the change.

=item B<Params>

=over

=item C<$table> - The table where the column is

=item C<$column> - The name of the column you want to drop

=back

=item B<Returns> (nothing)

=back

=item C<bz_rename_column>

=over

=item B<Description>

Renames a column in a database table. If the C<$old_name> column 
doesn't exist, we return without doing anything. If C<$old_name> 
and C<$new_name> both already exist in the table specified, we fail.

=item B<Params>

=over

=item C<$table> - The name of the table containing the column 
that you want to rename

=item C<$old_name> - The current name of the column that you want to rename

=item C<$new_name> - The new name of the column

=back

=item B<Returns> (nothing)

=back

=item C<bz_rename_table>

=over

=item B<Description>

Renames a table in the database. Does nothing if the table doesn't exist.

Throws an error if the old table exists and there is already a table 
with the new name.

=item B<Params>

=over

=item C<$old_name> - The current name of the table.

=item C<$new_name> - What you're renaming the table to.

=back

=item B<Returns> (nothing)

=back

=back

=head2 Schema Information Methods

These methods return information about the current Bugzilla database
schema, as it currently exists on the disk. 

Where a parameter says "Abstract index/column definition", it returns/takes
information in the formats defined for indexes and columns for
L<Bugzilla::DB::Schema/ABSTRACT_SCHEMA>.

=over

=item C<bz_column_info>

=over

=item B<Description>

Get abstract column definition.

=item B<Params>

=over

=item C<$table> - The name of the table the column is in.

=item C<$column> - The name of the column.

=back

=item B<Returns>

An abstract column definition for that column. If the table or column 
does not exist, we return C<undef>.

=back

=item C<bz_index_info>

=over

=item B<Description>

Get abstract index definition.

=item B<Params>

=over

=item C<$table> - The table the index is on.

=item C<$index> - The name of the index.

=back

=item B<Returns>

An abstract index definition for that index, always in hashref format. 
The hashref will always contain the C<TYPE> element, but it will
be an empty string if it's just a normal index.

If the index does not exist, we return C<undef>.

=back

=back


=head2 Transaction Methods

These methods deal with the starting and stopping of transactions 
in the database.

=over

=item C<bz_in_transaction>

Returns C<1> if we are currently in the middle of an uncommitted transaction,
C<0> otherwise.

=item C<bz_start_transaction>

Starts a transaction.

It is OK to call C<bz_start_transaction> when you are already inside of
a transaction. However, you must call L</bz_commit_transaction> as many
times as you called C<bz_start_transaction>, in order for your transaction
to actually commit.

Bugzilla uses C<REPEATABLE READ> transactions.

Returns nothing and takes no parameters.

=item C<bz_commit_transaction>

Ends a transaction, commiting all changes. Returns nothing and takes
no parameters.

=item C<bz_rollback_transaction>

Ends a transaction, rolling back all changes. Returns nothing and takes 
no parameters.

=back


=head1 SUBCLASS HELPERS

Methods in this class are intended to be used by subclasses to help them
with their functions.

=over

=item C<db_new>

=over

=item B<Description>

Constructor

=item B<Params>

=over

=item C<$dsn> - database connection string

=item C<$user> - username used to log in to the database

=item C<$pass> - password used to log in to the database

=item C<\%override_attrs> - set of attributes for DB connection (optional).
You only have to set attributes that you want to be different from
the default attributes set inside of C<db_new>.

=back

=item B<Returns>

A new instance of the DB class

=item B<Note>

The name of this constructor is not C<new>, as that would make
our check for implementation of C<new> by derived class useless.

=back

=back


=head1 SEE ALSO

L<DBI|https://metacpan.org/pod/DBI>

L<Bugzilla::Constants/DB_MODULE>

=head1 B<Methods in need of POD>

=over

=item bz_add_fks

=item bz_add_fk

=item bz_drop_index_raw

=item bz_table_info

=item bz_add_index_raw

=item bz_get_related_fks

=item quote

=item bz_drop_fk

=item bz_drop_field_tables

=item bz_drop_related_fks

=item bz_table_columns

=item bz_drop_foreign_keys

=item bz_alter_column_raw

=item bz_table_list_real

=item bz_fk_info

=item bz_setup_database

=item bz_setup_foreign_keys

=item bz_table_indexes

=item bz_check_regexp

=item bz_enum_initial_values

=item bz_alter_fk

=item bz_set_next_serial_value

=item bz_table_list

=item bz_table_columns_real

=item bz_check_server_version

=item bz_server_version

=item bz_add_field_tables

=back<|MERGE_RESOLUTION|>--- conflicted
+++ resolved
@@ -78,12 +78,6 @@
 use constant WORD_START => '(^|[^[:alnum:]])';
 use constant WORD_END   => '($|[^[:alnum:]])';
 
-# On most databases, in order to drop an index, you have to first drop
-# the foreign keys that use that index. However, on some databases,
-# dropping the FK immediately before dropping the index causes problems
-# and doesn't need to be done anyway, so those DBs set this to 0.
-use constant INDEX_DROPS_REQUIRE_FK_DROPS => 1;
-
 #####################################################################
 # Overridden Superclass Methods 
 #####################################################################
@@ -149,7 +143,6 @@
     # Cut down the error string to a reasonable size
     $_[0] = substr($_[0], 0, 2000) . ' ... ' . substr($_[0], -2000)
         if length($_[0]) > 4000;
-<<<<<<< HEAD
     # BMO: stracktrace disabled:
     # $_[0] = Carp::longmess($_[0]);
 
@@ -160,8 +153,10 @@
     #            . "(Lost connection to MySQL server during query)";
     #}
 
-    #if (Bugzilla->usage_mode == USAGE_MODE_BROWSER) {
-    #    ThrowCodeError("db_error", { err_message => $_[0] });
+
+    #if (!Bugzilla->request_cache->{in_error} && Bugzilla->usage_mode == USAGE_MODE_BROWSER) {
+    #    Bugzilla->request_cache->{in_error} = 1;
+    #    ThrowCodeError("db_error", {err_message => $_[0]});
     #}
 
     # keep tests happy
@@ -169,17 +164,8 @@
         ThrowCodeError("db_error", { err_message => $_[0] });
     }
 
-=======
-    $_[0] = Carp::longmess($_[0]);
-
-    if (!Bugzilla->request_cache->{in_error} && Bugzilla->usage_mode == USAGE_MODE_BROWSER) {
-        Bugzilla->request_cache->{in_error} = 1;
-        ThrowCodeError("db_error", {err_message => $_[0]});
-    }
-
     Bugzilla->request_cache->{in_error} = undef;
 
->>>>>>> 28144059
     return 0; # Now let DBI handle raising the error
 }
 
@@ -1006,11 +992,9 @@
     my $index_exists = $self->bz_index_info($table, $name);
 
     if ($index_exists) {
-        if ($self->INDEX_DROPS_REQUIRE_FK_DROPS) {
-            # We cannot delete an index used by a FK.
-            foreach my $column (@{$index_exists->{FIELDS}}) {
-                $self->bz_drop_related_fks($table, $column);
-            }
+        # We cannot delete an index used by a FK.
+        foreach my $column (@{$index_exists->{FIELDS}}) {
+            $self->bz_drop_related_fks($table, $column);
         }
         $self->bz_drop_index_raw($table, $name);
         $self->_bz_real_schema->delete_index($table, $name);
