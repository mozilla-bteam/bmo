# This Source Code Form is subject to the terms of the Mozilla Public
# License, v. 2.0. If a copy of the MPL was not distributed with this
# file, You can obtain one at http://mozilla.org/MPL/2.0/.
#
# This Source Code Form is "Incompatible With Secondary Licenses", as
# defined by the Mozilla Public License, v. 2.0.

package Bugzilla::App;
use Mojo::Base 'Mojolicious';

# Needed for its exit() overload, must happen early in execution.
use CGI::Compile;
use utf8;
use Encode;
use FileHandle;    # this is for compat back to 5.10

use Bugzilla          ();
use Bugzilla::BugMail ();
use Bugzilla::CGI     ();
use Bugzilla::Constants;
use Bugzilla::Extension             ();
use Bugzilla::Install::Requirements ();
use Bugzilla::Logging;
use Bugzilla::App::Static;
<<<<<<< HEAD
use Bugzilla::App::BMO::AntiSpam;
use Bugzilla::App::BMO::ComponentGraveyard;
use Bugzilla::App::BMO::NewRelease;
use Bugzilla::App::MFA::Duo;
=======
>>>>>>> 9f1ac397
use Mojo::Loader qw( find_modules );
use Module::Runtime qw( require_module );
use Bugzilla::Util ();
use Cwd qw(realpath);
use MojoX::Log::Log4perl;
use Bugzilla::WebService::Server::REST;
use Try::Tiny;

has 'static' => sub { Bugzilla::App::Static->new };

sub startup {
  my ($self) = @_;
  $self->log(MojoX::Log::Log4perl->new);

  TRACE('Starting up');
  $self->plugin('Bugzilla::App::Plugin::BlockIP');
  $self->plugin('Bugzilla::App::Plugin::Glue');
  $self->plugin('Bugzilla::App::Plugin::Login');
  $self->plugin('Bugzilla::App::Plugin::Error');
  $self->plugin('Bugzilla::App::Plugin::Hostage')
    unless $ENV{BUGZILLA_DISABLE_HOSTAGE};
  $self->plugin('Bugzilla::App::Plugin::SizeLimit')
    unless $ENV{BUGZILLA_DISABLE_SIZELIMIT};
  $self->plugin('ForwardedFor') if Bugzilla->has_feature('better_xff');
  $self->plugin('Bugzilla::App::Plugin::Helpers');
  $self->plugin('Bugzilla::App::Plugin::OAuth2::Client');
  $self->plugin('Bugzilla::App::Plugin::OAuth2::Provider');

  push @{$self->commands->namespaces}, 'Bugzilla::App::Command';
  push @{$self->renderer->paths}, @{ Bugzilla::Template::_include_path() };

  $self->sessions->cookie_name('bugzilla');
  $self->sessions->default_expiration(60 * 60 * 24 * 7); # 1 week

  $self->hook(
    before_routes => sub {
      my ($c) = @_;
      return if $c->stash->{'mojo.static'};

      # It is possible the regexp is bad.
      # If that is the case, we just log the error and continue on.
      try {
        my $regexp = Bugzilla->params->{block_user_agent};
        my $user_agent = $c->req->headers->user_agent // '';
        if ($regexp && $user_agent =~ /$regexp/) {
          my $msg = "Contact " . Bugzilla->params->{maintainer};
          $c->respond_to(
            json => {json => {error => $msg}, status => 400},
            any  => {text => "$msg\n",        status => 400},
          );
        }
      }
      catch {
        ERROR($_);
      };

      # Set usage mode and store controller for Error.pm exception handling
      Bugzilla->usage_mode(USAGE_MODE_MOJO);
      Bugzilla->request_cache->{mojo_controller} = $c;
    }
  );

  $ENV{MOJO_MAX_LINE_SIZE} ||= 1024 * 10; # Mojo default is 8kb

  # hypnotoad is weird and doesn't look for MOJO_LISTEN itself.
  $self->config(
    hypnotoad => {
      proxy              => $ENV{MOJO_REVERSE_PROXY} // 1,
      heartbeat_interval => $ENV{MOJO_HEARTBEAT_INTERVAL} // 10,
      heartbeat_timeout  => $ENV{MOJO_HEARTBEAT_TIMEOUT} // 120,
      inactivity_timeout => $ENV{MOJO_INACTIVITY_TIMEOUT} // 120,
      workers            => $ENV{MOJO_WORKERS} // 1,
      clients            => $ENV{MOJO_CLIENTS} // 200,
      spare              => $ENV{MOJO_SPARE} // 1,
      listen             => [$ENV{MOJO_LISTEN} // 'http://*:3000'],
    },
  );

  # Make sure each httpd child receives a different random seed (bug 476622).
  # Bugzilla::RNG has one srand that needs to be called for
  # every process, and Perl has another. (Various Perl modules still use
  # the built-in rand(), even though we never use it in Bugzilla itself,
  # so we need to srand() both of them.)
  # Also, ping the dbh to force a reconnection.
  Mojo::IOLoop->next_tick(sub {
    Bugzilla::RNG::srand();
    srand();
    eval { Bugzilla->dbh->ping };
  });

  Bugzilla::Extension->load_all();
  if ($self->mode ne 'development') {
    Bugzilla->preload_features();
    DEBUG('preloading templates');
    Bugzilla->preload_templates();
    DEBUG('done preloading templates');
    require_module($_) for find_modules('Bugzilla::User::Setting');

    $self->hook(
      after_static => sub {
        my ($c) = @_;
        my $version = $c->stash->{static_file_version};
        if ($version && $version > Bugzilla->VERSION) {
          $c->res->headers->cache_control('no-cache, no-store');
        }
        else {
          $c->res->headers->cache_control('public, max-age=31536000, immutable');
        }
      }
    );
  }
  $self->hook(
    before_dispatch => sub {
      # Ensure the request_cache is always cleared prior to every request,
      # regardless of routing or Bugzilla::App wrapping.
      # This is not an expensive operation.
      Bugzilla->clear_request_cache();
      # We also need to clear CGI's globals.
      CGI::initialize_globals();
      # Store away the default controller for use by non-Mojo legacy code
      Bugzilla->request_cache->{mojo_controller} = $_[0];
    }
  );
  $self->hook(after_dispatch => sub {
    my ($c) = @_;
    my ($req, $res) = ($c->req, $c->res);

    if ( $req->is_secure
      && !$res->headers->strict_transport_security
      && Bugzilla->params->{'strict_transport_security'} ne 'off')
    {
      my $sts_opts = 'max-age=' . MAX_STS_AGE;
      if (Bugzilla->params->{'strict_transport_security'} eq 'include_subdomains') {
        $sts_opts .= '; includeSubDomains';
      }
      $res->headers->strict_transport_security($sts_opts);
    }

    # Add X-Frame-Options header to prevent framing and subsequent
    # possible clickjacking problems.
    unless ($c->url_is_attachment_base) {
      $res->headers->header('X-frame-options' => 'SAMEORIGIN');
    }

    # Add X-XSS-Protection header to prevent simple XSS attacks
    # and enforce the blocking (rather than the rewriting) mode.
    $res->headers->header('X-xss-protection' => '1; mode=block');

    # Add X-Content-Type-Options header to prevent browsers sniffing
    # the MIME type away from the declared Content-Type.
    $res->headers->header('X-content-type-options' => 'nosniff');

    if (length($req->url->to_abs->to_string) > 8000) {
      $res->headers->header('Referrer-policy' => 'origin');
    }
    else {
      $res->headers->header('Referrer-policy' => 'same-origin');
    }

    unless ($res->headers->content_security_policy) {
      if (my $csp = $c->content_security_policy) {
        $res->headers->header($csp->header_name, $csp->value);
      }
    }
  });
  Bugzilla::WebService::Server::REST->preload;

  $self->setup_routes;

  Bugzilla::Hook::process('app_startup', {app => $self});
}

sub setup_routes {
  my ($self) = @_;
  my $r = $self->routes;
<<<<<<< HEAD
  Bugzilla::App::API->setup_routes($r);
  Bugzilla::App::BouncedEmails->setup_routes($r);
  Bugzilla::App::CGI->setup_routes($r);
  Bugzilla::App::Main->setup_routes($r);
  Bugzilla::App::OAuth2::Provider::Clients->setup_routes($r);
  Bugzilla::App::SES->setup_routes($r);
  Bugzilla::App::BMO::AntiSpam->setup_routes($r);
  Bugzilla::App::BMO::ComponentGraveyard->setup_routes($r);
  Bugzilla::App::BMO::NewRelease->setup_routes($r);
  Bugzilla::App::MFA::Duo->setup_routes($r);
=======

  # Load controller modules and their routes
  foreach my $module (find_modules('Bugzilla::App::Controller', {recursive => 1}))
  {
    require_module($module);
    my $controller = $module->new;
    if ($controller->can('setup_routes')) {
      $controller->setup_routes($r);
    }
    else {
      WARN("Could not execute setup_routes() for module: $module");
    }
  }
>>>>>>> 9f1ac397

  $r->static_file('/__lbheartbeat__');
  $r->static_file(
    '/__version__' => {file => 'version.json', content_type => 'application/json'});
  $r->static_file('/version.json', {content_type => 'application/json'});

  $r->page('/review',        'splinter.html');
  $r->page('/user_profile',  'user_profile.html');
  $r->page('/userprofile',   'user_profile.html');
  $r->page('/request_defer', 'request_defer.html');
}

1;<|MERGE_RESOLUTION|>--- conflicted
+++ resolved
@@ -22,13 +22,6 @@
 use Bugzilla::Install::Requirements ();
 use Bugzilla::Logging;
 use Bugzilla::App::Static;
-<<<<<<< HEAD
-use Bugzilla::App::BMO::AntiSpam;
-use Bugzilla::App::BMO::ComponentGraveyard;
-use Bugzilla::App::BMO::NewRelease;
-use Bugzilla::App::MFA::Duo;
-=======
->>>>>>> 9f1ac397
 use Mojo::Loader qw( find_modules );
 use Module::Runtime qw( require_module );
 use Bugzilla::Util ();
@@ -204,18 +197,6 @@
 sub setup_routes {
   my ($self) = @_;
   my $r = $self->routes;
-<<<<<<< HEAD
-  Bugzilla::App::API->setup_routes($r);
-  Bugzilla::App::BouncedEmails->setup_routes($r);
-  Bugzilla::App::CGI->setup_routes($r);
-  Bugzilla::App::Main->setup_routes($r);
-  Bugzilla::App::OAuth2::Provider::Clients->setup_routes($r);
-  Bugzilla::App::SES->setup_routes($r);
-  Bugzilla::App::BMO::AntiSpam->setup_routes($r);
-  Bugzilla::App::BMO::ComponentGraveyard->setup_routes($r);
-  Bugzilla::App::BMO::NewRelease->setup_routes($r);
-  Bugzilla::App::MFA::Duo->setup_routes($r);
-=======
 
   # Load controller modules and their routes
   foreach my $module (find_modules('Bugzilla::App::Controller', {recursive => 1}))
@@ -229,7 +210,6 @@
       WARN("Could not execute setup_routes() for module: $module");
     }
   }
->>>>>>> 9f1ac397
 
   $r->static_file('/__lbheartbeat__');
   $r->static_file(
