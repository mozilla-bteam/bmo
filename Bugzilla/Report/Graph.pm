# This Source Code Form is subject to the terms of the Mozilla Public
# License, v. 2.0. If a copy of the MPL was not distributed with this
# file, You can obtain one at http://mozilla.org/MPL/2.0/.
#
# This Source Code Form is "Incompatible With Secondary Licenses", as
# defined by the Mozilla Public License, v. 2.0.

package Bugzilla::Report::Graph;
use 5.10.1;
use Moo;

use Graph::Directed;
use Graph::Traversal::BFS;
use PerlX::Maybe 'maybe';
use Type::Utils     qw(class_type);
use Types::Standard qw(Bool Enum Int Str ArrayRef Object);
use Set::Object     qw(set);

use Bugzilla;
use Bugzilla::Logging;
use Bugzilla::Types qw(DB);

our $valid_tables = [qw(dependencies duplicates regressions)];
our $valid_fields = [qw(blocked dependson dupe dupe_of regresses regressed_by)];

has bug_id => (is => 'ro', isa => Int, required => 1);
has table =>
  (is => 'ro', isa => Enum $valid_tables, default => 'dependencies',);
has depth  => (is => 'ro', isa => Int, default => 3);
has source => (is => 'ro', isa => Enum $valid_fields, default => 'dependson',);
has sink   => (is => 'ro', isa => Enum $valid_fields, default => 'blocked',);
has limit  => (is => 'ro', isa => Int, default => 10_000);
has paths  => (is => 'lazy', isa => ArrayRef [ArrayRef]);
has graph  => (is => 'lazy', isa => class_type({class => 'Graph'}));
has query  => (is => 'lazy', isa => Str);

# Run the query that will list of the paths from the parent bug
# down to the last child in the tree
sub _build_paths {
  my ($self) = @_;
  return Bugzilla->dbh->selectall_arrayref($self->query, undef, $self->bug_id);
}

# Builds a new directed graph
sub _build_graph {
  my ($self) = @_;
  my $paths  = $self->paths;
  my $graph  = Graph::Directed->new;

  foreach my $path (@$paths) {
    pop @$path until defined $path->[-2];
    $graph->add_path(@$path);
  }

  return $graph;
}

sub _build_query {
  my ($self) = @_;
  my $table  = $self->table;
  my $alias  = substr $table, 0, 1;
  my $depth  = $self->depth;
  my $source = $self->source;
  my $sink   = $self->sink;
  my $limit  = $self->limit;

  # WITH RECURSIVE is available in MySQL 8.x and newer as
  # well as recent versions of PostgreSQL and SQLite.
  my $query = "WITH RECURSIVE RelationshipTree AS (
    SELECT t.$source, t.$sink, 1 AS depth FROM $table t WHERE t.$source = ?
    UNION ALL
    SELECT t.$source, t.$sink, rt.depth + 1 AS depth FROM $table t
      JOIN RelationshipTree rt ON t.$source = rt.$sink WHERE rt.depth <= $depth LIMIT $limit)
    SELECT rt.$source, rt.$sink FROM RelationshipTree rt";

  return $query;
}

# Using a callback filter being passed in, remove any unwanted vertices
# in the graph such as secure bugs if the user cannot see them. Then
# remove any unreachable vertices as well.
sub prune_graph {
  my ($self, $filter) = @_;

  my $all_vertices      = set($self->graph->vertices);
  my $filtered_vertices = set(@{$filter->($all_vertices)});
  my $pruned_vertices   = $all_vertices - $filtered_vertices;
  $self->graph->delete_vertices($pruned_vertices->members);

  # Finally remove any vertices that are now unreachable
  my $reachable_vertices
    = set($self->bug_id, $self->graph->all_reachable($self->bug_id));
  my $unreachable_vertices = $filtered_vertices - $reachable_vertices;
  $self->graph->delete_vertices($unreachable_vertices->members);

  return $pruned_vertices + $unreachable_vertices;
}

# Generates the final tree stucture based on the directed graph
sub tree {
  my ($self) = @_;
  my $graph = $self->graph;

  my %nodes = map { $_ => {maybe bug => $graph->get_vertex_attributes($_)} }
    $graph->vertices;

  my $search = Graph::Traversal::BFS->new(
    $graph,
    start     => $self->bug_id,
    tree_edge => sub {
      my ($u, $v) = @_;
      $nodes{$u}{$v} = $nodes{$v};
    }
  );
  $search->bfs;

  return $nodes{$self->bug_id} || {};
}

<<<<<<< HEAD
=======
# Remove any secure bugs that user cannot see
sub prune_secure {
  my ($self, $bugs, $user) = @_;
  $user ||= Bugzilla->user;

  $self->prune_graph(sub {
    $user->visible_bugs($_[0]);
  });

  return $self;
}

# This method takes a set of bugs and using a single SQL statement,
# removes any bugs from the list which have a non-empty resolution (unresolved)
sub prune_resolved {
  my ($self, $bugs) = @_;

  $self->prune_graph(sub {
    my $bugs = $_[0];

    return $bugs if !$bugs->size;

    my $placeholders = join ',', split //, '?' x $bugs->size;
    my $query
      = "SELECT bug_id FROM bugs WHERE (resolution IS NULL OR resolution = '') AND bug_id IN ($placeholders)";
    my $filtered_bugs
      = Bugzilla->dbh->selectcol_arrayref($query, undef, $bugs->elements);

    return $filtered_bugs;
  });

  return $self;
}

>>>>>>> 7fd725a7
1;<|MERGE_RESOLUTION|>--- conflicted
+++ resolved
@@ -117,8 +117,6 @@
   return $nodes{$self->bug_id} || {};
 }
 
-<<<<<<< HEAD
-=======
 # Remove any secure bugs that user cannot see
 sub prune_secure {
   my ($self, $bugs, $user) = @_;
@@ -153,5 +151,4 @@
   return $self;
 }
 
->>>>>>> 7fd725a7
 1;