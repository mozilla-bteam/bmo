# This Source Code Form is subject to the terms of the Mozilla Public
# License, v. 2.0. If a copy of the MPL was not distributed with this
# file, You can obtain one at http://mozilla.org/MPL/2.0/.
#
# This Source Code Form is "Incompatible With Secondary Licenses", as
# defined by the Mozilla Public License, v. 2.0.

package Bugzilla::CGI;

use 5.10.1;
use strict;
use warnings;

use Bugzilla::Logging;
use CGI;
use base qw(CGI);

use Bugzilla::CGI::ContentSecurityPolicy;
use Bugzilla::Constants;
use Bugzilla::Error;
use Bugzilla::Util;
use Bugzilla::Search::Recent;

use File::Basename;
use URI;

BEGIN {
    if (ON_WINDOWS) {
        # Help CGI find the correct temp directory as the default list
        # isn't Windows friendly (Bug 248988)
        $ENV{'TMPDIR'} = $ENV{'TEMP'} || $ENV{'TMP'} || "$ENV{'WINDIR'}\\TEMP";
    }
    *AUTOLOAD = \&CGI::AUTOLOAD;
}

sub DEFAULT_CSP {
    my %policy = (
        default_src => [ 'self' ],
        script_src  => [ 'self', 'nonce', 'unsafe-inline', 'https://www.google-analytics.com' ],
        frame_src   => [ 'none', ],
        worker_src  => [ 'none', ],
        img_src     => [ 'self', 'https://secure.gravatar.com', 'https://www.google-analytics.com' ],
        style_src   => [ 'self', 'unsafe-inline' ],
        object_src  => [ 'none' ],
        form_action => [
            'self',
            # used in template/en/default/search/search-google.html.tmpl
            'https://www.google.com/search'
        ],
        frame_ancestors => [ 'none' ],
        report_only     => 1,
    );
    if (Bugzilla->params->{github_client_id} && !Bugzilla->user->id) {
        push @{$policy{form_action}}, 'https://github.com/login/oauth/authorize', 'https://github.com/login';
    }

    return %policy;
}

# Because show_bug code lives in many different .cgi files,
# we needed a centralized place to define the policy.
# normally the policy would just live in one .cgi file.
# Additionally, Bugzilla->localconfig->{urlbase} cannot be called at compile time, so this can't be a constant.
sub SHOW_BUG_MODAL_CSP {
    my ($bug_id) = @_;
    my %policy = (
        script_src  => ['self', 'nonce', 'unsafe-inline', 'unsafe-eval', 'https://www.google-analytics.com' ],
        img_src     => [ 'self', 'https://secure.gravatar.com', 'https://www.google-analytics.com' ],
        connect_src => [
            'self',
            # This is from extensions/OrangeFactor/web/js/orange_factor.js
            'https://brasstacks.mozilla.com/orangefactor/api/count',
        ],
        frame_src   => [ 'self', ],
        worker_src  => [ 'none', ],
    );
    if (use_attachbase() && $bug_id) {
        my $attach_base = Bugzilla->localconfig->{'attachment_base'};
        $attach_base =~ s/\%bugid\%/$bug_id/g;
        push @{ $policy{img_src} }, $attach_base;
    }

    # MozReview API calls
    my $mozreview_url = Bugzilla->params->{mozreview_base_url};
    if ($mozreview_url) {
        push @{ $policy{connect_src} },  $mozreview_url . 'api/extensions/mozreview.extension.MozReviewExtension/summary/';
    }

    return %policy;
}

sub _init_bz_cgi_globals {
    my $invocant = shift;
    # We need to disable output buffering - see bug 179174
    $| = 1;

    # Ignore SIGTERM and SIGPIPE - this prevents DB corruption. If the user closes
    # their browser window while a script is running, the web server sends these
    # signals, and we don't want to die half way through a write.
    $SIG{TERM} = 'IGNORE';
    $SIG{PIPE} = 'IGNORE';

    # We don't precompile any functions here, that's done specially in
    # mod_perl code.
    $invocant->_setup_symbols(qw(:no_xhtml :oldstyle_urls :private_tempfiles
                                 :unique_headers));
}

BEGIN { __PACKAGE__->_init_bz_cgi_globals() if i_am_cgi(); }

sub new {
    my ($invocant, @args) = @_;
    my $class = ref($invocant) || $invocant;

    # Under mod_perl, CGI's global variables get reset on each request,
    # so we need to set them up again every time.
    $class->_init_bz_cgi_globals() if $ENV{MOD_PERL};

    my $self = $class->SUPER::new(@args);

    # Make sure our outgoing cookie list is empty on each invocation
    $self->{Bugzilla_cookie_list} = [];

    # Path-Info is of no use for Bugzilla and interacts badly with IIS.
    # Moreover, it causes unexpected behaviors, such as totally breaking
    # the rendering of pages.
    my $script = basename($0);
    if (my $path = $self->path_info) {
        my @whitelist = ("rest.cgi");
        Bugzilla::Hook::process('path_info_whitelist', { whitelist => \@whitelist });
        if (!grep($_ eq $script, @whitelist)) {
            # apache collapses // to / in $ENV{PATH_INFO} but not in $self->path_info.
            # url() requires the full path in ENV in order to generate the correct url.
            $ENV{PATH_INFO} = $path;
            print $self->redirect($self->url(-path => 0, -query => 1));
            exit;
        }
    }

    # Send appropriate charset
    $self->charset(Bugzilla->params->{'utf8'} ? 'UTF-8' : '');

    # Redirect to urlbase if we are not viewing an attachment.
    if ($self->url_is_attachment_base and $script ne 'attachment.cgi') {
        $self->redirect_to_urlbase();
    }

    # Check for errors
    # All of the Bugzilla code wants to do this, so do it here instead of
    # in each script

    my $err = $self->cgi_error;

    if ($err) {
        # Note that this error block is only triggered by CGI.pm for malformed
        # multipart requests, and so should never happen unless there is a
        # browser bug.

        print $self->header(-status => $err);

        # ThrowCodeError wants to print the header, so it grabs Bugzilla->cgi
        # which creates a new Bugzilla::CGI object, which fails again, which
        # ends up here, and calls ThrowCodeError, and then recurses forever.
        # So don't use it.
        # In fact, we can't use templates at all, because we need a CGI object
        # to determine the template lang as well as the current url (from the
        # template)
        # Since this is an internal error which indicates a severe browser bug,
        # just die.
        die "CGI parsing error: $err";
    }

    return $self;
}

sub target_uri {
    my ($self) = @_;

    my $base = Bugzilla->localconfig->{urlbase};
    if (my $request_uri = $self->request_uri) {
        my $base_uri = URI->new($base);
        $base_uri->path('');
        $base_uri->query(undef);
        return $base_uri . $request_uri;
    }
    else {
        return $base . ($self->url(-relative => 1, -query => 1) || 'index.cgi');
    }
}

sub content_security_policy {
    my ($self, %add_params) = @_;
    if (%add_params || !$self->{Bugzilla_csp}) {
        my %params = DEFAULT_CSP;
        delete $params{report_only} if %add_params && !$add_params{report_only};
        foreach my $key (keys %add_params) {
            if (defined $add_params{$key}) {
                $params{$key} = $add_params{$key};
            }
            else {
                delete $params{$key};
            }
        }
        $self->{Bugzilla_csp} = Bugzilla::CGI::ContentSecurityPolicy->new(%params);
    }

    return $self->{Bugzilla_csp};
}

sub csp_nonce {
    my ($self) = @_;

    my $csp = $self->content_security_policy;
    return $csp->has_nonce ? $csp->nonce : '';
}

# We want this sorted plus the ability to exclude certain params
sub canonicalise_query {
    my ($self, @exclude) = @_;

    # Reconstruct the URL by concatenating the sorted param=value pairs
    my @parameters;
    foreach my $key (sort($self->param())) {
        # Leave this key out if it's in the exclude list
        next if grep { $_ eq $key } @exclude;

        # Remove the Boolean Charts for standard query.cgi fields
        # They are listed in the query URL already
        next if $key =~ /^(field|type|value)(-\d+){3}$/;

        my $esc_key = url_quote($key);

        foreach my $value ($self->param($key)) {
            # Omit params with an empty value
            if (defined($value) && $value ne '') {
                my $esc_value = url_quote($value);

                push(@parameters, "$esc_key=$esc_value");
            }
        }
    }

    return join("&", @parameters);
}

sub clean_search_url {
    my $self = shift;
    # Delete any empty URL parameter.
    my @cgi_params = $self->param;

    foreach my $param (@cgi_params) {
        if (defined $self->param($param) && $self->param($param) eq '') {
            $self->delete($param);
            $self->delete("${param}_type");
        }

        # Custom Search stuff is empty if it's "noop". We also keep around
        # the old Boolean Chart syntax for backwards-compatibility.
        if (($param =~ /\d-\d-\d/ || $param =~ /^[[:alpha:]]\d+$/)
            && defined $self->param($param) && $self->param($param) eq 'noop')
        {
            $self->delete($param);
        }

        # Any "join" for custom search that's an AND can be removed, because
        # that's the default.
        if (($param =~ /^j\d+$/ || $param eq 'j_top')
            && $self->param($param) eq 'AND')
        {
            $self->delete($param);
        }
    }

    # Delete leftovers from the login form
    $self->delete('Bugzilla_remember', 'GoAheadAndLogIn');

    # Delete the token if we're not performing an action which needs it
    unless ((defined $self->param('remtype')
             && ($self->param('remtype') eq 'asdefault'
                 || $self->param('remtype') eq 'asnamed'))
            || (defined $self->param('remaction')
                && $self->param('remaction') eq 'forget'))
    {
        $self->delete("token");
    }

    foreach my $num (1,2,3) {
        # If there's no value in the email field, delete the related fields.
        if (!$self->param("email$num")) {
            foreach my $field (qw(type assigned_to reporter qa_contact cc longdesc)) {
                $self->delete("email$field$num");
            }
        }
    }

    # chfieldto is set to "Now" by default in query.cgi. But if none
    # of the other chfield parameters are set, it's meaningless.
    if (!defined $self->param('chfieldfrom') && !$self->param('chfield')
        && !defined $self->param('chfieldvalue') && $self->param('chfieldto')
        && lc($self->param('chfieldto')) eq 'now')
    {
        $self->delete('chfieldto');
    }

    # cmdtype "doit" is the default from query.cgi, but it's only meaningful
    # if there's a remtype parameter.
    if (defined $self->param('cmdtype') && $self->param('cmdtype') eq 'doit'
        && !defined $self->param('remtype'))
    {
        $self->delete('cmdtype');
    }

    # "Reuse same sort as last time" is actually the default, so we don't
    # need it in the URL.
    if ($self->param('order')
        && $self->param('order') eq 'Reuse same sort as last time')
    {
        $self->delete('order');
    }

    # list_id is added in buglist.cgi after calling clean_search_url,
    # and doesn't need to be saved in saved searches.
    $self->delete('list_id');

    # And now finally, if query_format is our only parameter, that
    # really means we have no parameters, so we should delete query_format.
    if ($self->param('query_format') && scalar($self->param()) == 1) {
        $self->delete('query_format');
    }
}

sub check_etag {
    my ($self, $valid_etag) = @_;

    # ETag support.
    my $if_none_match = $self->http('If-None-Match');
    return if !$if_none_match;

    my @if_none = split(/[\s,]+/, $if_none_match);
    foreach my $possible_etag (@if_none) {
        # remove quotes from begin and end of the string
        $possible_etag =~ s/^\"//g;
        $possible_etag =~ s/\"$//g;
        if ($possible_etag eq $valid_etag or $possible_etag eq '*') {
            return 1;
        }
    }

    return 0;
}

# Overwrite to ensure nph doesn't get set, and unset HEADERS_ONCE
sub multipart_init {
    my $self = shift;

    # Keys are case-insensitive, map to lowercase
    my %args = @_;
    my %param;
    foreach my $key (keys %args) {
        $param{lc $key} = $args{$key};
    }

    # Set the MIME boundary and content-type
    my $boundary = $param{'-boundary'}
        || '------- =_' . generate_random_password(16);
    delete $param{'-boundary'};
    $self->{'separator'} = "\r\n--$boundary\r\n";
    $self->{'final_separator'} = "\r\n--$boundary--\r\n";
    $param{'-type'} = CGI::SERVER_PUSH($boundary);

    # Note: CGI.pm::multipart_init up to v3.04 explicitly set nph to 0
    # CGI.pm::multipart_init v3.05 explicitly sets nph to 1
    # CGI.pm's header() sets nph according to a param or $CGI::NPH, which
    # is the desired behaviour.

    return $self->header(
        %param,
    ) . "WARNING: YOUR BROWSER DOESN'T SUPPORT THIS SERVER-PUSH TECHNOLOGY." . $self->multipart_end;
}

# Have to add the cookies in.
sub multipart_start {
    my $self = shift;

    my %args = @_;

    # CGI.pm::multipart_start doesn't honour its own charset information, so
    # we do it ourselves here
    if (defined $self->charset() && defined $args{-type}) {
        # Remove any existing charset specifier
        $args{-type} =~ s/;.*$//;
        # and add the specified one
        $args{-type} .= '; charset=' . $self->charset();
    }

    my $headers = $self->SUPER::multipart_start(%args);
    # Eliminate the one extra CRLF at the end.
    $headers =~ s/$CGI::CRLF$//;
    # Add the cookies. We have to do it this way instead of
    # passing them to multpart_start, because CGI.pm's multipart_start
    # doesn't understand a '-cookie' argument pointing to an arrayref.
    foreach my $cookie (@{$self->{Bugzilla_cookie_list}}) {
        $headers .= "Set-Cookie: ${cookie}${CGI::CRLF}";
    }
    $headers .= $CGI::CRLF;
    $self->{_multipart_in_progress} = 1;
    return $headers;
}

sub close_standby_message {
    my ($self, $contenttype, $disp, $disp_prefix, $extension) = @_;
    $self->set_dated_content_disp($disp, $disp_prefix, $extension);

    if ($self->{_multipart_in_progress}) {
        print $self->multipart_end();
        print $self->multipart_start(-type => $contenttype);
    }
    else {
        print $self->header($contenttype);
    }
}

our $ALLOW_UNSAFE_RESPONSE = 0;
# responding to text/plain or text/html is safe
# responding to any request with a referer header is safe
# some things need to have unsafe responses (attachment.cgi)
# everything else should get a 403.
sub _prevent_unsafe_response {
    my ($self, $headers) = @_;
    state $safe_content_type_re = qr{
        ^ (*COMMIT) # COMMIT makes the regex faster
                    # by preventing back-tracking. see also perldoc pelre.
        # application/x-javascript, xml, atom+xml, rdf+xml, xml-dtd, and json
        (?: application/ (?: x(?: -javascript | ml (?: -dtd )? )
                           | (?: atom | rdf) \+ xml
                           | json )
        # text/csv, text/calendar, text/plain, and text/html
          | text/ (?: c (?: alendar | sv )
                    | plain
                    | html )
        # used for HTTP push responses
          | multipart/x-mixed-replace)
    }sx;
    state $safe_referer_re = do {
        # Note that urlbase must end with a /.
        # It almost certainly does, but let's be extra careful.
        my $urlbase = Bugzilla->localconfig->{urlbase};
        $urlbase =~ s{/$}{};
        qr{
            # Begins with literal urlbase
            ^ (*COMMIT)
            \Q$urlbase\E
            # followed by a slash or end of string
            (?: /
              | $ )
        }sx
    };

    return if $ALLOW_UNSAFE_RESPONSE;

    if (Bugzilla->usage_mode == USAGE_MODE_BROWSER) {
        # Safe content types are ones that arn't images.
        # For now let's assume plain text and html are not valid images.
        my $content_type         = $headers->{'-type'} // $headers->{'-content_type'} // 'text/html';
        my $is_safe_content_type = $content_type =~ $safe_content_type_re;

        # Safe referers are ones that begin with the urlbase.
        my $referer         = $self->referer;
        my $is_safe_referer = $referer && $referer =~ $safe_referer_re;

        if (!$is_safe_referer && !$is_safe_content_type) {
            print $self->SUPER::header(-type => 'text/html',  -status => '403 Forbidden');
            if ($content_type ne 'text/html') {
                print "Untrusted Referer Header\n";
                if ($ENV{MOD_PERL}) {
                    my $r = $self->r;
                    $r->rflush;
                    $r->status(200);
                }
            }
            exit;
        }
    }
}

sub should_block_referrer {
    my ($self) = @_;
    return length($self->self_url) > 8000;
}

# Override header so we can add the cookies in
sub header {
    my $self = shift;

    my %headers;
    my $user = Bugzilla->user;

    # If there's only one parameter, then it's a Content-Type.
    if (scalar(@_) == 1) {
        %headers = ('-type' => shift(@_));
    }
    else {
        %headers = @_;
    }

    $self->_prevent_unsafe_response(\%headers);

    if ($self->{'_content_disp'}) {
        $headers{'-content_disposition'} = $self->{'_content_disp'};
    }

    if (!$user->id && $user->authorizer->can_login
        && !$self->cookie('Bugzilla_login_request_cookie'))
    {
        my %args;
        $args{'-secure'} = 1 if Bugzilla->params->{ssl_redirect};

        $self->send_cookie(-name => 'Bugzilla_login_request_cookie',
                           -value => generate_random_password(),
                           -httponly => 1,
                           %args);
    }

    # We generate a cookie and store it in the request cache
    # To initiate github login, a form POSTs to github.cgi with the
    # github_secret as a parameter. It must match the github_secret cookie.
    # this prevents some types of redirection attacks.
    unless ($user->id || $self->{bz_redirecting}) {
        $self->send_cookie(-name     => 'github_secret',
                           -value    => Bugzilla->github_secret,
                           -httponly => 1);
    }
    # Add the cookies in if we have any
    if (scalar(@{$self->{Bugzilla_cookie_list}})) {
        $headers{'-cookie'} = $self->{Bugzilla_cookie_list};
    }

    # Add Strict-Transport-Security (STS) header if this response
    # is over SSL and the strict_transport_security param is turned on.
    if ($self->https && !$self->url_is_attachment_base
        && Bugzilla->params->{'strict_transport_security'} ne 'off')
    {
        my $sts_opts = 'max-age=' . MAX_STS_AGE;
        if (Bugzilla->params->{'strict_transport_security'}
            eq 'include_subdomains')
        {
            $sts_opts .= '; includeSubDomains';
        }
        $headers{'-strict_transport_security'} = $sts_opts;
    }

    # Add X-Frame-Options header to prevent framing and subsequent
    # possible clickjacking problems.
    unless ($self->url_is_attachment_base) {
        $headers{'-x_frame_options'} = 'SAMEORIGIN';
    }

    if ($self->{'_content_disp'}) {
        $headers{'-content_disposition'} = $self->{'_content_disp'};
    }

    # Add X-XSS-Protection header to prevent simple XSS attacks
    # and enforce the blocking (rather than the rewriting) mode.
    $headers{'-x_xss_protection'} = '1; mode=block';

    # Add X-Content-Type-Options header to prevent browsers sniffing
    # the MIME type away from the declared Content-Type.
    $headers{'-x_content_type_options'} = 'nosniff';

    Bugzilla::Hook::process('cgi_headers',
        { cgi => $self, headers => \%headers }
    );
    $self->{_header_done} = 1;

<<<<<<< HEAD
    my @fonts = (
        "skins/standard/fonts/FiraMono-Regular.woff2?v=3.202",
        "skins/standard/fonts/FiraSans-Bold.woff2?v=4.203",
        "skins/standard/fonts/FiraSans-Italic.woff2?v=4.203",
        "skins/standard/fonts/FiraSans-Regular.woff2?v=4.203",
        "skins/standard/fonts/FiraSans-SemiBold.woff2?v=4.203",
        "skins/standard/fonts/MaterialIcons-Regular.woff2",
    );
    $headers{'-link'} = join(", ", map { sprintf('</static/v%s/%s>; rel="preload"; as="font"', Bugzilla->VERSION, $_) } @fonts);
    $headers{'-link'} .= ', <https://www.google-analytics.com>; rel="preconnect"; crossorigin';
=======
    if (Bugzilla->usage_mode == USAGE_MODE_BROWSER) {
        if ($self->should_block_referrer) {
            $headers{'-referrer_policy'} = 'origin';
        }
        my $csp = $self->content_security_policy;
        if (defined $csp && !$csp->disable) {
            $csp->add_cgi_headers(\%headers)
        }

        my @fonts = (
            "skins/standard/fonts/FiraMono-Regular.woff2?v=3.202",
            "skins/standard/fonts/FiraSans-Bold.woff2?v=4.203",
            "skins/standard/fonts/FiraSans-Italic.woff2?v=4.203",
            "skins/standard/fonts/FiraSans-Regular.woff2?v=4.203",
            "skins/standard/fonts/FiraSans-SemiBold.woff2?v=4.203",
            "skins/standard/fonts/MaterialIcons-Regular.woff2",
        );
        $headers{'-link'} = join(", ", map { sprintf('</static/v%s/%s>; rel="preload"; as="font"', Bugzilla->VERSION, $_) } @fonts);
    }
>>>>>>> 27756cc1

    return $self->SUPER::header(%headers) || "";
}

sub param {
    my $self = shift;

    # We don't let CGI.pm warn about list context, but we do it ourselves.
    local $CGI::LIST_CONTEXT_WARN = 0;
    if (0) {
        state $has_warned = {};

        ## no critic (Freenode::Wantarray)
        if ( wantarray && @_ ) {
            my ( $package, $filename, $line ) = caller;
            if ( $package ne 'CGI' && ! $has_warned->{"$filename:$line"}++) {
                WARN("Bugzilla::CGI::param called in list context from $package $filename:$line");
            }
        }
        ## use critic
    }

    # When we are just requesting the value of a parameter...
    if (scalar(@_) == 1) {
        my @result = $self->SUPER::param(@_);

        # Also look at the URL parameters, after we look at the POST
        # parameters. This is to allow things like login-form submissions
        # with URL parameters in the form's "target" attribute.
        if (!scalar(@result)
            && $self->request_method && $self->request_method eq 'POST')
        {
            # Some servers fail to set the QUERY_STRING parameter, which
            # causes undef issues
            $ENV{'QUERY_STRING'} = '' unless exists $ENV{'QUERY_STRING'};
            @result = $self->SUPER::url_param(@_);
        }

        # Fix UTF-8-ness of input parameters.
        if (Bugzilla->params->{'utf8'}) {
            @result = map { _fix_utf8($_) } @result;
        }

        return wantarray ? @result : $result[0];
    }
    # And for various other functions in CGI.pm, we need to correctly
    # return the URL parameters in addition to the POST parameters when
    # asked for the list of parameters.
    elsif (!scalar(@_) && $self->request_method
           && $self->request_method eq 'POST')
    {
        my @post_params = $self->SUPER::param;
        my @url_params  = $self->url_param;
        my %params = map { $_ => 1 } (@post_params, @url_params);
        return keys %params;
    }

    return $self->SUPER::param(@_);
}

sub _fix_utf8 {
    my $input = shift;
    # The is_utf8 is here in case CGI gets smart about utf8 someday.
    utf8::decode($input) if defined $input && !ref $input && !utf8::is_utf8($input);
    return $input;
}

sub should_set {
    my ($self, $param) = @_;
    my $set = (defined $self->param($param)
               or defined $self->param("defined_$param"))
              ? 1 : 0;
    return $set;
}

# The various parts of Bugzilla which create cookies don't want to have to
# pass them around to all of the callers. Instead, store them locally here,
# and then output as required from |header|.
sub send_cookie {
    my ($self, %paramhash) = @_;

    # Complain if -value is not given or empty (bug 268146).
    if (!exists($paramhash{'-value'}) || !$paramhash{'-value'}) {
        ThrowCodeError('cookies_need_value');
    }

    # Add the default path and the domain in.
    state $uri = URI->new( Bugzilla->localconfig->{urlbase} );
    $paramhash{'-path'}   = $uri->path;
    # we don't set the domain.
    $paramhash{'-secure'} = 1
      if lc( $uri->scheme ) eq 'https';

    push(@{$self->{'Bugzilla_cookie_list'}}, $self->cookie(%paramhash));
}

# Cookies are removed by setting an expiry date in the past.
# This method is a send_cookie wrapper doing exactly this.
sub remove_cookie {
    my $self = shift;
    my ($cookiename) = (@_);

    # Expire the cookie, giving a non-empty dummy value (bug 268146).
    $self->send_cookie('-name'    => $cookiename,
                       '-expires' => 'Tue, 15-Sep-1998 21:49:00 GMT',
                       '-value'   => 'X');
}

# To avoid infinite redirection recursion, track when we're within a redirect
# request.
sub redirect {
    my $self = shift;
    $self->{bz_redirecting} = 1;
    return $self->SUPER::redirect(@_);
}

# This helps implement Bugzilla::Search::Recent, and also shortens search
# URLs that get POSTed to buglist.cgi.
sub redirect_search_url {
    my $self = shift;

    # If there is no parameter, there is nothing to do.
    return unless $self->param;

    # If we're retreiving an old list, we never need to redirect or
    # do anything related to Bugzilla::Search::Recent.
    return if $self->param('regetlastlist');

    my $user = Bugzilla->user;

    if ($user->id) {
        # There are two conditions that could happen here--we could get a URL
        # with no list id, and we could get a URL with a list_id that isn't
        # ours.
        my $list_id = $self->param('list_id');
        if ($list_id) {
            # If we have a valid list_id, no need to redirect or clean.
            return if Bugzilla::Search::Recent->check_quietly(
                { id => $list_id });
        }
    }
    elsif ($self->request_method ne 'POST') {
        # Logged-out users who do a GET don't get a list_id, don't get
        # their URLs cleaned, and don't get redirected.
        return;
    }

    $self->clean_search_url();

    # Make sure we still have params still after cleaning otherwise we
    # do not want to store a list_id for an empty search.
    if ($user->id && $self->param) {
        # Insert a placeholder Bugzilla::Search::Recent, so that we know what
        # the id of the resulting search will be. This is then pulled out
        # of the Referer header when viewing show_bug.cgi to know what
        # bug list we came from.
        my $recent_search = Bugzilla::Search::Recent->create_placeholder;
        $self->param('list_id', $recent_search->id);
    }

    # GET requests that lacked a list_id are always redirected. POST requests
    # are only redirected if they're under the CGI_URI_LIMIT though.
    my $self_url = $self->self_url();
    if ($self->request_method() ne 'POST' or length($self_url) < CGI_URI_LIMIT) {
        print $self->redirect(-url => $self_url);
        exit;
    }
}

sub redirect_to_https {
    my $self = shift;
    my $urlbase = Bugzilla->localconfig->{'urlbase'};

    # If this is a POST, we don't want ?POSTDATA in the query string.
    # We expect the client to re-POST, which may be a violation of
    # the HTTP spec, but the only time we're expecting it often is
    # in the WebService, and WebService clients usually handle this
    # correctly.
    $self->delete('POSTDATA');
    my $url = $urlbase . $self->url('-path_info' => 1, '-query' => 1,
                                    '-relative' => 1);

    # XML-RPC clients (SOAP::Lite at least) require a 301 to redirect properly
    # and do not work with 302. Our redirect really is permanent anyhow, so
    # it doesn't hurt to make it a 301.
    print $self->redirect(-location => $url, -status => 301);

    # When using XML-RPC with mod_perl, we need the headers sent immediately.
    $self->r->rflush if $ENV{MOD_PERL};
    exit;
}

# Redirect to the urlbase version of the current URL.
sub redirect_to_urlbase {
    my $self = shift;
    my $path = $self->url('-path_info' => 1, '-query' => 1, '-relative' => 1);
    print $self->redirect('-location' => Bugzilla->localconfig->{urlbase} . $path);
    exit;
}

sub url_is_attachment_base {
    my ($self, $id) = @_;
    return 0 if !use_attachbase() or !i_am_cgi();
    my $attach_base = Bugzilla->localconfig->{'attachment_base'};
    # If we're passed an id, we only want one specific attachment base
    # for a particular bug. If we're not passed an ID, we just want to
    # know if our current URL matches the attachment_base *pattern*.
    my $regex;
    if ($id) {
        $attach_base =~ s/\%bugid\%/$id/;
        $regex = quotemeta($attach_base);
    }
    else {
        # In this circumstance we run quotemeta first because we need to
        # insert an active regex meta-character afterward.
        $regex = quotemeta($attach_base);
        $regex =~ s/\\\%bugid\\\%/\\d+/;
    }
    $regex = "^$regex";
    return ($self->url =~ $regex) ? 1 : 0;
}

sub set_dated_content_disp {
    my ($self, $type, $prefix, $ext) = @_;

    my @time = localtime(time());
    my $date = sprintf "%04d-%02d-%02d", 1900+$time[5], $time[4]+1, $time[3];
    my $filename = "$prefix-$date.$ext";

    $filename =~ s/\s/_/g; # Remove whitespace to avoid HTTP header tampering
    $filename =~ s/\\/_/g; # Remove backslashes as well
    $filename =~ s/"/\\"/g; # escape quotes

    my $disposition = "$type; filename=\"$filename\"";

    $self->{'_content_disp'} = $disposition;
}

##########################
# Vars TIEHASH Interface #
##########################

# Fix the TIEHASH interface (scalar $cgi->Vars) to return and accept
# arrayrefs.
sub STORE {
    my $self = shift;
    my ($param, $value) = @_;
    if (defined $value and ref $value eq 'ARRAY') {
        return $self->param(-name => $param, -value => $value);
    }
    return $self->SUPER::STORE(@_);
}

sub FETCH {
    my ($self, $param) = @_;
    return $self if $param eq 'CGI'; # CGI.pm did this, so we do too.
    my @result = $self->param($param);
    return undef if !scalar(@result);
    return $result[0] if scalar(@result) == 1;
    return \@result;
}

# For the Vars TIEHASH interface: the normal CGI.pm DELETE doesn't return
# the value deleted, but Perl's "delete" expects that value.
sub DELETE {
    my ($self, $param) = @_;
    my $value = $self->FETCH($param);
    $self->delete($param);
    return $value;
}

1;

__END__

=head1 NAME

Bugzilla::CGI - CGI handling for Bugzilla

=head1 SYNOPSIS

  use Bugzilla::CGI;

  my $cgi = new Bugzilla::CGI();

=head1 DESCRIPTION

This package inherits from the standard CGI module, to provide additional
Bugzilla-specific functionality. In general, see L<the CGI.pm docs|CGI> for
documention.

=head1 CHANGES FROM L<CGI.PM|CGI>

Bugzilla::CGI has some differences from L<CGI.pm|CGI>.

=over 4

=item C<cgi_error> is automatically checked

After creating the CGI object, C<Bugzilla::CGI> automatically checks
I<cgi_error>, and throws a CodeError if a problem is detected.

=back

=head1 ADDITIONAL FUNCTIONS

I<Bugzilla::CGI> also includes additional functions.

=over 4

=item C<canonicalise_query(@exclude)>

This returns a sorted string of the parameters whose values are non-empty,
suitable for use in a url.

Values in C<@exclude> are not included in the result.

=item C<send_cookie>

This routine is identical to the cookie generation part of CGI.pm's C<cookie>
routine, except that it knows about Bugzilla's cookie_path and cookie_domain
parameters and takes them into account if necessary.
This should be used by all Bugzilla code (instead of C<cookie> or the C<-cookie>
argument to C<header>), so that under mod_perl the headers can be sent
correctly, using C<print> or the mod_perl APIs as appropriate.

To remove (expire) a cookie, use C<remove_cookie>.

=item C<content_security_policy>

Set a Content Security Policy for the current request. This is a no-op if the 'csp' feature
is not available. The arguments to this method are passed to the constructor of L<Bugzilla::CGI::ContentSecurityPolicy>,
consult that module for a list of what directives are supported.

=item C<csp_nonce>

Returns a CSP nonce value if CSP is available and 'nonce' is listed as a source in a CSP *_src directive.

If there is no nonce used, or CSP is not available, this returns the empty string.

=item C<remove_cookie>

This is a wrapper around send_cookie, setting an expiry date in the past,
effectively removing the cookie.

As its only argument, it takes the name of the cookie to expire.

=item C<redirect_to_https>

Generally you should use L<Bugzilla::Util/do_ssl_redirect_if_required>
instead of calling this directly.

=item C<redirect_to_urlbase>

Redirects from the current URL to one prefixed by the urlbase parameter.

=item C<set_dated_content_disp>

Sets an appropriate date-dependent value for the Content Disposition header
for a downloadable resource.

=back

=head1 SEE ALSO

L<CGI|CGI>, L<CGI::Cookie|CGI::Cookie><|MERGE_RESOLUTION|>--- conflicted
+++ resolved
@@ -572,18 +572,6 @@
     );
     $self->{_header_done} = 1;
 
-<<<<<<< HEAD
-    my @fonts = (
-        "skins/standard/fonts/FiraMono-Regular.woff2?v=3.202",
-        "skins/standard/fonts/FiraSans-Bold.woff2?v=4.203",
-        "skins/standard/fonts/FiraSans-Italic.woff2?v=4.203",
-        "skins/standard/fonts/FiraSans-Regular.woff2?v=4.203",
-        "skins/standard/fonts/FiraSans-SemiBold.woff2?v=4.203",
-        "skins/standard/fonts/MaterialIcons-Regular.woff2",
-    );
-    $headers{'-link'} = join(", ", map { sprintf('</static/v%s/%s>; rel="preload"; as="font"', Bugzilla->VERSION, $_) } @fonts);
-    $headers{'-link'} .= ', <https://www.google-analytics.com>; rel="preconnect"; crossorigin';
-=======
     if (Bugzilla->usage_mode == USAGE_MODE_BROWSER) {
         if ($self->should_block_referrer) {
             $headers{'-referrer_policy'} = 'origin';
@@ -602,8 +590,8 @@
             "skins/standard/fonts/MaterialIcons-Regular.woff2",
         );
         $headers{'-link'} = join(", ", map { sprintf('</static/v%s/%s>; rel="preload"; as="font"', Bugzilla->VERSION, $_) } @fonts);
-    }
->>>>>>> 27756cc1
+        $headers{'-link'} .= ', <https://www.google-analytics.com>; rel="preconnect"; crossorigin';
+    }
 
     return $self->SUPER::header(%headers) || "";
 }
