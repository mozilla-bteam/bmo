# This Source Code Form is subject to the terms of the Mozilla Public
# License, v. 2.0. If a copy of the MPL was not distributed with this
# file, You can obtain one at http://mozilla.org/MPL/2.0/.
#
# This Source Code Form is "Incompatible With Secondary Licenses", as
# defined by the Mozilla Public License, v. 2.0.

package Bugzilla::CGI;

use 5.10.1;
use strict;
use warnings;

use Bugzilla::Logging;
use CGI;
use base qw(CGI);

use Bugzilla::CGI::ContentSecurityPolicy;
use Bugzilla::Constants;
use Bugzilla::Error;
use Bugzilla::Util;
use Bugzilla::Search::Recent;

use File::Basename;
use List::Util qw(any none);
use URI;

BEGIN {
  if (ON_WINDOWS) {

    # Help CGI find the correct temp directory as the default list
    # isn't Windows friendly (Bug 248988)
    $ENV{'TMPDIR'} = $ENV{'TEMP'} || $ENV{'TMP'} || "$ENV{'WINDIR'}\\TEMP";
  }
  *AUTOLOAD = \&CGI::AUTOLOAD;
}

sub _init_bz_cgi_globals {
  my $invocant = shift;

  # We need to disable output buffering - see bug 179174
  $| = 1;

  # We don't precompile any functions here, that's done specially in
  # mod_perl code.
  $invocant->_setup_symbols(
    qw(:no_xhtml :oldstyle_urls :private_tempfiles
      :unique_headers)
  );
}

BEGIN { __PACKAGE__->_init_bz_cgi_globals() if i_am_cgi(); }

sub new {
  my ($invocant, @args) = @_;
  my $class = ref($invocant) || $invocant;

  # Under mod_perl, CGI's global variables get reset on each request,
  # so we need to set them up again every time.
  $class->_init_bz_cgi_globals();

  my $self = $class->SUPER::new(@args);

  # Make sure our outgoing cookie list is empty on each invocation
  $self->{Bugzilla_cookie_list} = [];

  # Path-Info is of no use for Bugzilla and interacts badly with IIS.
  # Moreover, it causes unexpected behaviors, such as totally breaking
  # the rendering of pages.
  my $script = basename($0);
  if (my $path = $self->path_info) {
    my @whitelist = ("rest.cgi");
    Bugzilla::Hook::process('path_info_whitelist', {whitelist => \@whitelist});
    if (!grep($_ eq $script, @whitelist)) {

      # apache collapses // to / in $ENV{PATH_INFO} but not in $self->path_info.
      # url() requires the full path in ENV in order to generate the correct URL.
      $ENV{PATH_INFO} = $path;
      DEBUG("redirecting because we see PATH_INFO and don't like it");
      print $self->redirect($self->url(-path => 0, -query => 1));
      exit;
    }
  }

  # Send appropriate charset
  $self->charset(Bugzilla->params->{'utf8'} ? 'UTF-8' : '');

  # Redirect to urlbase if we are not viewing an attachment.
  if (my $C = Bugzilla->request_cache->{mojo_controller}) {
    if ($C->url_is_attachment_base and $script ne 'attachment.cgi') {
      DEBUG(
        "Redirecting to urlbase because the URL is in the attachment base and not attachment.cgi"
      );
      $self->redirect_to_urlbase();
    }
  }

  # Check for errors
  # All of the Bugzilla code wants to do this, so do it here instead of
  # in each script

  my $err = $self->cgi_error;

  if ($err) {

    # Note that this error block is only triggered by CGI.pm for malformed
    # multipart requests, and so should never happen unless there is a
    # browser bug.

    print $self->header(-status => $err);

    # ThrowCodeError wants to print the header, so it grabs Bugzilla->cgi
    # which creates a new Bugzilla::CGI object, which fails again, which
    # ends up here, and calls ThrowCodeError, and then recurses forever.
    # So don't use it.
    # In fact, we can't use templates at all, because we need a CGI object
    # to determine the template lang as well as the current URL (from the
    # template)
    # Since this is an internal error which indicates a severe browser bug,
    # just die.
    die "CGI parsing error: $err";
  }

  return $self;
}

sub target_uri {
  my ($self) = @_;

  my $base = Bugzilla->localconfig->urlbase;
  if (my $request_uri = $self->request_uri) {
    my $base_uri = URI->new($base);
    $base_uri->path('');
    $base_uri->query(undef);
    return $base_uri . $request_uri;
  }
  else {
    return $base . ($self->url(-relative => 1, -query => 1) || 'index.cgi');
  }
}

# We want this sorted plus the ability to exclude certain params
sub canonicalize_query {
  my ($self, @exclude) = @_;

  # Reconstruct the URL by concatenating the sorted param=value pairs
  my @parameters;
  foreach my $key (sort($self->param())) {

    # Leave this key out if it's in the exclude list
    next if grep { $_ eq $key } @exclude;

    # Remove the Boolean Charts for standard query.cgi fields
    # They are listed in the query URL already
    next if $key =~ /^(field|type|value)(-\d+){3}$/;

    my $esc_key = url_quote($key);

    foreach my $value ($self->param($key)) {

      # Omit params with an empty value
      if (defined($value) && $value ne '') {
        my $esc_value = url_quote($value);

        push(@parameters, "$esc_key=$esc_value");
      }
    }
  }

  return join("&", @parameters);
}

sub clean_search_url {
  my $self = shift;

  # Delete any empty URL parameter.
  my @cgi_params = $self->param;

  foreach my $param (@cgi_params) {
    if (defined $self->param($param) && $self->param($param) eq '') {
      $self->delete($param);
      $self->delete("${param}_type");
    }

    # Custom Search stuff is empty if it's "noop". We also keep around
    # the old Boolean Chart syntax for backwards-compatibility.
    if ( ($param =~ /\d-\d-\d/ || $param =~ /^[[:alpha:]]\d+$/)
      && defined $self->param($param)
      && $self->param($param) eq 'noop')
    {
      $self->delete($param);
    }

    # Any "join" for custom search that's an AND can be removed, because
    # that's the default.
    if (($param =~ /^j\d+$/ || $param eq 'j_top') && $self->param($param) eq 'AND')
    {
      $self->delete($param);
    }
  }

  # Delete leftovers from the login form
  $self->delete('Bugzilla_remember', 'GoAheadAndLogIn');

  # Delete the token if we're not performing an action which needs it
  unless (
    (
      defined $self->param('remtype')
      && ( $self->param('remtype') eq 'asdefault'
        || $self->param('remtype') eq 'asnamed')
    )
    || (defined $self->param('remaction') && $self->param('remaction') eq 'forget')
    )
  {
    $self->delete("token");
  }

  foreach my $num (1, 2, 3) {

    # If there's no value in the email field, delete the related fields.
    if (!$self->param("email$num")) {
      foreach my $field (qw(type assigned_to reporter qa_contact cc longdesc)) {
        $self->delete("email$field$num");
      }
    }
  }

  # chfieldto is set to "Now" by default in query.cgi. But if none
  # of the other chfield parameters are set, it's meaningless.
  if ( !defined $self->param('chfieldfrom')
    && !$self->param('chfield')
    && !defined $self->param('chfieldvalue')
    && $self->param('chfieldto')
    && lc($self->param('chfieldto')) eq 'now')
  {
    $self->delete('chfieldto');
  }

  # cmdtype "doit" is the default from query.cgi, but it's only meaningful
  # if there's a remtype parameter.
  if ( defined $self->param('cmdtype')
    && $self->param('cmdtype') eq 'doit'
    && !defined $self->param('remtype'))
  {
    $self->delete('cmdtype');
  }

  # "Reuse same sort as last time" is actually the default, so we don't
  # need it in the URL.
  if ( $self->param('order')
    && $self->param('order') eq 'Reuse same sort as last time')
  {
    $self->delete('order');
  }

  # list_id is added in buglist.cgi after calling clean_search_url,
  # and doesn't need to be saved in saved searches.
  $self->delete('list_id');

  # And now finally, if query_format is our only parameter, that
  # really means we have no parameters, so we should delete query_format.
  if ($self->param('query_format') && scalar($self->param()) == 1) {
    $self->delete('query_format');
  }
}

sub check_etag {
  my ($self, $valid_etag) = @_;

  # ETag support.
  my $if_none_match = $self->http('If-None-Match');
  return if !$if_none_match;

  my @if_none = split(/[\s,]+/, $if_none_match);
  foreach my $possible_etag (@if_none) {

    # remove quotes from begin and end of the string
    $possible_etag =~ s/^\"//g;
    $possible_etag =~ s/\"$//g;
    if ($possible_etag eq $valid_etag or $possible_etag eq '*') {
      return 1;
    }
  }

  return 0;
}

our $ALLOW_UNSAFE_RESPONSE = 0;

# responding to text/plain or text/html is safe
# responding to any request with a referer header is safe
# some things need to have unsafe responses (attachment.cgi)
# everything else should get a 403.
sub _prevent_unsafe_response {
  my ($self, $headers) = @_;
  state $safe_content_type_re = qr{
        ^ (*COMMIT) # COMMIT makes the regex faster
                    # by preventing back-tracking. see also perldoc pelre.
        # application/x-javascript, xml, atom+xml, rdf+xml, xml-dtd, and json
        (?: application/ (?: x(?: -javascript | ml (?: -dtd )? )
                           | (?: atom | rdf) \+ xml
                           | json )
        # text/csv, text/calendar, text/plain, and text/html
          | text/ (?: c (?: alendar | sv )
                    | plain
                    | html )
        # used for HTTP push responses
          | multipart/x-mixed-replace)
    }sx;
  state $safe_referer_re = do {

    # Note that urlbase must end with a /.
    # It almost certainly does, but let's be extra careful.
    my $urlbase = Bugzilla->localconfig->urlbase;
    $urlbase =~ s{/$}{};
    qr{
            # Begins with literal urlbase
            ^ (*COMMIT)
            \Q$urlbase\E
            # followed by a slash or end of string
            (?: /
              | $ )
        }sx
  };

  return if $ALLOW_UNSAFE_RESPONSE;

  if (Bugzilla->usage_mode == USAGE_MODE_BROWSER) {

    # Safe content types are ones that aren't images.
    # For now let's assume plain text and HTML are not valid images.
    my $content_type = $headers->{'-type'} // $headers->{'-content_type'}
      // 'text/html';
    my $is_safe_content_type = $content_type =~ $safe_content_type_re;

    # Safe referers are ones that begin with the urlbase.
    my $referer = $self->referer;
    my $is_safe_referer = $referer && $referer =~ $safe_referer_re;

    if (!$is_safe_referer && !$is_safe_content_type) {
      print $self->SUPER::header(-type => 'text/html', -status => '403 Forbidden');
      if ($content_type ne 'text/html') {
        print "Untrusted Referer Header\n";
      }
      exit;
    }
  }
}

sub should_block_referrer {
  my ($self) = @_;
  return length($self->self_url) > 8000;
}

# Override header so we can add the cookies in
sub header {
  my $self = shift;

  my %headers;
  my $user = Bugzilla->user;

  # If there's only one parameter, then it's a Content-Type.
  if (scalar(@_) == 1) {
    %headers = ('-type' => shift(@_));
  }
  else {
    %headers = @_;
  }

  $self->_prevent_unsafe_response(\%headers);

  if ($self->{'_content_disp'}) {
    $headers{'-content_disposition'} = $self->{'_content_disp'};
  }

  if (!$user->id
    && $user->authorizer->can_login
    && !$self->cookie('Bugzilla_login_request_cookie'))
  {
    my %args;
    $args{'-secure'} = 1 if Bugzilla->params->{ssl_redirect};

    $self->send_cookie(
      -name     => 'Bugzilla_login_request_cookie',
      -value    => generate_random_password(),
      -httponly => 1,
      %args
    );
  }

  # We generate a cookie and store it in the request cache
  # To initiate GitHub login, a form POSTs to github.cgi with the
  # github_token as a parameter. It must match the github_token cookie.
  # this prevents some types of redirection attacks.
  unless ($user->id || $self->{bz_redirecting}) {
    $self->send_cookie(
      -name     => 'github_token',
      -value    => Bugzilla->github_token,
      -httponly => 1
    );
  }

  # Add the cookies in if we have any
  if (scalar(@{$self->{Bugzilla_cookie_list}})) {
    $headers{'-cookie'} = $self->{Bugzilla_cookie_list};
  }

  if ($self->{'_content_disp'}) {
    $headers{'-content_disposition'} = $self->{'_content_disp'};
  }

  $self->{_header_done} = 1;

  my $headers = $self->SUPER::header(%headers) || '';
  if ($self->server_software eq 'Bugzilla::App::Controller::CGI') {
    my $C = Bugzilla->request_cache->{mojo_controller};
    $C->res->headers->parse($headers);
    my $status = $C->res->headers->status;
    if ($status && $status =~ /^([0-9]+)/) {
      $C->res->code($1);
    }
    elsif ($C->res->headers->location) {
      $C->res->code(302);
    }
    else {
      $C->res->code(200);
    }
    return '';
  }
  else {
    LOGDIE(
      "Bugzilla::CGI->header() should only be called from inside Bugzilla::App::Controller::CGI!"
    );
  }
}

sub param {
  my $self = shift;

  # We don't let CGI.pm warn about list context, but we do it ourselves.
  local $CGI::LIST_CONTEXT_WARN = 0;
  if (0) {
    state $has_warned = {};

    ## no critic (Freenode::Wantarray)
    if (wantarray && @_) {
      my ($package, $filename, $line) = caller;
      if ($package ne 'CGI' && !$has_warned->{"$filename:$line"}++) {
        WARN(
          "Bugzilla::CGI::param called in list context from $package $filename:$line");
      }
    }
    ## use critic
  }

  # When we are just requesting the value of a parameter...
  if (scalar(@_) == 1) {
    my @result = $self->SUPER::param(@_);

    # Also look at the URL parameters, after we look at the POST
    # parameters. This is to allow things like login-form submissions
    # with URL parameters in the form's "target" attribute.
    if ( !scalar(@result)
      && $self->request_method
      && $self->request_method eq 'POST')
    {
      # Some servers fail to set the QUERY_STRING parameter, which
      # causes undef issues
      $ENV{'QUERY_STRING'} = '' unless exists $ENV{'QUERY_STRING'};
      @result = $self->SUPER::url_param(@_);
    }

    # Fix UTF-8-ness of input parameters.
    if (Bugzilla->params->{'utf8'}) {
      @result = map { _fix_utf8($_) } @result;
    }

    return wantarray ? @result : $result[0];
  }

  # And for various other functions in CGI.pm, we need to correctly
  # return the URL parameters in addition to the POST parameters when
  # asked for the list of parameters.
  elsif (!scalar(@_) && $self->request_method && $self->request_method eq 'POST')
  {
    my @post_params = $self->SUPER::param;
    my @url_params  = $self->url_param;
    my %params      = map { $_ => 1 } (@post_params, @url_params);
    return keys %params;
  }

  return $self->SUPER::param(@_);
}

sub _fix_utf8 {
  my $input = shift;
 
  # The is_utf8 is here in case CGI gets smart about UTF-8 someday.
  utf8::decode($input) if defined $input && !ref $input && !utf8::is_utf8($input);
  return $input;
}

sub should_set {
  my ($self, $param) = @_;
  my $set
    = (defined $self->param($param) or defined $self->param("defined_$param"))
    ? 1
    : 0;
  return $set;
}

# The various parts of Bugzilla which create cookies don't want to have to
# pass them around to all of the callers. Instead, store them locally here,
# and then output as required from |header|.
sub send_cookie {
  my ($self, %paramhash) = @_;

  # We check to see if the cookie be set is essential and if
  # not we check to see if the user has given consent to set it
  if (Bugzilla->params->{cookie_consent_enabled}
    && $self->cookie_consent_required
    && !$self->cookie_consented
  )
  {
    return undef if none { $_ eq $paramhash{'-name'} } ESSENTIAL_COOKIES;
  }

  # Complain if -value is not given or empty (bug 268146).
  if (!exists($paramhash{'-value'}) || !$paramhash{'-value'}) {
    ThrowCodeError('cookies_need_value');
  }

  # Add the default path and the domain in.
  state $uri = URI->new(Bugzilla->localconfig->urlbase);
  $paramhash{'-path'} = $uri->path;

  # we don't set the domain.
  $paramhash{'-secure'} = 1 if lc($uri->scheme) eq 'https';

  $paramhash{'-samesite'} = 'Lax';

  push(@{$self->{'Bugzilla_cookie_list'}}, $self->cookie(%paramhash));
}

# Cookies are removed by setting an expiry date in the past.
# This method is a send_cookie wrapper doing exactly this.
sub remove_cookie {
  my $self = shift;
  my ($cookiename) = (@_);

  # Expire the cookie, giving a non-empty dummy value (bug 268146).
  $self->send_cookie(
    '-name'    => $cookiename,
    '-expires' => 'Tue, 15-Sep-1998 21:49:00 GMT',
    '-value'   => 'X'
  );
}

# To avoid infinite redirection recursion, track when we're within a redirect
# request.
sub redirect {
  my $self = shift;
  $self->{bz_redirecting} = 1;
  return $self->SUPER::redirect(@_);
}

use Bugzilla::Logging;

# This helps implement Bugzilla::Search::Recent, and also shortens search
# URLs that get POSTed to buglist.cgi.
sub redirect_search_url {
  my $self = shift;

  # If there is no parameter, there is nothing to do.
  return unless $self->param;

  # If we're retreiving an old list, we never need to redirect or
  # do anything related to Bugzilla::Search::Recent.
  return if $self->param('regetlastlist');

  my $user = Bugzilla->user;

  if ($user->id) {

    # There are two conditions that could happen here--we could get a URL
    # with no list id, and we could get a URL with a list_id that isn't
    # ours.
    my $list_id = $self->param('list_id');
    if ($list_id) {

      # If we have a valid list_id, no need to redirect or clean.
      return if Bugzilla::Search::Recent->check_quietly({id => $list_id});
    }
  }
  elsif ($self->request_method ne 'POST') {

    # Logged-out users who do a GET don't get a list_id, don't get
    # their URLs cleaned, and don't get redirected.
    return;
  }

  $self->clean_search_url();

  # Make sure we still have params still after cleaning otherwise we
  # do not want to store a list_id for an empty search.
  if ($user->id && $self->param) {

    # Insert a placeholder Bugzilla::Search::Recent, so that we know what
    # the id of the resulting search will be. This is then pulled out
    # of the Referer header when viewing show_bug.cgi to know what
    # bug list we came from.
    my $recent_search = Bugzilla::Search::Recent->create_placeholder;
    $self->param('list_id', $recent_search->id);
  }

  # GET requests that lacked a list_id are always redirected. POST requests
  # are only redirected if they're under the CGI_URI_LIMIT though.
  my $self_url = $self->self_url();
  if ($self->request_method() ne 'POST' or length($self_url) < CGI_URI_LIMIT) {
    DEBUG("Redirecting search URL");
    print $self->redirect(-url => $self_url);
    exit;
  }
}

sub redirect_to_https {
  my $self    = shift;
  my $urlbase = Bugzilla->localconfig->urlbase;

  # If this is a POST, we don't want ?POSTDATA in the query string.
  # We expect the client to re-POST, which may be a violation of
  # the HTTP spec, but the only time we're expecting it often is
  # in the WebService, and WebService clients usually handle this
  # correctly.
  $self->delete('POSTDATA');
  my $url
    = $urlbase . $self->url('-path_info' => 1, '-query' => 1, '-relative' => 1);

  # XML-RPC clients (SOAP::Lite at least) require a 301 to redirect properly
  # and do not work with 302. Our redirect really is permanent anyhow, so
  # it doesn't hurt to make it a 301.
  DEBUG("Redirecting to https");
  print $self->redirect(-location => $url, -status => 301);
  exit;
}

# Redirect to the urlbase version of the current URL.
sub redirect_to_urlbase {
  my $self = shift;
  my $path = $self->url('-path_info' => 1, '-query' => 1, '-relative' => 1);
  print $self->redirect('-location' => Bugzilla->localconfig->urlbase . $path);
  exit;
}

sub base_redirect {
  my ($self, $path, $is_perm) = @_;
  print $self->redirect(
    -location => Bugzilla->localconfig->basepath . ($path || ''),
    -status   => $is_perm ? '301 Moved Permanently' : '302 Found'
  );
  exit;
}

sub set_dated_content_disp {
  my ($self, $type, $prefix, $ext) = @_;

  my @time = localtime(time());
  my $date = sprintf "%04d-%02d-%02d", 1900 + $time[5], $time[4] + 1, $time[3];
  my $filename = "$prefix-$date.$ext";

  $filename =~ s/\s/_/g;     # Remove whitespace to avoid HTTP header tampering
  $filename =~ s/\\/_/g;     # Remove backslashes as well
  $filename =~ s/"/\\"/g;    # escape quotes

  my $disposition = "$type; filename=\"$filename\"";

  $self->{'_content_disp'} = $disposition;
}

<<<<<<< HEAD
# Return true/false if a user has consent to non-essential cookies
# 1. If cookie is not present then no consent
# 2. If cookie is present and equal to 'yes' then we have consent
# 3. Any other value we do not have consent
sub cookie_consented {
  my ($self) = @_;
  if (defined $self->cookie(CONSENT_COOKIE)
    && $self->cookie(CONSENT_COOKIE) eq 'yes')
  {
    return 1;
  }
  return 0;
}

# Return true if client is accessing this site
# from within a required consent country
sub cookie_consent_required {
  my ($self) = @_;
  return 1 if $ENV{CI};
  my $client_region = $self->http('X-Client-Region') || '';
  return 1 if any { $client_region eq $_ } COOKIE_CONSENT_COUNTRIES;
  return 0;
=======
# If a cookie is requested that has been set but not yet stored in the browser,
# then we can return it here. 'X' means the cookie is being removed
sub cookie {
  my ($self, @params) = @_;
  if (scalar @params == 1 && scalar @{$self->{Bugzilla_cookie_list}}) {
    foreach my $cookie (@{$self->{Bugzilla_cookie_list}}) {
      return $cookie->value if $cookie->name eq $params[0] && $cookie->value ne 'X';
    }
  }
  return $self->SUPER::cookie(@params);
>>>>>>> 70544f7a
}

##########################
# Vars TIEHASH Interface #
##########################

# Fix the TIEHASH interface (scalar $cgi->Vars) to return and accept
# arrayrefs.
sub STORE {
  my $self = shift;
  my ($param, $value) = @_;
  if (defined $value and ref $value eq 'ARRAY') {
    return $self->param(-name => $param, -value => $value);
  }
  return $self->SUPER::STORE(@_);
}

sub FETCH {
  my ($self, $param) = @_;
  return $self if $param eq 'CGI';    # CGI.pm did this, so we do too.
  my @result = $self->param($param);
  return undef if !scalar(@result);
  return $result[0] if scalar(@result) == 1;
  return \@result;
}

# For the Vars TIEHASH interface: the normal CGI.pm DELETE doesn't return
# the value deleted, but Perl's "delete" expects that value.
sub DELETE {
  my ($self, $param) = @_;
  my $value = $self->FETCH($param);
  $self->delete($param);
  return $value;
}

1;

__END__

=head1 NAME

Bugzilla::CGI - CGI handling for Bugzilla

=head1 SYNOPSIS

  use Bugzilla::CGI;

  my $cgi = new Bugzilla::CGI();

=head1 DESCRIPTION

This package inherits from the standard CGI module, to provide additional
Bugzilla-specific functionality. In general, see L<the CGI.pm docs|CGI> for
documentation.

=head1 CHANGES FROM L<CGI.PM|CGI>

Bugzilla::CGI has some differences from L<CGI.pm|CGI>.

=over 4

=item C<cgi_error> is automatically checked

After creating the CGI object, C<Bugzilla::CGI> automatically checks
I<cgi_error>, and throws a CodeError if a problem is detected.

=back

=head1 ADDITIONAL FUNCTIONS

I<Bugzilla::CGI> also includes additional functions.

=over 4

=item C<canonicalize_query(@exclude)>

This returns a sorted string of the parameters whose values are non-empty,
suitable for use in a URL.

Values in C<@exclude> are not included in the result.

=item C<send_cookie>

This routine is identical to the cookie generation part of CGI.pm's C<cookie>
routine, except that it knows about Bugzilla's cookie_path and cookie_domain
parameters and takes them into account if necessary.
This should be used by all Bugzilla code (instead of C<cookie> or the C<-cookie>
argument to C<header>), so that under mod_perl the headers can be sent
correctly, using C<print> or the mod_perl APIs as appropriate.

To remove (expire) a cookie, use C<remove_cookie>.

=item C<remove_cookie>

This is a wrapper around send_cookie, setting an expiry date in the past,
effectively removing the cookie.

As its only argument, it takes the name of the cookie to expire.

=item C<redirect_to_https>

Generally you should use L<Bugzilla::Util/do_ssl_redirect_if_required>
instead of calling this directly.

=item C<redirect_to_urlbase>

Redirects from the current URL to one prefixed by the urlbase parameter.

=item C<base_redirect>

Redirects to the given path relative to the `basepath` parameter which is
typically the root (`/`).

=item C<set_dated_content_disp>

Sets an appropriate date-dependent value for the Content Disposition header
for a downloadable resource.

=back

=head1 SEE ALSO

L<CGI|CGI>, L<CGI::Cookie|CGI::Cookie><|MERGE_RESOLUTION|>--- conflicted
+++ resolved
@@ -677,7 +677,6 @@
   $self->{'_content_disp'} = $disposition;
 }
 
-<<<<<<< HEAD
 # Return true/false if a user has consent to non-essential cookies
 # 1. If cookie is not present then no consent
 # 2. If cookie is present and equal to 'yes' then we have consent
@@ -700,7 +699,8 @@
   my $client_region = $self->http('X-Client-Region') || '';
   return 1 if any { $client_region eq $_ } COOKIE_CONSENT_COUNTRIES;
   return 0;
-=======
+}
+
 # If a cookie is requested that has been set but not yet stored in the browser,
 # then we can return it here. 'X' means the cookie is being removed
 sub cookie {
@@ -711,7 +711,6 @@
     }
   }
   return $self->SUPER::cookie(@params);
->>>>>>> 70544f7a
 }
 
 ##########################
