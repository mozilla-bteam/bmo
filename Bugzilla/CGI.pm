# This Source Code Form is subject to the terms of the Mozilla Public
# License, v. 2.0. If a copy of the MPL was not distributed with this
# file, You can obtain one at http://mozilla.org/MPL/2.0/.
#
# This Source Code Form is "Incompatible With Secondary Licenses", as
# defined by the Mozilla Public License, v. 2.0.

package Bugzilla::CGI;

use 5.10.1;
use strict;
use warnings;

use parent qw(CGI);

use Bugzilla::Constants;
use Bugzilla::Error;
use Bugzilla::Util;
use Bugzilla::Hook;
use Bugzilla::Search::Recent;

use File::Basename;
use URI;

sub _init_bz_cgi_globals {
    my $invocant = shift;
    # We need to disable output buffering - see bug 179174
    $| = 1;

    # Ignore SIGTERM and SIGPIPE - this prevents DB corruption. If the user closes
    # their browser window while a script is running, the web server sends these
    # signals, and we don't want to die half way through a write.
    $SIG{TERM} = 'IGNORE';
    $SIG{PIPE} = 'IGNORE';

    # We don't precompile any functions here, that's done specially in
    # mod_perl code.
    $invocant->_setup_symbols(qw(:no_xhtml :oldstyle_urls :private_tempfiles
                                 :unique_headers));
}

BEGIN { __PACKAGE__->_init_bz_cgi_globals() if i_am_cgi(); }

sub new {
    my ($invocant, @args) = @_;
    my $class = ref($invocant) || $invocant;

    # Under mod_perl, CGI's global variables get reset on each request,
    # so we need to set them up again every time.
    $class->_init_bz_cgi_globals() if $ENV{MOD_PERL};

    my $self = $class->SUPER::new(@args);

    # Make sure our outgoing cookie list is empty on each invocation
    $self->{Bugzilla_cookie_list} = [];

    # Path-Info is of no use for Bugzilla and interacts badly with IIS.
    # Moreover, it causes unexpected behaviors, such as totally breaking
    # the rendering of pages.
    my $script = basename($0);
<<<<<<< HEAD
    if (my $path = $self->path_info) {
        my @whitelist = ("rest.cgi");
        Bugzilla::Hook::process('path_info_whitelist', { whitelist => \@whitelist });
        if (!grep($_ eq $script, @whitelist)) {
            # apache collapses // to / in $ENV{PATH_INFO} but not in $self->path_info.
            # url() requires the full path in ENV in order to generate the correct url.
            $ENV{PATH_INFO} = $path;
            print $self->redirect($self->url(-path => 0, -query => 1));
            exit;
=======
    if (my $path_info = $self->path_info) {
        my @whitelist = ("rest.cgi");
        Bugzilla::Hook::process('path_info_whitelist', { whitelist => \@whitelist });
        if (!grep($_ eq $script, @whitelist)) {
            # IIS includes the full path to the script in PATH_INFO,
            # so we have to extract the real PATH_INFO from it,
            # else we will be redirected outside Bugzilla.
            my $script_name = $self->script_name;
            $path_info =~ s/^\Q$script_name\E//;
            if ($path_info) {
                print $self->redirect($self->url(-path => 0, -query => 1));
            }
>>>>>>> 28144059
        }
    }

    # Send appropriate charset
    $self->charset('UTF-8');

    # Redirect to urlbase/sslbase if we are not viewing an attachment.
    if ($self->url_is_attachment_base and $script ne 'attachment.cgi') {
        $self->redirect_to_urlbase();
    }

    # Check for errors
    # All of the Bugzilla code wants to do this, so do it here instead of
    # in each script

    my $err = $self->cgi_error;

    if ($err) {
        # Note that this error block is only triggered by CGI.pm for malformed
        # multipart requests, and so should never happen unless there is a
        # browser bug.

        print $self->header(-status => $err);

        # ThrowCodeError wants to print the header, so it grabs Bugzilla->cgi
        # which creates a new Bugzilla::CGI object, which fails again, which
        # ends up here, and calls ThrowCodeError, and then recurses forever.
        # So don't use it.
        # In fact, we can't use templates at all, because we need a CGI object
        # to determine the template lang as well as the current url (from the
        # template)
        # Since this is an internal error which indicates a severe browser bug,
        # just die.
        die "CGI parsing error: $err";
    }

    return $self;
}

sub target_uri {
    my ($self) = @_;

    my $base = correct_urlbase();
    if (my $request_uri = $self->request_uri) {
        my $base_uri = URI->new($base);
        $base_uri->path('');
        $base_uri->query(undef);
        return $base_uri . $request_uri;
    }
    else {
        return $base . ($self->url(-relative => 1, -query => 1) || 'index.cgi');
    }
}

# We want this sorted plus the ability to exclude certain params
sub canonicalise_query {
    my ($self, @exclude) = @_;

    # Reconstruct the URL by concatenating the sorted param=value pairs
    my @parameters;
    foreach my $key (sort($self->param())) {
        # Leave this key out if it's in the exclude list
        next if grep { $_ eq $key } @exclude;

        # Remove the Boolean Charts for standard query.cgi fields
        # They are listed in the query URL already
        next if $key =~ /^(field|type|value)(-\d+){3}$/;

        my $esc_key = url_quote($key);

        foreach my $value ($self->param($key)) {
            # Omit params with an empty value
            if (defined($value) && $value ne '') {
                my $esc_value = url_quote($value);

                push(@parameters, "$esc_key=$esc_value");
            }
        }
    }

    return join("&", @parameters);
}

sub clean_search_url {
    my $self = shift;
    # Delete any empty URL parameter.
    my @cgi_params = $self->param;

    foreach my $param (@cgi_params) {
        if (defined $self->param($param) && $self->param($param) eq '') {
            $self->delete($param);
            $self->delete("${param}_type");
        }

        # Custom Search stuff is empty if it's "noop". We also keep around
        # the old Boolean Chart syntax for backwards-compatibility.
        if (($param =~ /\d-\d-\d/ || $param =~ /^[[:alpha:]]\d+$/)
            && defined $self->param($param) && $self->param($param) eq 'noop')
        {
            $self->delete($param);
        }
        
        # Any "join" for custom search that's an AND can be removed, because
        # that's the default.
        if (($param =~ /^j\d+$/ || $param eq 'j_top')
            && $self->param($param) eq 'AND')
        {
            $self->delete($param);
        }
    }

    # Delete leftovers from the login form
    $self->delete('Bugzilla_remember', 'GoAheadAndLogIn');

    # Delete the token if we're not performing an action which needs it
    unless ((defined $self->param('remtype')
             && ($self->param('remtype') eq 'asdefault'
                 || $self->param('remtype') eq 'asnamed'))
            || (defined $self->param('remaction')
                && $self->param('remaction') eq 'forget'))
    {
        $self->delete("token");
    }

    foreach my $num (1,2,3) {
        # If there's no value in the email field, delete the related fields.
        if (!$self->param("email$num")) {
            foreach my $field (qw(type assigned_to reporter qa_contact cc longdesc)) {
                $self->delete("email$field$num");
            }
        }
    }

    # chfieldto is set to "Now" by default in query.cgi. But if none
    # of the other chfield parameters are set, it's meaningless.
    if (!defined $self->param('chfieldfrom') && !$self->param('chfield')
        && !defined $self->param('chfieldvalue') && $self->param('chfieldto')
        && lc($self->param('chfieldto')) eq 'now')
    {
        $self->delete('chfieldto');
    }

    # cmdtype "doit" is the default from query.cgi, but it's only meaningful
    # if there's a remtype parameter.
    if (defined $self->param('cmdtype') && $self->param('cmdtype') eq 'doit'
        && !defined $self->param('remtype'))
    {
        $self->delete('cmdtype');
    }

    # "Reuse same sort as last time" is actually the default, so we don't
    # need it in the URL.
    if ($self->param('order') 
        && $self->param('order') eq 'Reuse same sort as last time')
    {
        $self->delete('order');
    }

    # list_id is added in buglist.cgi after calling clean_search_url,
    # and doesn't need to be saved in saved searches.
    $self->delete('list_id');

    # no_redirect is used internally by redirect_search_url().
    $self->delete('no_redirect');

    # And now finally, if query_format is our only parameter, that
    # really means we have no parameters, so we should delete query_format.
    if ($self->param('query_format') && scalar($self->param()) == 1) {
        $self->delete('query_format');
    }
}

sub check_etag {
    my ($self, $valid_etag) = @_;
<<<<<<< HEAD

    # ETag support.
    my $if_none_match = $self->http('If-None-Match');
    return if !$if_none_match;

    my @if_none = split(/[\s,]+/, $if_none_match);
    foreach my $possible_etag (@if_none) {
        # remove quotes from begin and end of the string
        $possible_etag =~ s/^\"//g;
        $possible_etag =~ s/\"$//g;
        if ($possible_etag eq $valid_etag or $possible_etag eq '*') {
            return 1;
        }
    }

    return 0;
}

# Overwrite to ensure nph doesn't get set, and unset HEADERS_ONCE
sub multipart_init {
    my $self = shift;
=======
>>>>>>> 28144059

    # ETag support.
    my $if_none_match = $self->http('If-None-Match');
    return if !$if_none_match;

    my @if_none = split(/[\s,]+/, $if_none_match);
    foreach my $possible_etag (@if_none) {
        # remove quotes from begin and end of the string
        $possible_etag =~ s/^\"//g;
        $possible_etag =~ s/\"$//g;
        if ($possible_etag eq $valid_etag or $possible_etag eq '*') {
            return 1;
        }
    }

    return 0;
}

# Have to add the cookies in.
sub multipart_start {
    my $self = shift;
    
    my %args = @_;

    # CGI.pm::multipart_start doesn't honour its own charset information, so
    # we do it ourselves here
    if (defined $self->charset() && defined $args{-type}) {
        # Remove any existing charset specifier
        $args{-type} =~ s/;.*$//;
        # and add the specified one
        $args{-type} .= '; charset=' . $self->charset();
    }
        
    my $headers = $self->SUPER::multipart_start(%args);
    # Eliminate the one extra CRLF at the end.
    $headers =~ s/$CGI::CRLF$//;
    # Add the cookies. We have to do it this way instead of
    # passing them to multpart_start, because CGI.pm's multipart_start
    # doesn't understand a '-cookie' argument pointing to an arrayref.
    foreach my $cookie (@{$self->{Bugzilla_cookie_list}}) {
        $headers .= "Set-Cookie: ${cookie}${CGI::CRLF}";
    }
    $headers .= $CGI::CRLF;
    $self->{_multipart_in_progress} = 1;
    return $headers;
}

sub close_standby_message {
<<<<<<< HEAD
    my ($self, $contenttype, $disposition) = @_;

    if ($self->{_multipart_in_progress}) {
        print $self->multipart_end();
        print $self->multipart_start(-type                => $contenttype,
                                     -content_disposition => $disposition);
    }
    else {
        print $self->header(-type                => $contenttype,
                            -content_disposition => $disposition);
=======
    my ($self, $contenttype, $disp, $disp_prefix, $extension) = @_;
    $self->set_dated_content_disp($disp, $disp_prefix, $extension);

    if ($self->{_multipart_in_progress}) {
        print $self->multipart_end();
        print $self->multipart_start(-type => $contenttype);
    }
    else {
        print $self->header($contenttype);
>>>>>>> 28144059
    }
}

# Override header so we can add the cookies in
sub header {
    my $self = shift;
    my $user = Bugzilla->user;

    my %headers;
    my $user = Bugzilla->user;

    # If there's only one parameter, then it's a Content-Type.
    if (scalar(@_) == 1) {
        %headers = ('-type' => shift(@_));
    }
    else {
        %headers = @_;
    }

    if ($self->{'_content_disp'}) {
        $headers{'-content_disposition'} = $self->{'_content_disp'};
    }

    if (!$user->id && $user->authorizer->can_login
        && !$self->cookie('Bugzilla_login_request_cookie'))
    {
        my %args;
        $args{'-secure'} = 1 if Bugzilla->params->{ssl_redirect};

        $self->send_cookie(-name => 'Bugzilla_login_request_cookie',
                           -value => generate_random_password(),
                           -httponly => 1,
                           %args);
    }

    if (!$user->id && $user->authorizer->can_login
        && !$self->cookie('Bugzilla_login_request_cookie'))
    {
        my %args;
        $args{'-secure'} = 1 if Bugzilla->params->{ssl_redirect};

        $self->send_cookie(-name => 'Bugzilla_login_request_cookie',
                           -value => generate_random_password(),
                           -httponly => 1,
                           %args);
    }

    # We generate a cookie and store it in the request cache
    # To initiate github login, a form POSTs to github.cgi with the
    # github_secret as a parameter. It must match the github_secret cookie.
    # this prevents some types of redirection attacks.
    unless ($user->id) {
        $self->send_cookie(-name     => 'github_secret',
                           -value    => Bugzilla->github_secret,
                           -httponly => 1);
    }

    # Add the cookies in if we have any
    if (scalar(@{$self->{Bugzilla_cookie_list}})) {
        $headers{'-cookie'} = $self->{Bugzilla_cookie_list};
    }

    # Add Strict-Transport-Security (STS) header if this response
    # is over SSL and the strict_transport_security param is turned on.
    if ($self->https && !$self->url_is_attachment_base
        && Bugzilla->params->{'strict_transport_security'} ne 'off') 
    {
        my $sts_opts = 'max-age=' . MAX_STS_AGE;
        if (Bugzilla->params->{'strict_transport_security'} 
            eq 'include_subdomains')
        {
            $sts_opts .= '; includeSubDomains';
        }
        
        $headers{'-strict_transport_security'} = $sts_opts;
    }

    # Add X-Frame-Options header to prevent framing and subsequent
    # possible clickjacking problems.
    unless ($self->url_is_attachment_base) {
        $headers{'-x_frame_options'} = 'SAMEORIGIN';
    }

<<<<<<< HEAD
    if ($self->{'_content_disp'}) {
        unshift(@_, '-content_disposition' => $self->{'_content_disp'});
    }

    # Add X-XSS-Protection header to prevent simple XSS attacks
    # and enforce the blocking (rather than the rewriting) mode.
    unshift(@_, '-x_xss_protection' => '1; mode=block');

    # Add X-Content-Type-Options header to prevent browsers sniffing
    # the MIME type away from the declared Content-Type.
    unshift(@_, '-x_content_type_options' => 'nosniff');

    return $self->SUPER::header(@_) || "";
=======
    # Add X-XSS-Protection header to prevent simple XSS attacks
    # and enforce the blocking (rather than the rewriting) mode.
    $headers{'-x_xss_protection'} = '1; mode=block';

    # Add X-Content-Type-Options header to prevent browsers sniffing
    # the MIME type away from the declared Content-Type.
    $headers{'-x_content_type_options'} = 'nosniff';

    Bugzilla::Hook::process('cgi_headers',
        { cgi => $self, headers => \%headers }
    );

    return $self->SUPER::header(%headers) || "";
>>>>>>> 28144059
}

sub param {
    my $self = shift;
    local $CGI::LIST_CONTEXT_WARN = 0;

    # When we are just requesting the value of a parameter...
    if (scalar(@_) == 1) {
        my @result = $self->SUPER::param(@_); 

        # Also look at the URL parameters, after we look at the POST 
        # parameters. This is to allow things like login-form submissions
        # with URL parameters in the form's "target" attribute.
        if (!scalar(@result)
            && $self->request_method && $self->request_method eq 'POST')
        {
            @result = $self->url_param(@_);
        }

        # Fix UTF-8-ness of input parameters.
        @result = map { _fix_utf8($_) } @result;

        return wantarray ? @result : $result[0];
    }
    # And for various other functions in CGI.pm, we need to correctly
    # return the URL parameters in addition to the POST parameters when
    # asked for the list of parameters.
    elsif (!scalar(@_) && $self->request_method 
           && $self->request_method eq 'POST') 
    {
        my @post_params = $self->SUPER::param;
        my @url_params  = $self->url_param;
        my %params = map { $_ => 1 } (@post_params, @url_params);
        return keys %params;
    }

    return $self->SUPER::param(@_);
}

sub url_param {
    my $self = shift;
    # Some servers fail to set the QUERY_STRING parameter, which
    # causes undef issues
    $ENV{'QUERY_STRING'} //= '';
    return $self->SUPER::url_param(@_);
}

sub _fix_utf8 {
    my $input = shift;
    # The is_utf8 is here in case CGI gets smart about utf8 someday.
    utf8::decode($input) if defined $input && !ref $input && !utf8::is_utf8($input);
    return $input;
}

sub should_set {
    my ($self, $param) = @_;
    my $set = (defined $self->param($param) 
               or defined $self->param("defined_$param"))
              ? 1 : 0;
    return $set;
}

# The various parts of Bugzilla which create cookies don't want to have to
# pass them around to all of the callers. Instead, store them locally here,
# and then output as required from |header|.
sub send_cookie {
    my ($self, %paramhash) = @_;

    # Complain if -value is not given or empty (bug 268146).
    ThrowCodeError('cookies_need_value') unless $paramhash{'-value'};

    # Add the default path and the domain in.
    my $uri = URI->new(Bugzilla->params->{urlbase});
    $paramhash{'-path'} = $uri->path;
    $paramhash{'-domain'} = Bugzilla->params->{'cookiedomain'}
        if Bugzilla->params->{'cookiedomain'};
    $paramhash{'-secure'} = 1
        if Bugzilla->params->{'ssl_redirect'};

    push(@{$self->{'Bugzilla_cookie_list'}}, $self->cookie(%paramhash));
}

# Cookies are removed by setting an expiry date in the past.
# This method is a send_cookie wrapper doing exactly this.
sub remove_cookie {
    my $self = shift;
    my ($cookiename) = (@_);

    # Expire the cookie, giving a non-empty dummy value (bug 268146).
    $self->send_cookie('-name'    => $cookiename,
                       '-expires' => 'Tue, 15-Sep-1998 21:49:00 GMT',
                       '-value'   => 'X');
}

# This helps implement Bugzilla::Search::Recent, and also shortens search
# URLs that get POSTed to buglist.cgi.
sub redirect_search_url {
    my $self = shift;

    # If there is no parameter, there is nothing to do.
    return unless $self->param;

    # If we're retreiving an old list, we never need to redirect or
    # do anything related to Bugzilla::Search::Recent.
    return if $self->param('regetlastlist');

    my $user = Bugzilla->user;

    if ($user->id) {
        # There are two conditions that could happen here--we could get a URL
        # with no list id, and we could get a URL with a list_id that isn't
        # ours.
        my $list_id = $self->param('list_id');
        if ($list_id) {
            # If we have a valid list_id, no need to redirect or clean.
            return if Bugzilla::Search::Recent->check_quietly(
                { id => $list_id });
        }
    }
    elsif ($self->request_method ne 'POST') {
        # Logged-out users who do a GET don't get a list_id, don't get
        # their URLs cleaned, and don't get redirected.
        return;
    }

    my $no_redirect = $self->param('no_redirect');
    $self->clean_search_url();

    # Make sure we still have params still after cleaning otherwise we 
    # do not want to store a list_id for an empty search.
    if ($user->id && $self->param) {
        # Insert a placeholder Bugzilla::Search::Recent, so that we know what
        # the id of the resulting search will be. This is then pulled out
        # of the Referer header when viewing show_bug.cgi to know what
        # bug list we came from.
        my $recent_search = Bugzilla::Search::Recent->create_placeholder;
        $self->param('list_id', $recent_search->id);
    }

    # Browsers which support history.replaceState do not need to be
    # redirected. We can fix the URL on the fly.
    return if $no_redirect;

    # GET requests that lacked a list_id are always redirected. POST requests
    # are only redirected if they're under the CGI_URI_LIMIT though.
    my $self_url = $self->self_url();
    if ($self->request_method() ne 'POST' or length($self_url) < CGI_URI_LIMIT) {
        print $self->redirect(-url => $self_url);
        exit;
    }
}

sub redirect_to_https {
    my $self = shift;
    my $sslbase = Bugzilla->params->{'sslbase'};
    # If this is a POST, we don't want ?POSTDATA in the query string.
    # We expect the client to re-POST, which may be a violation of
    # the HTTP spec, but the only time we're expecting it often is
    # in the WebService, and WebService clients usually handle this
    # correctly.
    $self->delete('POSTDATA');
    my $url = $sslbase . $self->url('-path_info' => 1, '-query' => 1, 
                                    '-relative' => 1);

    # XML-RPC clients (SOAP::Lite at least) require a 301 to redirect properly
    # and do not work with 302. Our redirect really is permanent anyhow, so
    # it doesn't hurt to make it a 301.
    print $self->redirect(-location => $url, -status => 301);

    # When using XML-RPC with mod_perl, we need the headers sent immediately.
    $self->r->rflush if $ENV{MOD_PERL};
    exit;
}

# Redirect to the urlbase version of the current URL.
sub redirect_to_urlbase {
    my $self = shift;
    my $path = $self->url('-path_info' => 1, '-query' => 1, '-relative' => 1);
    print $self->redirect('-location' => correct_urlbase() . $path);
    exit;
}

sub url_is_attachment_base {
    my ($self, $id) = @_;
    return 0 if !use_attachbase() or !i_am_cgi();
    my $attach_base = Bugzilla->params->{'attachment_base'};
    # If we're passed an id, we only want one specific attachment base
    # for a particular bug. If we're not passed an ID, we just want to
    # know if our current URL matches the attachment_base *pattern*.
    my $regex;
    if ($id) {
        $attach_base =~ s/\%bugid\%/$id/;
        $regex = quotemeta($attach_base);
    }
    else {
        # In this circumstance we run quotemeta first because we need to
        # insert an active regex meta-character afterward.
        $regex = quotemeta($attach_base);
        $regex =~ s/\\\%bugid\\\%/\\d+/;
    }
    $regex = "^$regex";
    return ($self->url =~ $regex) ? 1 : 0;
}

sub set_dated_content_disp {
    my ($self, $type, $prefix, $ext) = @_;

    my @time = localtime(time());
    my $date = sprintf "%04d-%02d-%02d", 1900+$time[5], $time[4]+1, $time[3];
    my $filename = "$prefix-$date.$ext";

    $filename =~ s/\s/_/g; # Remove whitespace to avoid HTTP header tampering
    $filename =~ s/\\/_/g; # Remove backslashes as well
    $filename =~ s/"/\\"/g; # escape quotes

    my $disposition = "$type; filename=\"$filename\"";

    $self->{'_content_disp'} = $disposition;
}

##########################
# Vars TIEHASH Interface #
##########################

# Fix the TIEHASH interface (scalar $cgi->Vars) to return and accept 
# arrayrefs.
sub STORE {
    my $self = shift;
    my ($param, $value) = @_;
    if (defined $value and ref $value eq 'ARRAY') {
        return $self->param(-name => $param, -value => $value);
    }
    return $self->SUPER::STORE(@_);
}

sub FETCH {
    my ($self, $param) = @_;
    return $self if $param eq 'CGI'; # CGI.pm did this, so we do too.
    my @result = $self->param($param);
    return undef if !scalar(@result);
    return $result[0] if scalar(@result) == 1;
    return \@result;
}

# For the Vars TIEHASH interface: the normal CGI.pm DELETE doesn't return 
# the value deleted, but Perl's "delete" expects that value.
sub DELETE {
    my ($self, $param) = @_;
    my $value = $self->FETCH($param);
    $self->delete($param);
    return $value;
}

1;

__END__

=head1 NAME

Bugzilla::CGI - CGI handling for Bugzilla

=head1 SYNOPSIS

  use Bugzilla::CGI;

  my $cgi = new Bugzilla::CGI();

=head1 DESCRIPTION

This package inherits from the standard CGI module, to provide additional
Bugzilla-specific functionality. In general, see L<the CGI.pm docs|CGI> for
documention.

=head1 CHANGES FROM L<CGI.PM|CGI>

Bugzilla::CGI has some differences from L<CGI.pm|CGI>.

=over 4

=item C<cgi_error> is automatically checked

After creating the CGI object, C<Bugzilla::CGI> automatically checks
I<cgi_error>, and throws a CodeError if a problem is detected.

=back

=head1 ADDITIONAL FUNCTIONS

I<Bugzilla::CGI> also includes additional functions.

=over 4

=item C<canonicalise_query(@exclude)>

This returns a sorted string of the parameters whose values are non-empty,
suitable for use in a url.

Values in C<@exclude> are not included in the result.

=item C<send_cookie>

This routine is identical to the cookie generation part of CGI.pm's C<cookie>
routine, except that it knows about Bugzilla's cookie_path and cookie_domain
parameters and takes them into account if necessary.
This should be used by all Bugzilla code (instead of C<cookie> or the C<-cookie>
argument to C<header>), so that under mod_perl the headers can be sent
correctly, using C<print> or the mod_perl APIs as appropriate.

To remove (expire) a cookie, use C<remove_cookie>.

=item C<remove_cookie>

This is a wrapper around send_cookie, setting an expiry date in the past,
effectively removing the cookie.

As its only argument, it takes the name of the cookie to expire.

=item C<redirect_to_https>

This routine redirects the client to the https version of the page that
they're looking at, using the C<sslbase> parameter for the redirection.

Generally you should use L<Bugzilla::Util/do_ssl_redirect_if_required>
instead of calling this directly.

=item C<redirect_to_urlbase>

Redirects from the current URL to one prefixed by the urlbase parameter.

<<<<<<< HEAD
=======
=item C<multipart_start>

Starts a new part of the multipart document using the specified MIME type.
If not specified, text/html is assumed.

=item C<close_standby_message>

Ends a part of the multipart document, and starts another part.

>>>>>>> 28144059
=item C<set_dated_content_disp>

Sets an appropriate date-dependent value for the Content Disposition header
for a downloadable resource.

=back

=head1 SEE ALSO

L<CGI|CGI>, L<CGI::Cookie|CGI::Cookie>

=head1 B<Methods in need of POD>

=over

=item check_etag

=item clean_search_url

=item url_is_attachment_base

=item should_set

=item redirect_search_url

=item param

=item url_param

=item header

=back<|MERGE_RESOLUTION|>--- conflicted
+++ resolved
@@ -58,17 +58,6 @@
     # Moreover, it causes unexpected behaviors, such as totally breaking
     # the rendering of pages.
     my $script = basename($0);
-<<<<<<< HEAD
-    if (my $path = $self->path_info) {
-        my @whitelist = ("rest.cgi");
-        Bugzilla::Hook::process('path_info_whitelist', { whitelist => \@whitelist });
-        if (!grep($_ eq $script, @whitelist)) {
-            # apache collapses // to / in $ENV{PATH_INFO} but not in $self->path_info.
-            # url() requires the full path in ENV in order to generate the correct url.
-            $ENV{PATH_INFO} = $path;
-            print $self->redirect($self->url(-path => 0, -query => 1));
-            exit;
-=======
     if (my $path_info = $self->path_info) {
         my @whitelist = ("rest.cgi");
         Bugzilla::Hook::process('path_info_whitelist', { whitelist => \@whitelist });
@@ -81,7 +70,6 @@
             if ($path_info) {
                 print $self->redirect($self->url(-path => 0, -query => 1));
             }
->>>>>>> 28144059
         }
     }
 
@@ -256,30 +244,6 @@
 
 sub check_etag {
     my ($self, $valid_etag) = @_;
-<<<<<<< HEAD
-
-    # ETag support.
-    my $if_none_match = $self->http('If-None-Match');
-    return if !$if_none_match;
-
-    my @if_none = split(/[\s,]+/, $if_none_match);
-    foreach my $possible_etag (@if_none) {
-        # remove quotes from begin and end of the string
-        $possible_etag =~ s/^\"//g;
-        $possible_etag =~ s/\"$//g;
-        if ($possible_etag eq $valid_etag or $possible_etag eq '*') {
-            return 1;
-        }
-    }
-
-    return 0;
-}
-
-# Overwrite to ensure nph doesn't get set, and unset HEADERS_ONCE
-sub multipart_init {
-    my $self = shift;
-=======
->>>>>>> 28144059
 
     # ETag support.
     my $if_none_match = $self->http('If-None-Match');
@@ -328,18 +292,6 @@
 }
 
 sub close_standby_message {
-<<<<<<< HEAD
-    my ($self, $contenttype, $disposition) = @_;
-
-    if ($self->{_multipart_in_progress}) {
-        print $self->multipart_end();
-        print $self->multipart_start(-type                => $contenttype,
-                                     -content_disposition => $disposition);
-    }
-    else {
-        print $self->header(-type                => $contenttype,
-                            -content_disposition => $disposition);
-=======
     my ($self, $contenttype, $disp, $disp_prefix, $extension) = @_;
     $self->set_dated_content_disp($disp, $disp_prefix, $extension);
 
@@ -349,14 +301,12 @@
     }
     else {
         print $self->header($contenttype);
->>>>>>> 28144059
     }
 }
 
 # Override header so we can add the cookies in
 sub header {
     my $self = shift;
-    my $user = Bugzilla->user;
 
     my %headers;
     my $user = Bugzilla->user;
@@ -423,7 +373,7 @@
         {
             $sts_opts .= '; includeSubDomains';
         }
-        
+
         $headers{'-strict_transport_security'} = $sts_opts;
     }
 
@@ -433,21 +383,6 @@
         $headers{'-x_frame_options'} = 'SAMEORIGIN';
     }
 
-<<<<<<< HEAD
-    if ($self->{'_content_disp'}) {
-        unshift(@_, '-content_disposition' => $self->{'_content_disp'});
-    }
-
-    # Add X-XSS-Protection header to prevent simple XSS attacks
-    # and enforce the blocking (rather than the rewriting) mode.
-    unshift(@_, '-x_xss_protection' => '1; mode=block');
-
-    # Add X-Content-Type-Options header to prevent browsers sniffing
-    # the MIME type away from the declared Content-Type.
-    unshift(@_, '-x_content_type_options' => 'nosniff');
-
-    return $self->SUPER::header(@_) || "";
-=======
     # Add X-XSS-Protection header to prevent simple XSS attacks
     # and enforce the blocking (rather than the rewriting) mode.
     $headers{'-x_xss_protection'} = '1; mode=block';
@@ -461,7 +396,6 @@
     );
 
     return $self->SUPER::header(%headers) || "";
->>>>>>> 28144059
 }
 
 sub param {
@@ -791,8 +725,6 @@
 
 Redirects from the current URL to one prefixed by the urlbase parameter.
 
-<<<<<<< HEAD
-=======
 =item C<multipart_start>
 
 Starts a new part of the multipart document using the specified MIME type.
@@ -802,7 +734,6 @@
 
 Ends a part of the multipart document, and starts another part.
 
->>>>>>> 28144059
 =item C<set_dated_content_disp>
 
 Sets an appropriate date-dependent value for the Content Disposition header
@@ -834,4 +765,6 @@
 
 =item header
 
+=item target_uri
+
 =back