# This Source Code Form is subject to the terms of the Mozilla Public
# License, v. 2.0. If a copy of the MPL was not distributed with this
# file, You can obtain one at http://mozilla.org/MPL/2.0/.
#
# This Source Code Form is "Incompatible With Secondary Licenses", as
# defined by the Mozilla Public License, v. 2.0.

package Bugzilla::Version;

use 5.10.1;
use strict;
use warnings;

use base qw(Bugzilla::Object Exporter);

@Bugzilla::Version::EXPORT = qw(vers_cmp);

use Bugzilla::Util;
use Bugzilla::Error;

use Scalar::Util qw(blessed);

################################
#####   Initialization     #####
################################

use constant DEFAULT_VERSION => 'unspecified';

use constant DB_TABLE   => 'versions';
use constant NAME_FIELD => 'value';

# This is "id" because it has to be filled in and id is probably the fastest.
# We do a custom sort in new_from_list below.
use constant LIST_ORDER => 'id';

use constant DB_COLUMNS => qw(
  id
  value
  product_id
  isactive
);

use constant REQUIRED_FIELD_MAP => {product_id => 'product',};

use constant UPDATE_COLUMNS => qw(
  value
  isactive
);

use constant VALIDATORS => {
  product  => \&_check_product,
  value    => \&_check_value,
  isactive => \&Bugzilla::Object::check_boolean,
};

use constant VALIDATOR_DEPENDENCIES => {value => ['product'],};

################################
# Methods
################################

sub new {
  my $class = shift;
  my $param = shift;
  my $dbh   = Bugzilla->dbh;

  my $product;
  if (ref $param) {
    $product = $param->{product};
    my $name = $param->{name};
    if (!defined $product) {
      ThrowCodeError('bad_arg', {argument => 'product', function => "${class}::new"});
    }
    if (!defined $name) {
      ThrowCodeError('bad_arg', {argument => 'name', function => "${class}::new"});
    }

    my $condition = 'product_id = ? AND value = ?';
    my @values = ($product->id, $name);
    $param = {condition => $condition, values => \@values};
  }

  unshift @_, $param;
  return $class->SUPER::new(@_);
}

sub new_from_list {
  my $self = shift;
  my $list = $self->SUPER::new_from_list(@_);
  return [sort { vers_cmp(lc($a->name), lc($b->name)) } @$list];
}

sub run_create_validators {
  my $class   = shift;
  my $params  = $class->SUPER::run_create_validators(@_);
  my $product = delete $params->{product};
  $params->{product_id} = $product->id;
  return $params;
}

sub bug_count {
  my $self = shift;
  my $dbh  = Bugzilla->dbh;

  if (!defined $self->{'bug_count'}) {
    $self->{'bug_count'} = $dbh->selectrow_array(
      qq{
            SELECT COUNT(*) FROM bugs
            WHERE product_id = ? AND version = ?}, undef,
      ($self->product_id, $self->name)
    ) || 0;
  }
  return $self->{'bug_count'};
}

# Copied from Milestone::update()
sub update {
  my $self = shift;
  my $dbh  = Bugzilla->dbh;

  $dbh->bz_start_transaction();
<<<<<<< HEAD
  my $changes = $self->SUPER::update(@_);
=======
  my ($changes, $old_self) = $self->SUPER::update(@_);
>>>>>>> e39f9f6e

  if (exists $changes->{value}) {

    # The version value is stored in the bugs table instead of its ID.
    $dbh->do(
      'UPDATE bugs SET version = ?
                  WHERE version = ? AND product_id = ?', undef,
      ($self->name, $changes->{value}->[0], $self->product_id)
    );

    # The default value also stores the value instead of the ID.
    $dbh->do(
      'UPDATE products SET default_version = ?
                  WHERE id = ? AND default_version = ?', undef,
      ($self->name, $self->product_id, $changes->{value}->[0])
    );
<<<<<<< HEAD
=======

    # The default value also stores the value instead of the ID.
    $dbh->do(
      'UPDATE products SET default_version = ?
                  WHERE id = ? AND default_version = ?', undef,
      ($self->name, $old_self->product_id, $old_self->name)
    );
>>>>>>> e39f9f6e
    Bugzilla->memcached->clear({table => 'products', id => $self->product_id});
  }
  $dbh->bz_commit_transaction();
  Bugzilla->memcached->clear_config();

  return $changes;
}

# Copied from Milestone::remove_from_db()
sub remove_from_db {
  my $self = shift;
  my $dbh  = Bugzilla->dbh;

  $dbh->bz_start_transaction();

  # The default version cannot be deleted.
  if ($self->name eq $self->product->default_version) {
    ThrowUserError('version_is_default', {version => $self});
  }

  if ($self->bug_count) {

    # We don't want to delete bugs when deleting a version.
    # Bugs concerned are reassigned to the default version.
    my $bug_ids = $dbh->selectcol_arrayref(
      'SELECT bug_id FROM bugs
                                    WHERE product_id = ? AND version = ?',
      undef, ($self->product->id, $self->name)
    );

    my $timestamp = $dbh->selectrow_array('SELECT NOW()');

    $dbh->do(
      'UPDATE bugs SET version = ?, delta_ts = ?
                   WHERE ' . $dbh->sql_in('bug_id', $bug_ids), undef,
      ($self->product->default_version, $timestamp)
    );

    require Bugzilla::Bug;
    import Bugzilla::Bug qw(LogActivityEntry);
    foreach my $bug_id (@$bug_ids) {
      LogActivityEntry($bug_id, 'version', $self->name,
        $self->product->default_version,
        Bugzilla->user->id, $timestamp);
    }
  }
  $self->SUPER::remove_from_db();

  $dbh->bz_commit_transaction();
}

###############################
#####     Accessors        ####
###############################

sub product_id { return $_[0]->{'product_id'}; }
sub is_active  { return $_[0]->{'isactive'}; }

sub product {
  my $self = shift;

  require Bugzilla::Product;
  $self->{'product'}
    ||= Bugzilla::Product->new({id => $self->product_id, cache => 1});
  return $self->{'product'};
}

################################
# Validators
################################

sub set_name      { $_[0]->set('value',    $_[1]); }
sub set_is_active { $_[0]->set('isactive', $_[1]); }

sub _check_value {
  my ($invocant, $name, undef, $params) = @_;
  my $product = blessed($invocant) ? $invocant->product : $params->{product};

  $name = trim($name);
  $name || ThrowUserError('version_blank_name');

  # Remove unprintable characters
  $name = clean_text($name);

  my $version = new Bugzilla::Version({product => $product, name => $name});
  if ($version && (!ref $invocant || $version->id != $invocant->id)) {
    ThrowUserError('version_already_exists',
      {name => $version->name, product => $product->name});
  }
  return $name;
}

sub _check_product {
  my ($invocant, $product) = @_;
  $product
    || ThrowCodeError('param_required',
    {function => "$invocant->create", param => 'product'});
  return Bugzilla->user->check_can_admin_product($product->name);
}

###############################
#####     Functions        ####
###############################

# This is taken straight from Sort::Versions 1.5, which is not included
# with Perl by default.
sub vers_cmp {
  my ($a, $b) = @_;

  # Remove leading zeroes - Bug 344661
  $a =~ s/^0*(\d.+)/$1/;
  $b =~ s/^0*(\d.+)/$1/;

  my @A = ($a =~ /([-.]|\d+|[^-.\d]+)/g);
  my @B = ($b =~ /([-.]|\d+|[^-.\d]+)/g);

  my ($A, $B);
  while (@A and @B) {
    $A = shift @A;
    $B = shift @B;
    if ($A eq '-' and $B eq '-') {
      next;
    }
    elsif ($A eq '-') {
      return -1;
    }
    elsif ($B eq '-') {
      return 1;
    }
    elsif ($A eq '.' and $B eq '.') {
      next;
    }
    elsif ($A eq '.') {
      return -1;
    }
    elsif ($B eq '.') {
      return 1;
    }
    elsif ($A =~ /^\d+$/ and $B =~ /^\d+$/) {
      if ($A =~ /^0/ || $B =~ /^0/) {
        return $A cmp $B if $A cmp $B;
      }
      else {
        return $A <=> $B if $A <=> $B;
      }
    }
    else {
      $A = uc $A;
      $B = uc $B;
      return $A cmp $B if $A cmp $B;
    }
  }
  return @A <=> @B;
}

1;

__END__

=head1 NAME

Bugzilla::Version - Bugzilla product version class.

=head1 SYNOPSIS

    use Bugzilla::Version;

    my $version = new Bugzilla::Version({ name => $name, product => $product });

    my $value = $version->name;
    my $product_id = $version->product_id;
    my $product = $version->product;

    my $version = Bugzilla::Version->create(
        { value => $name, product => $product });

    $version->set_name($new_name);
    $version->update();

    $version->remove_from_db;

=head1 DESCRIPTION

Version.pm represents a Product Version object. It is an implementation
of L<Bugzilla::Object>, and thus provides all methods that
L<Bugzilla::Object> provides.

The methods that are specific to C<Bugzilla::Version> are listed
below.

=head1 METHODS

=over

=item C<bug_count()>

 Description: Returns the total of bugs that belong to the version.

 Params:      none.

 Returns:     Integer with the number of bugs.

=back

=cut<|MERGE_RESOLUTION|>--- conflicted
+++ resolved
@@ -119,11 +119,7 @@
   my $dbh  = Bugzilla->dbh;
 
   $dbh->bz_start_transaction();
-<<<<<<< HEAD
-  my $changes = $self->SUPER::update(@_);
-=======
   my ($changes, $old_self) = $self->SUPER::update(@_);
->>>>>>> e39f9f6e
 
   if (exists $changes->{value}) {
 
@@ -138,18 +134,8 @@
     $dbh->do(
       'UPDATE products SET default_version = ?
                   WHERE id = ? AND default_version = ?', undef,
-      ($self->name, $self->product_id, $changes->{value}->[0])
-    );
-<<<<<<< HEAD
-=======
-
-    # The default value also stores the value instead of the ID.
-    $dbh->do(
-      'UPDATE products SET default_version = ?
-                  WHERE id = ? AND default_version = ?', undef,
       ($self->name, $old_self->product_id, $old_self->name)
     );
->>>>>>> e39f9f6e
     Bugzilla->memcached->clear({table => 'products', id => $self->product_id});
   }
   $dbh->bz_commit_transaction();
