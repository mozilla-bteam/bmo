# This Source Code Form is subject to the terms of the Mozilla Public
# License, v. 2.0. If a copy of the MPL was not distributed with this
# file, You can obtain one at http://mozilla.org/MPL/2.0/.
#
# This Source Code Form is "Incompatible With Secondary Licenses", as
# defined by the Mozilla Public License, v. 2.0.

# This module represents a chart.
#
# Note that it is perfectly legal for the 'lines' member variable of this
# class (which is an array of Bugzilla::Series objects) to have empty members
# in it. If this is true, the 'labels' array will also have empty members at
# the same points.
package Bugzilla::Chart;

use 5.10.1;
use strict;
use warnings;

use Bugzilla::Error;
use Bugzilla::Util;
use Bugzilla::Series;

use Date::Format;
use Date::Parse;
use List::Util qw(max);

sub new {
    my $invocant = shift;
    my $class = ref($invocant) || $invocant;
  
    # Create a ref to an empty hash and bless it
    my $self = {};
    bless($self, $class);

    if ($#_ == 0) {
        # Construct from a CGI object.
        $self->init($_[0]);
    } 
    else {
        die("CGI object not passed in - invalid number of args \($#_\)($_)");
    }

    return $self;
}

sub init {
    my $self = shift;
    my $cgi = shift;

    # The data structure is a list of lists (lines) of Series objects. 
    # There is a separate list for the labels.
    #
    # The URL encoding is:
    # line0=67&line0=73&line1=81&line2=67...
    # &label0=B+/+R+/+CONFIRMED&label1=...
    # &select0=1&select3=1...    
    # &cumulate=1&datefrom=2002-02-03&dateto=2002-04-04&ctype=html...
    # &gt=1&labelgt=Grand+Total    
    foreach my $param ($cgi->param()) {
        # Store all the lines
        if ($param =~ /^line(\d+)$/) {
            foreach my $series_id ($cgi->param($param)) {
                detaint_natural($series_id) 
                                     || ThrowCodeError("invalid_series_id");
                my $series = new Bugzilla::Series($series_id);
                push(@{$self->{'lines'}[$1]}, $series) if $series;
            }
        }

        # Store all the labels
        if ($param =~ /^label(\d+)$/) {
            $self->{'labels'}[$1] = $cgi->param($param);
        }        
    }
    
    # Store the miscellaneous metadata
    $self->{'cumulate'} = $cgi->param('cumulate') ? 1 : 0;
    $self->{'gt'}       = $cgi->param('gt') ? 1 : 0;
    $self->{'labelgt'}  = $cgi->param('labelgt');
    $self->{'datefrom'} = $cgi->param('datefrom');
    $self->{'dateto'}   = $cgi->param('dateto');
    
    # If we are cumulating, a grand total makes no sense
    $self->{'gt'} = 0 if $self->{'cumulate'};
    
    # Make sure the dates are ones we are able to interpret
    foreach my $date ('datefrom', 'dateto') {
        if ($self->{$date}) {
            $self->{$date} = str2time($self->{$date}) 
              || ThrowUserError("illegal_date", { date => $self->{$date}});
        }
    }

    # datefrom can't be after dateto
    if ($self->{'datefrom'} && $self->{'dateto'} && 
        $self->{'datefrom'} > $self->{'dateto'}) 
    {
          ThrowUserError('misarranged_dates', { 'datefrom' => scalar $cgi->param('datefrom'),
                                                'dateto' => scalar $cgi->param('dateto') });
    }
}

# Alter Chart so that the selected series are added to it.
sub add {
    my $self = shift;
    my @series_ids = @_;

    # Get the current size of the series; required for adding Grand Total later
    my $current_size = scalar($self->getSeriesIDs());
    
    # Count the number of added series
    my $added = 0;
    # Create new Series and push them on to the list of lines.
    # Note that new lines have no label; the display template is responsible
    # for inventing something sensible.
    foreach my $series_id (@series_ids) {
        my $series = new Bugzilla::Series($series_id);
        if ($series) {
            push(@{$self->{'lines'}}, [$series]);
            push(@{$self->{'labels'}}, "");
            $added++;
        }
    }
    
    # If we are going from < 2 to >= 2 series, add the Grand Total line.
    if (!$self->{'gt'}) {
        if ($current_size < 2 &&
            $current_size + $added >= 2) 
        {
            $self->{'gt'} = 1;
        }
    }
}

# Alter Chart so that the selections are removed from it.
sub remove {
    my $self = shift;
    my @line_ids = @_;
    
    foreach my $line_id (@line_ids) {
        if ($line_id == 65536) {
            # Magic value - delete Grand Total.
            $self->{'gt'} = 0;
        } 
        else {
            delete($self->{'lines'}->[$line_id]);
            delete($self->{'labels'}->[$line_id]);
        }
    }
}

# Alter Chart so that the selections are summed.
sub sum {
    my $self = shift;
    my @line_ids = @_;
    
    # We can't add the Grand Total to things.
    @line_ids = grep(!/^65536$/, @line_ids);
        
    # We can't add less than two things.
    return if scalar(@line_ids) < 2;
    
    my @series;
    my $label = "";
    my $biggestlength = 0;
    
    # We rescue the Series objects of all the series involved in the sum.
    foreach my $line_id (@line_ids) {
        my @line = @{$self->{'lines'}->[$line_id]};
        
        foreach my $series (@line) {
            push(@series, $series);
        }
        
        # We keep the label that labels the line with the most series.
        if (scalar(@line) > $biggestlength) {
            $biggestlength = scalar(@line);
            $label = $self->{'labels'}->[$line_id];
        }
    }

    $self->remove(@line_ids);

    push(@{$self->{'lines'}}, \@series);
    push(@{$self->{'labels'}}, $label);
}

sub data {
    my $self = shift;
    $self->{'_data'} ||= $self->readData();
    return $self->{'_data'};
}

# Convert the Chart's data into a plottable form in $self->{'_data'}.
sub readData {
    my $self = shift;
    my @data;
    my @maxvals;

    # Note: you get a bad image if getSeriesIDs returns nothing
    # We need to handle errors better.
    my $series_ids = join(",", $self->getSeriesIDs());

    return [] unless $series_ids;

    # Work out the date boundaries for our data.
    my $dbh = Bugzilla->dbh;
    
    # The date used is the one given if it's in a sensible range; otherwise,
    # it's the earliest or latest date in the database as appropriate.
    my $datefrom = $dbh->selectrow_array("SELECT MIN(series_date) " . 
                                         "FROM series_data " .
                                         "WHERE series_id IN ($series_ids)");
    $datefrom = str2time($datefrom);

    if ($self->{'datefrom'} && $self->{'datefrom'} > $datefrom) {
        $datefrom = $self->{'datefrom'};
    }

    my $dateto = $dbh->selectrow_array("SELECT MAX(series_date) " . 
                                       "FROM series_data " .
                                       "WHERE series_id IN ($series_ids)");
    $dateto = str2time($dateto); 

    if ($self->{'dateto'} && $self->{'dateto'} < $dateto) {
        $dateto = $self->{'dateto'};
    }

    # Convert UNIX times back to a date format usable for SQL queries.
    my $sql_from = time2str('%Y-%m-%d', $datefrom);
    my $sql_to = time2str('%Y-%m-%d', $dateto);

    # Prepare the query which retrieves the data for each series
    my $query = "SELECT " . $dbh->sql_to_days('series_date') . " - " .
                            $dbh->sql_to_days('?') . ", series_value " .
                "FROM series_data " .
                "WHERE series_id = ? " .
                "AND series_date >= ?";
    if ($dateto) {
        $query .= " AND series_date <= ?";
    }
    
    my $sth = $dbh->prepare($query);

    my $gt_index = $self->{'gt'} ? scalar(@{$self->{'lines'}}) : undef;
    my $line_index = 0;

    $maxvals[$gt_index] = 0 if $gt_index;

    my @datediff_total;

    foreach my $line (@{$self->{'lines'}}) {        
        # Even if we end up with no data, we need an empty arrayref to prevent
        # errors in the PNG-generating code
        $data[$line_index] = [];
        $maxvals[$line_index] = 0;

        foreach my $series (@$line) {

            # Get the data for this series and add it on
            if ($dateto) {
                $sth->execute($sql_from, $series->{'series_id'}, $sql_from, $sql_to);
            }
            else {
                $sth->execute($sql_from, $series->{'series_id'}, $sql_from);
            }
            my $points = $sth->fetchall_arrayref();

            foreach my $point (@$points) {
                my ($datediff, $value) = @$point;
                $data[$line_index][$datediff] ||= 0;
                $data[$line_index][$datediff] += $value;
                if ($data[$line_index][$datediff] > $maxvals[$line_index]) {
                    $maxvals[$line_index] = $data[$line_index][$datediff];
                }

                $datediff_total[$datediff] += $value;

                # Add to the grand total, if we are doing that
                if ($gt_index) {
                    $data[$gt_index][$datediff] ||= 0;
                    $data[$gt_index][$datediff] += $value;
                    if ($data[$gt_index][$datediff] > $maxvals[$gt_index]) {
                        $maxvals[$gt_index] = $data[$gt_index][$datediff];
                    }
                }
            }
        }

        # We are done with the series making up this line, go to the next one
        $line_index++;
    }

    # calculate maximum y value
    if ($self->{'cumulate'}) {
        # Make sure we do not try to take the max of an array with undef values
        my @processed_datediff;
        while (@datediff_total) {
            my $datediff = shift @datediff_total;
            push @processed_datediff, $datediff if defined($datediff);
        }
        $self->{'y_max_value'} = max(@processed_datediff);
    }
    else {
        $self->{'y_max_value'} = max(@maxvals);
    }
    $self->{'y_max_value'} |= 1; # For log()

    # Align the max y value:
    #  For one- or two-digit numbers, increase y_max_value until divisible by 8
    #  For larger numbers, see the comments below to figure out what's going on
    if ($self->{'y_max_value'} < 100) {
        do {
            ++$self->{'y_max_value'};
        } while ($self->{'y_max_value'} % 8 != 0);
    }
    else {
        #  First, get the # of digits in the y_max_value
        my $num_digits = 1+int(log($self->{'y_max_value'})/log(10));

        # We want to zero out all but the top 2 digits
        my $mask_length = $num_digits - 2;
        $self->{'y_max_value'} /= 10**$mask_length;
        $self->{'y_max_value'} = int($self->{'y_max_value'});
        $self->{'y_max_value'} *= 10**$mask_length;

        # Add 10^$mask_length to the max value
        # Continue to increase until it's divisible by 8 * 10^($mask_length-1)
        # (Throwing in the -1 keeps at least the smallest digit at zero)
        do {
            $self->{'y_max_value'} += 10**$mask_length;
        } while ($self->{'y_max_value'} % (8*(10**($mask_length-1))) != 0);
    }

        
    # Add the x-axis labels into the data structure
    my $date_progression = generateDateProgression($datefrom, $dateto);
    unshift(@data, $date_progression);

    if ($self->{'gt'}) {
        # Add Grand Total to label list
        push(@{$self->{'labels'}}, $self->{'labelgt'});

        $data[$gt_index] ||= [];
    }

    return \@data;
}

# Flatten the data structure into a list of series_ids
sub getSeriesIDs {
    my $self = shift;
    my @series_ids;

    foreach my $line (@{$self->{'lines'}}) {
        foreach my $series (@$line) {
            push(@series_ids, $series->{'series_id'});
        }
    }

    return @series_ids;
}

# Class method to get the data necessary to populate the "select series"
# widgets on various pages.
sub getVisibleSeries {
    my %cats;

    my $grouplist = Bugzilla->user->groups_as_string;
    
    # Get all visible series
    my $dbh = Bugzilla->dbh;
    my $serieses = $dbh->selectall_arrayref("SELECT cc1.name, cc2.name, " .
                        "series.name, series.series_id " .
                        "FROM series " .
                        "INNER JOIN series_categories AS cc1 " .
                        "    ON series.category = cc1.id " .
                        "INNER JOIN series_categories AS cc2 " .
                        "    ON series.subcategory = cc2.id " .
                        "LEFT JOIN category_group_map AS cgm " .
                        "    ON series.category = cgm.category_id " .
                        "    AND cgm.group_id NOT IN($grouplist) " .
                        "WHERE creator = ? OR (is_public = 1 AND cgm.category_id IS NULL) " .
                   $dbh->sql_group_by('series.series_id', 'cc1.name, cc2.name, ' .
                                      'series.name'),
                        undef, Bugzilla->user->id);
    foreach my $series (@$serieses) {
        my ($cat, $subcat, $name, $series_id) = @$series;
        $cats{$cat}{$subcat}{$name} = $series_id;
    }

    return \%cats;
}

sub generateDateProgression {
    my ($datefrom, $dateto) = @_;
    my @progression;

    $dateto = $dateto || time();
    my $oneday = 60 * 60 * 24;

    # When the from and to dates are converted by str2time(), you end up with
    # a time figure representing midnight at the beginning of that day. We
    # adjust the times by 1/3 and 2/3 of a day respectively to prevent
    # edge conditions in time2str().
    $datefrom += $oneday / 3;
    $dateto += (2 * $oneday) / 3;

    while ($datefrom < $dateto) {
        push (@progression, time2str("%Y-%m-%d", $datefrom));
        $datefrom += $oneday;
    }

    return \@progression;
}

sub dump {
    my $self = shift;

    # Make sure we've read in our data
    my $data = $self->data;
    
    require Data::Dumper;
<<<<<<< HEAD
    print "<pre>Bugzilla::Chart object:\n";
=======
    say "<pre>Bugzilla::Chart object:";
>>>>>>> 28144059
    print html_quote(Data::Dumper::Dumper($self));
    print "</pre>";
}

1;

=head1 B<Methods in need of POD>

=over

=item remove

=item add

=item dump

=item readData

=item getSeriesIDs

=item data

=item init

=item getVisibleSeries

=item generateDateProgression

=item sum

=back<|MERGE_RESOLUTION|>--- conflicted
+++ resolved
@@ -420,13 +420,9 @@
 
     # Make sure we've read in our data
     my $data = $self->data;
-    
+
     require Data::Dumper;
-<<<<<<< HEAD
-    print "<pre>Bugzilla::Chart object:\n";
-=======
     say "<pre>Bugzilla::Chart object:";
->>>>>>> 28144059
     print html_quote(Data::Dumper::Dumper($self));
     print "</pre>";
 }
