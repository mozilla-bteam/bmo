# This Source Code Form is subject to the terms of the Mozilla Public
# License, v. 2.0. If a copy of the MPL was not distributed with this
# file, You can obtain one at http://mozilla.org/MPL/2.0/.
#
# This Source Code Form is "Incompatible With Secondary Licenses", as
# defined by the Mozilla Public License, v. 2.0.

package Bugzilla::Product;

use 5.10.1;
use strict;
use warnings;

use base qw(Bugzilla::Field::ChoiceInterface Bugzilla::Object);

use Bugzilla::Constants;
use Bugzilla::Util;
use Bugzilla::Error;
use Bugzilla::Group;
use Bugzilla::Version;
use Bugzilla::Milestone;
use Bugzilla::Field;
use Bugzilla::Status;
use Bugzilla::Install::Requirements;
use Bugzilla::Mailer;
use Bugzilla::Series;
use Bugzilla::Hook;
use Bugzilla::FlagType;

use Scalar::Util qw(blessed);

use constant DEFAULT_CLASSIFICATION_ID => 1;

###############################
####    Initialization     ####
###############################

use constant IS_CONFIG => 1;

use constant DB_TABLE => 'products';

use constant DB_COLUMNS => qw(
  id
  name
  classification_id
  description
  isactive
  default_bug_type
  defaultmilestone
  default_version
  allows_unconfirmed
);

use constant UPDATE_COLUMNS => qw(
  name
  description
  default_bug_type
  defaultmilestone
  default_version
  isactive
  allows_unconfirmed
  bug_description_template
);

use constant VALIDATORS => {
  allows_unconfirmed => \&Bugzilla::Object::check_boolean,
  classification     => \&_check_classification,
  name               => \&_check_name,
  description        => \&_check_description,
  default_bug_type   => \&_check_default_bug_type,
  defaultmilestone   => \&_check_default_milestone,
  default_version    => \&_check_default_version,
  isactive           => \&Bugzilla::Object::check_boolean,
  create_series      => \&Bugzilla::Object::check_boolean
};

###############################
####     Constructors     #####
###############################

sub create {
  my $class = shift;
  my $dbh   = Bugzilla->dbh;

  $dbh->bz_start_transaction();

  $class->check_required_create_fields(@_);

  my $params = $class->run_create_validators(@_);

  # Some fields do not exist in the DB as is.
  if (defined $params->{classification}) {
    $params->{classification_id} = delete $params->{classification};
  }
  my $create_series = delete $params->{create_series};

  # Some fields can be NULLs
  foreach my $field (qw( default_op_sys_id default_platform_id )) {
    next unless exists $params->{$field} && defined $params->{$field};
    $params->{$field} = undef if $params->{$field} eq '';
  }

  my $product = $class->insert_create_data($params);
  Bugzilla->user->clear_product_cache();

  # Add the new version and milestone into the DB as valid values.
  Bugzilla::Version->create(
    {value => $product->default_version, product => $product});
  Bugzilla::Milestone->create(
    {value => $product->default_milestone, product => $product});

  # Create groups and series for the new product, if requested.
  $product->_create_bug_group() if Bugzilla->params->{'makeproductgroups'};
  $product->_create_series() if $create_series;

  Bugzilla::Hook::process('product_end_of_create', {product => $product});

  $dbh->bz_commit_transaction();
  Bugzilla->memcached->clear_config();
  return $product;
}

# This is considerably faster than calling new_from_list three times
# for each product in the list, particularly with hundreds or thousands
# of products.
sub preload {
  my ($products, $preload_flagtypes, $flagtypes_params) = @_;
  my %prods = map { $_->id => $_ } @$products;
  my @prod_ids = keys %prods;
  return unless @prod_ids;

  my $dbh = Bugzilla->dbh;
  foreach my $field (qw(component version milestone)) {
    my $classname = "Bugzilla::" . ucfirst($field);
    my $objects = $classname->match({product_id => \@prod_ids});

    # Now populate the products with this set of objects.
    foreach my $obj (@$objects) {
      my $product_id = $obj->product_id;
      $prods{$product_id}->{"${field}s"} ||= [];
      push(@{$prods{$product_id}->{"${field}s"}}, $obj);
    }
  }
  if ($preload_flagtypes) {
    $_->flag_types($flagtypes_params) foreach @$products;
  }
}

sub update {
  my $self = shift;
  my $dbh  = Bugzilla->dbh;

  # Don't update the DB if something goes wrong below -> transaction.
  $dbh->bz_start_transaction();
  my ($changes, $old_self) = $self->SUPER::update(@_);

  # Also update group settings.
  if ($self->{check_group_controls}) {
    require Bugzilla::Bug;
    import Bugzilla::Bug qw(LogActivityEntry);

    my $old_settings = $old_self->group_controls;
    my $new_settings = $self->group_controls;
    my $timestamp    = $dbh->selectrow_array('SELECT NOW()');

    foreach my $gid (keys %$new_settings) {
      my $old_setting = $old_settings->{$gid} || {};
      my $new_setting = $new_settings->{$gid};

      # If all new settings are 0 for a given group, we delete the entry
      # from group_control_map, so we have to track it here.
      my $all_zero = 1;
      my @fields;
      my @values;

      foreach my $field (
        'entry',          'membercontrol', 'othercontrol', 'canedit',
        'editcomponents', 'editbugs',      'canconfirm'
        )
      {
        my $old_value = $old_setting->{$field};
        my $new_value = $new_setting->{$field};
        $all_zero = 0 if $new_value;
        next if (defined $old_value && $old_value == $new_value);
        push(@fields, $field);

        # The value has already been validated.
        detaint_natural($new_value);
        push(@values, $new_value);
      }

      # Is there anything to update?
      next unless scalar @fields;

      if ($all_zero) {
        $dbh->do(
          'DELETE FROM group_control_map
                          WHERE product_id = ? AND group_id = ?', undef, $self->id, $gid
        );
      }
      else {
        if (exists $old_setting->{group}) {

          # There is already an entry in the DB.
          my $set_fields = join(', ', map {"$_ = ?"} @fields);
          $dbh->do(
            "UPDATE group_control_map SET $set_fields
                              WHERE product_id = ? AND group_id = ?", undef,
            (@values, $self->id, $gid)
          );
        }
        else {
          # No entry yet.
          my $fields = join(', ', @fields);

          # +2 because of the product and group IDs.
          my $qmarks = join(',', ('?') x (scalar @fields + 2));
          $dbh->do(
            "INSERT INTO group_control_map (product_id, group_id, $fields)
                              VALUES ($qmarks)", undef, ($self->id, $gid, @values)
          );
        }
      }

      # If the group is mandatory, restrict all bugs to it.
      if ($new_setting->{membercontrol} == CONTROLMAPMANDATORY) {
        my $bug_ids = $dbh->selectcol_arrayref(
          'SELECT bugs.bug_id
                                              FROM bugs
                                                   LEFT JOIN bug_group_map
                                                   ON bug_group_map.bug_id = bugs.bug_id
                                                   AND group_id = ?
                                             WHERE product_id = ?
                                                   AND bug_group_map.bug_id IS NULL',
          undef, $gid, $self->id
        );

        if (scalar @$bug_ids) {
          my $sth = $dbh->prepare(
            'INSERT INTO bug_group_map (bug_id, group_id)
                                             VALUES (?, ?)'
          );

          foreach my $bug_id (@$bug_ids) {
            $sth->execute($bug_id, $gid);

            # Add this change to the bug history.
            LogActivityEntry($bug_id, 'bug_group', '', $new_setting->{group}->name,
              Bugzilla->user->id, $timestamp);
          }
          push(
            @{$changes->{'_group_controls'}->{'now_mandatory'}},
            {name => $new_setting->{group}->name, bug_count => scalar @$bug_ids}
          );
        }
      }

      # If the group can no longer be used to restrict bugs, remove them.
      elsif ($new_setting->{membercontrol} == CONTROLMAPNA) {
        my $bug_ids = $dbh->selectcol_arrayref(
          'SELECT bugs.bug_id
                                              FROM bugs
                                                   INNER JOIN bug_group_map
                                                   ON bug_group_map.bug_id = bugs.bug_id
                                             WHERE product_id = ? AND group_id = ?',
          undef, $self->id, $gid
        );

        if (scalar @$bug_ids) {
          $dbh->do(
            'DELETE FROM bug_group_map WHERE group_id = ? AND '
              . $dbh->sql_in('bug_id', $bug_ids),
            undef, $gid
          );

          # Add this change to the bug history.
          foreach my $bug_id (@$bug_ids) {
            LogActivityEntry($bug_id, 'bug_group', $old_setting->{group}->name,
              '', Bugzilla->user->id, $timestamp);
          }
          push(
            @{$changes->{'_group_controls'}->{'now_na'}},
            {name => $old_setting->{group}->name, bug_count => scalar @$bug_ids}
          );
        }
      }
    }

    delete $self->{groups_available};
    delete $self->{groups_mandatory};
  }
  $dbh->bz_commit_transaction();

  # Changes have been committed.
  delete $self->{check_group_controls};
  Bugzilla->user->clear_product_cache();
  Bugzilla->memcached->clear_config();

  return $changes;
}

sub remove_from_db {
  my ($self, $params) = @_;
  my $user = Bugzilla->user;
  my $dbh  = Bugzilla->dbh;

  $dbh->bz_start_transaction();

  $self->_check_if_controller();

  if ($self->bug_count) {
    if (Bugzilla->params->{'allowbugdeletion'}) {
      require Bugzilla::Bug;
      foreach my $bug_id (@{$self->bug_ids}) {

        # Note that we allow the user to delete bugs they can't see,
        # which is okay, because they’re deleting the whole Product.
        my $bug = new Bugzilla::Bug($bug_id);
        $bug->remove_from_db();
      }
    }
    else {
      ThrowUserError('product_has_bugs', {nb => $self->bug_count});
    }
  }

  if ($params->{delete_series}) {
    my $series_ids = $dbh->selectcol_arrayref(
      'SELECT series_id
                                      FROM series
                                INNER JOIN series_categories
                                        ON series_categories.id = series.category
                                     WHERE series_categories.name = ?', undef,
      $self->name
    );

    if (scalar @$series_ids) {
      $dbh->do('DELETE FROM series WHERE ' . $dbh->sql_in('series_id', $series_ids));
    }

    # If no subcategory uses this product name, completely purge it.
    my $in_use = $dbh->selectrow_array(
      'SELECT 1
                                   FROM series
                             INNER JOIN series_categories
                                     ON series_categories.id = series.subcategory
                                  WHERE series_categories.name = ? '
        . $dbh->sql_limit(1), undef, $self->name
    );
    if (!$in_use) {
      $dbh->do('DELETE FROM series_categories WHERE name = ?', undef, $self->name);
    }
  }

  $dbh->do("DELETE FROM products WHERE id = ?", undef, $self->id);

  $dbh->bz_commit_transaction();
  Bugzilla->memcached->clear_config();

  # We have to delete these internal variables, else we get
  # the old lists of products and classifications again.
  delete $user->{selectable_products};
  delete $user->{selectable_classifications};

}

###############################
####      Validators       ####
###############################

sub _check_classification {
  my ($invocant, $classification_name) = @_;

  my $classification_id = 1;
  if (Bugzilla->params->{'useclassification'}) {
    my $classification = Bugzilla::Classification->check($classification_name);
    $classification_id = $classification->id;
  }
  return $classification_id;
}

sub _check_name {
  my ($invocant, $name) = @_;

  $name = trim($name);
  $name || ThrowUserError('product_blank_name');

  if (length($name) > MAX_PRODUCT_SIZE) {
    ThrowUserError('product_name_too_long', {'name' => $name});
  }

  my $product = new Bugzilla::Product({name => $name});
  if ($product && (!ref $invocant || $product->id != $invocant->id)) {

    # Check for exact case sensitive match:
    if ($product->name eq $name) {
      ThrowUserError('product_name_already_in_use', {'product' => $product->name});
    }
    else {
      ThrowUserError('product_name_diff_in_case',
        {'product' => $name, 'existing_product' => $product->name});
    }
  }
  return $name;
}

sub _check_description {
  my ($invocant, $description) = @_;

  $description = trim($description);
  $description || ThrowUserError('product_must_have_description');
  return $description;
}

sub _check_default_bug_type {
  my ($invocant, $type) = @_;
  return $type if Bugzilla::Config::Common::check_bug_type($type) eq '';
  # Ignore silently just in case
  return undef;
}

sub _check_default_milestone {
  my ($invocant, $milestone) = @_;

  # Do nothing if target milestones are not in use.
  unless (Bugzilla->params->{'usetargetmilestone'}) {
    return (ref $invocant) ? $invocant->default_milestone : '---';
  }

  $milestone = trim($milestone);

  if (ref $invocant) {

    # The default milestone must be one of the existing milestones.
    my $mil_obj
      = new Bugzilla::Milestone({name => $milestone, product => $invocant});

    $mil_obj || ThrowUserError('product_must_define_defaultmilestone',
      {product => $invocant->name, milestone => $milestone});
  }
  else {
    $milestone ||= '---';
  }
  return $milestone;
}

sub _check_default_version {
  my ($invocant, $version) = @_;

  $version = trim($version);

  if (ref $invocant) {

    # The default version must be one of the existing versions.
<<<<<<< HEAD
    my $mil_obj
      = new Bugzilla::Version({name => $version, product => $invocant});

    $mil_obj || ThrowUserError('product_must_define_default_version',
=======
    my $ver_obj
      = Bugzilla::Version->new({name => $version, product => $invocant});

    $ver_obj || ThrowUserError('product_must_define_default_version',
>>>>>>> e39f9f6e
      {product => $invocant->name, version => $version});
  }
  else {
    $version ||= Bugzilla::Version::DEFAULT_VERSION;
  }
  return $version;
}

sub _check_milestone_url {
  my ($invocant, $url) = @_;

  # Do nothing if target milestones are not in use.
  unless (Bugzilla->params->{'usetargetmilestone'}) {
    return (ref $invocant) ? $invocant->milestone_url : '';
  }

  $url = trim($url || '');
  return $url;
}

#####################################
# Implement Bugzilla::Field::Choice #
#####################################

use constant FIELD_NAME => 'product';
use constant is_default => 0;

###############################
####       Methods         ####
###############################

sub _create_bug_group {
  my $self = shift;
  my $dbh  = Bugzilla->dbh;

  my $group_name = $self->name;
  while (new Bugzilla::Group({name => $group_name})) {
    $group_name .= '_';
  }
  my $group_description = get_text('bug_group_description', {product => $self});

  my $group
    = Bugzilla::Group->create({
    name => $group_name, description => $group_description, isbuggroup => 1
    });

  # Associate the new group and new product.
  $dbh->do(
    'INSERT INTO group_control_map
              (group_id, product_id, membercontrol, othercontrol)
              VALUES (?, ?, ?, ?)', undef,
    ($group->id, $self->id, CONTROLMAPDEFAULT, CONTROLMAPNA)
  );
}

sub _create_series {
  my $self = shift;

  my @series;

  # We do every status, every resolution, and an "opened" one as well.
  foreach my $bug_status (@{get_legal_field_values('bug_status')}) {
    push(@series, [$bug_status, "bug_status=" . url_quote($bug_status)]);
  }

  foreach my $resolution (@{get_legal_field_values('resolution')}) {
    next if !$resolution;
    push(@series, [$resolution, "resolution=" . url_quote($resolution)]);
  }

  my @openedstatuses = BUG_STATE_OPEN;
  my $query = join("&", map { "bug_status=" . url_quote($_) } @openedstatuses);
  push(@series, [get_text('series_all_open'), $query]);

  foreach my $sdata (@series) {
    my $series
      = new Bugzilla::Series(undef, $self->name, get_text('series_subcategory'),
      $sdata->[0], Bugzilla->user->id, 1,
      $sdata->[1] . "&product=" . url_quote($self->name), 1);
    $series->writeToDatabase();
  }
}

sub set_name               { $_[0]->set('name',               $_[1]); }
sub set_description        { $_[0]->set('description',        $_[1]); }
sub set_default_bug_type   { $_[0]->set('default_bug_type',   $_[1]); }
sub set_default_milestone  { $_[0]->set('defaultmilestone',   $_[1]); }
sub set_default_version    { $_[0]->set('default_version',    $_[1]); }
sub set_is_active          { $_[0]->set('isactive',           $_[1]); }
sub set_allows_unconfirmed { $_[0]->set('allows_unconfirmed', $_[1]); }
sub set_bug_description_template { $_[0]->set('bug_description_template', $_[1]); }

sub set_group_controls {
  my ($self, $group, $settings) = @_;

  $group->is_active_bug_group
    || ThrowUserError('product_illegal_group', {group => $group});

  scalar(keys %$settings)
    || ThrowCodeError('product_empty_group_controls', {group => $group});

  # We store current settings for this group.
  my $gs = $self->group_controls->{$group->id};

  # If there is no entry for this group yet, create a default hash.
  unless (defined $gs) {
    $gs = {
      entry          => 0,
      membercontrol  => CONTROLMAPNA,
      othercontrol   => CONTROLMAPNA,
      canedit        => 0,
      editcomponents => 0,
      editbugs       => 0,
      canconfirm     => 0,
      group          => $group
    };
  }

  # Both settings must be defined, or none of them can be updated.
  if (defined $settings->{membercontrol} && defined $settings->{othercontrol}) {

    #  Legality of control combination is a function of
    #  membercontrol\othercontrol
    #                 NA SH DE MA
    #              NA  +  -  -  -
    #              SH  +  +  +  +
    #              DE  +  -  +  +
    #              MA  -  -  -  +
    foreach my $field ('membercontrol', 'othercontrol') {
      my ($is_legal)
        = grep { $settings->{$field} == $_ }
        (CONTROLMAPNA, CONTROLMAPSHOWN, CONTROLMAPDEFAULT, CONTROLMAPMANDATORY);
      defined $is_legal || ThrowCodeError('product_illegal_group_control',
        {field => $field, value => $settings->{$field}});
    }
    unless (
         $settings->{membercontrol} == $settings->{othercontrol}
      || $settings->{membercontrol} == CONTROLMAPSHOWN
      || ( $settings->{membercontrol} == CONTROLMAPDEFAULT
        && $settings->{othercontrol} != CONTROLMAPSHOWN)
      )
    {
      ThrowUserError('illegal_group_control_combination',
        {groupname => $group->name});
    }
    $gs->{membercontrol} = $settings->{membercontrol};
    $gs->{othercontrol}  = $settings->{othercontrol};
  }

  foreach
    my $field ('entry', 'canedit', 'editcomponents', 'editbugs', 'canconfirm')
  {
    next unless defined $settings->{$field};
    $gs->{$field} = $settings->{$field} ? 1 : 0;
  }
  $self->{group_controls}->{$group->id} = $gs;
  $self->{check_group_controls} = 1;
}

sub components {
  my $self = shift;
  my $dbh  = Bugzilla->dbh;

  if (!defined $self->{components}) {
    my $ids = $dbh->selectcol_arrayref(
      q{
            SELECT id FROM components
            WHERE product_id = ?
            ORDER BY name}, undef, $self->id
    );

    require Bugzilla::Component;
    $self->{components} = Bugzilla::Component->new_from_list($ids);
  }
  return $self->{components};
}

sub group_controls {
  my ($self, $full_data) = @_;
  my $dbh = Bugzilla->dbh;

  # By default, we don't return groups which are not listed in
  # group_control_map. If $full_data is true, then we also
  # return groups whose settings could be set for the product.
  my $where_or_and = 'WHERE';
  my $and_or_where = 'AND';
  if ($full_data) {
    $where_or_and = 'AND';
    $and_or_where = 'WHERE';
  }

  # If $full_data is true, we collect all the data in all cases,
  # even if the cache is already populated.
  # $full_data is never used except in the very special case where
  # all configurable bug groups are displayed to administrators,
  # so we don't care about collecting all the data again in this case.
  if (!defined $self->{group_controls} || $full_data) {

    # Include name to the list, to allow us sorting data more easily.
    my $query = "SELECT id, name, entry, membercontrol, othercontrol,
                              canedit, editcomponents, editbugs, canconfirm
                         FROM " . $dbh->quote_identifier('groups') . "
                              LEFT JOIN group_control_map
                              ON id = group_id
                $where_or_and product_id = ?
                $and_or_where isbuggroup = 1";
    $self->{group_controls}
      = $dbh->selectall_hashref($query, 'id', undef, $self->id);

    # For each group ID listed above, create and store its group object.
    my @gids   = keys %{$self->{group_controls}};
    my $groups = Bugzilla::Group->new_from_list(\@gids);
    $self->{group_controls}->{$_->id}->{group} = $_ foreach @$groups;
  }

  # We never cache bug counts, for the same reason as above.
  if ($full_data) {
    my $counts = $dbh->selectall_arrayref(
      'SELECT group_id, COUNT(bugs.bug_id) AS bug_count
                                      FROM bug_group_map
                                INNER JOIN bugs
                                        ON bugs.bug_id = bug_group_map.bug_id
                                     WHERE bugs.product_id = ? '
        . $dbh->sql_group_by('group_id'), {'Slice' => {}}, $self->id
    );
    foreach my $data (@$counts) {
      $self->{group_controls}->{$data->{group_id}}->{bug_count} = $data->{bug_count};
    }
  }
  return $self->{group_controls};
}

sub groups_available {
  my ($self) = @_;
  return $self->{groups_available} if defined $self->{groups_available};
  my $dbh           = Bugzilla->dbh;
  my $shown         = CONTROLMAPSHOWN;
  my $default       = CONTROLMAPDEFAULT;
  my %member_groups = @{
    $dbh->selectcol_arrayref(
      "SELECT group_id, membercontrol
           FROM group_control_map
                INNER JOIN "
        . $dbh->quote_identifier('groups')
        . " ON group_control_map.group_id = groups.id
          WHERE isbuggroup = 1 AND isactive = 1 AND product_id = ?
                AND (membercontrol = $shown OR membercontrol = $default)
                AND " . Bugzilla->user->groups_in_sql(), {Columns => [1, 2]},
      $self->id
    )
  };

  # We don't need to check the group membership here, because we only
  # add these groups to the list below if the group isn't already listed
  # for membercontrol.
  my %other_groups = @{
    $dbh->selectcol_arrayref(
      "SELECT group_id, othercontrol
           FROM group_control_map
                INNER JOIN "
        . $dbh->quote_identifier('groups')
        . " ON group_control_map.group_id = groups.id
          WHERE isbuggroup = 1 AND isactive = 1 AND product_id = ?
                AND (othercontrol = $shown OR othercontrol = $default)",
      {Columns => [1, 2]}, $self->id
    )
  };

  # If the user is a member, then we use the membercontrol value.
  # Otherwise, we use the othercontrol value.
  my %all_groups = %member_groups;
  foreach my $id (keys %other_groups) {
    if (!defined $all_groups{$id}) {
      $all_groups{$id} = $other_groups{$id};
    }
  }

  my $available = Bugzilla::Group->new_from_list([keys %all_groups]);
  foreach my $group (@$available) {
    $group->{is_default} = 1 if $all_groups{$group->id} == $default;
  }

  $self->{groups_available} = $available;
  return $self->{groups_available};
}

sub groups_mandatory {
  my ($self) = @_;
  return $self->{groups_mandatory} if $self->{groups_mandatory};
  my $groups    = Bugzilla->user->groups_as_string;
  my $mandatory = CONTROLMAPMANDATORY;

  # For membercontrol we don't check group_id IN, because if membercontrol
  # is Mandatory, the group is Mandatory for everybody, regardless of their
  # group membership.
  my $dbh = Bugzilla->dbh;
  my $ids = $dbh->selectcol_arrayref(
    "SELECT group_id
           FROM group_control_map
                INNER JOIN "
      . $dbh->quote_identifier('groups')
      . " ON group_control_map.group_id = groups.id
          WHERE product_id = ? AND isactive = 1
                AND (membercontrol = $mandatory
                     OR (othercontrol = $mandatory
                         AND group_id NOT IN ($groups)))", undef, $self->id
  );
  $self->{groups_mandatory} = Bugzilla::Group->new_from_list($ids);
  return $self->{groups_mandatory};
}

# We don't just check groups_valid, because we want to know specifically
# if this group can be validly set by the currently-logged-in user.
sub group_is_settable {
  my ($self, $group) = @_;

  return 0 unless ($group->is_active && $group->is_bug_group);

  my $is_mandatory = grep { $group->id == $_->id } @{$self->groups_mandatory};
  my $is_available = grep { $group->id == $_->id } @{$self->groups_available};
  return ($is_mandatory or $is_available) ? 1 : 0;
}

sub group_is_valid {
  my ($self, $group) = @_;
  return grep($_->id == $group->id, @{$self->groups_valid}) ? 1 : 0;
}

sub groups_valid {
  my ($self) = @_;
  return $self->{groups_valid} if defined $self->{groups_valid};

  # Note that we don't check OtherControl below, because there is no
  # valid NA/* combination.
  my $dbh = Bugzilla->dbh;
  my $ids = $dbh->selectcol_arrayref(
    "SELECT DISTINCT group_id
          FROM group_control_map AS gcm
               INNER JOIN "
      . $dbh->quote_identifier('groups')
      . " ON gcm.group_id = groups.id
         WHERE product_id = ? AND isbuggroup = 1
               AND membercontrol != " . CONTROLMAPNA, undef, $self->id
  );
  $self->{groups_valid} = Bugzilla::Group->new_from_list($ids);
  return $self->{groups_valid};
}

sub versions {
  my $self = shift;
  my $dbh  = Bugzilla->dbh;

  if (!defined $self->{versions}) {
    my $ids = $dbh->selectcol_arrayref(
      q{
            SELECT id FROM versions
            WHERE product_id = ?}, undef, $self->id
    );

    $self->{versions} = Bugzilla::Version->new_from_list($ids);
  }
  return $self->{versions};
}

sub milestones {
  my $self = shift;
  my $dbh  = Bugzilla->dbh;

  if (!defined $self->{milestones}) {
    my $ids = $dbh->selectcol_arrayref(
      q{
            SELECT id FROM milestones
             WHERE product_id = ?}, undef, $self->id
    );

    $self->{milestones} = Bugzilla::Milestone->new_from_list($ids);
  }
  return $self->{milestones};
}

sub bug_count {
  my $self = shift;
  my $dbh  = Bugzilla->dbh;

  if (!defined $self->{'bug_count'}) {
    $self->{'bug_count'} = $dbh->selectrow_array(
      qq{
            SELECT COUNT(bug_id) FROM bugs
            WHERE product_id = ?}, undef, $self->id
    );

  }
  return $self->{'bug_count'};
}

sub bug_ids {
  my $self = shift;
  my $dbh  = Bugzilla->dbh;

  if (!defined $self->{'bug_ids'}) {
    $self->{'bug_ids'} = $dbh->selectcol_arrayref(
      q{SELECT bug_id FROM bugs
                                       WHERE product_id = ?}, undef, $self->id
    );
  }
  return $self->{'bug_ids'};
}

sub user_has_access {
  my ($self, $user) = @_;

  return Bugzilla->dbh->selectrow_array(
    'SELECT CASE WHEN group_id IS NULL THEN 1 ELSE 0 END
           FROM products LEFT JOIN group_control_map
                ON group_control_map.product_id = products.id
                   AND group_control_map.entry != 0
                   AND group_id NOT IN (' . $user->groups_as_string . ')
          WHERE products.id = ? ' . Bugzilla->dbh->sql_limit(1), undef, $self->id
  );
}

sub flag_types {
  my ($self, $params) = @_;
  $params ||= {};

  return $self->{'flag_types'} if defined $self->{'flag_types'};

  # We cache flag types to avoid useless calls to get_clusions().
  my $cache = Bugzilla->request_cache->{flag_types_per_product} ||= {};
  $self->{flag_types} = {};
  my $prod_id = $self->id;
  my $flagtypes = Bugzilla::FlagType::match({product_id => $prod_id, %$params});

  foreach my $type ('bug', 'attachment') {
    my @flags = grep { $_->target_type eq $type } @$flagtypes;
    $self->{flag_types}->{$type} = \@flags;

    # Also populate component flag types, while we are here.
    foreach my $comp (@{$self->components}) {
      $comp->{flag_types} ||= {};
      my $comp_id = $comp->id;

      foreach my $flag (@flags) {
        my $flag_id = $flag->id;
        $cache->{$flag_id} ||= $flag;
        my $i = $cache->{$flag_id}->inclusions_as_hash;
        my $e = $cache->{$flag_id}->exclusions_as_hash;
        my $included
          = $i->{0}->{0}
          || $i->{0}->{$comp_id}
          || $i->{$prod_id}->{0}
          || $i->{$prod_id}->{$comp_id};
        my $excluded
          = $e->{0}->{0}
          || $e->{0}->{$comp_id}
          || $e->{$prod_id}->{0}
          || $e->{$prod_id}->{$comp_id};
        push(@{$comp->{flag_types}->{$type}}, $flag) if ($included && !$excluded);
      }
    }
  }
  return $self->{'flag_types'};
}

sub classification {
  my $self = shift;
  $self->{'classification'} ||= new Bugzilla::Classification(
    {id => $self->classification_id, cache => 1});
  return $self->{'classification'};
}

###############################
####      Accessors      ######
###############################

sub allows_unconfirmed { return $_[0]->{'allows_unconfirmed'}; }
sub description        { return $_[0]->{'description'}; }
sub is_active          { return $_[0]->{'isactive'}; }
sub default_milestone  { return $_[0]->{'defaultmilestone'}; }
sub default_version    { return $_[0]->{'default_version'}; }
sub classification_id  { return $_[0]->{'classification_id'}; }

# Lazy-load the bug_description_template column
sub bug_description_template {
  my $self = shift;
  if (!exists $self->{'bug_description_template'}) {
    $self->{'bug_description_template'} = Bugzilla->dbh->selectrow_array(
      'SELECT bug_description_template FROM products WHERE id = ?',
      undef, $self->id);
  }
  return $self->{'bug_description_template'};
}

sub default_bug_type {
  return $_[0]->{'default_bug_type'} ||= Bugzilla->params->{'default_bug_type'};
}

###############################
####      Subroutines    ######
###############################

sub check {
  my ($class, $params) = @_;
  $params = {name => $params} if !ref $params;
  if (!$params->{allow_inaccessible}) {
    $params->{_error} = 'product_access_denied';
  }
  my $product = $class->SUPER::check($params);

  if ( !$params->{allow_inaccessible}
    && !Bugzilla->user->can_access_product($product))
  {
    ThrowUserError('product_access_denied', $params);
  }
  return $product;
}

1;

__END__

=head1 NAME

Bugzilla::Product - Bugzilla product class.

=head1 SYNOPSIS

    use Bugzilla::Product;

    my $product = new Bugzilla::Product(1);
    my $product = new Bugzilla::Product({ name => 'AcmeProduct' });

    my @components      = $product->components();
    my $groups_controls = $product->group_controls();
    my @milestones      = $product->milestones();
    my @versions        = $product->versions();
    my $bugcount        = $product->bug_count();
    my $bug_ids         = $product->bug_ids();
    my $has_access      = $product->user_has_access($user);
    my $flag_types      = $product->flag_types();
    my $classification  = $product->classification();

    my $id               = $product->id;
    my $name             = $product->name;
    my $description      = $product->description;
    my isactive          = $product->is_active;
    my $default_bug_type = $product->default_bug_type;
    my $defaultmilestone = $product->default_milestone;
    my $default_version  = $product->default_version;
    my $classificationid = $product->classification_id;
    my $allows_unconfirmed = $product->allows_unconfirmed;
    my $bug_description_template = $product->bug_description_template;

=head1 DESCRIPTION

Product.pm represents a product object. It is an implementation
of L<Bugzilla::Object>, and thus provides all methods that
L<Bugzilla::Object> provides.

The methods that are specific to C<Bugzilla::Product> are listed
below.

=head1 METHODS

=over

=item C<components>

 Description: Returns an array of component objects belonging to
              the product.

 Params:      none.

 Returns:     An array of Bugzilla::Component object.

=item C<default_bug_type()>

 Description: Returns the default type for bugs filed under this product.
              Returns the installation's global default type if the
              product-specific default type is not set. Each component can
              override this value.

 Params:      none.

 Returns:     A string.

=item C<group_controls()>

 Description: Returns a hash (group id as key) with all product
              group controls.

 Params:      $full_data (optional, false by default) - when true,
              the number of bugs per group applicable to the product
              is also returned. Moreover, bug groups which have no
              special settings for the product are also returned.

 Returns:     A hash with group id as key and hash containing
              a Bugzilla::Group object and the properties of group
              relative to the product.

=item C<groups_available>

Tells you what groups are set to Default or Shown for the
currently-logged-in user (taking into account both OtherControl and
MemberControl). Returns an arrayref of L<Bugzilla::Group> objects with
an extra hash keys set, C<is_default>, which is true if the group
is set to Default for the currently-logged-in user.

=item C<groups_mandatory>

Tells you what groups are mandatory for bugs in this product, for the
currently-logged-in user. Returns an arrayref of C<Bugzilla::Group> objects.

=item C<group_is_settable>

=over

=item B<Description>

Tells you whether or not the currently-logged-in user can set a group
on a bug (whether or not they match the MemberControl/OtherControl
settings for a group in this product). Groups that are C<Mandatory> for
the currently-logged-in user are also acceptable since from Bugzilla's
perspective, there's no problem with "setting" a Mandatory group on
a bug. (In fact, the user I<must> set the Mandatory group on the bug.)

=item B<Params>

=over

=item C<$group> - A L<Bugzilla::Group> object.

=back

=item B<Returns>

C<1> if the group is valid in this product, C<0> otherwise.

=back


=item C<groups_valid>

=over

=item B<Description>

Returns an arrayref of L<Bugzilla::Group> objects, representing groups
that bugs could validly be restricted to within this product. Used mostly
when you need the list of all possible groups that could be set in a product
by anybody, disregarding whether or not the groups are active or who the
currently logged-in user is.

B<Note>: This doesn't check whether or not the current user can add/remove
bugs to/from these groups. It just tells you that bugs I<could be in> these
groups, in this product.

=item B<Params> (none)

=item B<Returns> An arrayref of L<Bugzilla::Group> objects.

=back

=item C<group_is_valid>

Returns C<1> if the passed-in L<Bugzilla::Group> or group id could be set
on a bug by I<anybody>, in this product. Even inactive groups are considered
valid. (This is a shortcut for searching L</groups_valid> to find out if
a group is valid in a particular product.)

=item C<versions>

 Description: Returns all valid versions for that product.

 Params:      none.

 Returns:     An array of Bugzilla::Version objects.

=item C<milestones>

 Description: Returns all valid milestones for that product.

 Params:      none.

 Returns:     An array of Bugzilla::Milestone objects.

=item C<bug_count()>

 Description: Returns the total of bugs that belong to the product.

 Params:      none.

 Returns:     Integer with the number of bugs.

=item C<bug_ids()>

 Description: Returns the IDs of bugs that belong to the product.

 Params:      none.

 Returns:     An array of integer.

=item C<user_has_access()>

 Description: Tells you whether or not the user is allowed to enter
              bugs into this product, based on the C<entry> group
              control. To see whether or not a user can actually
              enter a bug into a product, use C<$user-&gt;can_enter_product>.

 Params:      C<$user> - A Bugzilla::User object.

 Returns      C<1> If this user's groups allow them C<entry> access to
              this Product, C<0> otherwise.

=item C<flag_types()>

 Description: Returns flag types available for at least one of
              its components.

 Params:      none.

 Returns:     Two references to an array of flagtype objects.

=item C<classification()>

 Description: Returns the classification the product belongs to.

 Params:      none.

 Returns:     A Bugzilla::Classification object.

=back

=head1 SUBROUTINES

=over

=item C<preload>

When passed an arrayref of C<Bugzilla::Product> objects, preloads their
L</milestones>, L</components>, and L</versions>, which is much faster
than calling those accessors on every item in the array individually.

If the 2nd argument passed to C<preload> is true, flag types for these
products and their components are also preloaded.

This function is not exported, so must be called like
C<Bugzilla::Product::preload($products)>.

=back

=head1 SEE ALSO

L<Bugzilla::Object>

=cut<|MERGE_RESOLUTION|>--- conflicted
+++ resolved
@@ -452,17 +452,10 @@
   if (ref $invocant) {
 
     # The default version must be one of the existing versions.
-<<<<<<< HEAD
-    my $mil_obj
-      = new Bugzilla::Version({name => $version, product => $invocant});
-
-    $mil_obj || ThrowUserError('product_must_define_default_version',
-=======
     my $ver_obj
       = Bugzilla::Version->new({name => $version, product => $invocant});
 
     $ver_obj || ThrowUserError('product_must_define_default_version',
->>>>>>> e39f9f6e
       {product => $invocant->name, version => $version});
   }
   else {
