--- conflicted
+++ resolved
@@ -87,8 +87,72 @@
     # thus to hopefully avoid auto replies.
     $email->header_set('Auto-Submitted', 'auto-generated');
 
-<<<<<<< HEAD
-=======
+    # MIME-Version must be set otherwise some mailsystems ignore the charset
+    $email->header_set('MIME-Version', '1.0') if !$email->header('MIME-Version');
+
+    # Encode the headers correctly in quoted-printable
+    foreach my $header ($email->header_names) {
+        my @values = $email->header($header);
+        # We don't recode headers that happen multiple times.
+        next if scalar(@values) > 1;
+        if (my $value = $values[0]) {
+            if (Bugzilla->params->{'utf8'} && !utf8::is_utf8($value)) {
+                utf8::decode($value);
+            }
+
+            # avoid excessive line wrapping done by Encode.
+            local $Encode::Encoding{'MIME-Q'}->{'bpl'} = 998;
+
+            my $encoded = encode('MIME-Q', $value);
+            $email->header_set($header, $encoded);
+        }
+    }
+
+    my $from = $email->header('From');
+
+    my ($hostname, @args);
+    my $mailer_class = $method;
+    if ($method eq "Sendmail") {
+        $mailer_class = 'Bugzilla::Send::Sendmail';
+        if (ON_WINDOWS) {
+            $Email::Send::Sendmail::SENDMAIL = SENDMAIL_EXE;
+        }
+        push @args, "-i";
+        # We want to make sure that we pass *only* an email address.
+        if ($from) {
+            my ($email_obj) = Email::Address->parse($from);
+            if ($email_obj) {
+                my $from_email = $email_obj->address;
+                push(@args, "-f$from_email") if $from_email;
+            }
+        }
+    }
+    else {
+        # Sendmail will automatically append our hostname to the From
+        # address, but other mailers won't.
+        my $urlbase = Bugzilla->params->{'urlbase'};
+        $urlbase =~ m|//([^:/]+)[:/]?|;
+        $hostname = $1;
+        $from .= "\@$hostname" if $from !~ /@/;
+        $email->header_set('From', $from);
+        
+        # Sendmail adds a Date: header also, but others may not.
+        if (!defined $email->header('Date')) {
+            $email->header_set('Date', time2str("%a, %d %b %Y %T %z", time()));
+        }
+    }
+
+    if ($method eq "SMTP") {
+        push @args, Host  => Bugzilla->params->{"smtpserver"},
+                    username => Bugzilla->params->{"smtp_username"},
+                    password => Bugzilla->params->{"smtp_password"},
+                    Hello => $hostname, 
+                    Debug => Bugzilla->params->{'smtp_debug'};
+    }
+
+    Bugzilla::Hook::process('mailer_before_send', 
+                            { email => $email, mailer_args => \@args });
+
     $email->walk_parts(sub {
         my ($part) = @_;
         return if $part->parts > 1; # Top-level
@@ -112,92 +176,6 @@
         }
     });
 
->>>>>>> 4622fc07
-    # MIME-Version must be set otherwise some mailsystems ignore the charset
-    $email->header_set('MIME-Version', '1.0') if !$email->header('MIME-Version');
-
-    # Encode the headers correctly in quoted-printable
-    foreach my $header ($email->header_names) {
-        my @values = $email->header($header);
-        # We don't recode headers that happen multiple times.
-        next if scalar(@values) > 1;
-        if (my $value = $values[0]) {
-            if (Bugzilla->params->{'utf8'} && !utf8::is_utf8($value)) {
-                utf8::decode($value);
-            }
-
-            # avoid excessive line wrapping done by Encode.
-            local $Encode::Encoding{'MIME-Q'}->{'bpl'} = 998;
-
-            my $encoded = encode('MIME-Q', $value);
-            $email->header_set($header, $encoded);
-        }
-    }
-
-    my $from = $email->header('From');
-
-    my ($hostname, @args);
-    my $mailer_class = $method;
-    if ($method eq "Sendmail") {
-        $mailer_class = 'Bugzilla::Send::Sendmail';
-        if (ON_WINDOWS) {
-            $Email::Send::Sendmail::SENDMAIL = SENDMAIL_EXE;
-        }
-        push @args, "-i";
-        # We want to make sure that we pass *only* an email address.
-        if ($from) {
-            my ($email_obj) = Email::Address->parse($from);
-            if ($email_obj) {
-                my $from_email = $email_obj->address;
-                push(@args, "-f$from_email") if $from_email;
-            }
-        }
-    }
-    else {
-        # Sendmail will automatically append our hostname to the From
-        # address, but other mailers won't.
-        my $urlbase = Bugzilla->params->{'urlbase'};
-        $urlbase =~ m|//([^:/]+)[:/]?|;
-        $hostname = $1;
-        $from .= "\@$hostname" if $from !~ /@/;
-        $email->header_set('From', $from);
-        
-        # Sendmail adds a Date: header also, but others may not.
-        if (!defined $email->header('Date')) {
-            $email->header_set('Date', time2str("%a, %d %b %Y %T %z", time()));
-        }
-    }
-
-    if ($method eq "SMTP") {
-        push @args, Host  => Bugzilla->params->{"smtpserver"},
-                    username => Bugzilla->params->{"smtp_username"},
-                    password => Bugzilla->params->{"smtp_password"},
-                    Hello => $hostname, 
-                    Debug => Bugzilla->params->{'smtp_debug'};
-    }
-
-    Bugzilla::Hook::process('mailer_before_send', 
-                            { email => $email, mailer_args => \@args });
-
-    $email->walk_parts(sub {
-        my ($part) = @_;
-        return if $part->parts > 1; # Top-level
-        my $content_type = $part->content_type || '';
-        if ($content_type !~ /;/) {
-            my $body = $part->body;
-            if (Bugzilla->params->{'utf8'}) {
-                $part->charset_set('UTF-8');
-                # encoding_set works only with bytes, not with utf8 strings.
-                my $raw = $part->body_raw;
-                if (utf8::is_utf8($raw)) {
-                    utf8::encode($raw);
-                    $part->body_set($raw);
-                }
-            }
-            $part->encoding_set('quoted-printable') if !is_7bit_clean($body);
-        }
-    });
-
     if ($method eq "Test") {
         my $filename = bz_locations()->{'datadir'} . '/mailer.testfile';
         open TESTFILE, '>>', $filename;
