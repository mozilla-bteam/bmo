# This Source Code Form is subject to the terms of the Mozilla Public
# License, v. 2.0. If a copy of the MPL was not distributed with this
# file, You can obtain one at http://mozilla.org/MPL/2.0/.
#
# This Source Code Form is "Incompatible With Secondary Licenses", as
# defined by the Mozilla Public License, v. 2.0.

package Bugzilla::Mailer;

use 5.10.1;
use strict;
use warnings;

use parent qw(Exporter);
@Bugzilla::Mailer::EXPORT = qw(MessageToMTA build_thread_marker generate_email);

use Bugzilla::Constants;
use Bugzilla::Error;
use Bugzilla::Hook;
use Bugzilla::MIME;
use Bugzilla::User;
use Bugzilla::Util;

use Date::Format qw(time2str);

use Encode qw(encode);
use Encode::MIME::Header;
<<<<<<< HEAD
use Email::Address;
use Email::MIME;
# Return::Value 1.666002 pollutes the error log with warnings about this
# deprecated module. We have to set NO_CLUCK = 1 before loading Email::Send
# to disable these warnings.
BEGIN {
    $Return::Value::NO_CLUCK = 1;
}
use Email::Send;
use Sys::Hostname;
=======
use Email::Sender::Simple qw(sendmail);
use Email::Sender::Transport::SMTP::Persistent;
use Bugzilla::Sender::Transport::Sendmail;

sub generate_email {
    my ($vars, $templates) = @_;
    my ($lang, $email_format, $msg_text, $msg_html, $msg_header);

    if ($vars->{to_user}) {
        $lang = $vars->{to_user}->setting('lang');
        $email_format = $vars->{to_user}->setting('email_format');
    } else {
        # If there are users in the CC list who don't have an account,
        # use the default language for email notifications.
        $lang = Bugzilla::User->new()->setting('lang');
        # However we cannot fall back to the default email_format, since
        # it may be HTML, and many of the includes used in the HTML
        # template require a valid user object. Instead we fall back to
        # the plaintext template.
        $email_format = 'text_only';
    }

    my $template = Bugzilla->template_inner($lang);

    $template->process($templates->{header}, $vars, \$msg_header)
        || ThrowTemplateError($template->error());
    $template->process($templates->{text}, $vars, \$msg_text)
        || ThrowTemplateError($template->error());

    my @parts = (
        Bugzilla::MIME->create(
            attributes => {
                content_type => 'text/plain',
                charset      => 'UTF-8',
                encoding     => 'quoted-printable',
            },
            body_str => $msg_text,
        )
    );
    if ($templates->{html} && $email_format eq 'html') {
        $template->process($templates->{html}, $vars, \$msg_html)
            || ThrowTemplateError($template->error());
        push @parts, Bugzilla::MIME->create(
            attributes => {
                content_type => 'text/html',
                charset      => 'UTF-8',
                encoding     => 'quoted-printable',
            },
            body_str => $msg_html,
        );
    }

    my $email = Bugzilla::MIME->new($msg_header);
    if (scalar(@parts) == 1) {
        $email->content_type_set($parts[0]->content_type);
    } else {
        $email->content_type_set('multipart/alternative');
        # Some mail clients need same encoding for each part, even empty ones.
        $email->charset_set('UTF-8');
    }
    $email->parts_set(\@parts);
    return $email;
}
>>>>>>> 28144059

sub MessageToMTA {
    my ($msg, $send_now) = (@_);
    my $method = Bugzilla->params->{'mail_delivery_method'};
    return if $method eq 'None';

    if (Bugzilla->params->{'use_mailer_queue'}
        && ! $send_now
        && ! Bugzilla->dbh->bz_in_transaction()
    ) {
        Bugzilla->job_queue->insert('send_mail', { msg => $msg });
        return;
    }

    my $dbh = Bugzilla->dbh;

<<<<<<< HEAD
    my $email;
    if (ref $msg) {
        $email = $msg;
    }
    else {
        # RFC 2822 requires us to have CRLF for our line endings and
        # Email::MIME doesn't do this for us. We use \015 (CR) and \012 (LF)
        # directly because Perl translates "\n" depending on what platform
        # you're running on. See http://perldoc.perl.org/perlport.html#Newlines
        # We check for multiple CRs because of this Template-Toolkit bug:
        # https://rt.cpan.org/Ticket/Display.html?id=43345
        $msg =~ s/(?:\015+)?\012/\015\012/msg;
        $email = new Email::MIME($msg);
    }
=======
    my $email = ref($msg) ? $msg : Bugzilla::MIME->new($msg);

    # If we're called from within a transaction, we don't want to send the
    # email immediately, in case the transaction is rolled back. Instead we
    # insert it into the mail_staging table, and bz_commit_transaction calls
    # send_staged_mail() after the transaction is committed.
    if (! $send_now && $dbh->bz_in_transaction()) {
        # The e-mail string may contain tainted values.
        my $string = $email->as_string;
        trick_taint($string);

        my $sth = $dbh->prepare("INSERT INTO mail_staging (message) VALUES (?)");
        $sth->bind_param(1, $string, $dbh->BLOB_TYPE);
        $sth->execute;
        return;
    }
>>>>>>> 28144059

    # Ensure that we are not sending emails too quickly to recipients.
    if (Bugzilla->params->{use_mailer_queue}
        && (EMAIL_LIMIT_PER_MINUTE || EMAIL_LIMIT_PER_HOUR))
    {
        $dbh->do(
            "DELETE FROM email_rates WHERE message_ts < "
            . $dbh->sql_date_math('LOCALTIMESTAMP(0)', '-', '1', 'HOUR'));

        my $recipient = $email->header('To');

        if (EMAIL_LIMIT_PER_MINUTE) {
            my $minute_rate = $dbh->selectrow_array(
                "SELECT COUNT(*)
                   FROM email_rates
                  WHERE recipient = ?  AND message_ts >= "
                        . $dbh->sql_date_math('LOCALTIMESTAMP(0)', '-', '1', 'MINUTE'),
                undef,
                $recipient);
            if ($minute_rate >= EMAIL_LIMIT_PER_MINUTE) {
                die EMAIL_LIMIT_EXCEPTION;
            }
        }
        if (EMAIL_LIMIT_PER_HOUR) {
            my $hour_rate = $dbh->selectrow_array(
                "SELECT COUNT(*)
                   FROM email_rates
                  WHERE recipient = ?  AND message_ts >= "
                        . $dbh->sql_date_math('LOCALTIMESTAMP(0)', '-', '1', 'HOUR'),
                undef,
                $recipient);
            if ($hour_rate >= EMAIL_LIMIT_PER_HOUR) {
                die EMAIL_LIMIT_EXCEPTION;
<<<<<<< HEAD
            }
        }
    }

    # We add this header to uniquely identify all email that we
    # send as coming from this Bugzilla installation.
    #
    # We don't use correct_urlbase, because we want this URL to
    # *always* be the same for this Bugzilla, in every email,
    # even if the admin changes the "ssl_redirect" parameter some day.
    $email->header_set('X-Bugzilla-URL', Bugzilla->params->{'urlbase'});
    
    # We add this header to mark the mail as "auto-generated" and
    # thus to hopefully avoid auto replies.
    $email->header_set('Auto-Submitted', 'auto-generated');

    # MIME-Version must be set otherwise some mailsystems ignore the charset
    $email->header_set('MIME-Version', '1.0') if !$email->header('MIME-Version');

    # Encode the headers correctly in quoted-printable
    foreach my $header ($email->header_names) {
        my @values = $email->header($header);
        # We don't recode headers that happen multiple times.
        next if scalar(@values) > 1;
        if (my $value = $values[0]) {
            if (Bugzilla->params->{'utf8'} && !utf8::is_utf8($value)) {
                utf8::decode($value);
=======
>>>>>>> 28144059
            }
        }
    }

    my $from = $email->header('From');

<<<<<<< HEAD
    my ($hostname, @args);
    my $mailer_class = $method;
=======
    my $hostname;
    my $transport;
>>>>>>> 28144059
    if ($method eq "Sendmail") {
        $mailer_class = 'Bugzilla::Send::Sendmail';
        if (ON_WINDOWS) {
            $transport = Bugzilla::Sender::Transport::Sendmail->new({ sendmail => SENDMAIL_EXE });
        }
        else {
            $transport = Bugzilla::Sender::Transport::Sendmail->new();
        }
    }
    else {
        # Sendmail will automatically append our hostname to the From
        # address, but other mailers won't.
        my $urlbase = Bugzilla->params->{'urlbase'};
        $urlbase =~ m|//([^:/]+)[:/]?|;
        $hostname = $1 || 'localhost';
        $from .= "\@$hostname" if $from !~ /@/;
        $email->header_set('From', $from);
        
        # Sendmail adds a Date: header also, but others may not.
        if (!defined $email->header('Date')) {
            $email->header_set('Date', time2str("%a, %d %b %Y %T %z", time()));
        }
    }

    # For tracking/diagnostic purposes, add our hostname
    my $generated_by = $email->header('X-Generated-By') || '';
    if ($generated_by =~ tr/\/// < 3) {
        $email->header_set('X-Generated-By' => $generated_by . '/' . hostname() . "($$)");
    }

    if ($method eq "SMTP") {
        my ($host, $port) = split(/:/, Bugzilla->params->{'smtpserver'}, 2);
        $transport = Bugzilla->request_cache->{smtp} //=
          Email::Sender::Transport::SMTP::Persistent->new({
            host  => $host,
            defined($port) ? (port => $port) : (),
            sasl_username => Bugzilla->params->{'smtp_username'},
            sasl_password => Bugzilla->params->{'smtp_password'},
            helo => $hostname,
            ssl => Bugzilla->params->{'smtp_ssl'},
            debug => Bugzilla->params->{'smtp_debug'} });
    }

    Bugzilla::Hook::process('mailer_before_send', { email => $email });

    return if $email->header('to') eq '';

    # Allow for extensions to to drop the bugmail by clearing the 'to' header
    return if $email->header('to') eq '';

    $email->walk_parts(sub {
        my ($part) = @_;
        return if $part->parts > 1; # Top-level
        my $content_type = $part->content_type || '';
        $content_type =~ /charset=['"](.+)['"]/;
        # If no charset is defined or is the default us-ascii,
        # then we encode the email to UTF-8 if Bugzilla has utf8 enabled.
        # XXX - This is a hack to workaround bug 723944.
        if (!$1 || $1 eq 'us-ascii') {
            my $body = $part->body;
            if (Bugzilla->params->{'utf8'}) {
                $part->charset_set('UTF-8');
                # encoding_set works only with bytes, not with utf8 strings.
                my $raw = $part->body_raw;
                if (utf8::is_utf8($raw)) {
                    utf8::encode($raw);
                    $part->body_set($raw);
                }
            }
            $part->encoding_set('quoted-printable') if !is_7bit_clean($body);
        }
    });

    if ($method eq "Test") {
        my $filename = bz_locations()->{'datadir'} . '/mailer.testfile';
        open TESTFILE, '>>:encoding(UTF-8)', $filename;
        # From - <date> is required to be a valid mbox file.
        print TESTFILE "\n\nFrom - " . $email->header('Date') . "\n" . $email->as_string;
        close TESTFILE;
    }
    else {
        # This is useful for Sendmail, so we put it out here.
        local $ENV{PATH} = SENDMAIL_PATH;
<<<<<<< HEAD
        my $mailer = Email::Send->new({ mailer => $mailer_class, 
                                        mailer_args => \@args });
        my $retval = $mailer->send($email);
        ThrowCodeError('mail_send_error', { msg => $retval, mail => $email })
            if !$retval;
=======
        eval { sendmail($email, { transport => $transport }) };
        if ($@) {
            ThrowCodeError('mail_send_error', { msg => $@->message, mail => $email });
        }
    }

    # insert into email_rates
    if (Bugzilla->params->{use_mailer_queue}
        && (EMAIL_LIMIT_PER_MINUTE || EMAIL_LIMIT_PER_HOUR))
    {
        $dbh->do(
            "INSERT INTO email_rates(recipient, message_ts) VALUES (?, LOCALTIMESTAMP(0))",
            undef,
            $email->header('To')
        );
>>>>>>> 28144059
    }

    # insert into email_rates
    if (Bugzilla->params->{use_mailer_queue}
        && (EMAIL_LIMIT_PER_MINUTE || EMAIL_LIMIT_PER_HOUR))
    {
        $dbh->do(
            "INSERT INTO email_rates(recipient, message_ts) VALUES (?, LOCALTIMESTAMP(0))",
            undef,
            $email->header('To')
        );
    }
}

# Builds header suitable for use as a threading marker in email notifications
sub build_thread_marker {
    my ($bug_id, $user_id, $is_new) = @_;

    if (!defined $user_id) {
        $user_id = Bugzilla->user->id;
    }

    my $sitespec = '@' . Bugzilla->params->{'urlbase'};
    $sitespec =~ s/:\/\//\./; # Make the protocol look like part of the domain
    $sitespec =~ s/^([^:\/]+):(\d+)/$1/; # Remove a port number, to relocate
    if ($2) {
        $sitespec = "-$2$sitespec"; # Put the port number back in, before the '@'
    }

    my $threadingmarker;
    if ($is_new) {
        $threadingmarker = "Message-ID: <bug-$bug_id-$user_id$sitespec>";
    }
    else {
        my $rand_bits = generate_random_password(10);
        $threadingmarker = "Message-ID: <bug-$bug_id-$user_id-$rand_bits$sitespec>" .
                           "\nIn-Reply-To: <bug-$bug_id-$user_id$sitespec>" .
                           "\nReferences: <bug-$bug_id-$user_id$sitespec>";
    }

    return $threadingmarker;
}

sub send_staged_mail {
    my $dbh = Bugzilla->dbh;

    my $emails = $dbh->selectall_arrayref('SELECT id, message FROM mail_staging');
    my $sth = $dbh->prepare('DELETE FROM mail_staging WHERE id = ?');

    foreach my $email (@$emails) {
        my ($id, $message) = @$email;
        MessageToMTA($message);
        $sth->execute($id);
    }
}

1;

__END__

=head1 NAME

Bugzilla::Mailer - Provides methods for sending email

=head1 METHODS

=over

=item C<generate_email>

Generates a multi-part email message, using the supplied list of templates.

=item C<MessageToMTA>

Sends the passed message to the mail transfer agent.

The actual behaviour depends on a number of factors: if called from within a
database transaction, the message will be staged and sent when the transaction
is committed.  If email queueing is enabled, the message will be sent to
TheSchwartz job queue where it will be processed by the jobqueue daemon, else
the message is sent immediately.

=item C<build_thread_marker>

Builds header suitable for use as a threading marker in email notifications.

=item C<send_staged_mail>

Sends all staged messages -- called after a database transaction is committed.

=back<|MERGE_RESOLUTION|>--- conflicted
+++ resolved
@@ -23,23 +23,12 @@
 
 use Date::Format qw(time2str);
 
-use Encode qw(encode);
+use utf8 qw(decode encode);
 use Encode::MIME::Header;
-<<<<<<< HEAD
-use Email::Address;
-use Email::MIME;
-# Return::Value 1.666002 pollutes the error log with warnings about this
-# deprecated module. We have to set NO_CLUCK = 1 before loading Email::Send
-# to disable these warnings.
-BEGIN {
-    $Return::Value::NO_CLUCK = 1;
-}
-use Email::Send;
-use Sys::Hostname;
-=======
 use Email::Sender::Simple qw(sendmail);
 use Email::Sender::Transport::SMTP::Persistent;
 use Bugzilla::Sender::Transport::Sendmail;
+use Sys::Hostname;
 
 sub generate_email {
     my ($vars, $templates) = @_;
@@ -100,7 +89,6 @@
     $email->parts_set(\@parts);
     return $email;
 }
->>>>>>> 28144059
 
 sub MessageToMTA {
     my ($msg, $send_now) = (@_);
@@ -117,22 +105,6 @@
 
     my $dbh = Bugzilla->dbh;
 
-<<<<<<< HEAD
-    my $email;
-    if (ref $msg) {
-        $email = $msg;
-    }
-    else {
-        # RFC 2822 requires us to have CRLF for our line endings and
-        # Email::MIME doesn't do this for us. We use \015 (CR) and \012 (LF)
-        # directly because Perl translates "\n" depending on what platform
-        # you're running on. See http://perldoc.perl.org/perlport.html#Newlines
-        # We check for multiple CRs because of this Template-Toolkit bug:
-        # https://rt.cpan.org/Ticket/Display.html?id=43345
-        $msg =~ s/(?:\015+)?\012/\015\012/msg;
-        $email = new Email::MIME($msg);
-    }
-=======
     my $email = ref($msg) ? $msg : Bugzilla::MIME->new($msg);
 
     # If we're called from within a transaction, we don't want to send the
@@ -149,7 +121,6 @@
         $sth->execute;
         return;
     }
->>>>>>> 28144059
 
     # Ensure that we are not sending emails too quickly to recipients.
     if (Bugzilla->params->{use_mailer_queue}
@@ -183,7 +154,6 @@
                 $recipient);
             if ($hour_rate >= EMAIL_LIMIT_PER_HOUR) {
                 die EMAIL_LIMIT_EXCEPTION;
-<<<<<<< HEAD
             }
         }
     }
@@ -195,7 +165,7 @@
     # *always* be the same for this Bugzilla, in every email,
     # even if the admin changes the "ssl_redirect" parameter some day.
     $email->header_set('X-Bugzilla-URL', Bugzilla->params->{'urlbase'});
-    
+
     # We add this header to mark the mail as "auto-generated" and
     # thus to hopefully avoid auto replies.
     $email->header_set('Auto-Submitted', 'auto-generated');
@@ -209,25 +179,15 @@
         # We don't recode headers that happen multiple times.
         next if scalar(@values) > 1;
         if (my $value = $values[0]) {
-            if (Bugzilla->params->{'utf8'} && !utf8::is_utf8($value)) {
-                utf8::decode($value);
-=======
->>>>>>> 28144059
-            }
+            utf8::decode($value) if !utf8::is_utf8($value);
         }
     }
 
     my $from = $email->header('From');
 
-<<<<<<< HEAD
-    my ($hostname, @args);
-    my $mailer_class = $method;
-=======
     my $hostname;
     my $transport;
->>>>>>> 28144059
     if ($method eq "Sendmail") {
-        $mailer_class = 'Bugzilla::Send::Sendmail';
         if (ON_WINDOWS) {
             $transport = Bugzilla::Sender::Transport::Sendmail->new({ sendmail => SENDMAIL_EXE });
         }
@@ -309,13 +269,6 @@
     else {
         # This is useful for Sendmail, so we put it out here.
         local $ENV{PATH} = SENDMAIL_PATH;
-<<<<<<< HEAD
-        my $mailer = Email::Send->new({ mailer => $mailer_class, 
-                                        mailer_args => \@args });
-        my $retval = $mailer->send($email);
-        ThrowCodeError('mail_send_error', { msg => $retval, mail => $email })
-            if !$retval;
-=======
         eval { sendmail($email, { transport => $transport }) };
         if ($@) {
             ThrowCodeError('mail_send_error', { msg => $@->message, mail => $email });
@@ -331,7 +284,6 @@
             undef,
             $email->header('To')
         );
->>>>>>> 28144059
     }
 
     # insert into email_rates
