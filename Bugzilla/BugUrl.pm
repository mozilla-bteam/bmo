# This Source Code Form is subject to the terms of the Mozilla Public
# License, v. 2.0. If a copy of the MPL was not distributed with this
# file, You can obtain one at http://mozilla.org/MPL/2.0/.
#
# This Source Code Form is "Incompatible With Secondary Licenses", as
# defined by the Mozilla Public License, v. 2.0.

package Bugzilla::BugUrl;

use 5.10.1;
use strict;
use warnings;

use parent qw(Bugzilla::Object);

use Bugzilla::Util;
use Bugzilla::Error;
use Bugzilla::Constants;
use Bugzilla::Hook;

use URI;
use URI::QueryParam;

###############################
####    Initialization     ####
###############################

use constant DB_TABLE   => 'bug_see_also';
use constant NAME_FIELD => 'value';
use constant LIST_ORDER => 'id';
# See Also is tracked in bugs_activity.
use constant AUDIT_CREATES => 0;
use constant AUDIT_UPDATES => 0;
use constant AUDIT_REMOVES => 0;

use constant DB_COLUMNS => qw(
    id
    bug_id
    value
    class
);

# This must be strings with the names of the validations,
# instead of coderefs, because subclasses override these
# validators with their own.
use constant VALIDATORS => {
    value  => '_check_value',
    bug_id => '_check_bug_id',
    class  => \&_check_class,
};

# This is the order we go through all of subclasses and
# pick the first one that should handle the url. New
# subclasses should be added at the end of the list.
use constant SUB_CLASSES => qw(
    Bugzilla::BugUrl::Bugzilla::Local
    Bugzilla::BugUrl::Bugzilla
    Bugzilla::BugUrl::Launchpad
    Bugzilla::BugUrl::Google
    Bugzilla::BugUrl::Debian
    Bugzilla::BugUrl::JIRA
    Bugzilla::BugUrl::Trac
    Bugzilla::BugUrl::MantisBT
    Bugzilla::BugUrl::SourceForge
    Bugzilla::BugUrl::GitHub
<<<<<<< HEAD
    Bugzilla::BugUrl::MozSupport
    Bugzilla::BugUrl::WebCompat
=======
>>>>>>> 28144059
);

###############################
####      Accessors      ######
###############################

sub class  { return $_[0]->{class}  }
sub bug_id { return $_[0]->{bug_id} }

###############################
####        Methods        ####
###############################

sub new {
    my $class = shift;
    my $param = shift;

    if (ref $param) {
        my $bug_id = $param->{bug_id};
        my $name   = $param->{name} || $param->{value};
        if (!defined $bug_id) {
            ThrowCodeError('bad_arg',
                { argument => 'bug_id',
                  function => "${class}::new" });
        }
        if (!defined $name) {
            ThrowCodeError('bad_arg',
                { argument => 'name',
                  function => "${class}::new" });
        }

        my $condition = 'bug_id = ? AND value = ?';
        my @values = ($bug_id, $name);
        $param = { condition => $condition, values => \@values };
    }

    unshift @_, $param;
    return $class->SUPER::new(@_);
}

sub _do_list_select {
    my $class = shift;
    my $objects = $class->SUPER::_do_list_select(@_);

    foreach my $object (@$objects) {
        eval "use " . $object->class; die $@ if $@;
        bless $object, $object->class;
    }

    return $objects
}

# This is an abstract method. It must be overridden
# in every subclass.
sub should_handle {
    my ($class, $input) = @_;
    ThrowCodeError('unknown_method',
        { method => "${class}::should_handle" });
}

sub class_for {
    my ($class, $value) = @_;

    my @sub_classes = $class->SUB_CLASSES;
    Bugzilla::Hook::process("bug_url_sub_classes",
        { sub_classes => \@sub_classes });

    my $uri = URI->new($value);
    foreach my $subclass (@sub_classes) {
        eval "use $subclass";
        die $@ if $@;
        return wantarray ? ($subclass, $uri) : $subclass
            if $subclass->should_handle($uri);
    }

    ThrowUserError('bug_url_invalid', { url => $value });
}

sub _check_class {
    my ($class, $subclass) = @_;
    eval "use $subclass"; die $@ if $@;
    return $subclass;
}

sub _check_bug_id {
    my ($class, $bug_id) = @_;

    my $bug;
    if (blessed $bug_id) {
        # We got a bug object passed in, use it
        $bug = $bug_id;
        $bug->check_is_visible;
    }
    else {
        # We got a bug id passed in, check it and get the bug object
        $bug = Bugzilla::Bug->check({ id => $bug_id });
    }

    return $bug->id;
}

sub _check_value {
    my ($class, $uri) = @_;

    my $value = $uri->as_string;

    if (!$value) {
        ThrowCodeError('param_required',
                       { function => 'add_see_also', param => '$value' });
    }

    # We assume that the URL is an HTTP URL if there is no (something):// 
    # in front.
    if (!$uri->scheme) {
        # This works better than setting $uri->scheme('http'), because
        # that creates URLs like "http:domain.com" and doesn't properly
        # differentiate the path from the domain.
        $uri = new URI("http://$value");
    }
    elsif ($uri->scheme ne 'http' && $uri->scheme ne 'https') {
        ThrowUserError('bug_url_invalid', { url => $value, reason => 'http' });
    }

    # This stops the following edge cases from being accepted:
    # * show_bug.cgi?id=1
    # * /show_bug.cgi?id=1
    # * http:///show_bug.cgi?id=1
    if (!$uri->authority or $uri->path !~ m{/}) {
        ThrowUserError('bug_url_invalid',
                       { url => $value, reason => 'path_only' });
    }

    if (length($uri->path) > MAX_BUG_URL_LENGTH) {
        ThrowUserError('bug_url_too_long', { url => $uri->path });
    }

    return $uri;
}

1;

=head1 B<Methods in need of POD>

=over

=item should_handle

=item class_for

=item class

=item bug_id

=back<|MERGE_RESOLUTION|>--- conflicted
+++ resolved
@@ -63,11 +63,8 @@
     Bugzilla::BugUrl::MantisBT
     Bugzilla::BugUrl::SourceForge
     Bugzilla::BugUrl::GitHub
-<<<<<<< HEAD
     Bugzilla::BugUrl::MozSupport
     Bugzilla::BugUrl::WebCompat
-=======
->>>>>>> 28144059
 );
 
 ###############################
