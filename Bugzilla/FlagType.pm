--- conflicted
+++ resolved
@@ -310,12 +310,7 @@
     # We do not call check_email_syntax() because these addresses do not
     # require to match 'emailregexp' and do not depend on 'emailsuffix'.
     foreach my $address (@addresses) {
-<<<<<<< HEAD
-        ($address =~ /^[\w\.\+\-=]+@[\w\.\-]+\.[\w\-]+$/
-           && $address !~ /[\\\(\)<>&,;:"\[\] \t\r\n\P{ASCII}]/)
-=======
         ($address !~ /\P{ASCII}/ && $address =~ /^$addr_spec$/)
->>>>>>> 28144059
           || ThrowUserError('illegal_email_address',
                             {addr => $address, default => 1});
     }
@@ -391,11 +386,8 @@
                 if (!$products{$prod_id}) {
                     $params->{id} = $prod_id;
                     $products{$prod_id} = Bugzilla::Product->check($params);
-<<<<<<< HEAD
                     $user->in_group('editcomponents', $prod_id)
                       || ThrowUserError('product_access_denied', $params);
-=======
->>>>>>> 28144059
                 }
                 $prod_name = $products{$prod_id}->name;
 
@@ -662,31 +654,10 @@
 # Private Functions
 ######################################################################
 
-<<<<<<< HEAD
-=begin private
-
-=head1 PRIVATE FUNCTIONS
-
-=over
-
-=item C<sqlify_criteria($criteria, $tables)>
-
-Converts a hash of criteria into a list of SQL criteria.
-$criteria is a reference to the criteria (field => value), 
-$tables is a reference to an array of tables being accessed 
-by the query.
-
-=back
-
-=end private
-
-=cut
-=======
 # Converts a hash of criteria into a list of SQL criteria.
 # $criteria is a reference to the criteria (field => value), 
 # $tables is a reference to an array of tables being accessed 
 # by the query.
->>>>>>> 28144059
 
 sub sqlify_criteria {
     my ($criteria, $tables) = @_;
