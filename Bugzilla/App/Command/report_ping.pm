--- conflicted
+++ resolved
@@ -157,11 +157,7 @@
 
 =head1 NAME
 
-<<<<<<< HEAD
-Bugzilla::App::Command::report_ping - Send a report ping to a url';
-=======
 Bugzilla::App::Command::report_ping - Send a report ping to a URL';
->>>>>>> 247125cc
 
 =head1 SYNOPSIS
 
