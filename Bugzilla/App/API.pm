--- conflicted
+++ resolved
@@ -8,12 +8,6 @@
 package Bugzilla::App::API;
 
 use 5.10.1;
-<<<<<<< HEAD
-=======
-use Bugzilla::Constants;
-use Bugzilla::Logging;
-use Module::Runtime qw(require_module);
->>>>>>> c954b765
 use Mojo::Base qw( Mojolicious::Controller );
 
 use Mojo::Loader qw( find_modules );
@@ -34,20 +28,6 @@
   $r->namespaces($namespaces);
 
   # Backwards compat with /api/user/profile which Phabricator requires
-<<<<<<< HEAD
-  $r->under('/api' => sub { Bugzilla->usage_mode(USAGE_MODE_REST); })
-    ->get('/user/profile')->to('V1::User#user_profile');
-
-  # Other backwards compat routes
-  $r->under('/latest' => sub { Bugzilla->usage_mode(USAGE_MODE_REST); })
-    ->get('/configuration')->to('V1::Configuration#configuration');
-  $r->under('/bzapi' => sub { Bugzilla->usage_mode(USAGE_MODE_REST); })
-    ->get('/configuration')->to('V1::Configuration#configuration');
-
-  # Set the usage mode for all routes under /rest
-  my $rest_routes
-    = $r->under('/rest' => sub { Bugzilla->usage_mode(USAGE_MODE_REST); });
-=======
   $r->under('/api' => sub {
     my ($c) = @_;
     _insert_rest_headers($c);
@@ -79,7 +59,6 @@
       Bugzilla->usage_mode(USAGE_MODE_REST);
     }
   );
->>>>>>> c954b765
 
   foreach my $version (SUPPORTED_VERSIONS) {
     foreach my $module (find_modules("Bugzilla::API::$version")) {
