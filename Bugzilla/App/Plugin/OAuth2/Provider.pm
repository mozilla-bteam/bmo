# This Source Code Form is subject to the terms of the Mozilla Public
# License, v. 2.0. If a copy of the MPL was not distributed with this
# file, You can obtain one at http://mozilla.org/MPL/2.0/.
#
# This Source Code Form is "Incompatible With Secondary Licenses", as
# defined by the Mozilla Public License, v. 2.0.

package Bugzilla::App::Plugin::OAuth2::Provider;
use 5.10.1;
use Mojo::Base 'Mojolicious::Plugin::OAuth2::Server';

use Bugzilla::Constants;
use Bugzilla::Error;
use Bugzilla::Logging;
use Bugzilla::Util;
use Bugzilla::Token qw(delete_token issue_hash_token);
use DateTime;
use List::MoreUtils qw(any);
use Mojo::URL;
use Mojo::Util qw(secure_compare);
use Try::Tiny;

use constant TOKEN_TYPE_AUTH    => 0;
use constant TOKEN_TYPE_ACCESS  => 1;
use constant TOKEN_TYPE_REFRESH => 2;

sub register {
  my ($self, $app, $conf) = @_;

  $conf->{login_resource_owner}      = \&_resource_owner_logged_in;
  $conf->{confirm_by_resource_owner} = \&_resource_owner_confirm_scopes;
  $conf->{verify_client}             = \&_verify_client;
  $conf->{store_auth_code}           = \&_store_auth_code;
  $conf->{verify_auth_code}          = \&_verify_auth_code;
  $conf->{store_access_token}        = \&_store_access_token;
  $conf->{verify_access_token}       = \&_verify_access_token;
  $conf->{jwt_secret}                = Bugzilla->localconfig->jwt_secret;
  $conf->{jwt_claims}                = sub {
    my $args = shift;
    if (!$args->{user_id}) {
      return (user_id => Bugzilla->user->id);
    }
    return;
  };

  $app->helper(
    'bugzilla.oauth' => sub {
      my ($c, @scopes) = @_;

      my $oauth = $c->oauth(@scopes);

      if ($oauth && $oauth->{user_id}) {
        my $user = Bugzilla::User->check({id => $oauth->{user_id}, cache => 1});
        return undef if !$user->is_enabled;
        Bugzilla->set_user($user);
        return $user;
      }

      return undef;
    }
  );

  return $self->SUPER::register($app, $conf);
}

sub _resource_owner_logged_in {
  my (%args) = @_;
  Bugzilla->usage_mode(USAGE_MODE_MOJO);

  my $c = $args{mojo_controller};

  $c->session->{override_login_target} = $c->url_for('current');
  $c->session->{cgi_params}            = $c->req->params->to_hash;

  $c->bugzilla->login(LOGIN_REQUIRED) || return undef;

  delete $c->session->{override_login_target};
  delete $c->session->{cgi_params};

  return 1;
}

sub _resource_owner_confirm_scopes {
  my (%args) = @_;
  Bugzilla->usage_mode(USAGE_MODE_MOJO);

  my ($c, $client_id, $scopes_ref)
    = @args{qw/ mojo_controller client_id scopes /};
  my $dbh = Bugzilla->dbh;

  $c->bugzilla->login(LOGIN_REQUIRED) || return undef;

  my $client
    = $dbh->selectrow_hashref('SELECT * FROM oauth2_client WHERE client_id = ?',
    undef, $client_id);

  my $scopes = $dbh->selectall_arrayref(
    'SELECT * FROM oauth2_scope WHERE name IN ('
      . join(',', map { $dbh->quote($_) } @{$scopes_ref}) . ')',
    {Slice => {}}
  );

  # if user hasn't yet allowed the client access, or if they denied
  # access last time, we check [again] with the user for access
  if (!$c->param("oauth_confirm_${client_id}")) {

    # Deny access if hostname of redirect_uri doesn't match
    # the hostname assigned to the client id
    _validate_redirect_uri($client->{hostname}, $c->param('redirect_uri'))
      || ThrowUserError('oauth2_invalid_redirect_uri');

<<<<<<< HEAD
    return _display_confirm_scopes({client => $client, scopes => $scopes});
=======
    return _display_confirm_scopes($c, {client => $client, scopes => $scopes});
>>>>>>> fa30abf8
  }

  # Deny access if hostname of redirect_uri doesn't match
  # the hostname assigned to the client id
  _validate_redirect_uri($client->{hostname}, $c->param('redirect_uri'))
    || ThrowUserError('oauth2_invalid_redirect_uri');

  # Validate token to protect against CSRF. If token is invalid,
  # display error and request confirmation again.
<<<<<<< HEAD
  my $token = $c->param('token');
  my ($time, $expected_token);

  if ($token) {
    ($time, undef) = split(/-/, $token);
    $expected_token = issue_hash_token(['oauth_confirm_scopes'], $time);
  }

  if (!$token
    || $expected_token ne $token
    || time() - $time > MAX_TOKEN_AGE * 86400)
  {
    my $error
      = !$token                     ? 'missing_token'
      : ($expected_token ne $token) ? 'invalid_token'
      :                               'expired_token';
    return _display_confirm_scopes(
      {client => $client, scopes => $scopes, error => $error});
=======
  my $token        = $c->param('token');
  my $token_result = check_hash_token($token, ['oauth_confirm_scopes']);
  if (ref $token_result && $token_result->{reason}) {
    return _display_confirm_scopes($c,
      {client => $client, scopes => $scopes, error => $token_result->{reason}});
>>>>>>> fa30abf8
  }

  delete_token($token);

  return 1;
}

sub _verify_client {
  my (%args) = @_;
  my ($c, $client_id, $scopes_ref, $redirect_uri)
    = @args{qw/ mojo_controller client_id scopes redirect_uri /};
  my $dbh = Bugzilla->dbh;

  if (!@{$scopes_ref}) {
    INFO('Client did not provide scopes');
    return (0, 'invalid_scope');
  }

  if (!$ENV{BUGZILLA_ALLOW_INSECURE_HTTP} && Mojo::URL->new($redirect_uri)->scheme ne 'https') {
    INFO("invalid_redirect_uri: $redirect_uri");
    return (0, 'invalid_redirect_uri');
  }

  if (
    my $client_data = $dbh->selectrow_hashref(
      'SELECT * FROM oauth2_client WHERE client_id = ?',
      undef, $client_id
    )
    )
  {
    if (!$client_data->{active}) {
      INFO("Client ($client_id) is not active");
      return (0, 'unauthorized_client');
    }

    if ($scopes_ref) {
      my $client_scopes = $dbh->selectcol_arrayref(
        'SELECT oauth2_scope.name FROM oauth2_scope
                JOIN oauth2_client_scope ON oauth2_scope.id = oauth2_client_scope.scope_id
          WHERE oauth2_client_scope.client_id = ?', undef, $client_data->{id}
      );

      foreach my $scope (@{$scopes_ref // []}) {
        return (0, 'invalid_grant') if !_has_scope($scope, $client_scopes);
      }
    }

    return (1);
  }

  INFO("Client ($client_id) does not exist");
  return (0, 'unauthorized_client');
}

sub _verify_auth_code {
  my (%args) = @_;
  my ($c, $client_id, $client_secret, $auth_code, $uri)
    = @args{qw/ mojo_controller client_id client_secret auth_code redirect_uri /};
  my $dbh = Bugzilla->dbh;

  my $client_data
    = $dbh->selectrow_hashref('SELECT * FROM oauth2_client WHERE client_id = ?',
    undef, $client_id);
  $client_data || return (0, 'unauthorized_client');

  my ($res, $jwt_claims) = _get_jwt_claims($auth_code, 'auth');
  return (0, 'invalid_jwt') unless $res;

  my $jwt_data = $dbh->selectrow_hashref('SELECT * FROM oauth2_jwt WHERE jti = ?',
    undef, $jwt_claims->{jti});

  if (!$jwt_data
    or ($jwt_data->{type} ne TOKEN_TYPE_AUTH)
    or ($jwt_claims->{user_id} != $jwt_data->{user_id})
    or ($uri ne $jwt_claims->{aud})
    or ($jwt_claims->{exp} <= time)
    or !secure_compare($client_secret, $client_data->{secret}))
  {
    INFO('Client secret does not match')
      if !secure_compare($client_secret, $client_data->{secret});

    if ($jwt_data) {
      INFO('Client redirect_uri does not match')
        if ($uri && $jwt_claims->{aud} ne $uri);
      INFO('Auth code expired') if ($jwt_claims->{exp} <= time);
      $dbh->do('DELETE FROM oauth2_jwt WHERE client_id = ? AND user_id = ? AND type = ?',
          undef, $client_data->{id}, $jwt_claims->{user_id}, TOKEN_TYPE_AUTH);
    }

    return (0, 'invalid_grant');
  }

  $dbh->do('DELETE FROM oauth2_jwt WHERE id = ?',
    undef, $jwt_data->{id});

  return ($client_id, undef, $jwt_claims->{scopes}, $jwt_claims->{user_id});
}

sub _store_auth_code {
  my (%args) = @_;
  my ($c, $auth_code, $client_id, $expires_in, $uri, $scopes_ref)
    = @args{
    qw/ mojo_controller auth_code client_id expires_in redirect_uri scopes /};
  my $dbh = Bugzilla->dbh;

  my $client_data
    = $dbh->selectrow_hashref('SELECT * FROM oauth2_client WHERE client_id = ?',
    undef, $client_id);

  my ($res, $jwt_claims) = _get_jwt_claims($auth_code, 'auth');
  return (0, 'invalid_jwt') unless $res;

  $dbh->do(
    'INSERT INTO oauth2_jwt (jti, client_id, user_id, type, expires) VALUES (?, ?, ?, ?, ?)',
    undef,
    $jwt_claims->{jti},
    $client_data->{id},
    $jwt_claims->{user_id},
    TOKEN_TYPE_AUTH,
    DateTime->from_epoch(epoch => time + $expires_in),
  );

  return undef;
}

sub _store_access_token {
  my (%args) = @_;
  my ($c, $client_id, $auth_code, $access_token, $refresh_token, $expires_in,
    $scopes, $old_refresh_token)
    = @args{
    qw/ mojo_controller client_id auth_code access_token refresh_token expires_in scopes old_refresh_token /
    };
  my $dbh = Bugzilla->dbh;

  my $client_data
    = $dbh->selectrow_hashref('SELECT * FROM oauth2_client WHERE client_id = ?',
    undef, $client_id);

  my $user_id;
  if (!defined $auth_code && $old_refresh_token) {
    # must have generated an access token via a refresh token so revoke the
    # old access token and refresh token (also copy required data if missing)
    my ($res, $jwt_claims) = _get_jwt_claims($old_refresh_token, 'refresh');
    return (0, 'invalid_jwt') unless $res;
    my $jwt_data = $dbh->selectrow_hashref('SELECT * FROM oauth2_jwt WHERE jti = ?', undef, $jwt_claims->{jti});
    return (0, 'invalid_grant') if !$jwt_data;
    $user_id = $jwt_claims->{user_id};
  }
  else {
    my ($res, $jwt_claims) = _get_jwt_claims($auth_code, 'auth');
    return (0, 'invalid_jwt') unless $res;
    $user_id = $jwt_claims->{user_id};
  }

  my ($res, $jwt_claims) = _get_jwt_claims($access_token, 'access');
  return (0, 'invalid_jwt') unless $res;

  # If the client has en existing access/refesh tokens, we need to revoke them
  INFO('Revoking old access tokens (refresh)');
  $dbh->do('DELETE FROM oauth2_jwt WHERE client_id = ? AND user_id = ?',
    undef, $client_data->{id}, $jwt_claims->{user_id});

  $dbh->do(
    'INSERT INTO oauth2_jwt (jti, client_id, user_id, type, expires) VALUES (?, ?, ?, ?, ?)',
    undef,
    $jwt_claims->{jti},
    $client_data->{id},
    $user_id,
    TOKEN_TYPE_ACCESS,
    DateTime->from_epoch(epoch => time + $expires_in),
  );

  ($res, $jwt_claims) = _get_jwt_claims($refresh_token, 'refresh');
  return (0, 'invalid_jwt') unless $res;

  $dbh->do(
    'INSERT INTO oauth2_jwt (jti, client_id, user_id, type) VALUES (?, ?, ?, ?)',
    undef,
    $jwt_claims->{jti},
    $client_data->{id},
    $user_id,
    TOKEN_TYPE_REFRESH
  );

  return undef;
}

sub _verify_access_token {
  my (%args) = @_;
  my ($c, $access_token, $scopes_ref, $is_refresh_token)
    = @args{qw/ mojo_controller access_token scopes is_refresh_token /};
  my $dbh = Bugzilla->dbh;

  my ($res, $jwt_claims) = _get_jwt_claims($access_token);
  return (0, 'invalid_jwt') unless $res;

  my $jwt_data = $dbh->selectrow_hashref('SELECT * FROM oauth2_jwt WHERE jti = ?', undef, $jwt_claims->{jti});

  if ($jwt_data && $is_refresh_token) {
    if ($scopes_ref) {
      foreach my $scope (@{$scopes_ref // []}) {
        return (0, 'invalid_grant') if !_has_scope($scope, $jwt_claims->{scopes});
      }
    }

    return ($jwt_claims, undef, $jwt_claims->{scopes}, $jwt_claims->{user_id});
  }

  if ($jwt_data) {
    if ($jwt_claims->{exp} <= time) {
      INFO('Access token has expired');
      $dbh->do('DELETE FROM oauth2_jwt WHERE id = ?',
        undef, $jwt_data->{id});
      return (0, 'invalid_grant');
    }
    elsif ($scopes_ref) {
      foreach my $scope (@{$scopes_ref // []}) {
        if (!_has_scope($scope, $jwt_claims->{scopes})) {
          INFO("Scope $scope not found");
          return (0, 'invalid_grant');
        }
      }
    }

    return ($jwt_claims, undef, $jwt_claims->{scopes}, $jwt_claims->{user_id});
  }
  else {
    INFO('Access token does not exist');
    return (0, 'invalid_grant');
  }
}

sub _get_jwt_claims {
  my ($jwt, $check_type) = @_;
  my ($claims, $jwt_error);

  try {
    $claims = Bugzilla->jwt->decode($jwt);
  }
  catch {
    INFO("Error decoding JWT: $_");
    $jwt_error = 1;
  };

  return (0) if $jwt_error;

  if (defined $check_type && $check_type ne $claims->{type}) {
    INFO("JWT not correct type: got: " . $claims->{type} . " expected: $check_type");
    return (0);
  }

  return (1, $claims);
}

sub _has_scope {
  my ($scope, $available_scopes) = @_;
  return any {$_ eq $scope} @{$available_scopes // []};
}

sub _validate_redirect_uri {
  my ($hostname, $redirect_uri) = @_;
  my $uri = Mojo::URL->new($redirect_uri);
  return ($uri->host && $uri->host ne $hostname) ? 0 : 1;
}

sub _display_confirm_scopes {
  my ($c, $params) = @_;
  $c->stash(%{$params});
  $c->render(template => 'account/auth/confirm_scopes', handler => 'bugzilla');
<<<<<<< HEAD
=======
  return undef;
>>>>>>> fa30abf8
}

1;<|MERGE_RESOLUTION|>--- conflicted
+++ resolved
@@ -109,11 +109,7 @@
     _validate_redirect_uri($client->{hostname}, $c->param('redirect_uri'))
       || ThrowUserError('oauth2_invalid_redirect_uri');
 
-<<<<<<< HEAD
-    return _display_confirm_scopes({client => $client, scopes => $scopes});
-=======
     return _display_confirm_scopes($c, {client => $client, scopes => $scopes});
->>>>>>> fa30abf8
   }
 
   # Deny access if hostname of redirect_uri doesn't match
@@ -123,32 +119,11 @@
 
   # Validate token to protect against CSRF. If token is invalid,
   # display error and request confirmation again.
-<<<<<<< HEAD
-  my $token = $c->param('token');
-  my ($time, $expected_token);
-
-  if ($token) {
-    ($time, undef) = split(/-/, $token);
-    $expected_token = issue_hash_token(['oauth_confirm_scopes'], $time);
-  }
-
-  if (!$token
-    || $expected_token ne $token
-    || time() - $time > MAX_TOKEN_AGE * 86400)
-  {
-    my $error
-      = !$token                     ? 'missing_token'
-      : ($expected_token ne $token) ? 'invalid_token'
-      :                               'expired_token';
-    return _display_confirm_scopes(
-      {client => $client, scopes => $scopes, error => $error});
-=======
   my $token        = $c->param('token');
   my $token_result = check_hash_token($token, ['oauth_confirm_scopes']);
   if (ref $token_result && $token_result->{reason}) {
     return _display_confirm_scopes($c,
       {client => $client, scopes => $scopes, error => $token_result->{reason}});
->>>>>>> fa30abf8
   }
 
   delete_token($token);
@@ -418,10 +393,7 @@
   my ($c, $params) = @_;
   $c->stash(%{$params});
   $c->render(template => 'account/auth/confirm_scopes', handler => 'bugzilla');
-<<<<<<< HEAD
-=======
   return undef;
->>>>>>> fa30abf8
 }
 
 1;