# This Source Code Form is subject to the terms of the Mozilla Public
# License, v. 2.0. If a copy of the MPL was not distributed with this
# file, You can obtain one at http://mozilla.org/MPL/2.0/.
#
# This Source Code Form is "Incompatible With Secondary Licenses", as
# defined by the Mozilla Public License, v. 2.0.

package Bugzilla::API::V1::Github;
use 5.10.1;
use Mojo::Base qw( Mojolicious::Controller );

use Bugzilla::Attachment;
use Bugzilla::Bug;
use Bugzilla::BugMail;
use Bugzilla::Constants;
use Bugzilla::Group;
use Bugzilla::User;
use Bugzilla::Util qw(fetch_product_versions);

use Bugzilla::Extension::TrackingFlags::Flag;
use Bugzilla::Extension::TrackingFlags::Flag::Bug;

use Digest::SHA qw(hmac_sha256_hex);
use JSON::Validator::Joi qw(joi);
use Mojo::Util  qw(secure_compare);

sub setup_routes {
  my ($class, $r) = @_;
  $r->post('/github/pull_request')->to('V1::Github#pull_request');
  $r->post('/github/push_comment')->to('V1::Github#push_comment');
}

sub pull_request {
  my ($self) = @_;
  my $template = Bugzilla->template;
  Bugzilla->usage_mode(USAGE_MODE_MOJO_REST);

  # Return early if linking is not allowed
  return $self->code_error('github_pr_linking_disabled')
    if !Bugzilla->params->{github_pr_linking_enabled};

  # Return early if not a pull_request or ping event
  my $event = $self->req->headers->header('X-GitHub-Event');
  if (!$event || ($event ne 'pull_request' && $event ne 'ping')) {
    return $self->code_error('github_pr_not_pull_request');
  }

  # Verify that signature is correct based on shared secret
  if (!$self->_verify_signature) {
    return $self->code_error('github_mismatch_signatures');
  }

  # If event is a ping and we passed the signature check
  # then return success
  if ($event eq 'ping') {
    return $self->render(json => {error => 0});
  }

  # Validate JSON input 
  my $payload = $self->req->json;
  my @errors  = joi->object->props(
    action       => joi->string->required,
    pull_request => joi->required->object->props({
      html_url => joi->string->required,
      title    => joi->string->required,
      number   => joi->integer->required,
    }),
    repository =>
      joi->required->object->props({full_name => joi->string->required,})
  )->validate($payload);
  return $self->user_error('api_input_schema_error', {errors => \@errors})
    if @errors;

  # We are only interested in new pull request events
  # and not changes to existing ones (non-fatal).
  my $message;
  if ($payload->{action} ne 'opened') {
    $template->process('global/code-error.html.tmpl',
      {error => 'github_pr_invalid_event'}, \$message)
      || die $template->error();
    return $self->render(json => {error => 1, message => $message});
  }

  my $html_url   = $payload->{pull_request}->{html_url};
  my $title      = $payload->{pull_request}->{title};
  my $pr_number  = $payload->{pull_request}->{number};
  my $repository = $payload->{repository}->{full_name};

  # Find bug ID in the title and see if bug exists and client
  # can see it (non-fatal).
  my ($bug_id) = $title =~ /\b[Bb]ug[ -](\d+)\b/;
  my $bug = Bugzilla::Bug->new($bug_id);
  if ($bug->{error}) {
    $template->process('global/code-error.html.tmpl',
      {error => 'github_pr_bug_not_found'}, \$message)
      || die $template->error();
    return $self->render(json => {error => 1, message => $message});
  }

  # Check if bug already has this pull request attached (non-fatal)
  foreach my $attachment (@{$bug->attachments}) {
    next if $attachment->contenttype ne 'text/x-github-pull-request';
    if ($attachment->data eq $html_url) {
      $template->process('global/code-error.html.tmpl',
        {error => 'github_pr_attachment_exists'}, \$message)
        || die $template->error();
      return $self->render(json => {error => 1, message => $message});
    }
  }

  # Create new attachment using pull request URL as attachment content
  my $auto_user = Bugzilla::User->check({name => 'automation@bmo.tld'});
  $auto_user->{groups}       = [Bugzilla::Group->get_all];
  $auto_user->{bless_groups} = [Bugzilla::Group->get_all];
  Bugzilla->set_user($auto_user);

  my $timestamp = Bugzilla->dbh->selectrow_array("SELECT NOW()");

  my $attachment = Bugzilla::Attachment->create({
    bug         => $bug,
    creation_ts => $timestamp,
    data        => $html_url,
    description => "[$repository] $title (#$pr_number)",
    filename    => "github-$pr_number-url.txt",
    ispatch     => 0,
    isprivate   => 0,
    mimetype    => 'text/x-github-pull-request',
  });

  # Insert a comment about the new attachment into the database.
  $bug->add_comment(
    '',
    {
      type        => CMT_ATTACHMENT_CREATED,
      extra_data  => $attachment->id,
      is_markdown => (Bugzilla->params->{use_markdown} ? 1 : 0)
    }
  );
  $bug->update($timestamp);

  # Fixup attachments with same github pull request but on different bugs
  my %other_bugs;
  my $other_attachments = Bugzilla::Attachment->match({
    mimetype => 'text/x-github-pull-request',
    filename => "github-$pr_number-url.txt",
    WHERE    => {'bug_id != ? AND NOT isobsolete' => $bug->id}
  });
  foreach my $attachment (@$other_attachments) {

    # same pr number but different repo so skip it
    next if $attachment->data ne $html_url;

    $other_bugs{$attachment->bug_id}++;
    my $moved_comment
      = "GitHub pull request attachment was moved to bug "
      . $bug->id
      . ". Setting attachment "
      . $attachment->id
      . " to obsolete.";
    $attachment->set_is_obsolete(1);
    $attachment->bug->add_comment(
      $moved_comment,
      {
        type        => CMT_ATTACHMENT_UPDATED,
        extra_data  => $attachment->id,
        is_markdown => (Bugzilla->params->{use_markdown} ? 1 : 0)
      }
    );
    $attachment->bug->update($timestamp);
    $attachment->update($timestamp);
  }

  # Return new attachment id when successful
  return $self->render(json => {error => 0, id => $attachment->id});
}

sub push_comment {
  my ($self) = @_;
  my $template = Bugzilla->template;
  Bugzilla->usage_mode(USAGE_MODE_MOJO_REST);

  # Return early if push commenting is not allowed
  return $self->code_error('github_push_comment_disabled')
    if !Bugzilla->params->{github_push_comment_enabled};

  # Return early if not a push or ping event
  my $event = $self->req->headers->header('X-GitHub-Event');
  if (!$event || ($event ne 'push' && $event ne 'ping')) {
    return $self->code_error('github_push_comment_not_push');
  }

  # Verify that signature is correct based on shared secret
  if (!$self->_verify_signature) {
    return $self->code_error('github_mismatch_signatures');
  }

  # If event is a ping and we passed the signature check
  # then return success
  if ($event eq 'ping') {
    return $self->render(json => {error => 0});
  }

  # Validate JSON input 
  my $payload = $self->req->json;
  my @errors  = joi->object->props(
    ref => joi->string->required,
    repository => joi->required->object->props({
      full_name      => joi->string->required,
      default_branch => joi->string->required,
    }),
    commits => joi->array->items(joi->object->props({
      message => joi->string->required,
      url     => joi->string->required,
      author  => joi->required->object->props({
        username => joi->string->required,
      }),
    })),
  )->validate($payload);
  return $self->user_error('api_input_schema_error', {errors => \@errors})
    if @errors;

<<<<<<< HEAD
  my $ref        = $payload->{ref};
  my $repository = $payload->{repository}->{full_name};
  my $commits    = $payload->{commits};
  my ($branch)   = $ref =~ /refs\/heads\/(.*)$/;
=======
  my $ref            = $payload->{ref};
  my $repository     = $payload->{repository}->{full_name};
  my $default_branch = $payload->{repository}->{default_branch};
  my $commits        = $payload->{commits};
  my ($branch)       = $ref =~ /refs\/heads\/(.*)$/;
>>>>>>> b6e18bbf

  # Return success early if there are no commits
  # or the branch is not one we are interested in.
  if (!@{$commits} || $branch !~ /^(?:$default_branch|releases_v\d+)$/) {
    return $self->render(json => {error => 0});
  }

  # Keep a list of bug ids that need to have comments added.
  # We also use this for sending email later.
  # Use a hash so we don't have duplicates. If multiple commits
  # reference the same bug ID, then only one comment will be added
  # with the text combined.
  # When the comment is created, we will store the comment id to
  # return to the caller.
  my %update_bugs;

  # Create a separate comment for each commit
  foreach my $commit (@{$commits}) {
    my $message = $commit->{message};
    my $url     = $commit->{url};
    my $author  = $commit->{author}->{username};

    if (!$url || !$message) {
      return $self->code_error('github_pr_invalid_json');
    }

    # Find bug ID in the title and see if bug exists
    my ($bug_id) = $message =~ /\b[Bb]ug[ -](\d+)\b/;
    next if !$bug_id;

    # Only include the first line of the commit message
    $message = (split /\n/, $message)[0];

    my $comment_text = "Authored by https://github.com/$author\n$url\n[$branch] $message";

    $update_bugs{$bug_id} ||= [];
    push @{$update_bugs{$bug_id}}, {text => $comment_text};
  }

  # If no bugs were found, then we return an error
  if (!keys %update_bugs) {
    return $self->code_error('github_push_comment_bug_not_found');
  }

  # Set current user to automation so we can add comments to private bugs
  my $auto_user = Bugzilla::User->check({name => 'automation@bmo.tld'});
  $auto_user->{groups}       = [Bugzilla::Group->get_all];
  $auto_user->{bless_groups} = [Bugzilla::Group->get_all];
  Bugzilla->set_user($auto_user);

  my $dbh = Bugzilla->dbh;
  $dbh->bz_start_transaction;

  # Actually create the comments in this loop
  foreach my $bug_id (keys %update_bugs) {
    my $bug = Bugzilla::Bug->new({id => $bug_id, cache => 1});
    # Skip bug silently if it does not exist
    next if $bug->{error};

    # Create a single comment if one or more commits reference the same bug
    my $comment_text;
    foreach my $comment (@{$update_bugs{$bug_id}}) {
      $comment_text .= $comment->{text} . "\n\n";
    }

    $bug->add_comment($comment_text);

    # If the bug does not have the keyword 'leave-open',
    # we can also close the bug as RESOLVED/FIXED.
    if (!$bug->has_keyword('leave-open')
      && $bug->status ne 'RESOLVED'
      && $bug->status ne 'VERIFIED')
    {
      # Set the bugs status to RESOLVED/FIXED
      $bug->set_bug_status('RESOLVED', {resolution => 'FIXED'});

      # Update the qe-verify flag if not set and the bug was closed.
      my $found_flag;
      foreach my $flag (@{$bug->flags}) {

        # Ignore for all flags except `qe-verify`.
        next if $flag->name ne 'qe-verify';
        $found_flag = 1;
        last;
      }

      if (!$found_flag) {
        my $qe_flag = Bugzilla::FlagType->new({name => 'qe-verify'});
        if ($qe_flag) {
          $bug->set_flags(
            [],
            [{
              flagtype => $qe_flag,
              setter   => Bugzilla->user,
              status   => '+',
              type_id  => $qe_flag->id,
            }]
          );
        }
      }

      # Update the status flag to 'fixed' if one exists for the current branch
      # Currently tailored for mozilla-mobile/firefox-android
      $self->_set_status_flag($bug, $branch) if $repository eq 'mozilla-mobile/firefox-android';
    }

    $bug->update();

    my $comments       = $bug->comments({order => 'newest_to_oldest'});
    my $new_comment_id = $comments->[0]->id;

    $dbh->bz_commit_transaction;

    $update_bugs{$bug_id} = {id => $new_comment_id, text => $comment_text};

    # Send mail
    Bugzilla::BugMail::Send($bug_id, {changer => Bugzilla->user});
  }

  # Return comment id when successful
  return $self->render(json => {error => 0, bugs => \%update_bugs});
}

sub _verify_signature {
  my ($self)             = @_;
  my $payload            = $self->req->body;
  my $secret             = Bugzilla->params->{github_pr_signature_secret};
  my $received_signature = $self->req->headers->header('X-Hub-Signature-256');
  my $expected_signature = 'sha256=' . hmac_sha256_hex($payload, $secret);
  return secure_compare($expected_signature, $received_signature) ? 1 : 0;
}

# If the ref matches a certain branch pattern for the repo we are interested
# in, then we also need to set the appropriate status flag to 'fixed'.
sub _set_status_flag {
  my ($self, $bug, $branch) = @_;

  # In order to determine the appropriate status flag for the 'master/main' 
  # branch, we have to find out what the current *nightly* Firefox version is.
  # fetch_product_versions() calls an API endpoint maintained by rel-eng that 
  # returns all of the current product versions so we can use that.
  my $version;
  if ($branch eq 'main' || $branch eq 'master') {
    my $versions  = fetch_product_versions('firefox');
    return if (!%$versions || !exists $versions->{FIREFOX_NIGHTLY});
    ($version) = split /[.]/, $versions->{FIREFOX_NIGHTLY};
  }
  # Some branches already have the version number embedded in the name.
  else {
    ($version) = $branch =~ /^releases_v(\d+)$/;
  }
  return if !$version;

  # Load the appropriate status flag.
  my $status_field = 'cf_status_firefox' . $version;
  my $flag = Bugzilla::Extension::TrackingFlags::Flag->new({name => $status_field});

  return if (!$flag || $bug->$status_field eq 'fixed');

  foreach my $value (@{$flag->values}) {
    next if $value->value ne 'fixed';
    last if !$flag->can_set_value($value->value);

    Bugzilla::Extension::TrackingFlags::Flag::Bug->create({
      tracking_flag_id => $flag->flag_id,
      bug_id           => $bug->id,
      value            => $value->value,
    });

    # Add the name/value pair to the bug object
    $bug->{$flag->name} = $value->value;
    last;
  }
}

1;<|MERGE_RESOLUTION|>--- conflicted
+++ resolved
@@ -219,18 +219,11 @@
   return $self->user_error('api_input_schema_error', {errors => \@errors})
     if @errors;
 
-<<<<<<< HEAD
-  my $ref        = $payload->{ref};
-  my $repository = $payload->{repository}->{full_name};
-  my $commits    = $payload->{commits};
-  my ($branch)   = $ref =~ /refs\/heads\/(.*)$/;
-=======
   my $ref            = $payload->{ref};
   my $repository     = $payload->{repository}->{full_name};
   my $default_branch = $payload->{repository}->{default_branch};
   my $commits        = $payload->{commits};
   my ($branch)       = $ref =~ /refs\/heads\/(.*)$/;
->>>>>>> b6e18bbf
 
   # Return success early if there are no commits
   # or the branch is not one we are interested in.
