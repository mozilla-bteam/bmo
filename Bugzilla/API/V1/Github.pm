--- conflicted
+++ resolved
@@ -326,23 +326,13 @@
           );
         }
       }
-<<<<<<< HEAD
-
-      # Update the status flag to 'fixed' if one exists for the current branch
-      # Currently tailored for mozilla-mobile/firefox-android
-      $self->_set_status_flag($bug, $branch, $timestamp) if $repository eq 'mozilla-mobile/firefox-android';
-    }
-
-    $bug->update($timestamp);
-=======
     }
 
     # Update the status flag to 'fixed' if one exists for the current branch
     # Currently tailored for mozilla-mobile/firefox-android
-    $self->_set_status_flag($bug, $branch) if $repository eq 'mozilla-mobile/firefox-android';
-
-    $bug->update();
->>>>>>> 084ba4fc
+    $self->_set_status_flag($bug, $branch, $timestamp) if $repository eq 'mozilla-mobile/firefox-android';
+
+    $bug->update($timestamp);
 
     my $comments       = $bug->comments({order => 'newest_to_oldest'});
     my $new_comment_id = $comments->[0]->id;
