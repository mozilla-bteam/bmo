--- conflicted
+++ resolved
@@ -343,26 +343,17 @@
       }
 
       # Currently tailored for mozilla-mobile/firefox-android only
-<<<<<<< HEAD
       if ($repository eq 'mozilla-mobile/firefox-android') {
 
         # Update the milestone to the nightly branch if default branch
         if ($ref =~ /refs\/heads\/$default_branch/) {
-          $self->_set_nightly_milestone($bug, $branch);
+          $self->_set_nightly_milestone($bug, $set_all);
         }
 
         # Update the status flag to 'fixed' if one exists for the current branch
-        $self->_set_status_flag($bug, $branch, $timestamp);
+        $self->_set_status_flag($bug, $set_all, $branch);
       }
     }
-=======
-      $self->_set_nightly_milestone($bug, $set_all) if $repository eq 'mozilla-mobile/firefox-android';
-    }
-
-    # Update the status flag to 'fixed' if one exists for the current branch
-    # Currently tailored for mozilla-mobile/firefox-android
-    $self->_set_status_flag($bug, $set_all, $branch) if $repository eq 'mozilla-mobile/firefox-android';
->>>>>>> 94bac052
 
     $bug->set_all($set_all);
     $bug->update();
