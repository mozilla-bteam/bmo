# -*- Mode: perl; indent-tabs-mode: nil -*-
#
# The contents of this file are subject to the Mozilla Public
# License Version 1.1 (the "License"); you may not use this file
# except in compliance with the License. You may obtain a copy of
# the License at http://www.mozilla.org/MPL/
#
# Software distributed under the License is distributed on an "AS
# IS" basis, WITHOUT WARRANTY OF ANY KIND, either express or
# implied. See the License for the specific language governing
# rights and limitations under the License.
#
# The Original Code is the Bugzilla Bug Tracking System.
#
# Contributor(s): Marc Schumann <wurblzap@gmail.com>
#                 Max Kanat-Alexander <mkanat@bugzilla.org>
#                 Mads Bondo Dydensborg <mbd@dbc.dk>
#                 Tsahi Asher <tsahi_75@yahoo.com>
#                 Noura Elhawary <nelhawar@redhat.com>
#                 Frank Becker <Frank@Frank-Becker.de>
#                 Dave Lawrence <dkl@redhat.com>

package Bugzilla::WebService::Bug;

use strict;
use base qw(Bugzilla::WebService);

use Bugzilla::Comment;
use Bugzilla::Constants;
use Bugzilla::Error;
use Bugzilla::Field;
use Bugzilla::WebService::Constants;
use Bugzilla::WebService::Util qw(extract_flags filter filter_wants validate translate);
use Bugzilla::Bug;
use Bugzilla::BugMail;
use Bugzilla::Util qw(trick_taint trim);
use Bugzilla::Version;
use Bugzilla::Milestone;
use Bugzilla::Status;
use Bugzilla::Token qw(issue_hash_token);
use Bugzilla::Search;
use Bugzilla::Product;
use Bugzilla::FlagType;
use Bugzilla::Search::Quicksearch;

use List::Util qw(max);
use List::MoreUtils qw(uniq);
use Storable qw(dclone);

#############
# Constants #
#############

use constant PRODUCT_SPECIFIC_FIELDS => qw(version target_milestone component);

use constant DATE_FIELDS => {
    comments => ['new_since'],
    search   => ['last_change_time', 'creation_time'],
};

use constant BASE64_FIELDS => {
    add_attachment => ['data'],
};

use constant READ_ONLY => qw(
    attachments
    comments
    fields
    get
    history
    legal_values
    search
);

use constant ATTACHMENT_MAPPED_SETTERS => {
    file_name => 'filename',
    summary   => 'description',
};

use constant ATTACHMENT_MAPPED_RETURNS => {
    description => 'summary',
    ispatch     => 'is_patch',
    isprivate   => 'is_private',
    isobsolete  => 'is_obsolete',
    filename    => 'file_name',
    mimetype    => 'content_type',
};

######################################################
# Add aliases here for old method name compatibility #
######################################################

BEGIN { 
  # In 3.0, get was called get_bugs
  *get_bugs = \&get;
  # Before 3.4rc1, "history" was get_history.
  *get_history = \&history;
}

###########
# Methods #
###########

sub fields {
    my ($self, $params) = validate(@_, 'ids', 'names');

    Bugzilla->switch_to_shadow_db();

    my @fields;
    if (defined $params->{ids}) {
        my $ids = $params->{ids};
        foreach my $id (@$ids) {
            my $loop_field = Bugzilla::Field->check({ id => $id });
            push(@fields, $loop_field);
        }
    }

    if (defined $params->{names}) {
        my $names = $params->{names};
        foreach my $field_name (@$names) {
            my $loop_field = Bugzilla::Field->check($field_name);
            # Don't push in duplicate fields if we also asked for this field
            # in "ids".
            if (!grep($_->id == $loop_field->id, @fields)) {
                push(@fields, $loop_field);
            }
        }
    }

    if (!defined $params->{ids} and !defined $params->{names}) {
        @fields = @{ Bugzilla->fields({ obsolete => 0 }) };
    }

    my @fields_out;
    foreach my $field (@fields) {
        my $visibility_field = $field->visibility_field
                               ? $field->visibility_field->name : undef;
        my $vis_values = $field->visibility_values;
        my $value_field = $field->value_field
                          ? $field->value_field->name : undef;

        my (@values, $has_values);
        if ( ($field->is_select and $field->name ne 'product')
             or grep($_ eq $field->name, PRODUCT_SPECIFIC_FIELDS)
             or $field->name eq 'keywords')
        {
             $has_values = 1;
             @values = @{ $self->_legal_field_values({ field => $field }) };
        } 

        if (grep($_ eq $field->name, PRODUCT_SPECIFIC_FIELDS)) {
             $value_field = 'product';
        }

        my %field_data = (
           id                => $self->type('int', $field->id),
           type              => $self->type('int', $field->type),
           is_custom         => $self->type('boolean', $field->custom),
           name              => $self->type('string', $field->name),
           display_name      => $self->type('string', $field->description),
           is_mandatory      => $self->type('boolean', $field->is_mandatory),
           is_on_bug_entry   => $self->type('boolean', $field->enter_bug),
           visibility_field  => $self->type('string', $visibility_field),
           visibility_values =>
              [ map { $self->type('string', $_->name) } @$vis_values ],
        );
        if ($has_values) {
           $field_data{value_field} = $self->type('string', $value_field);
           $field_data{values}      = \@values;
        };
        push(@fields_out, filter $params, \%field_data);
    }

    return { fields => \@fields_out };
}

sub _legal_field_values {
    my ($self, $params) = @_;
    my $field = $params->{field};
    my $field_name = $field->name;
    my $user = Bugzilla->user;

    my @result;
    if (grep($_ eq $field_name, PRODUCT_SPECIFIC_FIELDS)) {
        my @list;
        if ($field_name eq 'version') {
            @list = Bugzilla::Version->get_all;
        }
        elsif ($field_name eq 'component') {
            @list = Bugzilla::Component->get_all;
        }
        else {
            @list = Bugzilla::Milestone->get_all;
        }

        foreach my $value (@list) {
            my $sortkey = $field_name eq 'target_milestone'
                          ? $value->sortkey : 0;
            # XXX This is very slow for large numbers of values.
            my $product_name = $value->product->name;
            if ($user->can_see_product($product_name)) {
                push(@result, {
                    name     => $self->type('string', $value->name),
                    sort_key => $self->type('int', $sortkey),
                    sortkey  => $self->type('int', $sortkey), # deprecated
                    visibility_values => [$self->type('string', $product_name)],
                });
            }
        }
    }

    elsif ($field_name eq 'bug_status') {
        my @status_all = Bugzilla::Status->get_all;
        foreach my $status (@status_all) {
            my @can_change_to;
            foreach my $change_to (@{ $status->can_change_to }) {
                # There's no need to note that a status can transition
                # to itself.
                next if $change_to->id == $status->id;
                my %change_to_hash = (
                    name => $self->type('string', $change_to->name),
                    comment_required => $self->type('boolean', 
                        $change_to->comment_required_on_change_from($status)),
                );
                push(@can_change_to, \%change_to_hash);
            }

            push (@result, {
               name     => $self->type('string', $status->name),
               is_open  => $self->type('boolean', $status->is_open),
               sort_key => $self->type('int', $status->sortkey),
               sortkey  => $self->type('int', $status->sortkey), # deprecated
               can_change_to => \@can_change_to,
               visibility_values => [],
            });
        }
    }

    elsif ($field_name eq 'keywords') {
        my @legal_keywords = Bugzilla::Keyword->get_all;
        foreach my $value (@legal_keywords) {
            push (@result, {
               name     => $self->type('string', $value->name),
               description => $self->type('string', $value->description),
            });
        }
    }
    else {
        my @values = Bugzilla::Field::Choice->type($field)->get_all();
        foreach my $value (@values) {
            my $vis_val = $value->visibility_value;
            push(@result, {
                name     => $self->type('string', $value->name),
                sort_key => $self->type('int'   , $value->sortkey),
                sortkey  => $self->type('int'   , $value->sortkey), # deprecated
                visibility_values => [
                    defined $vis_val ? $self->type('string', $vis_val->name) 
                                     : ()
                ],
            });
        }
    }

    return \@result;
}

sub comments {
    my ($self, $params) = validate(@_, 'ids', 'comment_ids');

    if (!(defined $params->{ids} || defined $params->{comment_ids})) {
        ThrowCodeError('params_required',
                       { function => 'Bug.comments',
                         params   => ['ids', 'comment_ids'] });
    }

    my $bug_ids = $params->{ids} || [];
    my $comment_ids = $params->{comment_ids} || [];

    my $dbh  = Bugzilla->switch_to_shadow_db();
    my $user = Bugzilla->user;

    my %bugs;
    foreach my $bug_id (@$bug_ids) {
        my $bug = Bugzilla::Bug->check($bug_id);
        # We want the API to always return comments in the same order.
   
        my $comments = $bug->comments({ order => 'oldest_to_newest',
                                        after => $params->{new_since} });
        my @result;
        foreach my $comment (@$comments) {
            next if $comment->is_private && !$user->is_insider;
            push(@result, $self->_translate_comment($comment, $params));
        }
        $bugs{$bug->id}{'comments'} = \@result;
    }

    my %comments;
    if (scalar @$comment_ids) {
        my @ids = map { trim($_) } @$comment_ids;
        my $comment_data = Bugzilla::Comment->new_from_list(\@ids);

        # See if we were passed any invalid comment ids.
        my %got_ids = map { $_->id => 1 } @$comment_data;
        foreach my $comment_id (@ids) {
            if (!$got_ids{$comment_id}) {
                ThrowUserError('comment_id_invalid', { id => $comment_id });
            }
        }
 
        # Now make sure that we can see all the associated bugs.
        my %got_bug_ids = map { $_->bug_id => 1 } @$comment_data;
        Bugzilla::Bug->check($_) foreach (keys %got_bug_ids);

        foreach my $comment (@$comment_data) {
            if ($comment->is_private && !$user->is_insider) {
                ThrowUserError('comment_is_private', { id => $comment->id });
            }
            $comments{$comment->id} =
                $self->_translate_comment($comment, $params);
        }
    }

    return { bugs => \%bugs, comments => \%comments };
}

# Helper for Bug.comments
sub _translate_comment {
    my ($self, $comment, $filters) = @_;
    my $attach_id = $comment->is_about_attachment ? $comment->extra_data
                                                  : undef;
    return filter $filters, {
        id         => $self->type('int', $comment->id),
        bug_id     => $self->type('int', $comment->bug_id),
        creator    => $self->type('email', $comment->author->login),
        author     => $self->type('email', $comment->author->login),
        time       => $self->type('dateTime', $comment->creation_ts),
        creation_time => $self->type('dateTime', $comment->creation_ts),
        is_private => $self->type('boolean', $comment->is_private),
        text       => $self->type('string', $comment->body_full),
        attachment_id => $self->type('int', $attach_id),
    };
}

sub get {
    my ($self, $params) = validate(@_, 'ids');

    Bugzilla->switch_to_shadow_db();

    my $ids = $params->{ids};
    (defined $ids && scalar @$ids) 
        || ThrowCodeError('param_required', { param => 'ids' });

    my (@bugs, @faults, @hashes);

    # Cache permissions for bugs. This highly reduces the number of calls to the DB.
    # visible_bugs() is only able to handle bug IDs, so we have to skip aliases.
    my @int = grep { $_ =~ /^\d+$/ } @$ids;
    Bugzilla->user->visible_bugs(\@int);

    foreach my $bug_id (@$ids) {
        my $bug;
        if ($params->{permissive}) {
            eval { $bug = Bugzilla::Bug->check($bug_id); };
            if ($@) {
                push(@faults, {id => $bug_id,
                               faultString => $@->faultstring,
                               faultCode => $@->faultcode,
                              }
                    );
                undef $@;
                next;
            }
        }
        else {
            $bug = Bugzilla::Bug->check($bug_id);
        }
        push(@bugs, $bug);
        push(@hashes, $self->_bug_to_hash($bug, $params));
    }

    # Set the ETag before inserting the update tokens
    # since the tokens will always be unique even if
    # the data has not changed.
    $self->bz_etag(\@bugs);

    $self->_add_update_tokens($params, \@bugs, \@hashes);

    return { bugs => \@hashes, faults => \@faults };
}

# this is a function that gets bug activity for list of bug ids 
# it can be called as the following:
# $call = $rpc->call( 'Bug.history', { ids => [1,2] });
sub history {
    my ($self, $params) = validate(@_, 'ids');

    Bugzilla->switch_to_shadow_db();

    my $ids = $params->{ids};
    defined $ids || ThrowCodeError('param_required', { param => 'ids' });

    my %api_name = reverse %{ Bugzilla::Bug::FIELD_MAP() };
    $api_name{'bug_group'} = 'groups';

    my @return;
    foreach my $bug_id (@$ids) {
        my %item;
        my $bug = Bugzilla::Bug->check($bug_id);
        $bug_id = $bug->id;
        $item{id} = $self->type('int', $bug_id);

        my ($activity) = Bugzilla::Bug::GetBugActivity($bug_id, undef, $params->{start_time});

        my @history;
        foreach my $changeset (@$activity) {
            my %bug_history;
            $bug_history{when} = $self->type('dateTime', $changeset->{when});
            $bug_history{who}  = $self->type('email', $changeset->{who});
            $bug_history{changes} = [];
            foreach my $change (@{ $changeset->{changes} }) {
                my $api_field = $api_name{$change->{fieldname}} || $change->{fieldname};
                my $attach_id = delete $change->{attachid};
                if ($attach_id) {
                    $change->{attachment_id} = $self->type('int', $attach_id);
                }
                $change->{removed} = $self->type('string', $change->{removed});
                $change->{added}   = $self->type('string', $change->{added});
                $change->{field_name} = $self->type('string', $api_field);
                delete $change->{fieldname};
                push (@{$bug_history{changes}}, $change);
            }
            
            push (@history, \%bug_history);
        }

        $item{history} = \@history;

        # alias is returned in case users passes a mixture of ids and aliases
        # then they get to know which bug activity relates to which value  
        # they passed
        if (Bugzilla->params->{'usebugaliases'}) {
            $item{alias} = $self->type('string', $bug->alias);
        }
        else {
            # For API reasons, we always want the value to appear, we just
            # don't want it to have a value if aliases are turned off.
            $item{alias} = undef;
        }

        push(@return, \%item);
    }

    return { bugs => \@return };
}

sub search {
    my ($self, $params) = @_;
    my $user = Bugzilla->user;
    my $dbh  = Bugzilla->dbh;

    Bugzilla->switch_to_shadow_db();

    my $match_params = dclone($params);
    delete $match_params->{include_fields};
    delete $match_params->{exclude_fields};

    # Determine whether this is a quicksearch query
    if (exists $match_params->{quicksearch}) {
        my $quicksearch = quicksearch($match_params->{'quicksearch'});
        my $cgi = Bugzilla::CGI->new($quicksearch);
        $match_params = $cgi->Vars;
    }

    if ( defined($match_params->{offset}) and !defined($match_params->{limit}) ) {
        ThrowCodeError('param_required',
                       { param => 'limit', function => 'Bug.search()' });
    }

    my $max_results = Bugzilla->params->{max_search_results};
    unless (defined $match_params->{limit} && $match_params->{limit} == 0) {
        if (!defined $match_params->{limit} || $match_params->{limit} > $max_results) {
            $match_params->{limit} = $max_results;
        }
    }
    else {
        delete $match_params->{limit};
        delete $match_params->{offset};
    }

    $match_params = Bugzilla::Bug::map_fields($match_params);

    my %options = ( fields => ['bug_id'] );

    # Find the highest custom field id
    my @field_ids = grep(/^f(\d+)$/, keys %$match_params);
    my $last_field_id = @field_ids ? max @field_ids + 1 : 1;

    # Do special search types for certain fields.
    if (my $change_when = delete $match_params->{'delta_ts'}) {
        $match_params->{"f${last_field_id}"} = 'delta_ts';
        $match_params->{"o${last_field_id}"} = 'greaterthaneq';
        $match_params->{"v${last_field_id}"} = $change_when;
        $last_field_id++;
    }
    if (my $creation_when = delete $match_params->{'creation_ts'}) {
        $match_params->{"f${last_field_id}"} = 'creation_ts';
        $match_params->{"o${last_field_id}"} = 'greaterthaneq';
        $match_params->{"v${last_field_id}"} = $creation_when;
        $last_field_id++;
    }

    # Some fields require a search type such as short desc, keywords, etc.
    foreach my $param (qw(short_desc longdesc status_whiteboard bug_file_loc)) {
        if (defined $match_params->{$param} && !defined $match_params->{$param . '_type'}) {
            $match_params->{$param . '_type'} = 'allwordssubstr';
        }
    }
    if (defined $match_params->{'keywords'} && !defined $match_params->{'keywords_type'}) {
        $match_params->{'keywords_type'} = 'allwords';
    }

    # Backwards compatibility with old method regarding role search
    $match_params->{'reporter'} = delete $match_params->{'creator'} if $match_params->{'creator'};
    foreach my $role (qw(assigned_to reporter qa_contact longdesc cc)) {
        next if !exists $match_params->{$role};
        my $value = delete $match_params->{$role};
        $match_params->{"f${last_field_id}"} = $role;
        $match_params->{"o${last_field_id}"} = "anywordssubstr";
        $match_params->{"v${last_field_id}"} = ref $value ? join(" ", @{$value}) : $value;
        $last_field_id++;
    }

    # If no other parameters have been passed other than limit and offset
    # then we throw error if system is configured to do so.
    if (!grep(!/^(limit|offset)$/, keys %$match_params)
        && !Bugzilla->params->{search_allow_no_criteria})
    {
        ThrowUserError('buglist_parameters_required');
    }

    $options{order}  = [ split(/\s*,\s*/, delete $match_params->{order}) ] if $match_params->{order};
    $options{params} = $match_params;

    my $search = new Bugzilla::Search(%options);
    my ($data) = $search->data;

    # BMO if the caller only wants the count, that's all we need to return
    return $data if $params->{count_only};

    if (!scalar @$data) {
        return { bugs => [] };
    }

    # Search.pm won't return bugs that the user shouldn't see so no filtering is needed.
    my @bug_ids = map { $_->[0] } @$data;
    my %bug_objects = map { $_->id => $_ } @{ Bugzilla::Bug->new_from_list(\@bug_ids) };
    my @bugs = map { $bug_objects{$_} } @bug_ids;
    @bugs = map { $self->_bug_to_hash($_, $params) } @bugs;

    return { bugs => \@bugs };
}

sub possible_duplicates {
    my ($self, $params) = validate(@_, 'product');
    my $user = Bugzilla->user;

    Bugzilla->switch_to_shadow_db();

    # Undo the array-ification that validate() does, for "summary".
    $params->{summary} || ThrowCodeError('param_required',
        { function => 'Bug.possible_duplicates', param => 'summary' });

    my @products;
    foreach my $name (@{ $params->{'product'} || [] }) {
        my $object = $user->can_enter_product($name, THROW_ERROR);
        push(@products, $object);
    }

    my $possible_dupes = Bugzilla::Bug->possible_duplicates(
        { summary => $params->{summary}, products => \@products,
          limit   => $params->{limit} });
    my @hashes = map { $self->_bug_to_hash($_, $params) } @$possible_dupes;
    $self->_add_update_tokens($params, $possible_dupes, \@hashes);
    return { bugs => \@hashes };
}

sub update {
    my ($self, $params) = validate(@_, 'ids');

    # BMO: Don't allow updating of bugs if disabled
    if (Bugzilla->params->{disable_bug_updates}) {
        ThrowErrorPage('bug/process/updates-disabled.html.tmpl',
            'Bug updates are currently disabled.');
    }

    my $user = Bugzilla->login(LOGIN_REQUIRED);
    my $dbh = Bugzilla->dbh;

    # We skip certain fields because their set_ methods actually use
    # the external names instead of the internal names.
    $params = Bugzilla::Bug::map_fields($params, 
        { summary => 1, platform => 1, severity => 1, url => 1 });

    my $ids = delete $params->{ids};
    defined $ids || ThrowCodeError('param_required', { param => 'ids' });

    my @bugs = map { Bugzilla::Bug->check($_) } @$ids;

    my %values = %$params;
    $values{other_bugs} = \@bugs;

    if (exists $values{comment} and exists $values{comment}{comment}) {
        $values{comment}{body} = delete $values{comment}{comment};
    }

    # Prevent bugs that could be triggered by specifying fields that
    # have valid "set_" functions in Bugzilla::Bug, but shouldn't be
    # called using those field names.
    delete $values{dependencies};

    my $flags = delete $values{flags};
    my ($old_flags, $new_flags) = extract_flags($flags) if $flags;

    foreach my $bug (@bugs) {
        if (!$user->can_edit_product($bug->product_obj->id) ) {
            ThrowUserError("product_edit_denied",
                          { product => $bug->product });
        }

        $bug->set_all(\%values);
        $bug->set_flags($old_flags, $new_flags) if $flags;
    }

    my %all_changes;
    $dbh->bz_start_transaction();
    foreach my $bug (@bugs) {
        $all_changes{$bug->id} = $bug->update();
    }
    $dbh->bz_commit_transaction();

    foreach my $bug (@bugs) {
        $bug->send_changes($all_changes{$bug->id});
    }

    my %api_name = reverse %{ Bugzilla::Bug::FIELD_MAP() };
    # This doesn't normally belong in FIELD_MAP, but we do want to translate
    # "bug_group" back into "groups".
    $api_name{'bug_group'} = 'groups';

    my @result;
    foreach my $bug (@bugs) {
        my %hash = (
            id               => $self->type('int', $bug->id),
            last_change_time => $self->type('dateTime', $bug->delta_ts),
            changes          => {},
        );

        # alias is returned in case users pass a mixture of ids and aliases,
        # so that they can know which set of changes relates to which value
        # they passed.
        if (Bugzilla->params->{'usebugaliases'}) {
            $hash{alias} = $self->type('string', $bug->alias);
        }
        else {
            # For API reasons, we always want the alias field to appear, we
            # just don't want it to have a value if aliases are turned off.
            $hash{alias} = $self->type('string', '');
        }

        my %changes = %{ $all_changes{$bug->id} };
        foreach my $field (keys %changes) {
            my $change = $changes{$field};
            my $api_field = $api_name{$field} || $field;
            # We normalize undef to an empty string, so that the API
            # stays consistent for things like Deadline that can become
            # empty.
            $change->[0] = '' if !defined $change->[0];
            $change->[1] = '' if !defined $change->[1];
            $hash{changes}->{$api_field} = {
                removed => $self->type('string', $change->[0]),
                added   => $self->type('string', $change->[1]) 
            };
        }

        push(@result, \%hash);
    }

    return { bugs => \@result };
}

sub create {
    my ($self, $params) = @_;
    my $dbh = Bugzilla->dbh;

    # BMO: Don't allow updating of bugs if disabled
    if (Bugzilla->params->{disable_bug_updates}) {
        ThrowErrorPage('bug/process/updates-disabled.html.tmpl',
            'Bug updates are currently disabled.');
    }

    Bugzilla->login(LOGIN_REQUIRED);

    $params = Bugzilla::Bug::map_fields($params);

    # Some fields cannot be sent to Bugzilla::Bug->create
    foreach my $key (qw(login password token)) {
        delete $params->{$key};
    }

    my $flags = delete $params->{flags};

    # We start a nested transaction in case flag setting fails
    # we want the bug creation to roll back as well.
    $dbh->bz_start_transaction();

    my $bug = Bugzilla::Bug->create($params);

    # Set bug flags
    if ($flags) {
        my ($flags, $new_flags) = extract_flags($flags);
        $bug->set_flags($flags, $new_flags);
        $bug->update($bug->creation_ts);
    }

    $dbh->bz_commit_transaction();

    Bugzilla::BugMail::Send($bug->bug_id, { changer => $bug->reporter });
    return { id => $self->type('int', $bug->bug_id) };
}

sub legal_values {
    my ($self, $params) = @_;

    Bugzilla->switch_to_shadow_db();

    defined $params->{field} 
        or ThrowCodeError('param_required', { param => 'field' });

    my $field = Bugzilla::Bug::FIELD_MAP->{$params->{field}} 
                || $params->{field};

    my @global_selects =
        @{ Bugzilla->fields({ is_select => 1, is_abnormal => 0 }) };

    my $values;
    if (grep($_->name eq $field, @global_selects)) {
        # The field is a valid one.
        trick_taint($field);
        $values = get_legal_field_values($field);
    }
    elsif (grep($_ eq $field, PRODUCT_SPECIFIC_FIELDS)) {
        my $id = $params->{product_id};
        defined $id || ThrowCodeError('param_required',
            { function => 'Bug.legal_values', param => 'product_id' });
        grep($_->id eq $id, @{Bugzilla->user->get_accessible_products})
            || ThrowUserError('product_access_denied', { id => $id });

        my $product = new Bugzilla::Product($id);
        my @objects;
        if ($field eq 'version') {
            @objects = @{$product->versions};
        }
        elsif ($field eq 'target_milestone') {
            @objects = @{$product->milestones};
        }
        elsif ($field eq 'component') {
            @objects = @{$product->components};
        }

        $values = [map { $_->name } @objects];
    }
    else {
        ThrowCodeError('invalid_field_name', { field => $params->{field} });
    }

    my @result;
    foreach my $val (@$values) {
        push(@result, $self->type('string', $val));
    }

    return { values => \@result };
}

sub add_attachment {
    my ($self, $params) = validate(@_, 'ids');
    my $dbh = Bugzilla->dbh;

    # BMO: Don't allow updating of bugs if disabled
    if (Bugzilla->params->{disable_bug_updates}) {
        ThrowErrorPage('bug/process/updates-disabled.html.tmpl',
            'Bug updates are currently disabled.');
    }

    Bugzilla->login(LOGIN_REQUIRED);
    defined $params->{ids}
        || ThrowCodeError('param_required', { param => 'ids' });
    defined $params->{data}
        || ThrowCodeError('param_required', { param => 'data' });

    my @bugs = map { Bugzilla::Bug->check($_) } @{ $params->{ids} };
    foreach my $bug (@bugs) {
        Bugzilla->user->can_edit_product($bug->product_id)
          || ThrowUserError("product_edit_denied", {product => $bug->product});
    }

    my @created;
    $dbh->bz_start_transaction();
    my $timestamp = $dbh->selectrow_array('SELECT LOCALTIMESTAMP(0)');

    my $flags = delete $params->{flags};
    my ($old_flags, $new_flags) = extract_flags($flags) if $flags;

    foreach my $bug (@bugs) {
        my $attachment = Bugzilla::Attachment->create({
            bug         => $bug,
            creation_ts => $timestamp,
            data        => $params->{data},
            description => $params->{summary},
            filename    => $params->{file_name},
            mimetype    => $params->{content_type},
            ispatch     => $params->{is_patch},
            isprivate   => $params->{is_private},
        });
        $attachment->set_flags($old_flags, $new_flags) if $flags;
        $attachment->update($timestamp);
        my $comment = $params->{comment} || '';
        $attachment->bug->add_comment($comment, 
            { isprivate  => $attachment->isprivate,
              type       => CMT_ATTACHMENT_CREATED,
              extra_data => $attachment->id });
        push(@created, $attachment);
        $attachment->set_flags($old_flags, $new_flags) if $flags;
    }
    $_->bug->update($timestamp) foreach @created;
    $dbh->bz_commit_transaction();

    $_->send_changes() foreach @bugs;

    my %attachments = map { $_->id => $self->_attachment_to_hash($_, $params) }
                          @created;

    return { attachments => \%attachments };
}

sub update_attachment {
    my ($self, $params) = validate(@_, 'ids');

    my $user = Bugzilla->login(LOGIN_REQUIRED);
    my $dbh = Bugzilla->dbh;

    my $ids = delete $params->{ids};
    defined $ids || ThrowCodeError('param_required', { param => 'ids' });

    # Some fields cannot be sent to set_all
    foreach my $key (qw(login password token)) {
        delete $params->{$key};
    }

    # We can't update flags, and summary is really description
    delete $params->{flags};

    $params = translate($params, ATTACHMENT_MAPPED_SETTERS);

    # Get all the attachments, after verifying that they exist and are editable
    my @attachments = ();
    my %bugs = ();
    foreach my $id (@$ids) {
        my $attachment = Bugzilla::Attachment->new($id)
          || ThrowUserError("invalid_attach_id", { attach_id => $id });
        my $bug = $attachment->bug;
        $attachment->_check_bug;
        $attachment->validate_can_edit($bug->product_id)
          || ThrowUserError("illegal_attachment_edit", { attach_id => $id });

        push @attachments, $attachment;
        $bugs{$bug->id} = $bug;
    }

    # Update the values
    foreach my $attachment (@attachments) {
        $attachment->set_all($params);
    }

    $dbh->bz_start_transaction();

    # Do the actual update and get information to return to user
    my @result;
    foreach my $attachment (@attachments) {
        my $changes = $attachment->update();

        $changes = translate($changes, ATTACHMENT_MAPPED_RETURNS);

        my %hash = (
            id               => $self->type('int', $attachment->id),
            last_change_time => $self->type('dateTime', $attachment->modification_time),
            changes          => {},
        );

        foreach my $field (keys %$changes) {
            my $change = $changes->{$field};

            # We normalize undef to an empty string, so that the API
            # stays consistent for things like Deadline that can become
            # empty.
            $hash{changes}->{$field} = {
                removed => $self->type('string', $change->[0] // ''),
                added   => $self->type('string', $change->[1] // '')
            };
        }

        push(@result, \%hash);
    }

    $dbh->bz_commit_transaction();

    # Email users about the change
    foreach my $bug (values %bugs) {
        Bugzilla::BugMail::Send($bug->id, { 'changer' => $user });
    }

    # Return the information to the user
    return { attachments => \@result };
}

sub add_comment {
    my ($self, $params) = @_;
    
    # BMO: Don't allow updating of bugs if disabled
    if (Bugzilla->params->{disable_bug_updates}) {
        ThrowErrorPage('bug/process/updates-disabled.html.tmpl',
            'Bug updates are currently disabled.');
    }

    #The user must login in order add a comment
    Bugzilla->login(LOGIN_REQUIRED);
    
    # Check parameters
    defined $params->{id} 
        || ThrowCodeError('param_required', { param => 'id' }); 
    my $comment = $params->{comment}; 
    (defined $comment && trim($comment) ne '')
        || ThrowCodeError('param_required', { param => 'comment' });
    
    my $bug = Bugzilla::Bug->check($params->{id});
    
    Bugzilla->user->can_edit_product($bug->product_id)
        || ThrowUserError("product_edit_denied", {product => $bug->product});
    
    # Backwards-compatibility for versions before 3.6    
    if (defined $params->{private}) {
        $params->{is_private} = delete $params->{private};
    }
    # Append comment
    $bug->add_comment($comment, { isprivate => $params->{is_private},
                                  work_time => $params->{work_time} });
    
    # Capture the call to bug->update (which creates the new comment) in 
    # a transaction so we're sure to get the correct comment_id.
    
    my $dbh = Bugzilla->dbh;
    $dbh->bz_start_transaction();
    
    $bug->update();
    
    my $new_comment_id = $dbh->bz_last_key('longdescs', 'comment_id');
    
    $dbh->bz_commit_transaction();
    
    # Send mail.
    Bugzilla::BugMail::Send($bug->bug_id, { changer => Bugzilla->user });
    
    return { id => $self->type('int', $new_comment_id) };
}

sub update_see_also {
    my ($self, $params) = @_;

    # BMO: Don't allow updating of bugs if disabled
    if (Bugzilla->params->{disable_bug_updates}) {
        ThrowErrorPage('bug/process/updates-disabled.html.tmpl',
            'Bug updates are currently disabled.');
    }

    my $user = Bugzilla->login(LOGIN_REQUIRED);

    # Check parameters
    $params->{ids}
        || ThrowCodeError('param_required', { param => 'id' });
    my ($add, $remove) = @$params{qw(add remove)};
    ($add || $remove)
        or ThrowCodeError('params_required', { params => ['add', 'remove'] });

    my @bugs;
    foreach my $id (@{ $params->{ids} }) {
        my $bug = Bugzilla::Bug->check($id);
        $user->can_edit_product($bug->product_id)
            || ThrowUserError("product_edit_denied", 
                              { product => $bug->product });
        push(@bugs, $bug);
        if ($remove) {
            $bug->remove_see_also($_) foreach @$remove;
        }
        if ($add) {
            $bug->add_see_also($_) foreach @$add;
        }
    }
    
    my %changes;
    foreach my $bug (@bugs) {
        my $change = $bug->update();
        if (my $see_also = $change->{see_also}) {
            $changes{$bug->id}->{see_also} = {
                removed => [split(', ', $see_also->[0])],
                added   => [split(', ', $see_also->[1])],
            };
        }
        else {
            # We still want a changes entry, for API consistency.
            $changes{$bug->id}->{see_also} = { added => [], removed => [] };
        }

        Bugzilla::BugMail::Send($bug->id, { changer => $user });
    }

    return { changes => \%changes };
}

sub attachments {
    my ($self, $params) = validate(@_, 'ids', 'attachment_ids');

    Bugzilla->switch_to_shadow_db();

    if (!(defined $params->{ids}
          or defined $params->{attachment_ids}))
    {
        ThrowCodeError('param_required',
                       { function => 'Bug.attachments', 
                         params   => ['ids', 'attachment_ids'] });
    }

    my $ids = $params->{ids} || [];
    my $attach_ids = $params->{attachment_ids} || [];

    my %bugs;
    foreach my $bug_id (@$ids) {
        my $bug = Bugzilla::Bug->check($bug_id);
        $bugs{$bug->id} = [];
        foreach my $attach (@{$bug->attachments}) {
            push @{$bugs{$bug->id}},
                $self->_attachment_to_hash($attach, $params);
        }
    }

    my %attachments;
    foreach my $attach (@{Bugzilla::Attachment->new_from_list($attach_ids)}) {
        Bugzilla::Bug->check($attach->bug_id);
        if ($attach->isprivate && !Bugzilla->user->is_insider) {
            ThrowUserError('auth_failure', {action    => 'access',
                                            object    => 'attachment',
                                            attach_id => $attach->id});
        }
        $attachments{$attach->id} =
            $self->_attachment_to_hash($attach, $params);
    }

    return { bugs => \%bugs, attachments => \%attachments };
}

sub flag_types {
    my ($self, $params) = @_;
    my $dbh  = Bugzilla->switch_to_shadow_db();
    my $user = Bugzilla->user;

    defined $params->{product}
        || ThrowCodeError('param_required',
                          { function => 'Bug.flag_types',
                            param   => 'product' });

    my $product   = delete $params->{product};
    my $component = delete $params->{component};

    $product = Bugzilla::Product->check({ name => $product });
    $component = Bugzilla::Component->check({ name => $component, product => $product })
        if $component;

    my $flag_params = { product_id => $product->id };
    $flag_params->{component_id} = $component->id if $component;
    my $matched_flag_types = Bugzilla::FlagType::match($flag_params);

    my $flag_types = { bug => [], attachment => [] };
    foreach my $flag_type (@$matched_flag_types) {
        push(@{ $flag_types->{bug} }, $self->_flagtype_to_hash($flag_type))
            if $flag_type->target_type eq 'bug';
        push(@{ $flag_types->{attachment} }, $self->_flagtype_to_hash($flag_type))
            if $flag_type->target_type eq 'attachment';
    }

    return $flag_types;
}

##############################
# Private Helper Subroutines #
##############################

# A helper for get() and search(). This is done in this fashion in order
# to produce a stable API and to explicitly type return values.
# The internals of Bugzilla::Bug are not stable enough to just
# return them directly.

sub _bug_to_hash {
    my ($self, $bug, $params) = @_;

    # All the basic bug attributes are here, in alphabetical order.
    # A bug attribute is "basic" if it doesn't require an additional
    # database call to get the info.
    my %item = (
        alias            => $self->type('string', $bug->alias),
        classification   => $self->type('string', $bug->classification),
        component        => $self->type('string', $bug->component),
        creation_time    => $self->type('dateTime', $bug->creation_ts),
        id               => $self->type('int', $bug->bug_id),
        is_confirmed     => $self->type('boolean', $bug->everconfirmed),
        last_change_time => $self->type('dateTime', $bug->delta_ts),
        op_sys           => $self->type('string', $bug->op_sys),
        platform         => $self->type('string', $bug->rep_platform),
        priority         => $self->type('string', $bug->priority),
        product          => $self->type('string', $bug->product),
        resolution       => $self->type('string', $bug->resolution),
        severity         => $self->type('string', $bug->bug_severity),
        status           => $self->type('string', $bug->bug_status),
        summary          => $self->type('string', $bug->short_desc),
        target_milestone => $self->type('string', $bug->target_milestone),
        url              => $self->type('string', $bug->bug_file_loc),
        version          => $self->type('string', $bug->version),
        whiteboard       => $self->type('string', $bug->status_whiteboard),
    );


    # First we handle any fields that require extra SQL calls.
    # We don't do the SQL calls at all if the filter would just
    # eliminate them anyway.
    if (filter_wants $params, 'assigned_to') {
        $item{'assigned_to'} = $self->type('email', $bug->assigned_to->login);
        $item{'assigned_to_detail'} = $self->_user_to_hash($bug->assigned_to, $params, 'assigned_to');
    }
    if (filter_wants $params, 'blocks') {
        my @blocks = map { $self->type('int', $_) } @{ $bug->blocked };
        $item{'blocks'} = \@blocks;
    }
    if (filter_wants $params, 'cc') {
        my @cc = map { $self->type('email', $_) } @{ $bug->cc || [] };
        $item{'cc'} = \@cc;
        $item{'cc_detail'} = [ map { $self->_user_to_hash($_, $params, 'cc') } @{ $bug->cc_users } ];
    }
    if (filter_wants $params, 'creator') {
        $item{'creator'} = $self->type('email', $bug->reporter->login);
        $item{'creator_detail'} = $self->_user_to_hash($bug->reporter, $params, 'creator');
    }
    if (filter_wants $params, 'depends_on') {
        my @depends_on = map { $self->type('int', $_) } @{ $bug->dependson };
        $item{'depends_on'} = \@depends_on;
    }
    if (filter_wants $params, 'dupe_of') {
        $item{'dupe_of'} = $self->type('int', $bug->dup_id);
    }
    if (filter_wants $params, 'groups') {
        my @groups = map { $self->type('string', $_->name) }
                     @{ $bug->groups_in };
        $item{'groups'} = \@groups;
    }
    if (filter_wants $params, 'is_open') {
        $item{'is_open'} = $self->type('boolean', $bug->status->is_open);
    }
    if (filter_wants $params, 'keywords') {
        my @keywords = map { $self->type('string', $_->name) }
                       @{ $bug->keyword_objects };
        $item{'keywords'} = \@keywords;
    }
    if (filter_wants $params, 'qa_contact') {
        my $qa_login = $bug->qa_contact ? $bug->qa_contact->login : '';
        $item{'qa_contact'} = $self->type('email', $qa_login);
        if ($bug->qa_contact) {
            $item{'qa_contact_detail'} = $self->_user_to_hash($bug->qa_contact, $params, 'qa_contact');
        }
    }
    if (filter_wants $params, 'see_also') {
        my @see_also = map { $self->type('string', $_->name) }
                       @{ $bug->see_also };
        $item{'see_also'} = \@see_also;
    }
    if (filter_wants $params, 'flags') {
        $item{'flags'} = [ map { $self->_flag_to_hash($_) } @{$bug->flags} ];
    }

    # And now custom fields
    my @custom_fields = Bugzilla->active_custom_fields({
        product => $bug->product_obj, component => $bug->component_obj, bug_id => $bug->id });
    foreach my $field (@custom_fields) {
        my $name = $field->name;
        next if !filter_wants $params, $name;
        if ($field->type == FIELD_TYPE_BUG_ID) {
            $item{$name} = $self->type('int', $bug->$name);
        }
        elsif ($field->type == FIELD_TYPE_DATETIME
               || $field->type == FIELD_TYPE_DATE)
        {
            $item{$name} = $self->type('dateTime', $bug->$name);
        }
        elsif ($field->type == FIELD_TYPE_MULTI_SELECT) {
            my @values = map { $self->type('string', $_) } @{ $bug->$name };
            $item{$name} = \@values;
        }
        else {
            $item{$name} = $self->type('string', $bug->$name);
        }
    }

    # Timetracking fields are only sent if the user can see them.
    if (Bugzilla->user->is_timetracker) {
        $item{'estimated_time'} = $self->type('double', $bug->estimated_time);
        $item{'remaining_time'} = $self->type('double', $bug->remaining_time);
        # No need to format $bug->deadline specially, because Bugzilla::Bug
        # already does it for us.
        $item{'deadline'} = $self->type('string', $bug->deadline);
        $item{'actual_time'} = $self->type('double', $bug->actual_time);
    }

    # The "accessible" bits go here because they have long names and it
    # makes the code look nicer to separate them out.
    $item{'is_cc_accessible'} = $self->type('boolean', 
                                            $bug->cclist_accessible);
    $item{'is_creator_accessible'} = $self->type('boolean',
                                                 $bug->reporter_accessible);

    return filter $params, \%item;
}

sub _user_to_hash {
    my ($self, $user, $filters, $prefix) = @_;
    my $item = filter $filters, {
        id        => $self->type('int', $user->id),
        real_name => $self->type('string', $user->name),
        name      => $self->type('email', $user->login),
        email     => $self->type('email', $user->email),
    }, $prefix;
    return $item;
}

sub _attachment_to_hash {
    my ($self, $attach, $filters) = @_;

    my $item = filter $filters, {
        creation_time    => $self->type('dateTime', $attach->attached),
        last_change_time => $self->type('dateTime', $attach->modification_time),
        id               => $self->type('int', $attach->id),
        bug_id           => $self->type('int', $attach->bug_id),
        file_name        => $self->type('string', $attach->filename),
        summary          => $self->type('string', $attach->description),
        description      => $self->type('string', $attach->description),
        content_type     => $self->type('string', $attach->contenttype),
        is_private       => $self->type('int', $attach->isprivate),
        is_obsolete      => $self->type('int', $attach->isobsolete),
        is_patch         => $self->type('int', $attach->ispatch),
    };

    # creator/attacher require an extra lookup, so we only send them if
    # the filter wants them.
    foreach my $field (qw(creator attacher)) {
        if (filter_wants $filters, $field) {
            $item->{$field} = $self->type('email', $attach->attacher->login);
        }
    }

    if (filter_wants $filters, 'data') {
        $item->{'data'} = $self->type('base64', $attach->data);
    }

    if (filter_wants $filters, 'size') {
        $item->{'size'} = $self->type('int', $attach->datasize);
    }

    if (filter_wants $filters, 'flags') {
        $item->{'flags'} = [ map { $self->_flag_to_hash($_) } @{$attach->flags} ];
    }

    return $item;
}

sub _flag_to_hash {
    my ($self, $flag) = @_;

    my $item = {
        id                => $self->type('int', $flag->id),
        name              => $self->type('string', $flag->name),
        type_id           => $self->type('int', $flag->type_id),
        creation_date     => $self->type('dateTime', $flag->creation_date), 
        modification_date => $self->type('dateTime', $flag->modification_date), 
        status            => $self->type('string', $flag->status)
    };

    foreach my $field (qw(setter requestee)) {
        my $field_id = $field . "_id";
        $item->{$field} = $self->type('email', $flag->$field->login)
            if $flag->$field_id;
    }

    return $item;
}

<<<<<<< HEAD
sub _flagtype_to_hash {
    my ($self, $flagtype) = @_;
    my $user = Bugzilla->user;

    my @values = ('X');
    push(@values, '?') if ($flagtype->is_requestable && $user->can_request_flag($flagtype));
    push(@values, '+', '-') if $user->can_set_flag($flagtype);

    my $item = {
        id          => $self->type('int'    , $flagtype->id),
        name        => $self->type('string' , $flagtype->name),
        description => $self->type('string' , $flagtype->description),
        type        => $self->type('string' , $flagtype->target_type),
        values      => \@values,
        is_requesteeble  => $self->type('boolean', $flagtype->is_requesteeble),
        is_multiplicable => $self->type('boolean', $flagtype->is_multiplicable)
    };

    return $item;
=======
sub _add_update_tokens {
    my ($self, $params, $bugs, $hashes) = @_;

    return if !Bugzilla->user->id;
    return if !filter_wants($params, 'update_token');

    for(my $i = 0; $i < @$bugs; $i++) {
        my $token = issue_hash_token([$bugs->[$i]->id, $bugs->[$i]->delta_ts]);
        $hashes->[$i]->{'update_token'} = $self->type('string', $token);
    }
>>>>>>> c373d57e
}

1;

__END__

=head1 NAME

Bugzilla::Webservice::Bug - The API for creating, changing, and getting the
details of bugs.

=head1 DESCRIPTION

This part of the Bugzilla API allows you to file a new bug in Bugzilla,
or get information about bugs that have already been filed.

=head1 METHODS

See L<Bugzilla::WebService> for a description of how parameters are passed,
and what B<STABLE>, B<UNSTABLE>, and B<EXPERIMENTAL> mean.

Although the data input and output is the same for JSONRPC, XMLRPC and REST,
the directions for how to access the data via REST is noted in each method
where applicable.

=head1 Utility Functions

=head2 fields

B<UNSTABLE>

=over

=item B<Description>

Get information about valid bug fields, including the lists of legal values
for each field.

=item B<REST>

You have several options for retreiving information about fields. The first
part is the request method and the rest is the related path needed.

To get information about all fields:

GET /field/bug

To get information related to a single field:

GET /field/bug/<id_or_name>

The returned data format is the same as below.

=item B<Params>

You can pass either field ids or field names.

B<Note>: If neither C<ids> nor C<names> is specified, then all
non-obsolete fields will be returned.

In addition to the parameters below, this method also accepts the
standard L<include_fields|Bugzilla::WebService/include_fields> and
L<exclude_fields|Bugzilla::WebService/exclude_fields> arguments.

=over

=item C<ids>   (array) - An array of integer field ids.

=item C<names> (array) - An array of strings representing field names.

=back

=item B<Returns>

A hash containing a single element, C<fields>. This is an array of hashes,
containing the following keys:

=over

=item C<id>

C<int> An integer id uniquely identifying this field in this installation only.

=item C<type>

C<int> The number of the fieldtype. The following values are defined:

=over

=item C<0> Unknown

=item C<1> Free Text

=item C<2> Drop Down

=item C<3> Multiple-Selection Box

=item C<4> Large Text Box

=item C<5> Date/Time

=item C<6> Bug Id

=item C<7> Bug URLs ("See Also")

=back

=item C<is_custom>

C<boolean> True when this is a custom field, false otherwise.

=item C<name>

C<string> The internal name of this field. This is a unique identifier for
this field. If this is not a custom field, then this name will be the same
across all Bugzilla installations.

=item C<display_name>

C<string> The name of the field, as it is shown in the user interface.

=item C<is_mandatory>

C<boolean> True if the field must have a value when filing new bugs.
Also, mandatory fields cannot have their value cleared when updating
bugs.

=item C<is_on_bug_entry>

C<boolean> For custom fields, this is true if the field is shown when you
enter a new bug. For standard fields, this is currently always false,
even if the field shows up when entering a bug. (To know whether or not
a standard field is valid on bug entry, see L</create>.)

=item C<visibility_field>

C<string>  The name of a field that controls the visibility of this field
in the user interface. This field only appears in the user interface when
the named field is equal to one of the values in C<visibility_values>.
Can be null.

=item C<visibility_values>

C<array> of C<string>s This field is only shown when C<visibility_field>
matches one of these values. When C<visibility_field> is null,
then this is an empty array.

=item C<value_field>

C<string>  The name of the field that controls whether or not particular
values of the field are shown in the user interface. Can be null.

=item C<values>

This is an array of hashes, representing the legal values for
select-type (drop-down and multiple-selection) fields. This is also
populated for the C<component>, C<version>, C<target_milestone>, and C<keywords>
fields, but not for the C<product> field (you must use
L<Product.get_accessible_products|Bugzilla::WebService::Product/get_accessible_products>
for that.

For fields that aren't select-type fields, this will simply be an empty
array.

Each hash has the following keys:

=over 

=item C<name>

C<string> The actual value--this is what you would specify for this
field in L</create>, etc.

=item C<sort_key>

C<int> Values, when displayed in a list, are sorted first by this integer
and then secondly by their name.

=item C<sortkey>

B<DEPRECATED> - Use C<sort_key> instead.

=item C<visibility_values>

If C<value_field> is defined for this field, then this value is only shown
if the C<value_field> is set to one of the values listed in this array.
Note that for per-product fields, C<value_field> is set to C<'product'>
and C<visibility_values> will reflect which product(s) this value appears in.

=item C<description>

C<string> The description of the value. This item is only included for the
C<keywords> field.

=item C<is_open>

C<boolean> For C<bug_status> values, determines whether this status
specifies that the bug is "open" (true) or "closed" (false). This item
is only included for the C<bug_status> field.

=item C<can_change_to>

For C<bug_status> values, this is an array of hashes that determines which
statuses you can transition to from this status. (This item is only included
for the C<bug_status> field.)

Each hash contains the following items:

=over

=item C<name>

the name of the new status

=item C<comment_required>

this C<boolean> True if a comment is required when you change a bug into
this status using this transition.

=back

=back

=back

=item B<Errors>

=over

=item 51 (Invalid Field Name or Id)

You specified an invalid field name or id.

=back

=item B<History>

=over

=item Added in Bugzilla B<3.6>.

=item The C<is_mandatory> return value was added in Bugzilla B<4.0>.

=item C<sortkey> was renamed to C<sort_key> in Bugzilla B<4.2>.

=back

=item REST API call added in Bugzilla B<5.0>

=back

=head2 flag_types

B<UNSTABLE>

=over

=item B<Description>

Get information about valid flag types that can be set for bugs and attachments.

=item B<REST>

You have several options for retreiving information about flag types. The first
part is the request method and the rest is the related path needed.

To get information about all flag types for a product:

GET /flag_types/<product>

To get information about flag_types for a product and component:

GET /flag_types/<product>/<component>

The returned data format is the same as below.

=item B<Params>

You must pass a product name and an optional component name.

=over

=item C<product>   (string) - The name of a valid product.

=item C<component> (string) - An optional valid component name associated with the product.

=back

=item B<Returns>

A hash containing a two keys, C<bug> and C<attachment>. Each key value is an array of hashes,
containing the following keys:

=over

=item C<id>

C<int> An integer id uniquely identifying this flag type.

=item C<name>

C<string> The name for the flag type.

=item C<type>

C<string> The target of the flag type which is either C<bug> or C<attachment>.

=item C<description>

C<string> The description of the flag type.

=item C<values>

C<array> An array of string values that the user can set on the flag type.

=item C<is_requesteeble>

C<boolean> Users can ask specific other users to set flags of this type.

=item C<is_multiplicable>

C<boolean> Multiple flags of this type can be set for the same bug or attachment.

=back

=item B<Errors>

=over

=item 106 (Product Access Denied)

Either the product does not exist or you don't have access to it.

=item 51 (Invalid Component)

The component provided does not exist in the product.

=back

=item B<History>

=over

=item Added in Bugzilla B<5.0>.

=back

=back

=head2 legal_values

B<DEPRECATED> - Use L</fields> instead.

=over

=item B<Description>

Tells you what values are allowed for a particular field.

=item B<REST>

To get information on the values for a field based on field name:

GET /field/bug/<field_name>/values

To get information based on field name and a specific product:

GET /field/bug/<field_name>/<product_id>/values

The returned data format is the same as below.

=item B<Params>

=over

=item C<field> - The name of the field you want information about.
This should be the same as the name you would use in L</create>, below.

=item C<product_id> - If you're picking a product-specific field, you have
to specify the id of the product you want the values for.

=back

=item B<Returns> 

C<values> - An array of strings: the legal values for this field.
The values will be sorted as they normally would be in Bugzilla.

=item B<Errors>

=over

=item 106 (Invalid Product)

You were required to specify a product, and either you didn't, or you
specified an invalid product (or a product that you can't access).

=item 108 (Invalid Field Name)

You specified a field that doesn't exist or isn't a drop-down field.

=back

=item B<History>

=over

=item REST API call added in Bugzilla B<5.0>.

=back

=back

=head1 Bug Information

=head2 attachments

B<EXPERIMENTAL>

=over

=item B<Description>

It allows you to get data about attachments, given a list of bugs
and/or attachment ids.

B<Note>: Private attachments will only be returned if you are in the 
insidergroup or if you are the submitter of the attachment.

=item B<REST>

To get all current attachments for a bug:

GET /bug/<bug_id>/attachment

To get a specific attachment based on attachment ID:

GET /bug/attachment/<attachment_id>

The returned data format is the same as below.

=item B<Params>

B<Note>: At least one of C<ids> or C<attachment_ids> is required.

=over

=item C<ids>

See the description of the C<ids> parameter in the L</get> method.

=item C<attachment_ids>

C<array> An array of integer attachment ids.

=back

Also accepts the L<include_fields|Bugzilla::WebService/include_fields>,
and L<exclude_fields|Bugzilla::WebService/exclude_fields> arguments.

=item B<Returns>

A hash containing two elements: C<bugs> and C<attachments>. The return
value looks like this:

 {
     bugs => {
         1345 => [
             { (attachment) },
             { (attachment) }
         ],
         9874 => [
             { (attachment) },
             { (attachment) }
         ],
     },

     attachments => {
         234 => { (attachment) },
         123 => { (attachment) },
     }
 }

The attachments of any bugs that you specified in the C<ids> argument in
input are returned in C<bugs> on output. C<bugs> is a hash that has integer
bug IDs for keys and the values are arrayrefs that contain hashes as attachments.
(Fields for attachments are described below.)

For any attachments that you specified directly in C<attachment_ids>, they
are returned in C<attachments> on output. This is a hash where the attachment
ids point directly to hashes describing the individual attachment.

The fields for each attachment (where it says C<(attachment)> in the
diagram above) are:

=over

=item C<data>

C<base64> The raw data of the attachment, encoded as Base64.

=item C<size>

C<int> The length (in bytes) of the attachment.

=item C<creation_time>

C<dateTime> The time the attachment was created.

=item C<last_change_time>

C<dateTime> The last time the attachment was modified.

=item C<id>

C<int> The numeric id of the attachment.

=item C<bug_id>

C<int> The numeric id of the bug that the attachment is attached to.

=item C<file_name>

C<string> The file name of the attachment.

=item C<summary>

C<string> A short string describing the attachment.

Also returned as C<description>, for backwards-compatibility with older
Bugzillas. (However, this backwards-compatibility will go away in Bugzilla
5.0.)

=item C<content_type>

C<string> The MIME type of the attachment.

=item C<is_private>

C<boolean> True if the attachment is private (only visible to a certain
group called the "insidergroup"), False otherwise.

=item C<is_obsolete>

C<boolean> True if the attachment is obsolete, False otherwise.

=item C<is_patch>

C<boolean> True if the attachment is a patch, False otherwise.

=item C<creator>

C<string> The login name of the user that created the attachment.

Also returned as C<attacher>, for backwards-compatibility with older
Bugzillas. (However, this backwards-compatibility will go away in Bugzilla
5.0.)

=item C<flags>

An array of hashes containing the information about flags currently set
for each attachment. Each flag hash contains the following items:

=over

=item C<id> 

C<int> The id of the flag.

=item C<name>

C<string> The name of the flag.

=item C<type_id>

C<int> The type id of the flag.

=item C<creation_date>

C<dateTime> The timestamp when this flag was originally created.

=item C<modification_date>

C<dateTime> The timestamp when the flag was last modified.

=item C<status>

C<string> The current status of the flag.

=item C<setter>

C<string> The login name of the user who created or last modified the flag.

=item C<requestee>

C<string> The login name of the user this flag has been requested to be granted or denied.
Note, this field is only returned if a requestee is set.

=back

=back

=item B<Errors>

This method can throw all the same errors as L</get>. In addition,
it can also throw the following error:

=over

=item 304 (Auth Failure, Attachment is Private)

You specified the id of a private attachment in the C<attachment_ids>
argument, and you are not in the "insider group" that can see
private attachments.

=back

=item B<History>

=over

=item Added in Bugzilla B<3.6>.

=item In Bugzilla B<4.0>, the C<attacher> return value was renamed to
C<creator>.

=item In Bugzilla B<4.0>, the C<description> return value was renamed to
C<summary>.

=item The C<data> return value was added in Bugzilla B<4.0>.

=item In Bugzilla B<4.2>, the C<is_url> return value was removed
(this attribute no longer exists for attachments).

=back

=item The C<flags> array was added in Bugzilla B<4.4>.

=item REST API call added in Bugzilla B<5.0>.

=back


=head2 comments

B<STABLE>

=over

=item B<Description>

This allows you to get data about comments, given a list of bugs 
and/or comment ids.

=item B<REST>

To get all comments for a particular bug using the bug ID or alias:

GET /bug/<id_or_alias>/comment

To get a specific comment based on the comment ID:

GET /bug/comment/<comment_id>

The returned data format is the same as below.

=item B<Params>

B<Note>: At least one of C<ids> or C<comment_ids> is required.

In addition to the parameters below, this method also accepts the
standard L<include_fields|Bugzilla::WebService/include_fields> and
L<exclude_fields|Bugzilla::WebService/exclude_fields> arguments.

=over

=item C<ids>

C<array> An array that can contain both bug IDs and bug aliases.
All of the comments (that are visible to you) will be returned for the
specified bugs.

=item C<comment_ids> 

C<array> An array of integer comment_ids. These comments will be
returned individually, separate from any other comments in their
respective bugs.

=item C<new_since>

C<dateTime> If specified, the method will only return comments I<newer>
than this time. This only affects comments returned from the C<ids>
argument. You will always be returned all comments you request in the
C<comment_ids> argument, even if they are older than this date.

=back

=item B<Returns>

Two items are returned:

=over

=item C<bugs>

This is used for bugs specified in C<ids>. This is a hash,
where the keys are the numeric ids of the bugs, and the value is
a hash with a single key, C<comments>, which is an array of comments.
(The format of comments is described below.)

Note that any individual bug will only be returned once, so if you
specify an id multiple times in C<ids>, it will still only be
returned once.

=item C<comments>

Each individual comment requested in C<comment_ids> is returned here,
in a hash where the numeric comment id is the key, and the value
is the comment. (The format of comments is described below.) 

=back

A "comment" as described above is a hash that contains the following
keys:

=over

=item id

C<int> The globally unique ID for the comment.

=item bug_id

C<int> The ID of the bug that this comment is on.

=item attachment_id

C<int> If the comment was made on an attachment, this will be the
ID of that attachment. Otherwise it will be null.

=item text

C<string> The actual text of the comment.

=item creator

C<string> The login name of the comment's author.

Also returned as C<author>, for backwards-compatibility with older
Bugzillas. (However, this backwards-compatibility will go away in Bugzilla
5.0.)

=item time

C<dateTime> The time (in Bugzilla's timezone) that the comment was added.

=item creation_time

C<dateTime> This is exactly same as the C<time> key. Use this field instead of
C<time> for consistency with other methods including L</get> and L</attachments>.
For compatibility, C<time> is still usable. However, please note that C<time>
may be deprecated and removed in a future release.

=item is_private

C<boolean> True if this comment is private (only visible to a certain
group called the "insidergroup"), False otherwise.

=back

=item B<Errors>

This method can throw all the same errors as L</get>. In addition,
it can also throw the following errors:

=over

=item 110 (Comment Is Private)

You specified the id of a private comment in the C<comment_ids>
argument, and you are not in the "insider group" that can see
private comments.

=item 111 (Invalid Comment ID)

You specified an id in the C<comment_ids> argument that is invalid--either
you specified something that wasn't a number, or there is no comment with
that id.

=back

=item B<History>

=over

=item Added in Bugzilla B<3.4>.

=item C<attachment_id> was added to the return value in Bugzilla B<3.6>.

=item In Bugzilla B<4.0>, the C<author> return value was renamed to
C<creator>.

=back

=item C<creation_time> was added in Bugzilla B<4.4>.

=item REST API call added in Bugzilla B<5.0>.

=back


=head2 get

B<STABLE>

=over

=item B<Description>

Gets information about particular bugs in the database.

Note: Can also be called as "get_bugs" for compatibilty with Bugzilla 3.0 API.

=item B<REST>

To get information about a particular bug using its ID or alias:

GET /bug/<id_or_alias>

The returned data format is the same as below.

=item B<Params>

In addition to the parameters below, this method also accepts the
standard L<include_fields|Bugzilla::WebService/include_fields> and
L<exclude_fields|Bugzilla::WebService/exclude_fields> arguments.

=over

=item C<ids>

An array of numbers and strings.

If an element in the array is entirely numeric, it represents a bug_id
from the Bugzilla database to fetch. If it contains any non-numeric 
characters, it is considered to be a bug alias instead, and the bug with 
that alias will be loaded. 

Note that it's possible for aliases to be disabled in Bugzilla, in which
case you will be told that you have specified an invalid bug_id if you
try to specify an alias. (It will be error 100.)

=item C<permissive> B<EXPERIMENTAL>

C<boolean> Normally, if you request any inaccessible or invalid bug ids,
Bug.get will throw an error. If this parameter is True, instead of throwing an
error we return an array of hashes with a C<id>, C<faultString> and C<faultCode> 
for each bug that fails, and return normal information for the other bugs that 
were accessible.

=back

=item B<Returns>

Two items are returned:

=over

=item C<bugs>

An array of hashes that contains information about the bugs with 
the valid ids. Each hash contains the following items:

=over

=item C<actual_time>

C<double> The total number of hours that this bug has taken (so far).

If you are not in the time-tracking group, this field will not be included
in the return value.

=item C<alias>

C<string> The unique alias of this bug.

=item C<assigned_to>

C<string> The login name of the user to whom the bug is assigned.

=item C<assigned_to_detail>

C<hash> A hash containing detailed user information for the assigned_to. To see the
keys included in the user detail hash, see below.

=item C<blocks>

C<array> of C<int>s. The ids of bugs that are "blocked" by this bug.

=item C<cc>

C<array> of C<string>s. The login names of users on the CC list of this
bug.

=item C<cc_detail>

C<array> of hashes containing detailed user information for each of the cc list
members. To see the keys included in the user detail hash, see below.

=item C<classification>

C<string> The name of the current classification the bug is in.

=item C<component>

C<string> The name of the current component of this bug.

=item C<creation_time>

C<dateTime> When the bug was created.

=item C<creator>

C<string> The login name of the person who filed this bug (the reporter).

=item C<creator_detail>

C<hash> A hash containing detailed user information for the creator. To see the
keys included in the user detail hash, see below.

=item C<deadline>

C<string> The day that this bug is due to be completed, in the format
C<YYYY-MM-DD>.

If you are not in the time-tracking group, this field will not be included
in the return value.

=item C<depends_on>

C<array> of C<int>s. The ids of bugs that this bug "depends on".

=item C<dupe_of>

C<int> The bug ID of the bug that this bug is a duplicate of. If this bug 
isn't a duplicate of any bug, this will be null.

=item C<estimated_time>

C<double> The number of hours that it was estimated that this bug would
take.

If you are not in the time-tracking group, this field will not be included
in the return value.

=item C<flags>

An array of hashes containing the information about flags currently set
for the bug. Each flag hash contains the following items:

=over

=item C<id> 

C<int> The id of the flag.

=item C<name>

C<string> The name of the flag.

=item C<type_id>

C<int> The type id of the flag.

=item C<creation_date>

C<dateTime> The timestamp when this flag was originally created.

=item C<modification_date>

C<dateTime> The timestamp when the flag was last modified.

=item C<status>

C<string> The current status of the flag.

=item C<setter>

C<string> The login name of the user who created or last modified the flag.

=item C<requestee>

C<string> The login name of the user this flag has been requested to be granted or denied.
Note, this field is only returned if a requestee is set.

=back

=item C<groups>

C<array> of C<string>s. The names of all the groups that this bug is in.

=item C<id>

C<int> The unique numeric id of this bug.

=item C<is_cc_accessible>

C<boolean> If true, this bug can be accessed by members of the CC list,
even if they are not in the groups the bug is restricted to.

=item C<is_confirmed>

C<boolean> True if the bug has been confirmed. Usually this means that
the bug has at some point been moved out of the C<UNCONFIRMED> status
and into another open status.

=item C<is_open>

C<boolean> True if this bug is open, false if it is closed.

=item C<is_creator_accessible>

C<boolean> If true, this bug can be accessed by the creator (reporter)
of the bug, even if he or she is not a member of the groups the bug
is restricted to.

=item C<keywords>

C<array> of C<string>s. Each keyword that is on this bug.

=item C<last_change_time>

C<dateTime> When the bug was last changed.

=item C<op_sys>

C<string> The name of the operating system that the bug was filed against.

=item C<platform>

C<string> The name of the platform (hardware) that the bug was filed against.

=item C<priority>

C<string> The priority of the bug.

=item C<product>

C<string> The name of the product this bug is in.

=item C<qa_contact>

C<string> The login name of the current QA Contact on the bug.

=item C<qa_contact_detail>

C<hash> A hash containing detailed user information for the qa_contact. To see the
keys included in the user detail hash, see below.

=item C<remaining_time>

C<double> The number of hours of work remaining until work on this bug
is complete.

If you are not in the time-tracking group, this field will not be included
in the return value.

=item C<resolution>

C<string> The current resolution of the bug, or an empty string if the bug
is open.

=item C<see_also>

B<UNSTABLE>

C<array> of C<string>s. The URLs in the See Also field on the bug.

=item C<severity>

C<string> The current severity of the bug.

=item C<status>

C<string> The current status of the bug.

=item C<summary>

C<string> The summary of this bug.

=item C<target_milestone>

C<string> The milestone that this bug is supposed to be fixed by, or for
closed bugs, the milestone that it was fixed for.

=item C<update_token>

C<string> The token that you would have to pass to the F<process_bug.cgi>
page in order to update this bug. This changes every time the bug is
updated.

This field is not returned to logged-out users.

=item C<url>

B<UNSTABLE>

C<string> A URL that demonstrates the problem described in
the bug, or is somehow related to the bug report.

=item C<version>

C<string> The version the bug was reported against.

=item C<whiteboard>

C<string> The value of the "status whiteboard" field on the bug.

=item I<custom fields>

Every custom field in this installation will also be included in the
return value. Most fields are returned as C<string>s. However, some
field types have different return values:

=over

=item Bug ID Fields - C<int>

=item Multiple-Selection Fields - C<array> of C<string>s.

=item Date/Time Fields - C<dateTime>

=back 

=item I<user detail hashes>

Each user detail hash contains the following items:

=over

=item C<id>

C<int> The user id for this user.

=item C<real_name>

C<string> The 'real' name for this user, if any.

=item C<name>

C<string> The user's Bugzilla login.

=item C<email>

C<string> The user's email address. Currently this is the same value as the name.

=back

=back

=item C<faults> B<EXPERIMENTAL>

An array of hashes that contains invalid bug ids with error messages
returned for them. Each hash contains the following items:

=over

=item id

C<int> The numeric bug_id of this bug.

=item faultString 

c<string> This will only be returned for invalid bugs if the C<permissive>
argument was set when calling Bug.get, and it is an error indicating that 
the bug id was invalid.

=item faultCode

c<int> This will only be returned for invalid bugs if the C<permissive>
argument was set when calling Bug.get, and it is the error code for the 
invalid bug error.

=back

=back

=item B<Errors>

=over

=item 100 (Invalid Bug Alias)

If you specified an alias and either: (a) the Bugzilla you're querying
doesn't support aliases or (b) there is no bug with that alias.

=item 101 (Invalid Bug ID)

The bug_id you specified doesn't exist in the database.

=item 102 (Access Denied)

You do not have access to the bug_id you specified.

=back

=item B<History>

=over

=item C<permissive> argument added to this method's params in Bugzilla B<3.4>. 

=item The following properties were added to this method's return values
in Bugzilla B<3.4>:

=item REST API call added in Bugzilla B<5.0>

=over

=item For C<bugs>

=over

=item assigned_to

=item component 

=item dupe_of

=item is_open

=item priority

=item product

=item resolution

=item severity

=item status

=back 

=item C<faults>

=back 

=item In Bugzilla B<4.0>, the following items were added to the C<bugs>
return value: C<blocks>, C<cc>, C<classification>, C<creator>,
C<deadline>, C<depends_on>, C<estimated_time>, C<is_cc_accessible>, 
C<is_confirmed>, C<is_creator_accessible>, C<groups>, C<keywords>,
C<op_sys>, C<platform>, C<qa_contact>, C<remaining_time>, C<see_also>,
C<target_milestone>, C<update_token>, C<url>, C<version>, C<whiteboard>,
and all custom fields.

=item The C<flags> array was added in Bugzilla B<4.4>.

=item The C<actual_time> item was added to the C<bugs> return value
in Bugzilla B<4.4>.

=back

=back

=head2 history

B<EXPERIMENTAL>

=over

=item B<Description>

Gets the history of changes for particular bugs in the database.

=item B<REST>

To get the history for a specific bug ID:

GET /bug/<bug_id>/history

The returned data format will be the same as below.

=item B<Params>

=over

=item C<ids>

An array of numbers and strings.

If an element in the array is entirely numeric, it represents a bug_id 
from the Bugzilla database to fetch. If it contains any non-numeric 
characters, it is considered to be a bug alias instead, and the data bug 
with that alias will be loaded. 

Note that it's possible for aliases to be disabled in Bugzilla, in which
case you will be told that you have specified an invalid bug_id if you
try to specify an alias. (It will be error 100.)

=item C<start_time>

An optional C<datetime> string that only shows changes at and after a specific
time.

=back

=item B<Returns>

A hash containing a single element, C<bugs>. This is an array of hashes,
containing the following keys:

=over

=item id

C<int> The numeric id of the bug.

=item alias

C<string> The alias of this bug. If there is no alias or aliases are 
disabled in this Bugzilla, this will be undef.

=item history

C<array> An array of hashes, each hash having the following keys:

=over

=item when

C<dateTime> The date the bug activity/change happened.

=item who

C<string> The login name of the user who performed the bug change.

=item changes

C<array> An array of hashes which contain all the changes that happened
to the bug at this time (as specified by C<when>). Each hash contains 
the following items:

=over

=item field_name

C<string> The name of the bug field that has changed.

=item removed

C<string> The previous value of the bug field which has been deleted 
by the change.

=item added

C<string> The new value of the bug field which has been added by the change.

=item attachment_id

C<int> The id of the attachment that was changed. This only appears if 
the change was to an attachment, otherwise C<attachment_id> will not be
present in this hash.

=back

=back

=item REST API call added Bugzilla B<5.0>.

=back

=item B<Errors>

The same as L</get>.

=item B<History>

=over

=item Added in Bugzilla B<3.4>.

=item Field names changed to be more consistent with other methods in Bugzilla B<4.4>.

=item As of Bugzilla B<4.4>, field names now match names used by L<Bug.update|/"update"> for consistency.

=back

=back

=head2 possible_duplicates

B<UNSTABLE>

=over

=item B<Description>

Allows a user to find possible duplicate bugs based on a set of keywords
such as a user may use as a bug summary. Optionally the search can be
narrowed down to specific products.

=item B<Params>

=over

=item C<summary> (string) B<Required> - A string of keywords defining
the type of bug you are trying to report.

=item C<products> (array) - One or more product names to narrow the
duplicate search to. If omitted, all bugs are searched.

=back

=item B<Returns>

The same as L</get>.

Note that you will only be returned information about bugs that you
can see. Bugs that you can't see will be entirely excluded from the
results. So, if you want to see private bugs, you will have to first 
log in and I<then> call this method.

=item B<Errors>

=over

=item 50 (Param Required)

You must specify a value for C<summary> containing a string of keywords to 
search for duplicates.

=back

=item B<History>

=over

=item Added in Bugzilla B<4.0>.

=back

=back

=head2 search

B<UNSTABLE>

=over

=item B<Description>

Allows you to search for bugs based on particular criteria.

=item <REST>

To search for bugs:

GET /bug

The URL parameters and the returned data format are the same as below.

=item B<Params>

Unless otherwise specified in the description of a parameter, bugs are
returned if they match I<exactly> the criteria you specify in these 
parameters. That is, we don't match against substrings--if a bug is in
the "Widgets" product and you ask for bugs in the "Widg" product, you
won't get anything.

Criteria are joined in a logical AND. That is, you will be returned
bugs that match I<all> of the criteria, not bugs that match I<any> of
the criteria.

Each parameter can be either the type it says, or an array of the types
it says. If you pass an array, it means "Give me bugs with I<any> of
these values." For example, if you wanted bugs that were in either
the "Foo" or "Bar" products, you'd pass:

 product => ['Foo', 'Bar']

Some Bugzillas may treat your arguments case-sensitively, depending
on what database system they are using. Most commonly, though, Bugzilla is
not case-sensitive with the arguments passed (because MySQL is the
most-common database to use with Bugzilla, and MySQL is not case sensitive).

In addition to the fields listed below, you may also use criteria that
is similar to what is used in the Advanced Search screen of the Bugzilla
UI. This includes fields specified by C<Search by Change History> and
C<Custom Search>. The easiest way to determine what the field names are and what
format Bugzilla expects, is to first construct your query using the
Advanced Search UI, execute it and use the query parameters in they URL
as your key/value pairs for the WebService call. With REST, you can
just reuse the query parameter portion in the REST call itself.

=over

=item C<alias>

C<string> The unique alias for this bug. Note that you can search
by alias even if the alias field is disabled in this Bugzilla, but
it's likely that there won't be any aliases set on bugs, in that case.

=item C<assigned_to>

C<string> The login name of a user that a bug is assigned to.

=item C<component>

C<string> The name of the Component that the bug is in. Note that
if there are multiple Components with the same name, and you search
for that name, bugs in I<all> those Components will be returned. If you
don't want this, be sure to also specify the C<product> argument.

=item C<creation_time>

C<dateTime> Searches for bugs that were created at this time or later.
May not be an array.

=item C<creator>

C<string> The login name of the user who created the bug.

You can also pass this argument with the name C<reporter>, for
backwards compatibility with older Bugzillas.

=item C<id>

C<int> The numeric id of the bug.

=item C<last_change_time>

C<dateTime> Searches for bugs that were modified at this time or later.
May not be an array.

=item C<limit>

C<int> Limit the number of results returned to C<int> records. If the limit
is more than zero and higher than the maximum limit set by the administrator,
then the maximum limit will be used instead. If you set the limit equal to zero,
then all matching results will be returned instead.

=item C<offset>

C<int> Used in conjunction with the C<limit> argument, C<offset> defines
the starting position for the search. For example, given a search that
would return 100 bugs, setting C<limit> to 10 and C<offset> to 10 would return
bugs 11 through 20 from the set of 100.

=item C<op_sys>

C<string> The "Operating System" field of a bug.

=item C<platform>

C<string> The Platform (sometimes called "Hardware") field of a bug.

=item C<priority>

C<string> The Priority field on a bug.

=item C<product>

C<string> The name of the Product that the bug is in.

=item C<resolution>

C<string> The current resolution--only set if a bug is closed. You can
find open bugs by searching for bugs with an empty resolution.

=item C<severity>

C<string> The Severity field on a bug.

=item C<status>

C<string> The current status of a bug (not including its resolution,
if it has one, which is a separate field above).

=item C<summary>

C<string> Searches for substrings in the single-line Summary field on
bugs. If you specify an array, then bugs whose summaries match I<any> of the
passed substrings will be returned.

Note that unlike searching in the Bugzilla UI, substrings are not split
on spaces. So searching for C<foo bar> will match "This is a foo bar"
but not "This foo is a bar". C<['foo', 'bar']>, would, however, match
the second item.

=item C<target_milestone>

C<string> The Target Milestone field of a bug. Note that even if this
Bugzilla does not have the Target Milestone field enabled, you can
still search for bugs by Target Milestone. However, it is likely that
in that case, most bugs will not have a Target Milestone set (it
defaults to "---" when the field isn't enabled).

=item C<qa_contact>

C<string> The login name of the bug's QA Contact. Note that even if
this Bugzilla does not have the QA Contact field enabled, you can
still search for bugs by QA Contact (though it is likely that no bug
will have a QA Contact set, if the field is disabled).

=item C<url>

C<string> The "URL" field of a bug.

=item C<version>

C<string> The Version field of a bug.

=item C<whiteboard>

C<string> Search the "Status Whiteboard" field on bugs for a substring.
Works the same as the C<summary> field described above, but searches the
Status Whiteboard field.

=item C<count_only>

C<boolean> If count_only set to true, only a single hash key called C<bug_count> 
will be returned which is the number of bugs that matched the search.

=item C<quicksearch>

C<string> Search for bugs using quicksearch syntax.

=back

=item B<Returns>

The same as L</get>.

Note that you will only be returned information about bugs that you
can see. Bugs that you can't see will be entirely excluded from the
results. So, if you want to see private bugs, you will have to first 
log in and I<then> call this method.

=item B<Errors>

If you specify an invalid value for a particular field, you just won't
get any results for that value.

=over

=item 1000 (Parameters Required)

You may not search without any search terms.

=back

=item B<History>

=over

=item Added in Bugzilla B<3.4>.

=item Searching by C<votes> was removed in Bugzilla B<4.0>.

=item The C<reporter> input parameter was renamed to C<creator>
in Bugzilla B<4.0>.

=item In B<4.2.6> and newer, added the ability to return all results if
C<limit> is set equal to zero. Otherwise maximum results returned are limited
by system configuration.

=item REST API call added in Bugzilla B<5.0>.

=item Updated to allow for full search capability similar to the Bugzilla UI
in Bugzilla B<5.0>.

=item Updated to allow quicksearch capability in Bugzilla B<5.0>.

=back

=back


=head1 Bug Creation and Modification

=head2 create

B<STABLE>

=over

=item B<Description>

This allows you to create a new bug in Bugzilla. If you specify any
invalid fields, an error will be thrown stating which field is invalid.
If you specify any fields you are not allowed to set, they will just be
set to their defaults or ignored.

You cannot currently set all the items here that you can set on enter_bug.cgi.

The WebService interface may allow you to set things other than those listed
here, but realize that anything undocumented is B<UNSTABLE> and will very
likely change in the future.

=item B<REST>

To create a new bug in Bugzilla:

POST /bug

The params to include in the POST body as well as the returned data format,
are the same as below.

=item B<Params>

Some params must be set, or an error will be thrown. These params are
marked B<Required>.

Some parameters can have defaults set in Bugzilla, by the administrator.
If these parameters have defaults set, you can omit them. These parameters
are marked B<Defaulted>.

Clients that want to be able to interact uniformly with multiple
Bugzillas should always set both the params marked B<Required> and those 
marked B<Defaulted>, because some Bugzillas may not have defaults set
for B<Defaulted> parameters, and then this method will throw an error
if you don't specify them.

The descriptions of the parameters below are what they mean when Bugzilla is
being used to track software bugs. They may have other meanings in some
installations.

=over

=item C<product> (string) B<Required> - The name of the product the bug
is being filed against.

=item C<component> (string) B<Required> - The name of a component in the
product above.

=item C<summary> (string) B<Required> - A brief description of the bug being
filed.

=item C<version> (string) B<Required> - A version of the product above;
the version the bug was found in.

=item C<description> (string) B<Defaulted> - The initial description for 
this bug. Some Bugzilla installations require this to not be blank.

=item C<op_sys> (string) B<Defaulted> - The operating system the bug was
discovered on.

=item C<platform> (string) B<Defaulted> - What type of hardware the bug was
experienced on.

=item C<priority> (string) B<Defaulted> - What order the bug will be fixed
in by the developer, compared to the developer's other bugs.

=item C<severity> (string) B<Defaulted> - How severe the bug is.

=item C<alias> (string) - A brief alias for the bug that can be used 
instead of a bug number when accessing this bug. Must be unique in
all of this Bugzilla.

=item C<assigned_to> (username) - A user to assign this bug to, if you
don't want it to be assigned to the component owner.

=item C<cc> (array) - An array of usernames to CC on this bug.

=item C<comment_is_private> (boolean) - If set to true, the description
is private, otherwise it is assumed to be public.

=item C<groups> (array) - An array of group names to put this
bug into. You can see valid group names on the Permissions
tab of the Preferences screen, or, if you are an administrator,
in the Groups control panel.
If you don't specify this argument, then the bug will be added into
all the groups that are set as being "Default" for this product. (If
you want to avoid that, you should specify C<groups> as an empty array.)

=item C<qa_contact> (username) - If this installation has QA Contacts
enabled, you can set the QA Contact here if you don't want to use
the component's default QA Contact.

=item C<status> (string) - The status that this bug should start out as.
Note that only certain statuses can be set on bug creation.

=item C<target_milestone> (string) - A valid target milestone for this
product.

=item C<flags>

C<array> An array of hashes with flags to add to the bug. To create a flag,
at least the status and type_id must be provided. An optional requestee can be passed
if the flag type is requesteeble.

=over

=item C<type_id>

C<int> The internal flag type id that will be created.

=item C<status>

C<string> The flags new status (i.e. "?", "+", "-" or "X" to clear a flag).

=item C<requestee>

C<string> The login of the requestee if the flag type is requesteeable.

=back

=back

In addition to the above parameters, if your installation has any custom
fields, you can set them just by passing in the name of the field and
its value as a string.

=item B<Returns>

A hash with one element, C<id>. This is the id of the newly-filed bug.

=item B<Errors>

=over

=item 51 (Invalid Object)

You specified a field value that is invalid. The error message will have
more details.

=item 103 (Invalid Alias)

The alias you specified is invalid for some reason. See the error message
for more details.

=item 104 (Invalid Field)

One of the drop-down fields has an invalid value, or a value entered in a
text field is too long. The error message will have more detail.

=item 105 (Invalid Component)

You didn't specify a component.

=item 106 (Invalid Product)

Either you didn't specify a product, this product doesn't exist, or
you don't have permission to enter bugs in this product.

=item 107 (Invalid Summary)

You didn't specify a summary for the bug.

=item 116 (Dependency Loop)

You specified values in the C<blocks> or C<depends_on> fields
that would cause a circular dependency between bugs.

=item 120 (Group Restriction Denied)

You tried to restrict the bug to a group which does not exist, or which
you cannot use with this product.

=item 124 (Flag Status Invalid)

The flag status is invalid.

=item 125 (Flag Modification Denied)

You tried to request, grant, or deny a flag but only a user with the required
permissions may make the change.

=item 126 (Flag not Requestable from Specific Person)

You can't ask a specific person for the flag.

=item 504 (Invalid User)

Either the QA Contact, Assignee, or CC lists have some invalid user
in them. The error message will have more details.

=back

=item B<History>

=over

=item Before B<3.0.4>, parameters marked as B<Defaulted> were actually
B<Required>, due to a bug in Bugzilla.

=item The C<groups> argument was added in Bugzilla B<4.0>. Before
Bugzilla 4.0, bugs were only added into Mandatory groups by this
method. Since Bugzilla B<4.0.2>, passing an illegal group name will
throw an error. In Bugzilla 4.0 and 4.0.1, illegal group names were
silently ignored.

=item The C<comment_is_private> argument was added in Bugzilla B<4.0>.
Before Bugzilla 4.0, you had to use the undocumented C<commentprivacy>
argument.

=item Error 116 was added in Bugzilla B<4.0>. Before that, dependency
loop errors had a generic code of C<32000>.

=back

=item REST API call added in Bugzilla B<5.0>.

=back


=head2 add_attachment

B<UNSTABLE>

=over

=item B<Description>

This allows you to add an attachment to a bug in Bugzilla.

=item B<REST>

To create attachment on a current bug:

POST /bug/<bug_id>/attachment

The params to include in the POST body, as well as the returned
data format are the same as below. The C<ids> param will be
overridden as it it pulled from the URL path.

=item B<Params>

=over

=item C<ids>

B<Required> C<array> An array of ints and/or strings--the ids
or aliases of bugs that you want to add this attachment to.
The same attachment and comment will be added to all
these bugs.

=item C<data>

B<Required> C<base64> or C<string> The content of the attachment.
If the content of the attachment is not ASCII text, you must encode
it in base64 and declare it as the C<base64> type.

=item C<file_name>

B<Required> C<string> The "file name" that will be displayed
in the UI for this attachment.

=item C<summary>

B<Required> C<string> A short string describing the
attachment.

=item C<content_type>

B<Required> C<string> The MIME type of the attachment, like
C<text/plain> or C<image/png>.

=item C<comment>

C<string> A comment to add along with this attachment.

=item C<is_patch>

C<boolean> True if Bugzilla should treat this attachment as a patch.
If you specify this, you do not need to specify a C<content_type>.
The C<content_type> of the attachment will be forced to C<text/plain>.

Defaults to False if not specified.

=item C<is_private>

C<boolean> True if the attachment should be private (restricted
to the "insidergroup"), False if the attachment should be public.

Defaults to False if not specified.

=item C<flags>

C<array> An array of hashes with flags to add to the attachment. to create a flag,
at least the status and type_id must be provided. An optional requestee can be passed
if the flag type is requesteeble.

=over

=item C<type_id>

C<int> The internal flag type id that will be created.

=item C<status>

C<string> The flags new status (i.e. "?", "+", "-" or "X" to clear a flag).

=item C<requestee>

C<string> The login of the requestee if the flag type is requesteeable.

=back

=back

=item B<Returns>

A single item C<attachments>, which contains the created
attachments in the same format as the C<attachments> return
value from L</attachments>.

=item B<Errors>

This method can throw all the same errors as L</get>, plus:

=over

=item 124 (Flag Status Invalid)

The flag status is invalid.

=item 125 (Flag Modification Denied)

You tried to request, grant, or deny a flag but only a user with the required
permissions may make the change.

=item 126 (Flag not Requestable from Specific Person)

You can't ask a specific person for the flag.

=item 600 (Attachment Too Large)

You tried to attach a file that was larger than Bugzilla will accept.

=item 601 (Invalid MIME Type)

You specified a C<content_type> argument that was blank, not a valid
MIME type, or not a MIME type that Bugzilla accepts for attachments.

=item 603 (File Name Not Specified)

You did not specify a valid for the C<file_name> argument.

=item 604 (Summary Required)

You did not specify a value for the C<summary> argument.

=item 606 (Empty Data)

You set the "data" field to an empty string.

=back

=item B<History>

=over

=item Added in Bugzilla B<4.0>.

=item The C<is_url> parameter was removed in Bugzilla B<4.2>.

=back

=item REST API call added in Bugzilla B<5.0>.

=back


=head2 update_attachment

B<UNSTABLE>

=over

=item B<Description>

This allows you to update attachment metadata in Bugzilla.

=item B<REST>

To update attachment metadata on a current attachment:

PUT /bug/attachment/<attach_id>

The params to include in the POST body, as well as the returned
data format are the same as below. The C<ids> param will be
overridden as it it pulled from the URL path.

=item B<Params>

=over

=item C<ids>

B<Required> C<array> An array of integers -- the ids of the attachments you
want to update.

=item C<file_name>

C<string> The "file name" that will be displayed
in the UI for this attachment.

=item C<summary>

C<string> A short string describing the
attachment.

=item C<content_type>

C<string> The MIME type of the attachment, like
C<text/plain> or C<image/png>.

=item C<is_patch>

C<boolean> True if Bugzilla should treat this attachment as a patch.
If you specify this, you do not need to specify a C<content_type>.
The C<content_type> of the attachment will be forced to C<text/plain>.

=item C<is_private>

C<boolean> True if the attachment should be private (restricted
to the "insidergroup"), False if the attachment should be public.

=item C<is_obsolete>

C<boolean> True if the attachment is obsolete, False otherwise.

=back

=item B<Returns>

A C<hash> with a single field, "attachment". This points to an array of hashes
with the following fields:

=over

=item C<id>

C<int> The id of the attachment that was updated.

=item C<last_change_time>

C<dateTime> The exact time that this update was done at, for this attachment.
If no update was done (that is, no fields had their values changed and
no comment was added) then this will instead be the last time the attachment
was updated.

=item C<changes>

C<hash> The changes that were actually done on this bug. The keys are
the names of the fields that were changed, and the values are a hash
with two keys:

=over

=item C<added> (C<string>) The values that were added to this field.
possibly a comma-and-space-separated list if multiple values were added.

=item C<removed> (C<string>) The values that were removed from this
field.

=back

=back

Here's an example of what a return value might look like:

 {
   attachments => [
     {
       id    => 123,
       last_change_time => '2010-01-01T12:34:56',
       changes => {
         summary => {
           removed => 'Sample ptach',
           added   => 'Sample patch'
         },
         is_obsolete => {
           removed => '0',
           added   => '1',
         }
       },
     }
   ]
 }

=item B<Errors>

This method can throw all the same errors as L</get>, plus:

=over

=item 601 (Invalid MIME Type)

You specified a C<content_type> argument that was blank, not a valid
MIME type, or not a MIME type that Bugzilla accepts for attachments.

=item 603 (File Name Not Specified)

You did not specify a valid for the C<file_name> argument.

=item 604 (Summary Required)

You did not specify a value for the C<summary> argument.

=back

=item B<History>

=over

=item Added in Bugzilla B<5.0>.

=back

=back


=head2 add_comment

B<STABLE>

=over

=item B<Description>

This allows you to add a comment to a bug in Bugzilla.

=item B<REST>

To create a comment on a current bug:

POST /bug/<bug_id>/comment

The params to include in the POST body as well as the returned data format,
are the same as below.

=item B<Params>

=over

=item C<id> (int or string) B<Required> - The id or alias of the bug to append a 
comment to.

=item C<comment> (string) B<Required> - The comment to append to the bug.
If this is empty or all whitespace, an error will be thrown saying that
you did not set the C<comment> parameter.

=item C<is_private> (boolean) - If set to true, the comment is private, 
otherwise it is assumed to be public.

=item C<work_time> (double) - Adds this many hours to the "Hours Worked"
on the bug. If you are not in the time tracking group, this value will
be ignored.


=back

=item B<Returns>

A hash with one element, C<id> whose value is the id of the newly-created comment.

=item B<Errors>

=over

=item 54 (Hours Worked Too Large)

You specified a C<work_time> larger than the maximum allowed value of
C<99999.99>.

=item 100 (Invalid Bug Alias) 

If you specified an alias and either: (a) the Bugzilla you're querying
doesn't support aliases or (b) there is no bug with that alias.

=item 101 (Invalid Bug ID)

The id you specified doesn't exist in the database.

=item 109 (Bug Edit Denied)

You did not have the necessary rights to edit the bug.

=item 113 (Can't Make Private Comments)

You tried to add a private comment, but don't have the necessary rights.

=item 114 (Comment Too Long)

You tried to add a comment longer than the maximum allowed length
(65,535 characters).

=item C<flags>

C<array> An array of hashes with changes to the flags. The following values
can be specified. At least the status and one of type_id or id must be specified.

=over

=item C<type_id>

C<int> The internal flag type id that will be created.

=item C<status>

C<string> The flags new status (i.e. "?", "+", "-" or "X" to clear a flag).

=item C<requestee>

C<string> The login of the requestee if the flag type is requesteeable.

=item C<id>

C<int> Use id to specify the flag to be updated. If C<id> is not specified,
then the change is assumed to be a new flag and C<type_id> is required.

=back

=back

=item B<History>

=over

=item Added in Bugzilla B<3.2>.

=item Modified to return the new comment's id in Bugzilla B<3.4>

=item Modified to throw an error if you try to add a private comment
but can't, in Bugzilla B<3.4>.

=item Before Bugzilla B<3.6>, the C<is_private> argument was called
C<private>, and you can still call it C<private> for backwards-compatibility
purposes if you wish.

=item Before Bugzilla B<3.6>, error 54 and error 114 had a generic error
code of 32000.

=item REST API call added in Bugzilla B<5.0>.

=item In Bugzilla B<5.0>, the following items were added to the bugs return value: C<assigned_to_detail>, C<creator_detail>, C<qa_contact_detail>.

=back

=back

=head2 update

B<UNSTABLE>

=over

=item B<Description>

Allows you to update the fields of a bug. Automatically sends emails
out about the changes.

=item B<REST>

To update the fields of a current bug:

PUT /bug/<bug_id>

The params to include in the PUT body as well as the returned data format,
are the same as below. The C<ids> param will be overridden as it is
pulled from the URL path.

=item B<Params>

=over

=item C<ids>

Array of C<int>s or C<string>s. The ids or aliases of the bugs that
you want to modify.

=back

B<Note>: All following fields specify the values you want to set on the
bugs you are updating.

=over

=item C<alias>

(string) The alias of the bug. You can only set this if you are modifying 
a single bug. If there is more than one bug specified in C<ids>, passing in
a value for C<alias> will cause an error to be thrown.

=item C<assigned_to>

C<string> The full login name of the user this bug is assigned to.

=item C<blocks>

=item C<depends_on>

C<hash> These specify the bugs that this bug blocks or depends on,
respectively. To set these, you should pass a hash as the value. The hash
may contain the following fields:

=over

=item C<add> An array of C<int>s. Bug ids to add to this field.

=item C<remove> An array of C<int>s. Bug ids to remove from this field.
If the bug ids are not already in the field, they will be ignored.

=item C<set> An array of C<int>s. An exact set of bug ids to set this
field to, overriding the current value. If you specify C<set>, then C<add>
and  C<remove> will be ignored.

=back

=item C<cc>

C<hash> The users on the cc list. To modify this field, pass a hash, which
may have the following fields:

=over

=item C<add> Array of C<string>s. User names to add to the CC list.
They must be full user names, and an error will be thrown if you pass
in an invalid user name.

=item C<remove> Array of C<string>s. User names to remove from the CC
list. They must be full user names, and an error will be thrown if you
pass in an invalid user name.

=back

=item C<is_cc_accessible>

C<boolean> Whether or not users in the CC list are allowed to access
the bug, even if they aren't in a group that can normally access the bug.

=item C<comment>

C<hash>. A comment on the change. The hash may contain the following fields:

=over

=item C<body> C<string> The actual text of the comment.
B<Note>: For compatibility with the parameters to L</add_comment>,
you can also call this field C<comment>, if you want.

=item C<is_private> C<boolean> Whether the comment is private or not.
If you try to make a comment private and you don't have the permission
to, an error will be thrown.

=back

=item C<comment_is_private>

C<hash> This is how you update the privacy of comments that are already
on a bug. This is a hash, where the keys are the C<int> id of comments (not
their count on a bug, like #1, #2, #3, but their globally-unique id,
as returned by L</comments>) and the value is a C<boolean> which specifies
whether that comment should become private (C<true>) or public (C<false>).

The comment ids must be valid for the bug being updated. Thus, it is not
practical to use this while updating multiple bugs at once, as a single
comment id will never be valid on multiple bugs.

=item C<component>

C<string> The Component the bug is in.

=item C<deadline>

C<string> The Deadline field--a date specifying when the bug must
be completed by, in the format C<YYYY-MM-DD>.

=item C<dupe_of>

C<int> The bug that this bug is a duplicate of. If you want to mark
a bug as a duplicate, the safest thing to do is to set this value
and I<not> set the C<status> or C<resolution> fields. They will
automatically be set by Bugzilla to the appropriate values for
duplicate bugs.

=item C<estimated_time>

C<double> The total estimate of time required to fix the bug, in hours.
This is the I<total> estimate, not the amount of time remaining to fix it.

=item C<flags>

C<array> An array of hashes with changes to the flags. The following values
can be specified. At least the status and one of type_id or id must be specified.

=over

=item C<type_id>

C<int> The internal flag type id that will be created.

=item C<status>

C<string> The flags new status (i.e. "?", "+", "-" or "X" to clear a flag).

=item C<requestee>

C<string> The login of the requestee if the flag type is requesteeable.

=item C<id>

C<int> Use id to specify the flag to be updated. If C<id> is not specified,
then the change is assumed to be a new flag and C<type_id> is required.

=back

=item C<groups>

C<hash> The groups a bug is in. To modify this field, pass a hash, which
may have the following fields:

=over

=item C<add> Array of C<string>s. The names of groups to add. Passing
in an invalid group name or a group that you cannot add to this bug will
cause an error to be thrown.

=item C<remove> Array of C<string>s. The names of groups to remove. Passing
in an invalid group name or a group that you cannot remove from this bug
will cause an error to be thrown.

=back

=item C<keywords>

C<hash> Keywords on the bug. To modify this field, pass a hash, which
may have the following fields:

=over

=item C<add> An array of C<strings>s. The names of keywords to add to
the field on the bug. Passing something that isn't a valid keyword name
will cause an error to be thrown. 

=item C<remove> An array of C<string>s. The names of keywords to remove
from the field on the bug. Passing something that isn't a valid keyword
name will cause an error to be thrown.

=item C<set> An array of C<strings>s. An exact set of keywords to set the
field to, on the bug. Passing something that isn't a valid keyword name
will cause an error to be thrown. Specifying C<set> overrides C<add> and
C<remove>.

=back

=item C<op_sys>

C<string> The Operating System ("OS") field on the bug.

=item C<platform>

C<string> The Platform or "Hardware" field on the bug.

=item C<priority>

C<string> The Priority field on the bug.

=item C<product>

C<string> The name of the product that the bug is in. If you change
this, you will probably also want to change C<target_milestone>,
C<version>, and C<component>, since those have different legal
values in every product. 

If you cannot change the C<target_milestone> field, it will be reset to
the default for the product, when you move a bug to a new product.

You may also wish to add or remove groups, as which groups are
valid on a bug depends on the product. Groups that are not valid
in the new product will be automatically removed, and groups which
are mandatory in the new product will be automaticaly added, but no
other automatic group changes will be done.

Note that users can only move a bug into a product if they would
normally have permission to file new bugs in that product.

=item C<qa_contact>

C<string> The full login name of the bug's QA Contact.

=item C<is_creator_accessible>

C<boolean> Whether or not the bug's reporter is allowed to access
the bug, even if he or she isn't in a group that can normally access
the bug.

=item C<remaining_time>

C<double> How much work time is remaining to fix the bug, in hours.
If you set C<work_time> but don't explicitly set C<remaining_time>,
then the C<work_time> will be deducted from the bug's C<remaining_time>.

=item C<reset_assigned_to>

C<boolean> If true, the C<assigned_to> field will be reset to the
default for the component that the bug is in. (If you have set the
component at the same time as using this, then the component used
will be the new component, not the old one.)

=item C<reset_qa_contact>

C<boolean> If true, the C<qa_contact> field will be reset  to the
default for the component that the bug is in. (If you have set the
component at the same time as using this, then the component used
will be the new component, not the old one.)

=item C<resolution>

C<string> The current resolution. May only be set if you are closing
a bug or if you are modifying an already-closed bug. Attempting to set
the resolution to I<any> value (even an empty or null string) on an
open bug will cause an error to be thrown.

If you change the C<status> field to an open status, the resolution
field will automatically be cleared, so you don't have to clear it
manually.

=item C<see_also>

C<hash> The See Also field on a bug, specifying URLs to bugs in other
bug trackers. To modify this field, pass a hash, which may have the
following fields:

=over

=item C<add> An array of C<strings>s. URLs to add to the field.
Each URL must be a valid URL to a bug-tracker, or an error will
be thrown.

=item C<remove> An array of C<string>s. URLs to remove from the field.
Invalid URLs will be ignored.

=back

=item C<severity>

C<string> The Severity field of a bug.

=item C<status>

C<string> The status you want to change the bug to. Note that if
a bug is changing from open to closed, you should also specify
a C<resolution>.

=item C<summary>

C<string> The Summary field of the bug.

=item C<target_milestone>

C<string> The bug's Target Milestone.

=item C<url>

C<string> The "URL" field of a bug.

=item C<version>

C<string> The bug's Version field.

=item C<whiteboard>

C<string> The Status Whiteboard field of a bug.

=item C<work_time>

C<double> The number of hours worked on this bug as part of this change.
If you set C<work_time> but don't explicitly set C<remaining_time>,
then the C<work_time> will be deducted from the bug's C<remaining_time>.

=back

You can also set the value of any custom field by passing its name as
a parameter, and the value to set the field to. For multiple-selection
fields, the value should be an array of strings.

=item B<Returns>

A C<hash> with a single field, "bugs". This points to an array of hashes
with the following fields:

=over

=item C<id>

C<int> The id of the bug that was updated.

=item C<alias>

C<string> The alias of the bug that was updated, if aliases are enabled and
this bug has an alias.

=item C<last_change_time>

C<dateTime> The exact time that this update was done at, for this bug.
If no update was done (that is, no fields had their values changed and
no comment was added) then this will instead be the last time the bug
was updated.

=item C<changes>

C<hash> The changes that were actually done on this bug. The keys are
the names of the fields that were changed, and the values are a hash
with two keys:

=over

=item C<added> (C<string>) The values that were added to this field,
possibly a comma-and-space-separated list if multiple values were added.

=item C<removed> (C<string>) The values that were removed from this
field, possibly a comma-and-space-separated list if multiple values were
removed.

=back

=back

Here's an example of what a return value might look like:

 { 
   bugs => [
     {
       id    => 123,
       alias => 'foo',
       last_change_time => '2010-01-01T12:34:56',
       changes => {
         status => {
           removed => 'NEW',
           added   => 'ASSIGNED'
         },
         keywords => {
           removed => 'bar',
           added   => 'qux, quo, qui', 
         }
       },
     }
   ]
 }

Currently, some fields are not tracked in changes: C<comment>,
C<comment_is_private>, and C<work_time>. This means that they will not
show up in the return value even if they were successfully updated.
This may change in a future version of Bugzilla.

=item B<Errors>

This function can throw all of the errors that L</get>, L</create>,
and L</add_comment> can throw, plus:

=over

=item 50 (Empty Field)

You tried to set some field to be empty, but that field cannot be empty.
The error message will have more details.

=item 52 (Input Not A Number)

You tried to set a numeric field to a value that wasn't numeric.

=item 54 (Number Too Large)

You tried to set a numeric field to a value larger than that field can
accept.

=item 55 (Number Too Small)

You tried to set a negative value in a numeric field that does not accept
negative values.

=item 56 (Bad Date/Time)

You specified an invalid date or time in a date/time field (such as
the C<deadline> field or a custom date/time field).

=item 112 (See Also Invalid)

You attempted to add an invalid value to the C<see_also> field.

=item 115 (Permission Denied)

You don't have permission to change a particular field to a particular value.
The error message will have more detail.

=item 116 (Dependency Loop)

You specified a value in the C<blocks> or C<depends_on> fields that causes
a dependency loop.

=item 117 (Invalid Comment ID)

You specified a comment id in C<comment_is_private> that isn't on this bug.

=item 118 (Duplicate Loop)

You specified a value for C<dupe_of> that causes an infinite loop of
duplicates.

=item 119 (dupe_of Required)

You changed the resolution to C<DUPLICATE> but did not specify a value
for the C<dupe_of> field.

=item 120 (Group Add/Remove Denied)

You tried to add or remove a group that you don't have permission to modify
for this bug, or you tried to add a group that isn't valid in this product.

=item 121 (Resolution Required)

You tried to set the C<status> field to a closed status, but you didn't
specify a resolution.

=item 122 (Resolution On Open Status)

This bug has an open status, but you specified a value for the C<resolution>
field.

=item 123 (Invalid Status Transition)

You tried to change from one status to another, but the status workflow
rules don't allow that change.

=item 124 (Flag Status Invalid)

The flag status is invalid.

=item 125 (Flag Modification Denied)

You tried to request, grant, or deny a flag but only a user with the required
permissions may make the change.

=item 126 (Flag not Requestable from Specific Person)

You can't ask a specific person for the flag.

=back

=item B<History>

=over

=item Added in Bugzilla B<4.0>.

=item REST API call added Bugzilla B<5.0>.

=back

=back


=head2 update_see_also

B<EXPERIMENTAL>

=over

=item B<Description>

Adds or removes URLs for the "See Also" field on bugs. These URLs must
point to some valid bug in some Bugzilla installation or in Launchpad.

=item B<Params>

=over

=item C<ids>

Array of C<int>s or C<string>s. The ids or aliases of bugs that you want
to modify.

=item C<add>

Array of C<string>s. URLs to Bugzilla bugs. These URLs will be added to
the See Also field. They must be valid URLs to C<show_bug.cgi> in a
Bugzilla installation or to a bug filed at launchpad.net.

If the URLs don't start with C<http://> or C<https://>, it will be assumed
that C<http://> should be added to the beginning of the string.

It is safe to specify URLs that are already in the "See Also" field on
a bug--they will just be silently ignored.

=item C<remove>

Array of C<string>s. These URLs will be removed from the See Also field.
You must specify the full URL that you want removed. However, matching
is done case-insensitively, so you don't have to specify the URL in
exact case, if you don't want to.

If you specify a URL that is not in the See Also field of a particular bug,
it will just be silently ignored. Invaild URLs are currently silently ignored,
though this may change in some future version of Bugzilla.

=back

NOTE: If you specify the same URL in both C<add> and C<remove>, it will
be I<added>. (That is, C<add> overrides C<remove>.)

=item B<Returns>

C<changes>, a hash where the keys are numeric bug ids and the contents
are a hash with one key, C<see_also>. C<see_also> points to a hash, which
contains two keys, C<added> and C<removed>. These are arrays of strings,
representing the actual changes that were made to the bug.

Here's a diagram of what the return value looks like for updating
bug ids 1 and 2:

 {
   changes => {
       1 => {
           see_also => {
               added   => (an array of bug URLs),
               removed => (an array of bug URLs),
           }
       },
       2 => {
           see_also => {
               added   => (an array of bug URLs),
               removed => (an array of bug URLs),
           }
       }
   }
 }

This return value allows you to tell what this method actually did. It is in
this format to be compatible with the return value of a future C<Bug.update>
method.

=item B<Errors>

This method can throw all of the errors that L</get> throws, plus:

=over

=item 109 (Bug Edit Denied)

You did not have the necessary rights to edit the bug.

=item 112 (Invalid Bug URL)

One of the URLs you provided did not look like a valid bug URL.

=item 115 (See Also Edit Denied)

You did not have the necessary rights to edit the See Also field for
this bug.

=back

=item B<History>

=over

=item Added in Bugzilla B<3.4>.

=item Before Bugzilla B<3.6>, error 115 had a generic error code of 32000.

=back

=back<|MERGE_RESOLUTION|>--- conflicted
+++ resolved
@@ -1307,7 +1307,6 @@
     return $item;
 }
 
-<<<<<<< HEAD
 sub _flagtype_to_hash {
     my ($self, $flagtype) = @_;
     my $user = Bugzilla->user;
@@ -1327,7 +1326,8 @@
     };
 
     return $item;
-=======
+}
+
 sub _add_update_tokens {
     my ($self, $params, $bugs, $hashes) = @_;
 
@@ -1338,7 +1338,6 @@
         my $token = issue_hash_token([$bugs->[$i]->id, $bugs->[$i]->delta_ts]);
         $hashes->[$i]->{'update_token'} = $self->type('string', $token);
     }
->>>>>>> c373d57e
 }
 
 1;
