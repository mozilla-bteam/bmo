# This Source Code Form is subject to the terms of the Mozilla Public
# License, v. 2.0. If a copy of the MPL was not distributed with this
# file, You can obtain one at http://mozilla.org/MPL/2.0/.
#
# This Source Code Form is "Incompatible With Secondary Licenses", as
# defined by the Mozilla Public License, v. 2.0.

package Bugzilla::WebService::Bug;

use 5.10.1;
use strict;
use warnings;

use base qw(Bugzilla::WebService);

use Bugzilla::Comment;
use Bugzilla::Comment::TagWeights;
use Bugzilla::Constants;
use Bugzilla::Error;
use Bugzilla::Field;
use Bugzilla::WebService::Constants;
use Bugzilla::WebService::Util
  qw(extract_flags filter filter_wants validate translate);
use Bugzilla::Bug;
use Bugzilla::BugMail;
use Bugzilla::Util qw(trim detaint_natural remote_ip);
use Bugzilla::Version;
use Bugzilla::Milestone;
use Bugzilla::Status;
use Bugzilla::Token qw(issue_hash_token);
use Bugzilla::Search;
use Bugzilla::Product;
use Bugzilla::FlagType;
use Bugzilla::Search::Quicksearch;

use List::Util qw(max);
use List::MoreUtils qw(uniq);
use Storable qw(dclone);
use Types::Standard -all;
use Type::Utils;

#############
# Constants #
#############

use constant PRODUCT_SPECIFIC_FIELDS => qw(version target_milestone component);

sub DATE_FIELDS {
  my $fields = {
    comments => ['new_since'],
    create   => [],
    history  => ['new_since'],
    search   => ['last_change_time', 'creation_time'],
    update   => []
  };

  # Add date related custom fields
  foreach my $field (Bugzilla->active_custom_fields({skip_extensions => 1})) {
    next
      unless ($field->type == FIELD_TYPE_DATETIME
      || $field->type == FIELD_TYPE_DATE);
    push(@{$fields->{create}}, $field->name);
    push(@{$fields->{update}}, $field->name);
  }

  return $fields;
}

use constant BASE64_FIELDS => {add_attachment => ['data'],};

use constant READ_ONLY => qw(
  attachments
  comments
  fields
  get
  history
  legal_values
  search
);

use constant PUBLIC_METHODS => qw(
  add_attachment
  add_comment
  attachments
  comments
  create
  fields
  get
  history
  legal_values
  possible_duplicates
  render_comment
  search
  search_comment_tags
  update
  update_attachment
  get_comment_reactions
  update_comment_reactions
  update_comment_tags
  update_see_also
);

use constant ATTACHMENT_MAPPED_SETTERS =>
  {file_name => 'filename', summary => 'description',};

use constant ATTACHMENT_MAPPED_RETURNS => {
  description => 'summary',
  ispatch     => 'is_patch',
  isprivate   => 'is_private',
  isobsolete  => 'is_obsolete',
  filename    => 'file_name',
  mimetype    => 'content_type',
};

our %api_field_types = (
  %{{map { $_ => 'double' } Bugzilla::Bug::NUMERIC_COLUMNS()}},
  %{{map { $_ => 'dateTime' } Bugzilla::Bug::DATE_COLUMNS()}},
);

our %api_field_names = reverse %{Bugzilla::Bug::FIELD_MAP()};
# This doesn't normally belong in FIELD_MAP, but we do want to translate
# "bug_group" back into "groups".
$api_field_names{'bug_group'} = 'groups';

######################################################
# Add aliases here for old method name compatibility #
######################################################

BEGIN {
  # In 3.0, get was called get_bugs
  *get_bugs = \&get;

  # Before 3.4rc1, "history" was get_history.
  *get_history = \&history;
}

###########
# Methods #
###########

sub fields {
  my ($self, $params) = validate(@_, 'ids', 'names');

  Bugzilla->switch_to_shadow_db();

  my @fields;
  if (defined $params->{ids}) {
    my $ids = $params->{ids};
    foreach my $id (@$ids) {
      my $loop_field = Bugzilla::Field->check({id => $id});
      push(@fields, $loop_field);
    }
  }

  if (defined $params->{names}) {
    my $names = $params->{names};
    foreach my $field_name (@$names) {
      my $loop_field = Bugzilla::Field->check($field_name);

      # Don't push in duplicate fields if we also asked for this field
      # in "ids".
      if (!grep($_->id == $loop_field->id, @fields)) {
        push(@fields, $loop_field);
      }
    }
  }

  if (!defined $params->{ids} and !defined $params->{names}) {
    @fields = @{Bugzilla->fields({obsolete => 0})};
  }

  my @fields_out;
  foreach my $field (@fields) {
    my $visibility_field
      = $field->visibility_field ? $field->visibility_field->name : undef;
    my $vis_values = $field->visibility_values;
    my $value_field = $field->value_field ? $field->value_field->name : undef;

    my (@values, $has_values);
    if ( ($field->is_select and $field->name ne 'product')
      or grep($_ eq $field->name, PRODUCT_SPECIFIC_FIELDS)
      or $field->name eq 'keywords')
    {
      $has_values = 1;
      @values = @{$self->_legal_field_values({field => $field})};
    }

    if (grep($_ eq $field->name, PRODUCT_SPECIFIC_FIELDS)) {
      $value_field = 'product';
    }

    my %field_data = (
      id               => $self->type('int',     $field->id),
      type             => $self->type('int',     $field->type),
      is_custom        => $self->type('boolean', $field->custom),
      name             => $self->type('string',  $field->name),
      display_name     => $self->type('string',  $field->description),
      is_mandatory     => $self->type('boolean', $field->is_mandatory),
      is_on_bug_entry  => $self->type('boolean', $field->enter_bug),
      visibility_field => $self->type('string',  $visibility_field),
      visibility_values => [map { $self->type('string', $_->name) } @$vis_values],
    );
    if ($has_values) {
      $field_data{value_field} = $self->type('string', $value_field);
      $field_data{values} = \@values;
    }
    push(@fields_out, filter $params, \%field_data);
  }

  return {fields => \@fields_out};
}

sub _legal_field_values {
  my ($self, $params) = @_;
  my $field      = $params->{field};
  my $field_name = $field->name;
  my $user       = Bugzilla->user;

  my @result;
  if (grep($_ eq $field_name, PRODUCT_SPECIFIC_FIELDS)) {
    my @list;
    if ($field_name eq 'version') {
      @list = Bugzilla::Version->get_all;
    }
    elsif ($field_name eq 'component') {
      @list = Bugzilla::Component->get_all;
    }
    else {
      @list = Bugzilla::Milestone->get_all;
    }

    foreach my $value (@list) {
      my $sortkey = $field_name eq 'target_milestone' ? $value->sortkey : 0;

      # XXX This is very slow for large numbers of values.
      my $product_name = $value->product->name;
      if ($user->can_see_product($product_name)) {
        push(
          @result,
          {
            name              => $self->type('string',  $value->name),
            sort_key          => $self->type('int',     $sortkey),
            sortkey           => $self->type('int',     $sortkey),         # deprecated
            visibility_values => [$self->type('string', $product_name)],
          }
        );
      }
    }
  }

  elsif ($field_name eq 'bug_status') {
    my @status_all = Bugzilla::Status->get_all;
    foreach my $status (@status_all) {
      my @can_change_to;
      foreach my $change_to (@{$status->can_change_to}) {

        # There's no need to note that a status can transition
        # to itself.
        next if $change_to->id == $status->id;
        my %change_to_hash = (
          name => $self->type('string', $change_to->name),
          comment_required =>
            $self->type('boolean', $change_to->comment_required_on_change_from($status)),
        );
        push(@can_change_to, \%change_to_hash);
      }

      push(
        @result,
        {
          name              => $self->type('string',  $status->name),
          is_open           => $self->type('boolean', $status->is_open),
          sort_key          => $self->type('int',     $status->sortkey),
          sortkey           => $self->type('int',     $status->sortkey),    # deprecated
          can_change_to     => \@can_change_to,
          visibility_values => [],
        }
      );
    }
  }

  elsif ($field_name eq 'keywords') {
    my @legal_keywords = Bugzilla::Keyword->get_all;
    foreach my $value (@legal_keywords) {
      next unless $value->is_active;
      push(
        @result,
        {
          name        => $self->type('string', $value->name),
          description => $self->type('string', $value->description),
        }
      );
    }
  }
  else {
    my @values = Bugzilla::Field::Choice->type($field)->get_all();
    foreach my $value (@values) {
      my $vis_val = $value->visibility_value;
      push(
        @result,
        {
          name     => $self->type('string', $value->name),
          sort_key => $self->type('int',    $value->sortkey),
          sortkey  => $self->type('int',    $value->sortkey),    # deprecated
          visibility_values =>
            [defined $vis_val ? $self->type('string', $vis_val->name) : ()],
        }
      );
    }
  }

  return \@result;
}

sub comments {
  my ($self, $params) = validate(@_, 'ids', 'comment_ids');

  if (!(defined $params->{ids} || defined $params->{comment_ids})) {
    ThrowCodeError('params_required',
      {function => 'Bug.comments', params => ['ids', 'comment_ids']});
  }

  my $bug_ids      = $params->{ids}         || [];
  my $comment_ids  = $params->{comment_ids} || [];
  my $skip_private = $params->{skip_private} ? 1 : 0;

  my $dbh  = Bugzilla->switch_to_shadow_db();
  my $user = Bugzilla->user;

  unless (Bugzilla->user->id) {
    Bugzilla->check_rate_limit("get_comments", remote_ip());
  }

  if ($skip_private) {
    # Cache permissions for bugs. This highly reduces the number of calls to the DB.
    # visible_bugs() is only able to handle bug IDs, so we have to skip aliases.
    my @int = grep { $_ =~ /^\d+$/ } @$bug_ids;
    $user->visible_bugs(\@int);
  }

  my %bugs;
  foreach my $bug_id (@$bug_ids) {
    my $bug;

    if ($skip_private) {
      $bug = Bugzilla::Bug->new({id => $bug_id, cache => 1});
      next if $bug->error || !$user->can_see_bug($bug->id);
    } else {
      $bug = Bugzilla::Bug->check($bug_id);
    }

    # We want the API to always return comments in the same order.

    my $comments
      = $bug->comments({order => 'oldest_to_newest', after => $params->{new_since}
      });
    my @result;
    foreach my $comment (@$comments) {
      next if $comment->is_private && !$user->is_insider;
      push(@result, $self->_translate_comment($comment, $params));
    }
    $bugs{$bug->id}{'comments'} = \@result;
  }

  my %comments;
  if (scalar @$comment_ids) {
    my @ids = map { trim($_) } @$comment_ids;
    my $comment_data = Bugzilla::Comment->new_from_list(\@ids);

    # See if we were passed any invalid comment ids.
    my %got_ids = map { $_->id => 1 } @$comment_data;
    foreach my $comment_id (@ids) {
      if (!$got_ids{$comment_id}) {
        ThrowUserError('comment_id_invalid', {id => $comment_id});
      }
    }

    # Now make sure that we can see all the associated bugs.
    my %got_bug_ids = map { $_->bug_id => 1 } @$comment_data;
    Bugzilla::Bug->check($_) foreach (keys %got_bug_ids);

    foreach my $comment (@$comment_data) {
      if ($comment->is_private && !$user->is_insider) {
        ThrowUserError('comment_is_private', {id => $comment->id});
      }
      $comments{$comment->id} = $self->_translate_comment($comment, $params);
    }
  }

  return {bugs => \%bugs, comments => \%comments};
}

sub render_comment {
  my ($self, $params) = @_;

  unless (defined $params->{text}) {
    ThrowCodeError('params_required',
      {function => 'Bug.render_comment', params => ['text']});
  }

  Bugzilla->switch_to_shadow_db();
  my $bug = $params->{id} ? Bugzilla::Bug->check($params->{id}) : undef;

  my $html
    = Bugzilla->params->{use_markdown}
    ? Bugzilla->markdown->render_html($params->{text}, $bug)
    : Bugzilla::Template::quoteUrls($params->{text}, $bug);

  return {html => $html};
}

# Helper for Bug.comments
sub _translate_comment {
  my ($self, $comment, $filters, $types, $prefix) = @_;
  my $attach_id = $comment->is_about_attachment ? $comment->extra_data : undef;

  my $comment_hash = {
    id            => $self->type('int',      $comment->id),
    bug_id        => $self->type('int',      $comment->bug_id),
    creator       => $self->type('email',    $comment->author->login),
    author        => $self->type('email',    $comment->author->login),
    time          => $self->type('dateTime', $comment->creation_ts),
    creation_time => $self->type('dateTime', $comment->creation_ts),
    is_private    => $self->type('boolean',  $comment->is_private),
    text          => $self->type('string',   $comment->body_full),
    raw_text      => $self->type('string',   $comment->body),
    attachment_id => $self->type('int',      $attach_id),
    count         => $self->type('int',      $comment->count),
  };

  if (Bugzilla->params->{use_comment_reactions}) {
    $comment_hash->{reactions} = {};

    foreach my $key (keys %{$comment->reactions}) {
      $comment_hash->{reactions}->{$key} = $self->type('int', $comment->reactions->{$key});
    }
  }

  # Don't load comment tags unless enabled
  if (Bugzilla->params->{'comment_taggers_group'}) {
    $comment_hash->{tags} = [map { $self->type('string', $_) } @{$comment->tags}];
    $comment_hash->{tag_urls} = {};
    foreach my $tag (@{$comment->tags}) {
      my $url = $comment->tag_url($tag);
      $comment_hash->{tag_urls}->{$tag} = $url if $url;
    }
    $comment_hash->{comment_tag_html} = $self->_get_comment_tag_html($comment);
  }

  return filter($filters, $comment_hash, $types, $prefix);
}

sub get {
  my ($self, $params) = validate(@_, 'ids');
  my $user = Bugzilla->user;

  unless ($user->id) {
    Bugzilla->check_rate_limit("get_bug", remote_ip());
  }
  Bugzilla->switch_to_shadow_db() unless Bugzilla->user->id;

  my $ids = $params->{ids};
  (defined $ids && scalar @$ids)
    || ThrowCodeError('param_required', {param => 'ids'});

  my (@bugs, @faults, @hashes);

  # Cache permissions for bugs. This highly reduces the number of calls to the DB.
  # visible_bugs() is only able to handle bug IDs, so we have to skip aliases.
  my @int = grep { defined $_ && $_ =~ /^\d+$/ } @$ids;
  $user->visible_bugs(\@int);

  foreach my $bug_id (@$ids) {
    my $bug;
    if ($params->{permissive}) {
      eval { $bug = Bugzilla::Bug->check($bug_id); };
      if ($@) {
        push(@faults,
          {id => $bug_id, faultString => $@->faultstring, faultCode => $@->faultcode,});
        undef $@;
        next;
      }
    }
    else {
      $bug = Bugzilla::Bug->check($bug_id);
    }
    push(@bugs, $bug);
    push(@hashes, $self->_bug_to_hash($bug, $params));
  }

  # Set the ETag before inserting the update tokens
  # since the tokens will always be unique even if
  # the data has not changed.
  $self->bz_etag(\@hashes);

  $self->_add_update_tokens($params, \@bugs, \@hashes);

  if ($user->id) {
    foreach my $bug (@bugs) {
      Bugzilla->log_user_request($bug->id, undef, 'bug-get');

      # Audit when a non-public bug is viewed including the groups the bug belongs to
      my $groups_in = $bug->groups_in;
      next if !@$groups_in;
      Bugzilla->audit(sprintf 'api: %s viewed non-public bug %d belonging to groups %s',
        $user->login, $bug->id, join ', ', map { $_->name } @$groups_in);
    }
  }

  return {bugs => \@hashes, faults => \@faults};
}

# this is a function that gets bug activity for list of bug ids
# it can be called as the following:
# $call = $rpc->call( 'Bug.history', { ids => [1,2] });
sub history {
  my ($self, $params) = validate(@_, 'ids');

  Bugzilla->switch_to_shadow_db();

  my $ids = $params->{ids};
  defined $ids || ThrowCodeError('param_required', {param => 'ids'});

  my $user         = Bugzilla->user;
  my $skip_private = $params->{skip_private} ? 1 : 0;

  if ($skip_private) {
    # Cache permissions for bugs. This highly reduces the number of calls to the DB.
    # visible_bugs() is only able to handle bug IDs, so we have to skip aliases.
    my @int = grep { $_ =~ /^\d+$/ } @$ids;
    $user->visible_bugs(\@int);
  }

  my @return;
  foreach my $bug_id (@$ids) {
    my %item;
    my $bug;

    if ($skip_private) {
      $bug = Bugzilla::Bug->new({id => $bug_id, cache => 1});
      next if $bug->error || !$user->can_see_bug($bug->id);
    } else {
      $bug = Bugzilla::Bug->check($bug_id);
    }

    $bug_id = $bug->id;
    $item{id} = $self->type('int', $bug_id);

    my ($activity)
      = Bugzilla::Bug::GetBugActivity($bug_id, undef, $params->{new_since}, 1);

    my @history;
    foreach my $changeset (@$activity) {
      push(@history, $self->_changeset_to_hash($changeset, $params));
    }

    $item{history} = \@history;

    # alias is returned in case users passes a mixture of ids and aliases
    # then they get to know which bug activity relates to which value
    # they passed
    if (Bugzilla->params->{'usebugaliases'}) {
      $item{alias} = $self->type('string', $bug->alias);
    }
    else {
      # For API reasons, we always want the value to appear, we just
      # don't want it to have a value if aliases are turned off.
      $item{alias} = undef;
    }

    push(@return, \%item);
  }

  return {bugs => \@return};
}

sub search {
  my ($self, $params) = @_;
  my $user = Bugzilla->user;
  my $dbh  = Bugzilla->dbh;

  Bugzilla->switch_to_shadow_db();

  my $match_params = dclone($params);
  delete $match_params->{include_fields};
  delete $match_params->{exclude_fields};

  # Determine whether this is a quicksearch query
  if (exists $match_params->{quicksearch}) {
    my $quicksearch = quicksearch($match_params->{'quicksearch'});
    my $cgi         = Bugzilla::CGI->new($quicksearch);
    $match_params = $cgi->Vars;
  }

  if (defined($match_params->{offset}) and !defined($match_params->{limit})) {
    ThrowCodeError('param_required',
      {param => 'limit', function => 'Bug.search()'});
  }

  my $max_results = Bugzilla->params->{max_search_results};
  unless (defined $match_params->{limit} && $match_params->{limit} == 0) {
    if (!defined $match_params->{limit} || $match_params->{limit} > $max_results) {
      $match_params->{limit} = $max_results;
    }
  }
  else {
    delete $match_params->{limit};
    delete $match_params->{offset};
  }

  # Allow to search only in bug description (initial comment)
  if (defined $match_params->{description}) {
    $match_params->{longdesc} = delete $match_params->{description};
    $match_params->{longdesc_initial} = 1;
  }

  $match_params = Bugzilla::Bug::map_fields($match_params);

  my %options = (fields => ['bug_id']);

  # Find the highest custom field id
  my @field_ids = grep(/^f(\d+)$/, keys %$match_params);
  my $last_field_id = @field_ids ? max @field_ids + 1 : 1;

  # Do special search types for certain fields.
  if (my $change_when = delete $match_params->{'delta_ts'}) {
    $match_params->{"f${last_field_id}"} = 'delta_ts';
    $match_params->{"o${last_field_id}"} = 'greaterthaneq';
    $match_params->{"v${last_field_id}"} = $change_when;
    $last_field_id++;
  }
  if (my $creation_when = delete $match_params->{'creation_ts'}) {
    $match_params->{"f${last_field_id}"} = 'creation_ts';
    $match_params->{"o${last_field_id}"} = 'greaterthaneq';
    $match_params->{"v${last_field_id}"} = $creation_when;
    $last_field_id++;
  }

  # Some fields require a search type such as short desc, keywords, etc.
  foreach my $param (qw(short_desc longdesc status_whiteboard bug_file_loc)) {
    if (defined $match_params->{$param}
      && !defined $match_params->{$param . '_type'})
    {
      $match_params->{$param . '_type'} = 'allwordssubstr';
    }
  }
  if (defined $match_params->{'keywords'}
    && !defined $match_params->{'keywords_type'})
  {
    $match_params->{'keywords_type'} = 'allwords';
  }

  # Backwards compatibility with old method regarding role search
  $match_params->{'reporter'} = delete $match_params->{'creator'}
    if $match_params->{'creator'};
  foreach my $role (qw(assigned_to reporter qa_contact triage_owner commenter cc))
  {
    next if !exists $match_params->{$role};
    my $value = delete $match_params->{$role};
    $match_params->{"f${last_field_id}"} = $role;
    $match_params->{"o${last_field_id}"} = "anywordssubstr";
    $match_params->{"v${last_field_id}"}
      = ref $value ? join(" ", @{$value}) : $value;
    $last_field_id++;
  }

  # If no other parameters have been passed other than limit and offset
  # then we throw error if system is configured to do so.
  if ( !grep(!/^(limit|offset)$/, keys %$match_params)
    && !Bugzilla->params->{search_allow_no_criteria})
  {
    ThrowUserError('buglist_parameters_required');
  }

  # Allow the use of order shortcuts similar to web UI
  if ($match_params->{order}) {

    # Convert the value of the "order" form field into a list of columns
    # by which to sort the results.
    my %order_types = (
      "Bug Number" => ["bug_id"],
      "Importance" => ["priority", "bug_severity"],
      "Assignee"   => ["assigned_to", "bug_status", "priority", "bug_id"],
      "Last Updated" =>
        ["changeddate", "bug_status", "priority", "assigned_to", "bug_id"],
    );
    if ($order_types{$match_params->{order}}) {
      $options{order} = $order_types{$match_params->{order}};
    }
    else {
      $options{order} = [split(/\s*,\s*/, $match_params->{order})];
    }
  }

  $options{params} = $match_params;

  my $search = new Bugzilla::Search(%options);
  my ($data) = $search->data;

  # BMO if the caller only wants the count, that's all we need to return
  if ($params->{count_only}) {
    if (Bugzilla->usage_mode == USAGE_MODE_XMLRPC) {
      return $data;
    }
    else {
      return {bug_count => $self->type('int', $data)};
    }
  }

  if (!scalar @$data) {
    return {bugs => []};
  }

# Search.pm won't return bugs that the user shouldn't see so no filtering is needed.
  my @bug_ids = map { $_->[0] } @$data;
  my %bug_objects
    = map { $_->id => $_ } @{Bugzilla::Bug->new_from_list(\@bug_ids)};
  my @bugs = map { $bug_objects{$_} } @bug_ids;
  @bugs = map { $self->_bug_to_hash($_, $params) } @bugs;

  # BzAPI
  Bugzilla->request_cache->{bzapi_search_bugs}
    = [map { $bug_objects{$_} } @bug_ids];

  return {bugs => \@bugs};
}

sub possible_duplicates {
  my ($self, $params) = validate(@_, 'product');
  my $user = Bugzilla->user;

  Bugzilla->switch_to_shadow_db();

  state $params_type = Dict [
    id                 => Optional [Int],
    product            => Optional [ArrayRef [Str]],
    limit              => Optional [Int],
    summary            => Optional [Str],
    include_fields     => Optional [ArrayRef [Str]],
    Bugzilla_api_token => Optional [Str]
  ];

  ThrowCodeError('param_invalid',
    {function => 'Bug.possible_duplicates', param => 'A param'})
    if !$params_type->check($params);

  my $summary;
  if ($params->{id}) {
    my $bug = Bugzilla::Bug->check({id => $params->{id}, cache => 1});
    $summary = $bug->short_desc;
  }
  elsif ($params->{summary}) {
    $summary = $params->{summary};
  }
  else {
    ThrowCodeError('param_required',
      {function => 'Bug.possible_duplicates', param => 'id or summary'});
  }

  my @products;
  foreach my $name (@{$params->{'product'} || []}) {
    my $object = $user->can_enter_product($name, THROW_ERROR);
    push(@products, $object);
  }

  my $possible_dupes
    = Bugzilla::Bug->possible_duplicates({
    summary => $summary, products => \@products, limit => $params->{limit}
    });

  # If a bug id was used, remove the bug with the same id from the list.
  if ($params->{id}) {
    @$possible_dupes = grep { $_->id != $params->{id} } @$possible_dupes;
  }

  my @hashes = map { $self->_bug_to_hash($_, $params) } @$possible_dupes;
  $self->_add_update_tokens($params, $possible_dupes, \@hashes);
  return {bugs => \@hashes};
}

sub update {
  my ($self, $params) = validate(@_, 'ids');

  # BMO: Don't allow updating of bugs if disabled
  if (Bugzilla->params->{disable_bug_updates}) {
    ThrowErrorPage(
      'bug/process/updates-disabled.html.tmpl',
      'Bug updates are currently disabled.'
    );
  }

  my $user = Bugzilla->login(LOGIN_REQUIRED);
  my $dbh  = Bugzilla->dbh;

  # We skip certain fields because their set_ methods actually use
  # the external names instead of the internal names.
  $params = Bugzilla::Bug::map_fields($params,
    {summary => 1, platform => 1, severity => 1, type => 1, url => 1});

  my $ids = delete $params->{ids};
  defined $ids || ThrowCodeError('param_required', {param => 'ids'});

  my @bugs = map { Bugzilla::Bug->check($_) } @$ids;

  my %values = %$params;
  $values{other_bugs} = \@bugs;

  if (exists $values{comment} and exists $values{comment}{comment}) {
    $values{comment}{body} = delete $values{comment}{comment};
  }

  # Prevent bugs that could be triggered by specifying fields that
  # have valid "set_" functions in Bugzilla::Bug, but shouldn't be
  # called using those field names.
  delete $values{dependencies};

  my $flags = delete $values{flags};

  foreach my $bug (@bugs) {
    if (!$user->can_edit_product($bug->product_obj->id)) {
      ThrowUserError("product_edit_denied", {product => $bug->product});
    }

    $bug->set_all(\%values);
    if ($flags) {
      my ($old_flags, $new_flags) = extract_flags($flags, $bug);
      $bug->set_flags($old_flags, $new_flags);
    }
  }

  my %all_changes;
  $dbh->bz_start_transaction();
  foreach my $bug (@bugs) {
    $all_changes{$bug->id} = $bug->update();
  }
  $dbh->bz_commit_transaction();

  foreach my $bug (@bugs) {
    $bug->send_changes($all_changes{$bug->id});
  }

  my @result;
  foreach my $bug (@bugs) {
    my %hash = (
      id               => $self->type('int',      $bug->id),
      last_change_time => $self->type('dateTime', $bug->delta_ts),
      changes          => {},
    );

    # alias is returned in case users pass a mixture of ids and aliases,
    # so that they can know which set of changes relates to which value
    # they passed.
    if (Bugzilla->params->{'usebugaliases'}) {
      $hash{alias} = $self->type('string', $bug->alias);
    }
    else {
      # For API reasons, we always want the alias field to appear, we
      # just don't want it to have a value if aliases are turned off.
      $hash{alias} = $self->type('string', '');
    }

    my %changes = %{$all_changes{$bug->id}};
    foreach my $field (keys %changes) {
      my $change = $changes{$field};
      my $api_field = $api_field_names{$field} || $field;

      # We normalize undef to an empty string, so that the API
      # stays consistent for things like Deadline that can become
      # empty.
      $change->[0] = '' if !defined $change->[0];
      $change->[1] = '' if !defined $change->[1];
      $hash{changes}->{$api_field} = {
        removed => $self->type('string', $change->[0]),
        added   => $self->type('string', $change->[1])
      };
    }

    push(@result, \%hash);
  }

  return {bugs => \@result};
}

sub create {
  my ($self, $params) = @_;
  my $dbh = Bugzilla->dbh;

  # BMO: Don't allow updating of bugs if disabled
  if (Bugzilla->params->{disable_bug_updates}) {
    ThrowErrorPage(
      'bug/process/updates-disabled.html.tmpl',
      'Bug updates are currently disabled.'
    );
  }

  Bugzilla->login(LOGIN_REQUIRED);

  # Some fields cannot be sent to Bugzilla::Bug->create
  foreach my $key (qw(login password token)) {
    delete $params->{$key};
  }

  $params = Bugzilla::Bug::map_fields($params);

  # Define the bug file method if missing
  $params->{filed_via} //= 'api';

  my $flags = delete $params->{flags};

  # We start a nested transaction in case flag setting fails
  # we want the bug creation to roll back as well.
  $dbh->bz_start_transaction();

  my $bug = Bugzilla::Bug->create($params);

  # Set bug flags
  if ($flags) {
    my ($flags, $new_flags) = extract_flags($flags, $bug);
    $bug->set_flags($flags, $new_flags);
    $bug->update($bug->creation_ts);
  }

  $dbh->bz_commit_transaction();

  $bug->send_changes();

  return {id => $self->type('int', $bug->bug_id)};
}

sub legal_values {
  my ($self, $params) = @_;

  Bugzilla->switch_to_shadow_db();

  defined $params->{field}
    or ThrowCodeError('param_required', {param => 'field'});

  my $field = Bugzilla::Bug::FIELD_MAP->{$params->{field}} || $params->{field};

  my @global_selects = @{Bugzilla->fields({is_select => 1, is_abnormal => 0})};

  my $values;
  if (grep($_->name eq $field, @global_selects)) {

    # The field is a valid one.
    $values = get_legal_field_values($field);
  }
  elsif (grep($_ eq $field, PRODUCT_SPECIFIC_FIELDS)) {
    my $id = $params->{product_id};
    defined $id
      || ThrowCodeError('param_required',
      {function => 'Bug.legal_values', param => 'product_id'});
    grep($_->id eq $id, @{Bugzilla->user->get_accessible_products})
      || ThrowUserError('product_access_denied', {id => $id});

    my $product = new Bugzilla::Product($id);
    my @objects;
    if ($field eq 'version') {
      @objects = @{$product->versions};
    }
    elsif ($field eq 'target_milestone') {
      @objects = @{$product->milestones};
    }
    elsif ($field eq 'component') {
      @objects = @{$product->components};
    }

    $values = [map { $_->name } @objects];
  }
  else {
    ThrowCodeError('invalid_field_name', {field => $params->{field}});
  }

  my @result;
  foreach my $val (@$values) {
    push(@result, $self->type('string', $val));
  }

  return {values => \@result};
}

sub add_attachment {
  my ($self, $params) = validate(@_, 'ids');
  my $dbh = Bugzilla->dbh;

  # BMO: Don't allow updating of bugs if disabled
  if (Bugzilla->params->{disable_bug_updates}) {
    ThrowErrorPage(
      'bug/process/updates-disabled.html.tmpl',
      'Bug updates are currently disabled.'
    );
  }

  Bugzilla->login(LOGIN_REQUIRED);
  defined $params->{ids}  || ThrowCodeError('param_required', {param => 'ids'});
  defined $params->{data} || ThrowCodeError('param_required', {param => 'data'});

  my @bugs = map { Bugzilla::Bug->check($_) } @{$params->{ids}};
  foreach my $bug (@bugs) {
    Bugzilla->user->can_edit_product($bug->product_id)
      || ThrowUserError("product_edit_denied", {product => $bug->product});
  }

  my @created;
  $dbh->bz_start_transaction();
  my $timestamp = $dbh->selectrow_array('SELECT LOCALTIMESTAMP(0)');

  my $flags     = delete $params->{flags};
  my $comment   = delete $params->{comment};
  my $bug_flags = delete $params->{bug_flags};

  $comment = $comment ? trim($comment) : '';

  foreach my $bug (@bugs) {
    my $attachment = Bugzilla::Attachment->create({
      bug         => $bug,
      creation_ts => $timestamp,
      data        => $params->{data},
      description => $params->{summary},
      filename    => $params->{file_name},
      mimetype    => $params->{content_type},
      ispatch     => $params->{is_patch},
      isprivate   => $params->{is_private},
    });

    if ($flags) {
      my ($old_flags, $new_flags) = extract_flags($flags, $bug, $attachment);
      $attachment->set_flags($old_flags, $new_flags);
    }

    $attachment->update($timestamp);

    # The comment has to be added even if it's empty
    $bug->add_comment(
      $comment,
      {
        isprivate  => $attachment->isprivate,
        type       => CMT_ATTACHMENT_CREATED,
        extra_data => $attachment->id
      }
    );

    if ($bug_flags) {
      my ($old_flags, $new_flags) = extract_flags($bug_flags, $bug);
      $bug->set_flags($old_flags, $new_flags);
    }

    push(@created, $attachment);
  }
  $_->bug->update($timestamp) foreach @created;
  $dbh->bz_commit_transaction();

  $_->send_changes() foreach @bugs;

  my %attachments
    = map { $_->id => $self->_attachment_to_hash($_, $params) } @created;

  return {attachments => \%attachments};
}

sub update_attachment {
  my ($self, $params) = validate(@_, 'ids');

  my $user = Bugzilla->login(LOGIN_REQUIRED);
  my $dbh  = Bugzilla->dbh;

  my $ids = delete $params->{ids};
  defined $ids || ThrowCodeError('param_required', {param => 'ids'});

  # Some fields cannot be sent to set_all
  foreach my $key (qw(login password token)) {
    delete $params->{$key};
  }

  $params = translate($params, ATTACHMENT_MAPPED_SETTERS);

  # Get all the attachments, after verifying that they exist and are editable
  my @attachments = ();
  my %bugs        = ();
  foreach my $id (@$ids) {
    my $attachment = Bugzilla::Attachment->new($id)
      || ThrowUserError("invalid_attach_id", {attach_id => $id});
    my $bug = $attachment->bug;
    $attachment->_check_bug;

    push @attachments, $attachment;
    $bugs{$bug->id} = $bug;
  }

  my $flags     = delete $params->{flags};
  my $comment   = delete $params->{comment};
  my $bug_flags = delete $params->{bug_flags};

  $comment = $comment ? trim($comment) : '';

  # Update the values
  foreach my $attachment (@attachments) {
    my ($update_flags, $new_flags)
      = $flags ? extract_flags($flags, $attachment->bug, $attachment) : ([], []);
    if ($attachment->validate_can_edit) {
      $attachment->set_all($params);
      $attachment->set_flags($update_flags, $new_flags) if $flags;
    }
    elsif (scalar @$update_flags && !scalar(@$new_flags) && !scalar keys %$params) {

      # Requestees can set flags targeted to them, even if they cannot
      # edit the attachment. Flag setters can edit their own flags too.
      my %flag_list = map { $_->{id} => $_ } @$update_flags;
      my $flag_objs = Bugzilla::Flag->new_from_list([keys %flag_list]);
      my @editable_flags;
      foreach my $flag_obj (@$flag_objs) {
        if ($flag_obj->setter_id == $user->id
          || ($flag_obj->requestee_id && $flag_obj->requestee_id == $user->id))
        {
          push(@editable_flags, $flag_list{$flag_obj->id});
        }
      }
      if (!scalar @editable_flags) {
        ThrowUserError("illegal_attachment_edit", {attach_id => $attachment->id});
      }
      $attachment->set_flags(\@editable_flags, []);
    }
    else {
      ThrowUserError("illegal_attachment_edit", {attach_id => $attachment->id});
    }
  }

  $dbh->bz_start_transaction();

  # Do the actual update and get information to return to user
  my @result;
  foreach my $attachment (@attachments) {
    my $changes = $attachment->update();
    my $bug     = $attachment->bug;

    if ($comment) {
      $bug->add_comment(
        $comment,
        {
          isprivate  => $attachment->isprivate,
          type       => CMT_ATTACHMENT_UPDATED,
          extra_data => $attachment->id
        }
      );
    }

    if ($bug_flags) {
      my ($old_flags, $new_flags) = extract_flags($bug_flags, $bug);
      $bug->set_flags($old_flags, $new_flags);
    }

    $changes = translate($changes, ATTACHMENT_MAPPED_RETURNS);

    my %hash = (
      id               => $self->type('int',      $attachment->id),
      last_change_time => $self->type('dateTime', $attachment->modification_time),
      changes          => {},
    );

    foreach my $field (keys %$changes) {
      my $change = $changes->{$field};

      # We normalize undef to an empty string, so that the API
      # stays consistent for things like Deadline that can become
      # empty.
      $hash{changes}->{$field} = {
        removed => $self->type('string', $change->[0] // ''),
        added   => $self->type('string', $change->[1] // '')
      };
    }

    push(@result, \%hash);
  }

  $dbh->bz_commit_transaction();

  # Email users about the change
  foreach my $bug (values %bugs) {
    $bug->update();
    $bug->send_changes();
  }

  # Return the information to the user
  return {attachments => \@result};
}

sub add_comment {
  my ($self, $params) = @_;

  # BMO: Don't allow updating of bugs if disabled
  if (Bugzilla->params->{disable_bug_updates}) {
    ThrowErrorPage(
      'bug/process/updates-disabled.html.tmpl',
      'Bug updates are currently disabled.'
    );
  }

  #The user must login in order add a comment
  Bugzilla->login(LOGIN_REQUIRED);

  # Check parameters
  defined $params->{id} || ThrowCodeError('param_required', {param => 'id'});
  my $comment = $params->{comment};
  (defined $comment && trim($comment) ne '')
    || ThrowCodeError('param_required', {param => 'comment'});

  my $bug = Bugzilla::Bug->check($params->{id});

  Bugzilla->user->can_edit_product($bug->product_id)
    || ThrowUserError("product_edit_denied", {product => $bug->product});

  # Backwards-compatibility for versions before 3.6
  if (defined $params->{private}) {
    $params->{is_private} = delete $params->{private};
  }

  # Append comment
  $bug->add_comment(
    $comment,
    {
      isprivate => $params->{is_private},
      work_time => $params->{work_time},
      is_markdown =>
        ( defined $params->{is_markdown} ? $params->{is_markdown} : 0 )
    }
  );

  # Add comment tags
  $bug->set_all({comment_tags => $params->{comment_tags}})
    if defined $params->{comment_tags};

  # Capture the call to bug->update (which creates the new comment) in
  # a transaction so we're sure to get the correct comment_id.

  my $dbh = Bugzilla->dbh;
  $dbh->bz_start_transaction();

  $bug->update();

  my $new_comment_id = $dbh->bz_last_key('longdescs', 'comment_id');

  $dbh->bz_commit_transaction();

  # Send mail.
  Bugzilla::BugMail::Send($bug->bug_id, {changer => Bugzilla->user});

  return {id => $self->type('int', $new_comment_id)};
}

sub update_see_also {
  my ($self, $params) = @_;

  # BMO: Don't allow updating of bugs if disabled
  if (Bugzilla->params->{disable_bug_updates}) {
    ThrowErrorPage(
      'bug/process/updates-disabled.html.tmpl',
      'Bug updates are currently disabled.'
    );
  }

  my $user = Bugzilla->login(LOGIN_REQUIRED);

  # Check parameters
  $params->{ids} || ThrowCodeError('param_required', {param => 'id'});
  my ($add, $remove) = @$params{qw(add remove)};
  ($add || $remove)
    or ThrowCodeError('params_required', {params => ['add', 'remove']});

  my @bugs;
  foreach my $id (@{$params->{ids}}) {
    my $bug = Bugzilla::Bug->check($id);
    $user->can_edit_product($bug->product_id)
      || ThrowUserError("product_edit_denied", {product => $bug->product});
    push(@bugs, $bug);
    if ($remove) {
      $bug->remove_see_also($_) foreach @$remove;
    }
    if ($add) {
      $bug->add_see_also($_) foreach @$add;
    }
  }

  my %changes;
  foreach my $bug (@bugs) {
    my $change = $bug->update();
    if (my $see_also = $change->{see_also}) {
      $changes{$bug->id}->{see_also} = {
        removed => [split(', ', $see_also->[0])],
        added   => [split(', ', $see_also->[1])],
      };
    }
    else {
      # We still want a changes entry, for API consistency.
      $changes{$bug->id}->{see_also} = {added => [], removed => []};
    }

    Bugzilla::BugMail::Send($bug->id, {changer => $user});
  }

  return {changes => \%changes};
}

sub attachments {
  my ($self, $params) = validate(@_, 'ids', 'attachment_ids');

  Bugzilla->switch_to_shadow_db() unless Bugzilla->user->id;

  if (!(defined $params->{ids} or defined $params->{attachment_ids})) {
    ThrowCodeError('param_required',
      {function => 'Bug.attachments', params => ['ids', 'attachment_ids']});
  }

  my $ids        = $params->{ids}            || [];
  my $attach_ids = $params->{attachment_ids} || [];

  unless (Bugzilla->user->id) {
    Bugzilla->check_rate_limit("get_attachments", remote_ip());
  }

  my %bugs;
  foreach my $bug_id (@$ids) {
    my $bug = Bugzilla::Bug->check($bug_id);
    $bugs{$bug->id} = [];
    foreach my $attach (@{$bug->attachments}) {
      push @{$bugs{$bug->id}}, $self->_attachment_to_hash($attach, $params);
    }
  }

  my %attachments;
  my @log_attachments;
  foreach my $attach (@{Bugzilla::Attachment->new_from_list($attach_ids)}) {
    Bugzilla::Bug->check($attach->bug_id);
    if ($attach->isprivate && !Bugzilla->user->is_insider) {
      ThrowUserError('auth_failure',
        {action => 'access', object => 'attachment', attach_id => $attach->id});
    }
    push @log_attachments, $attach;

    $attachments{$attach->id} = $self->_attachment_to_hash($attach, $params);
  }

  if (Bugzilla->user->id) {
    foreach my $attachment (@log_attachments) {
      Bugzilla->log_user_request($attachment->bug_id, $attachment->id,
        "attachment-get");
    }
  }

  return {bugs => \%bugs, attachments => \%attachments};
}

sub flag_types {
  my ($self, $params) = @_;
  my $dbh  = Bugzilla->switch_to_shadow_db();
  my $user = Bugzilla->user;

  defined $params->{product}
    || ThrowCodeError('param_required',
    {function => 'Bug.flag_types', param => 'product'});

  my $product   = delete $params->{product};
  my $component = delete $params->{component};

  $product = Bugzilla::Product->check({name => $product, cache => 1});
  $component
    = Bugzilla::Component->check(
    {name => $component, product => $product, cache => 1})
    if $component;

  my $flag_params = {product_id => $product->id};
  $flag_params->{component_id} = $component->id if $component;
  my $matched_flag_types = Bugzilla::FlagType::match($flag_params);

  my $flag_types = {bug => [], attachment => []};
  foreach my $flag_type (@$matched_flag_types) {
    push(@{$flag_types->{bug}}, $self->_flagtype_to_hash($flag_type, $product))
      if $flag_type->target_type eq 'bug';
    push(
      @{$flag_types->{attachment}},
      $self->_flagtype_to_hash($flag_type, $product)
    ) if $flag_type->target_type eq 'attachment';
  }

  return $flag_types;
}

sub _get_comment_reactions_with_users {
  my ($self, $comment) = @_;
  my $reactions_with_users = $comment->reactions_with_users();

  foreach my $reaction (keys %$reactions_with_users) {
    $reactions_with_users->{$reaction}
      = [map { $self->_user_to_hash($_) } @{$reactions_with_users->{$reaction}}];
  }

  return $reactions_with_users;
}

sub get_comment_reactions {
  if (!Bugzilla->params->{use_comment_reactions}) {
    ThrowUserError('comment_reaction_disabled');
  }

  my ($self, $params) = @_;
  my $user = Bugzilla->user;
  my $comment_id = $params->{comment_id} // ThrowCodeError('param_required',
    {function => 'Bug.get_comment_reactions', param => 'comment_id'});
  my $comment = Bugzilla::Comment->new($comment_id) || return [];

  $comment->bug->check_is_visible();
  if ($comment->is_private && !$user->is_insider) {
    ThrowUserError('comment_is_private', {id => $comment_id});
  }

  return $self->_get_comment_reactions_with_users($comment);
}

sub update_comment_reactions {
  if (!Bugzilla->params->{use_comment_reactions}) {
    ThrowUserError('comment_reaction_disabled');
  }

  my ($self, $params) = @_;
  my $user = Bugzilla->login(LOGIN_REQUIRED);
  my $comment_id = $params->{comment_id} // ThrowCodeError('param_required',
    {function => 'Bug.update_comment_reactions', param => 'comment_id'});
  my $comment = Bugzilla::Comment->new($comment_id) || return [];

  $comment->bug->check_is_visible();
  if ($comment->is_private && !$user->is_insider) {
    ThrowUserError('comment_is_private', {id => $comment_id});
  }

<<<<<<< HEAD
=======
  if ($comment->bug->is_closed_for({months => 3})) {
    ThrowUserError('comment_reaction_closed');
  }

  if ($comment->bug->restrict_comments
    && !$user->in_group(Bugzilla->params->{'restrict_comments_group'}))
  {
    ThrowUserError('comment_reaction_restricted');
  }

>>>>>>> a9a610fb
  my $dbh = Bugzilla->dbh;
  $dbh->bz_start_transaction();
  foreach my $reaction (@{$params->{add} || []}) {
    $comment->add_reaction($reaction);
  }
  foreach my $reaction (@{$params->{remove} || []}) {
    $comment->remove_reaction($reaction);
  }
  $comment->update();
  $dbh->bz_commit_transaction();

  return $self->_get_comment_reactions_with_users($comment);
}

sub update_comment_tags {
  my ($self, $params) = @_;

  my $user = Bugzilla->login(LOGIN_REQUIRED);
  Bugzilla->params->{'comment_taggers_group'}
    || ThrowUserError("comment_tag_disabled");
  $user->can_tag_comments || ThrowUserError(
    "auth_failure",
    {
      group  => Bugzilla->params->{'comment_taggers_group'},
      action => "update",
      object => "comment_tags"
    }
  );

  my $comment_id = $params->{comment_id} // ThrowCodeError('param_required',
    {function => 'Bug.update_comment_tags', param => 'comment_id'});

  my $comment = Bugzilla::Comment->new($comment_id) || return [];
  $comment->bug->check_is_visible();
  if ($comment->is_private && !$user->is_insider) {
    ThrowUserError('comment_is_private', {id => $comment_id});
  }

  my $dbh = Bugzilla->dbh;
  $dbh->bz_start_transaction();
  foreach my $tag (@{$params->{add} || []}) {
    $comment->add_tag($tag) if defined $tag;
  }
  foreach my $tag (@{$params->{remove} || []}) {
    $comment->remove_tag($tag) if defined $tag;
  }
  $comment->update();
  $dbh->bz_commit_transaction();

  my $tag_urls = {};
  foreach my $tag (@{$comment->tags}) {
    my $url = $comment->tag_url($tag);
    $tag_urls->{$tag} = $url if $url;
  }

  my $result = {tags => $comment->tags, tag_urls => $tag_urls};

  if ($params->{comment_tag_html}) {
    $result->{comment_tag_html} = $self->_get_comment_tag_html($comment, $user);
  }

  return $result;
}

sub _get_comment_tag_html {
  my ($self, $comment, $user) = @_;
  $user ||= Bugzilla->user;
  my $html;
  my $vars = {
    comment  => $comment,
    user     => $user,
    basepath => Bugzilla->localconfig->basepath
  };
  Bugzilla->template->process('bug_modal/comment_tags.html.tmpl', $vars, \$html);
  return $html;
}

sub search_comment_tags {
  my ($self, $params) = @_;

  Bugzilla->login(LOGIN_REQUIRED);
  Bugzilla->params->{'comment_taggers_group'}
    || ThrowUserError("comment_tag_disabled");
  Bugzilla->user->can_tag_comments || ThrowUserError(
    "auth_failure",
    {
      group  => Bugzilla->params->{'comment_taggers_group'},
      action => "search",
      object => "comment_tags"
    }
  );

  my $query = $params->{query};
  $query // ThrowCodeError('param_required', {param => 'query'});
  my $limit = $params->{limit} || 7;
  detaint_natural($limit)
    || ThrowCodeError('param_must_be_numeric',
    {param => 'limit', function => 'Bug.search_comment_tags'});


  my $tags
    = Bugzilla::Comment::TagWeights->match({
    WHERE => {'tag LIKE ?' => "\%$query\%",}, LIMIT => $limit,
    });
  return [map { $_->tag } @$tags];
}

##############################
# Private Helper Subroutines #
##############################

# A helper for get() and search(). This is done in this fashion in order
# to produce a stable API and to explicitly type return values.
# The internals of Bugzilla::Bug are not stable enough to just
# return them directly.

sub _bug_to_hash {
  my ($self, $bug, $params) = @_;
  my $user = Bugzilla->user;

  # All the basic bug attributes are here, in alphabetical order.
  # A bug attribute is "basic" if it doesn't require an additional
  # database call to get the info.
  my %item = %{filter $params,
    {
      alias            => $self->type('string',  $bug->alias),
      id               => $self->type('int',     $bug->bug_id),
      is_confirmed     => $self->type('boolean', $bug->everconfirmed),
      op_sys           => $self->type('string',  $bug->op_sys),
      platform         => $self->type('string',  $bug->rep_platform),
      priority         => $self->type('string',  $bug->priority),
      resolution       => $self->type('string',  $bug->resolution),
      severity         => $self->type('string',  $bug->bug_severity),
      status           => $self->type('string',  $bug->bug_status),
      summary          => $self->type('string',  $bug->short_desc),
      target_milestone => $self->type('string',  $bug->target_milestone),
      type             => $self->type('string',  $bug->bug_type),
      url              => $self->type('string',  $bug->bug_file_loc),
      version          => $self->type('string',  $bug->version),
      whiteboard       => $self->type('string',  $bug->status_whiteboard),
    }
  };

  state $voting_enabled //= $bug->can('votes') ? 1 : 0;
  if ($voting_enabled && filter_wants $params, 'votes') {
    $item{votes} = $self->type('int', $bug->votes);
  }

  # First we handle any fields that require extra work (such as date parsing
  # or SQL calls).
  if (filter_wants $params, 'assigned_to') {
    $item{'assigned_to'} = $self->type('email', $bug->assigned_to->login);
    $item{'assigned_to_detail'}
      = $self->_user_to_hash($bug->assigned_to, $params, undef, 'assigned_to');
  }
  if (filter_wants $params, 'attachments', ['extra']) {
    my @result;
    foreach my $attachment (@{$bug->attachments}) {
      next if $attachment->isprivate && !$user->is_insider;
      push(@result,
           $self->_attachment_to_hash($attachment, $params, ['extra'], 'attachments'));
    }
    $item{'attachments'} = \@result;
  }
  if (filter_wants $params, 'blocks') {
    my @blocks = map { $self->type('int', $_) } @{$bug->blocked};
    $item{'blocks'} = \@blocks;
  }
  if (filter_wants $params, 'classification') {
    $item{classification} = $self->type('string', $bug->classification);
  }
  if (filter_wants $params, 'comments', ['extra']) {
    my @result;
    my $comments
      = $bug->comments({order => 'oldest_to_newest', after => $params->{new_since}});
    foreach my $comment (@$comments) {
      next if $comment->is_private && !$user->is_insider;
      push(@result,
           $self->_translate_comment($comment, $params, ['extra'], 'comments'));
    }
    $item{'comments'} = \@result;
  }
  if (filter_wants $params, 'component') {
    $item{component} = $self->type('string', $bug->component);
  }
  if (filter_wants $params, 'cc') {
    my @cc = map { $self->type('email', $_) } @{$bug->cc || []};
    $item{'cc'} = \@cc;
    $item{'cc_detail'}
      = [map { $self->_user_to_hash($_, $params, undef, 'cc') } @{$bug->cc_users}];
  }
  if (filter_wants $params, 'creation_time') {
    $item{'creation_time'} = $self->type('dateTime', $bug->creation_ts);
  }
  if (filter_wants $params, 'creator') {
    $item{'creator'} = $self->type('email', $bug->reporter->login);
    $item{'creator_detail'}
      = $self->_user_to_hash($bug->reporter, $params, undef, 'creator');
  }
  if (filter_wants $params, 'depends_on') {
    my @depends_on = map { $self->type('int', $_) } @{$bug->dependson};
    $item{'depends_on'} = \@depends_on;
  }
  if (filter_wants $params, 'description', ['extra']) {
    my $comment = Bugzilla::Comment->match({bug_id => $bug->id, LIMIT => 1})->[0];
    $item{'description'}
      = ($comment && (!$comment->is_private || Bugzilla->user->is_insider))
      ? $comment->body : '';
  }
  if (filter_wants $params, 'dupe_of') {
    $item{'dupe_of'} = $self->type('int', $bug->dup_id);
  }
  if (filter_wants $params, 'duplicates') {
    $item{'duplicates'} = [map { $self->type('int', $_->id) } @{$bug->duplicates}];
  }
  if (filter_wants $params, 'filed_via', ['extra']) {
    $item{'filed_via'} = $self->type('string', $bug->filed_via);
  }
  if (filter_wants $params, 'groups') {
    my @groups = map { $self->type('string', $_->name) } @{$bug->groups_in};
    $item{'groups'} = \@groups;
  }
  if (filter_wants $params, 'history', ['extra']) {
    my @result;
    my ($activity)
      = Bugzilla::Bug::GetBugActivity($bug->id, undef, $params->{new_since}, 1);
    foreach my $changeset (@$activity) {
      push(@result,
           $self->_changeset_to_hash($changeset, $params, ['extra'], 'history'));
    }
    $item{'history'} = \@result;
  }
  if (filter_wants $params, 'is_open') {
    $item{'is_open'} = $self->type('boolean', $bug->status->is_open);
  }
  if (filter_wants $params, 'keywords') {
    my @keywords = map { $self->type('string', $_->name) } @{$bug->keyword_objects};
    $item{'keywords'} = \@keywords;
  }
  if (filter_wants $params, 'last_change_time') {
    $item{'last_change_time'} = $self->type('dateTime', $bug->delta_ts);
  }
  if (filter_wants $params, 'last_change_time_non_bot', ['extra']) {
    $item{'last_change_time_non_bot'}
      = $self->type('dateTime', $bug->delta_ts_non_bot);
  }
  if (filter_wants $params, 'product') {
    $item{product} = $self->type('string', $bug->product);
  }
  if (filter_wants $params, 'qa_contact') {
    my $qa_login = $bug->qa_contact ? $bug->qa_contact->login : '';
    $item{'qa_contact'} = $self->type('email', $qa_login);
    if ($bug->qa_contact) {
      $item{'qa_contact_detail'}
        = $self->_user_to_hash($bug->qa_contact, $params, undef, 'qa_contact');
    }
  }
  if (filter_wants $params, 'triage_owner', ['extra']) {
    my $triage_owner = $bug->component_obj->triage_owner;
    $item{'triage_owner'} = $self->type('email', $triage_owner->login);
    if ($triage_owner->login) {
      $item{'triage_owner_detail'}
        = $self->_user_to_hash($triage_owner, $params, ['extra'], 'triage_owner');
    }
  }
  if (filter_wants $params, 'see_also') {
    my @see_also = map { $self->type('string', $_->name) } @{$bug->see_also};
    $item{'see_also'} = \@see_also;
  }
  if (filter_wants $params, 'flags') {
    $item{'flags'} = [map { $self->_flag_to_hash($_) } @{$bug->flags}];
  }

  # Regressions
  if (Bugzilla->params->{use_regression_fields}) {
    if (filter_wants $params, 'regressed_by') {
      my @regressed_by = map { $self->type('int', $_) } @{$bug->regressed_by};
      $item{'regressed_by'} = \@regressed_by;
    }
    if (filter_wants $params, 'regressions') {
      my @regressions = map { $self->type('int', $_) } @{$bug->regresses};
      $item{'regressions'} = \@regressions;
    }
  }

  # And now custom fields
  my @custom_fields = Bugzilla->active_custom_fields(
    {
      product   => $bug->product_obj,
      component => $bug->component_obj,
      bug_id    => $bug->id
    },
    $self->wants_object,
  );
  foreach my $field (@custom_fields) {
    my $name = $field->name;
    next if !filter_wants($params, $name, ['default', 'custom']);
    if ($field->type == FIELD_TYPE_BUG_ID) {
      $item{$name} = $self->type('int', $bug->$name);
    }
    elsif ($field->type == FIELD_TYPE_DATETIME || $field->type == FIELD_TYPE_DATE) {
      my $value = $bug->$name;
      $item{$name} = defined($value) ? $self->type('dateTime', $value) : undef;
    }
    elsif ($field->type == FIELD_TYPE_MULTI_SELECT) {
      my @values = map { $self->type('string', $_) } @{$bug->$name};
      $item{$name} = \@values;
    }
    else {
      $item{$name} = $self->type('string', $bug->$name);
    }
  }

  # Timetracking fields are only sent if the user can see them.
  if ($user->is_timetracker) {
    if (filter_wants $params, 'estimated_time') {
      $item{'estimated_time'} = $self->type('double', $bug->estimated_time);
    }
    if (filter_wants $params, 'remaining_time') {
      $item{'remaining_time'} = $self->type('double', $bug->remaining_time);
    }
    if (filter_wants $params, 'deadline') {

      # No need to format $bug->deadline specially, because Bugzilla::Bug
      # already does it for us.
      $item{'deadline'} = $self->type('string', $bug->deadline);
    }
    if (filter_wants $params, 'actual_time') {
      $item{'actual_time'} = $self->type('double', $bug->actual_time);
    }
  }

  # The "accessible" bits go here because they have long names and it
  # makes the code look nicer to separate them out.
  if (filter_wants $params, 'is_cc_accessible') {
    $item{'is_cc_accessible'} = $self->type('boolean', $bug->cclist_accessible);
  }
  if (filter_wants $params, 'is_creator_accessible') {
    $item{'is_creator_accessible'}
      = $self->type('boolean', $bug->reporter_accessible);
  }

  # BMO - support for special mentors field
  if (filter_wants $params, 'mentors') {
    $item{'mentors'}
      = [map { $self->type('email', $_->login) } @{$bug->mentors || []}];
    $item{'mentors_detail'}
      = [map { $self->_user_to_hash($_, $params, undef, 'mentors') }
        @{$bug->mentors}];
  }

  if (filter_wants $params, 'comment_count') {
    $item{'comment_count'} = $self->type('int', $bug->comment_count);
  }

  if (filter_wants $params, 'counts', ['extra']) {
    $item{'counts'} = {};

    while (my ($key, $value) = each %{$bug->counts}) {
      $item{'counts'}->{$key} = $self->type('int', $value);
    }
  }

  return \%item;
}

sub _user_to_hash {
  my ($self, $user, $filters, $types, $prefix) = @_;
  my $item = filter $filters,
    {
    id        => $self->type('int',    $user->id),
    real_name => $self->type('string', $user->name),
    nick      => $self->type('string', $user->nick),
    name      => $self->type('email',  $user->login),
    email     => $self->type('email',  $user->email),
    },
    $types, $prefix;
  return $item;
}

sub _attachment_to_hash {
  my ($self, $attach, $filters, $types, $prefix) = @_;

  my $item = filter $filters,
    {
    creation_time    => $self->type('dateTime', $attach->attached),
    last_change_time => $self->type('dateTime', $attach->modification_time),
    id               => $self->type('int',      $attach->id),
    bug_id           => $self->type('int',      $attach->bug_id),
    file_name        => $self->type('string',   $attach->filename),
    summary          => $self->type('string',   $attach->description),
    description      => $self->type('string',   $attach->description),
    content_type     => $self->type('string',   $attach->contenttype),
    is_private       => $self->type('int',      $attach->isprivate),
    is_obsolete      => $self->type('int',      $attach->isobsolete),
    is_patch         => $self->type('int',      $attach->ispatch),
    },
    $types, $prefix;

  # creator/attacher require an extra lookup, so we only send them if
  # the filter wants them.
  foreach my $field (qw(creator attacher)) {
    if (filter_wants $filters, $field, $types, $prefix) {
      $item->{$field} = $self->type('email', $attach->attacher->login);
    }
  }

  if (filter_wants $filters, 'creator', $types, $prefix) {
    $item->{'creator_detail'}
      = $self->_user_to_hash($attach->attacher, $filters, undef, 'creator');
  }

  if (filter_wants $filters, 'data', $types, $prefix) {
    $item->{'data'} = $self->type('base64', $attach->data);
  }

  if (filter_wants $filters, 'size', $types, $prefix) {
    $item->{'size'} = $self->type('int', $attach->datasize);
  }

  if (filter_wants $filters, 'flags', $types, $prefix) {
    $item->{'flags'} = [map { $self->_flag_to_hash($_) } @{$attach->flags}];
  }

  return $item;
}

sub _changeset_to_hash {
  my ($self, $changeset, $filters, $types, $prefix) = @_;

  my $item = {
    when    => $self->type('dateTime', $changeset->{when}),
    who     => $self->type('email',    $changeset->{who}),
    changes => []
  };

  foreach my $change (@{$changeset->{changes}}) {
    my $field_name     = delete $change->{fieldname};
    my $api_field_type = $api_field_types{$field_name} || 'string';
    my $api_field_name = $api_field_names{$field_name} || $field_name;
    my $attach_id      = delete $change->{attachid};
    my $comment        = delete $change->{comment};

    $change->{field_name}    = $self->type('string',        $api_field_name);
    $change->{removed}       = $self->type($api_field_type, $change->{removed});
    $change->{added}         = $self->type($api_field_type, $change->{added});
    $change->{attachment_id} = $self->type('int', $attach_id) if $attach_id;
    $change->{comment_id}    = $self->type('int', $comment->id) if $comment;
    $change->{comment_count} = $self->type('int', $comment->count) if $comment;

    push (@{$item->{changes}}, $change);
  }

  return filter($filters, $item, $types, $prefix);
}

sub _flag_to_hash {
  my ($self, $flag) = @_;

  my $item = {
    id                => $self->type('int',      $flag->id),
    name              => $self->type('string',   $flag->name),
    type_id           => $self->type('int',      $flag->type_id),
    creation_date     => $self->type('dateTime', $flag->creation_date),
    modification_date => $self->type('dateTime', $flag->modification_date),
    status            => $self->type('string',   $flag->status)
  };

  foreach my $field (qw(setter requestee)) {
    my $field_id = $field . "_id";
    $item->{$field} = $self->type('email', $flag->$field->login)
      if $flag->$field_id;
  }

  return $item;
}

sub _flagtype_to_hash {
  my ($self, $flagtype, $product) = @_;
  my $user = Bugzilla->user;

  my @values = ('X');
  push(@values, '?')
    if ($flagtype->is_requestable && $user->can_request_flag($flagtype));
  push(@values, '+', '-') if $user->can_set_flag($flagtype);

  my $item = {
    id               => $self->type('int',     $flagtype->id),
    name             => $self->type('string',  $flagtype->name),
    description      => $self->type('string',  $flagtype->description),
    type             => $self->type('string',  $flagtype->target_type),
    values           => \@values,
    is_active        => $self->type('boolean', $flagtype->is_active),
    is_requesteeble  => $self->type('boolean', $flagtype->is_requesteeble),
    is_multiplicable => $self->type('boolean', $flagtype->is_multiplicable)
  };

  if ($product) {
    my $inclusions
      = $self->_flagtype_clusions_to_hash($flagtype->inclusions, $product->id);
    my $exclusions
      = $self->_flagtype_clusions_to_hash($flagtype->exclusions, $product->id);

    # if we have both inclusions and exclusions, the exclusions are redundant
    $exclusions = [] if @$inclusions && @$exclusions;

    # no need to return anything if there's just "any component"
    $item->{inclusions} = $inclusions if @$inclusions && $inclusions->[0] ne '';
    $item->{exclusions} = $exclusions if @$exclusions && $exclusions->[0] ne '';
  }

  return $item;
}

sub _flagtype_clusions_to_hash {
  my ($self, $clusions, $product_id) = @_;
  my $result = [];
  foreach my $key (keys %$clusions) {
    my ($prod_id, $comp_id) = split(/:/, $clusions->{$key}, 2);
    if ($prod_id == 0 || $prod_id == $product_id) {
      if ($comp_id) {
        my $component = Bugzilla::Component->new({id => $comp_id, cache => 1});
        push @$result, $component->name;
      }
      else {
        return [''];
      }
    }
  }
  return $result;
}

sub _add_update_tokens {
  my ($self, $params, $bugs, $hashes) = @_;

  return if !Bugzilla->user->id;
  return if !filter_wants($params, 'update_token');

  for (my $i = 0; $i < @$bugs; $i++) {
    my $token = issue_hash_token([$bugs->[$i]->id, $bugs->[$i]->delta_ts]);
    $hashes->[$i]->{'update_token'} = $self->type('string', $token);
  }
}

1;

__END__

=head1 NAME

Bugzilla::Webservice::Bug - The API for creating, changing, and getting the
details of bugs.

=head1 DESCRIPTION

This part of the Bugzilla API allows you to file a new bug in Bugzilla,
or get information about bugs that have already been filed.

=head1 METHODS

See L<Bugzilla::WebService> for a description of how parameters are passed,
and what B<STABLE>, B<UNSTABLE>, and B<EXPERIMENTAL> mean.

Although the data input and output is the same for JSON-RPC, XML-RPC and REST,
the directions for how to access the data via REST is noted in each method
where applicable.

=head1 Utility Functions

=head2 fields

B<UNSTABLE>

=over

=item B<Description>

Get information about valid bug fields, including the lists of legal values
for each field.

=item B<REST>

You have several options for retreiving information about fields. The first
part is the request method and the rest is the related path needed.

To get information about all fields:

GET /field/bug

To get information related to a single field:

GET /field/bug/<id_or_name>

The returned data format is the same as below.

=item B<Params>

You can pass either field ids or field names.

B<Note>: If neither C<ids> nor C<names> is specified, then all
non-obsolete fields will be returned.

In addition to the parameters below, this method also accepts the
standard L<include_fields|Bugzilla::WebService/include_fields> and
L<exclude_fields|Bugzilla::WebService/exclude_fields> arguments.

=over

=item C<ids>   (array) - An array of integer field ids.

=item C<names> (array) - An array of strings representing field names.

=back

=item B<Returns>

A hash containing a single element, C<fields>. This is an array of hashes,
containing the following keys:

=over

=item C<id>

C<int> An integer id uniquely identifying this field in this installation only.

=item C<type>

C<int> The number of the fieldtype. The following values are defined:

=over

=item C<0> Unknown

=item C<1> Free Text

=item C<2> Drop Down

=item C<3> Multiple-Selection Box

=item C<4> Large Text Box

=item C<5> Date/Time

=item C<6> Bug Id

=item C<7> Bug URLs ("See Also")

=back

=item C<is_custom>

C<boolean> True when this is a custom field, false otherwise.

=item C<name>

C<string> The internal name of this field. This is a unique identifier for
this field. If this is not a custom field, then this name will be the same
across all Bugzilla installations.

=item C<display_name>

C<string> The name of the field, as it is shown in the user interface.

=item C<is_mandatory>

C<boolean> True if the field must have a value when filing new bugs.
Also, mandatory fields cannot have their value cleared when updating
bugs.

=item C<is_on_bug_entry>

C<boolean> For custom fields, this is true if the field is shown when you
enter a new bug. For standard fields, this is currently always false,
even if the field shows up when entering a bug. (To know whether or not
a standard field is valid on bug entry, see L</create>.)

=item C<visibility_field>

C<string>  The name of a field that controls the visibility of this field
in the user interface. This field only appears in the user interface when
the named field is equal to one of the values in C<visibility_values>.
Can be null.

=item C<visibility_values>

C<array> of C<string>s This field is only shown when C<visibility_field>
matches one of these values. When C<visibility_field> is null,
then this is an empty array.

=item C<value_field>

C<string>  The name of the field that controls whether or not particular
values of the field are shown in the user interface. Can be null.

=item C<values>

This is an array of hashes, representing the legal values for
select-type (drop-down and multiple-selection) fields. This is also
populated for the C<component>, C<version>, C<target_milestone>, and C<keywords>
fields, but not for the C<product> field (you must use
L<Product.get_accessible_products|Bugzilla::WebService::Product/get_accessible_products>
for that.

For fields that aren't select-type fields, this will simply be an empty
array.

Each hash has the following keys:

=over

=item C<name>

C<string> The actual value--this is what you would specify for this
field in L</create>, etc.

=item C<sort_key>

C<int> Values, when displayed in a list, are sorted first by this integer
and then secondly by their name.

=item C<sortkey>

B<DEPRECATED> - Use C<sort_key> instead.

=item C<visibility_values>

If C<value_field> is defined for this field, then this value is only shown
if the C<value_field> is set to one of the values listed in this array.
Note that for per-product fields, C<value_field> is set to C<'product'>
and C<visibility_values> will reflect which product(s) this value appears in.

=item C<description>

C<string> The description of the value. This item is only included for the
C<keywords> field.

=item C<is_open>

C<boolean> For C<bug_status> values, determines whether this status
specifies that the bug is "open" (true) or "closed" (false). This item
is only included for the C<bug_status> field.

=item C<can_change_to>

For C<bug_status> values, this is an array of hashes that determines which
statuses you can transition to from this status. (This item is only included
for the C<bug_status> field.)

Each hash contains the following items:

=over

=item C<name>

the name of the new status

=item C<comment_required>

this C<boolean> True if a comment is required when you change a bug into
this status using this transition.

=back

=back

=back

=item B<Errors>

=over

=item 51 (Invalid Field Name or Id)

You specified an invalid field name or id.

=back

=item B<History>

=over

=item Added in Bugzilla B<3.6>.

=item The C<is_mandatory> return value was added in Bugzilla B<4.0>.

=item C<sortkey> was renamed to C<sort_key> in Bugzilla B<4.2>.

=back

=item REST API call added in Bugzilla B<5.0>

=back

=head2 flag_types

B<UNSTABLE>

=over

=item B<Description>

Get information about valid flag types that can be set for bugs and attachments.

=item B<REST>

You have several options for retreiving information about flag types. The first
part is the request method and the rest is the related path needed.

To get information about all flag types for a product:

GET /flag_types/<product>

To get information about flag_types for a product and component:

GET /flag_types/<product>/<component>

The returned data format is the same as below.

=item B<Params>

You must pass a product name and an optional component name.

=over

=item C<product>   (string) - The name of a valid product.

=item C<component> (string) - An optional valid component name associated with the product.

=back

=item B<Returns>

A hash containing two keys, C<bug> and C<attachment>. Each key value is an array of hashes,
containing the following keys:

=over

=item C<id>

C<int> An integer id uniquely identifying this flag type.

=item C<name>

C<string> The name for the flag type.

=item C<type>

C<string> The target of the flag type which is either C<bug> or C<attachment>.

=item C<description>

C<string> The description of the flag type.

=item C<values>

C<array> An array of string values that the user can set on the flag type.

=item C<is_requesteeble>

C<boolean> Users can ask specific other users to set flags of this type.

=item C<is_multiplicable>

C<boolean> Multiple flags of this type can be set for the same bug or attachment.

=back

=item B<Errors>

=over

=item 106 (Product Access Denied)

Either the product does not exist or you don't have access to it.

=item 51 (Invalid Component)

The component provided does not exist in the product.

=back

=item B<History>

=over

=item Added in Bugzilla B<5.0>.

=back

=back

=head2 legal_values

B<DEPRECATED> - Use L</fields> instead.

=over

=item B<Description>

Tells you what values are allowed for a particular field.

=item B<REST>

To get information on the values for a field based on field name:

GET /field/bug/<field_name>/values

To get information based on field name and a specific product:

GET /field/bug/<field_name>/<product_id>/values

The returned data format is the same as below.

=item B<Params>

=over

=item C<field> - The name of the field you want information about.
This should be the same as the name you would use in L</create>, below.

=item C<product_id> - If you're picking a product-specific field, you have
to specify the id of the product you want the values for.

=back

=item B<Returns>

C<values> - An array of strings: the legal values for this field.
The values will be sorted as they normally would be in Bugzilla.

=item B<Errors>

=over

=item 106 (Invalid Product)

You were required to specify a product, and either you didn't, or you
specified an invalid product (or a product that you can't access).

=item 108 (Invalid Field Name)

You specified a field that doesn't exist or isn't a drop-down field.

=back

=item B<History>

=over

=item REST API call added in Bugzilla B<5.0>.

=back

=back

=head1 Bug Information

=head2 attachments

B<EXPERIMENTAL>

=over

=item B<Description>

It allows you to get data about attachments, given a list of bugs
and/or attachment ids.

B<Note>: Private attachments will only be returned if you are in the
insidergroup or if you are the submitter of the attachment.

=item B<REST>

To get all current attachments for a bug:

GET /bug/<bug_id>/attachment

To get a specific attachment based on attachment ID:

GET /bug/attachment/<attachment_id>

The returned data format is the same as below.

=item B<Params>

B<Note>: At least one of C<ids> or C<attachment_ids> is required.

=over

=item C<ids>

See the description of the C<ids> parameter in the L</get> method.

=item C<attachment_ids>

C<array> An array of integer attachment ids.

=back

Also accepts the L<include_fields|Bugzilla::WebService/include_fields>,
and L<exclude_fields|Bugzilla::WebService/exclude_fields> arguments.

=item B<Returns>

A hash containing two elements: C<bugs> and C<attachments>. The return
value looks like this:

 {
     bugs => {
         1345 => [
             { (attachment) },
             { (attachment) }
         ],
         9874 => [
             { (attachment) },
             { (attachment) }
         ],
     },

     attachments => {
         234 => { (attachment) },
         123 => { (attachment) },
     }
 }

The attachments of any bugs that you specified in the C<ids> argument in
input are returned in C<bugs> on output. C<bugs> is a hash that has integer
bug IDs for keys and the values are arrayrefs that contain hashes as attachments.
(Fields for attachments are described below.)

For any attachments that you specified directly in C<attachment_ids>, they
are returned in C<attachments> on output. This is a hash where the attachment
ids point directly to hashes describing the individual attachment.

The fields for each attachment (where it says C<(attachment)> in the
diagram above) are:

=over

=item C<data>

C<base64> The raw data of the attachment, encoded as Base64.

=item C<size>

C<int> The length (in bytes) of the attachment.

=item C<creation_time>

C<dateTime> The time the attachment was created.

=item C<last_change_time>

C<dateTime> The last time the attachment was modified.

=item C<id>

C<int> The numeric id of the attachment.

=item C<bug_id>

C<int> The numeric id of the bug that the attachment is attached to.

=item C<file_name>

C<string> The file name of the attachment.

=item C<summary>

C<string> A short string describing the attachment.

Also returned as C<description>, for backwards-compatibility with older
Bugzillas. (However, this backwards-compatibility will go away in Bugzilla
5.0.)

=item C<content_type>

C<string> The MIME type of the attachment.

=item C<is_private>

C<boolean> True if the attachment is private (only visible to a certain
group called the "insidergroup"), False otherwise.

=item C<is_obsolete>

C<boolean> True if the attachment is obsolete, False otherwise.

=item C<is_patch>

C<boolean> True if the attachment is a patch, False otherwise.

=item C<creator>

C<string> The login name of the user that created the attachment.

Also returned as C<attacher>, for backwards-compatibility with older
Bugzillas. (However, this backwards-compatibility will go away in Bugzilla
5.0.)

=item C<creator_detail>

C<hash> A hash containing detailed user information for the creator. The keys
included in the user detail hash are the same as ones returned for the Get Bug
method.

=item C<flags>

An array of hashes containing the information about flags currently set
for each attachment. Each flag hash contains the following items:

=over

=item C<id>

C<int> The id of the flag.

=item C<name>

C<string> The name of the flag.

=item C<type_id>

C<int> The type id of the flag.

=item C<creation_date>

C<dateTime> The timestamp when this flag was originally created.

=item C<modification_date>

C<dateTime> The timestamp when the flag was last modified.

=item C<status>

C<string> The current status of the flag.

=item C<setter>

C<string> The login name of the user who created or last modified the flag.

=item C<requestee>

C<string> The login name of the user this flag has been requested to be granted or denied.
Note, this field is only returned if a requestee is set.

=back

=back

=item B<Errors>

This method can throw all the same errors as L</get>. In addition,
it can also throw the following error:

=over

=item 304 (Auth Failure, Attachment is Private)

You specified the id of a private attachment in the C<attachment_ids>
argument, and you are not in the "insider group" that can see
private attachments.

=back

=item B<History>

=over

=item Added in Bugzilla B<3.6>.

=item In Bugzilla B<4.0>, the C<attacher> return value was renamed to
C<creator>.

=item In Bugzilla B<4.0>, the C<description> return value was renamed to
C<summary>.

=item The C<data> return value was added in Bugzilla B<4.0>.

=item In Bugzilla B<4.2>, the C<is_url> return value was removed
(this attribute no longer exists for attachments).

=back

=item The C<flags> array was added in Bugzilla B<4.4>.

=item REST API call added in Bugzilla B<5.0>.

=item The C<creator_detail> field was added in Bugzilla B<6.0>.

=back


=head2 comments

B<STABLE>

=over

=item B<Description>

This allows you to get data about comments, given a list of bugs
and/or comment ids.

=item B<REST>

To get all comments for a particular bug using the bug ID or alias:

GET /bug/<id_or_alias>/comment

To get a specific comment based on the comment ID:

GET /bug/comment/<comment_id>

The returned data format is the same as below.

=item B<Params>

B<Note>: At least one of C<ids> or C<comment_ids> is required.

In addition to the parameters below, this method also accepts the
standard L<include_fields|Bugzilla::WebService/include_fields> and
L<exclude_fields|Bugzilla::WebService/exclude_fields> arguments.

=over

=item C<ids>

C<array> An array that can contain both bug IDs and bug aliases.
All of the comments (that are visible to you) will be returned for the
specified bugs.

=item C<comment_ids>

C<array> An array of integer comment_ids. These comments will be
returned individually, separate from any other comments in their
respective bugs.

=item C<new_since>

C<dateTime> If specified, the method will only return comments I<newer>
than this time. This only affects comments returned from the C<ids>
argument. You will always be returned all comments you request in the
C<comment_ids> argument, even if they are older than this date.

=item C<skip_private> B<EXPERIMENTAL>

C<boolean> Normally, if you request any inaccessible or invalid bug ids, this
method will throw an error. If this parameter is C<True>, these bugs will just
be skipped. In the future, error objects will be returned instead, just like
C<Bug.get> with the C<permissive> parameter provided.

=back

=item B<Returns>

Two items are returned:

=over

=item C<bugs>

This is used for bugs specified in C<ids>. This is a hash,
where the keys are the numeric ids of the bugs, and the value is
a hash with a single key, C<comments>, which is an array of comments.
(The format of comments is described below.)

Note that any individual bug will only be returned once, so if you
specify an id multiple times in C<ids>, it will still only be
returned once.

=item C<comments>

Each individual comment requested in C<comment_ids> is returned here,
in a hash where the numeric comment id is the key, and the value
is the comment. (The format of comments is described below.)

=back

A "comment" as described above is a hash that contains the following
keys:

=over

=item id

C<int> The globally unique ID for the comment.

=item bug_id

C<int> The ID of the bug that this comment is on.

=item attachment_id

C<int> If the comment was made on an attachment, this will be the
ID of that attachment. Otherwise it will be null.

=item text

C<string> The body of the comment, including any special text (such as
"this bug was marked as a duplicate of...").

=item raw_text

C<string> The body of the comment without any special additional text.

=item creator

C<string> The login name of the comment's author.

Also returned as C<author>, for backwards-compatibility with older
Bugzillas. (However, this backwards-compatibility will go away in Bugzilla
5.0.)

=item time

C<dateTime> The time (in Bugzilla's timezone) that the comment was added.

=item creation_time

C<dateTime> This is exactly same as the C<time> key. Use this field instead of
C<time> for consistency with other methods including L</get> and L</attachments>.
For compatibility, C<time> is still usable. However, please note that C<time>
may be deprecated and removed in a future release.

=item is_private

C<boolean> True if this comment is private (only visible to a certain
group called the "insidergroup"), False otherwise.

=back

=item B<Errors>

This method can throw all the same errors as L</get>. In addition,
it can also throw the following errors:

=over

=item 110 (Comment Is Private)

You specified the id of a private comment in the C<comment_ids>
argument, and you are not in the "insider group" that can see
private comments.

=item 111 (Invalid Comment ID)

You specified an id in the C<comment_ids> argument that is invalid--either
you specified something that wasn't a number, or there is no comment with
that id.

=back

=item B<History>

=over

=item Added in Bugzilla B<3.4>.

=item C<attachment_id> was added to the return value in Bugzilla B<3.6>.

=item In Bugzilla B<4.0>, the C<author> return value was renamed to
C<creator>.

=back

=item C<creation_time> was added in Bugzilla B<4.4>.

=item REST API call added in Bugzilla B<5.0>.

=item C<raw_text> was added in Bugzilla B<6.0>.

=back


=head2 get

B<STABLE>

=over

=item B<Description>

Gets information about particular bugs in the database.

Note: Can also be called as "get_bugs" for compatibility with Bugzilla 3.0 API.

=item B<REST>

To get information about a particular bug using its ID or alias:

GET /bug/<id_or_alias>

The returned data format is the same as below.

=item B<Params>

In addition to the parameters below, this method also accepts the
standard L<include_fields|Bugzilla::WebService/include_fields> and
L<exclude_fields|Bugzilla::WebService/exclude_fields> arguments.

=over

=item C<ids>

An array of numbers and strings.

If an element in the array is entirely numeric, it represents a bug_id
from the Bugzilla database to fetch. If it contains any non-numeric
characters, it is considered to be a bug alias instead, and the bug with
that alias will be loaded.

Note that it's possible for aliases to be disabled in Bugzilla, in which
case you will be told that you have specified an invalid bug_id if you
try to specify an alias. (It will be error 100.)

=item C<permissive> B<EXPERIMENTAL>

C<boolean> Normally, if you request any inaccessible or invalid bug ids,
Bug.get will throw an error. If this parameter is True, instead of throwing an
error we return an array of hashes with a C<id>, C<faultString> and C<faultCode>
for each bug that fails, and return normal information for the other bugs that
were accessible.

=back

=item B<Returns>

Two items are returned:

=over

=item C<bugs>

An array of hashes that contains information about the bugs with
the valid ids. Each hash contains the following items:

These fields are returned by default or by specifying C<_default>
in C<include_fields>.

=over

=item C<actual_time>

C<double> The total number of hours that this bug has taken (so far).

If you are not in the time-tracking group, this field will not be included
in the return value.

=item C<alias>

C<string> The unique alias of this bug.

=item C<assigned_to>

C<string> The login name of the user to whom the bug is assigned.

=item C<assigned_to_detail>

C<hash> A hash containing detailed user information for the assigned_to. To see the
keys included in the user detail hash, see below.

=item C<attachments>

C<array> of hashes containing attachment details of the bug. See the attachments
section above for the object format.

This is an B<extra> field returned only by specifying C<attachments> or
C<_extra> in C<include_fields>.

=item C<blocks>

C<array> of C<int>s. The ids of bugs that are "blocked" by this bug.

=item C<cc>

C<array> of C<string>s. The login names of users on the CC list of this
bug.

=item C<cc_detail>

C<array> of hashes containing detailed user information for each of the cc list
members. To see the keys included in the user detail hash, see below.

=item C<classification>

C<string> The name of the current classification the bug is in.

=item C<comment_count>

C<int> The number of the comments left on this bug.

=item C<comments>

C<array> of hashes containing comment details of the bug. See the comments
section above for the object format.

This is an B<extra> field returned only by specifying C<comments> or C<_extra>
in C<include_fields>.

=item C<component>

C<string> The name of the current component of this bug.

=item C<counts>

B<UNSTABLE>

C<hash> A hash containing the numbers of the items in the following fields:
C<attachments>, C<cc>, C<comments>, C<keywords>, C<blocks>, C<depends_on>,
C<regressed_by>, C<regressions> and C<duplicates>.

This is an B<extra> field returned only by specifying C<counts> or C<_extra> in
C<include_fields>.

=item C<creation_time>

C<dateTime> When the bug was created.

=item C<creator>

C<string> The login name of the person who filed this bug (the reporter).

=item C<creator_detail>

C<hash> A hash containing detailed user information for the creator. To see the
keys included in the user detail hash, see below.

=item C<deadline>

C<string> The day that this bug is due to be completed, in the format
C<YYYY-MM-DD>.

If you are not in the time-tracking group, this field will not be included
in the return value.

=item C<depends_on>

C<array> of C<int>s. The ids of bugs that this bug "depends on".

=item C<description>

C<string> The description (initial comment) of the bug.

This is an B<extra> field returned only by specifying C<description> or
C<_extra> in C<include_fields>.

=item C<dupe_of>

C<int> The bug ID of the bug that this bug is a duplicate of. If this bug
isn't a duplicate of any bug, this will be null.

=item C<duplicates>

C<array> of C<int>s. The ids of bugs that are marked as duplicate of this bug.

=item C<estimated_time>

C<double> The number of hours that it was estimated that this bug would
take.

If you are not in the time-tracking group, this field will not be included
in the return value.

=item C<filed_via>

How the bug was filed, e.g. C<standard_form>.

This is an B<extra> field returned only by specifying C<filed_via> or
C<_extra> in C<include_fields>.

=item C<flags>

An array of hashes containing the information about flags currently set
for the bug. Each flag hash contains the following items:

=over

=item C<id>

C<int> The id of the flag.

=item C<name>

C<string> The name of the flag.

=item C<type_id>

C<int> The type id of the flag.

=item C<creation_date>

C<dateTime> The timestamp when this flag was originally created.

=item C<modification_date>

C<dateTime> The timestamp when the flag was last modified.

=item C<status>

C<string> The current status of the flag.

=item C<setter>

C<string> The login name of the user who created or last modified the flag.

=item C<requestee>

C<string> The login name of the user this flag has been requested to be granted or denied.
Note, this field is only returned if a requestee is set.

=back

=item C<groups>

C<array> of C<string>s. The names of all the groups that this bug is in.

=item C<history>

C<array> of hashes containing change details of the bug. See the history section
below for the object format.

This is an B<extra> field returned only by specifying C<history> or C<_extra>
in C<include_fields>.

=item C<id>

C<int> The unique numeric id of this bug.

=item C<is_cc_accessible>

C<boolean> If true, this bug can be accessed by members of the CC list,
even if they are not in the groups the bug is restricted to.

=item C<is_confirmed>

C<boolean> True if the bug has been confirmed. Usually this means that
the bug has at some point been moved out of the C<UNCONFIRMED> status
and into another open status.

=item C<is_open>

C<boolean> True if this bug is open, false if it is closed.

=item C<is_creator_accessible>

C<boolean> If true, this bug can be accessed by the creator (reporter)
of the bug, even if they're not a member of the groups the bug
is restricted to.

=item C<keywords>

C<array> of C<string>s. Each keyword that is on this bug.

=item C<last_change_time>

C<dateTime> When the bug was last changed.

=item C<op_sys>

C<string> The name of the operating system that the bug was filed against.

=item C<platform>

C<string> The name of the platform (hardware) that the bug was filed against.

=item C<priority>

C<string> The priority of the bug.

=item C<product>

C<string> The name of the product this bug is in.

=item C<qa_contact>

C<string> The login name of the current QA Contact on the bug.

=item C<qa_contact_detail>

C<hash> A hash containing detailed user information for the qa_contact. To see the
keys included in the user detail hash, see below.

=item C<regressed_by>

C<array> of C<int>s. The ids of bugs that introduced this bug.

=item C<regressions>

C<array> of C<int>s. The ids of bugs bugs that are introduced by this bug.

=item C<remaining_time>

C<double> The number of hours of work remaining until work on this bug
is complete.

If you are not in the time-tracking group, this field will not be included
in the return value.

=item C<resolution>

C<string> The current resolution of the bug, or an empty string if the bug
is open.

=item C<see_also>

B<UNSTABLE>

C<array> of C<string>s. The URLs in the See Also field on the bug.

=item C<severity>

C<string> The current severity of the bug.

=item C<status>

C<string> The current status of the bug.

=item C<summary>

C<string> The summary of this bug.

=item C<target_milestone>

C<string> The milestone that this bug is supposed to be fixed by, or for
closed bugs, the milestone that it was fixed for.

=item C<triage_owner>

C<string> The login name of the Triage Owner of the bug's component.

This is an B<extra> field returned only by specifying C<triage_owner> or
C<_extra> in C<include_fields>.

=item C<triage_owner_detail>

C<hash> A hash containing detailed user information for the C<triage_owner>. To
see the keys included in the user detail hash, see below.

As with C<triage_owner>, this is an B<extra> field returned only by specifying
C<triage_owner> or C<_extra> in C<include_fields>.

=item C<type>

C<string> The type of the bug.

=item C<update_token>

C<string> The token that you would have to pass to the F<process_bug.cgi>
page in order to update this bug. This changes every time the bug is
updated.

This field is not returned to logged-out users.

=item C<url>

B<UNSTABLE>

C<string> A URL that demonstrates the problem described in
the bug, or is somehow related to the bug report.

=item C<version>

C<string> The version the bug was reported against.

=item C<whiteboard>

C<string> The value of the "status whiteboard" field on the bug.

=item I<custom fields>

Every custom field in this installation will also be included in the
return value. Most fields are returned as C<string>s. However, some
field types have different return values.

Normally custom fields are returned by default similar to normal bug
fields or you can specify only custom fields by using C<_custom> in
C<include_fields>.

=over

=item Bug ID Fields - C<int>

=item Multiple-Selection Fields - C<array> of C<string>s.

=item Date/Time Fields - C<dateTime>

=back

=item I<user detail hashes>

Each user detail hash contains the following items:

=over

=item C<id>

C<int> The user id for this user.

=item C<real_name>

C<string> The 'real' name for this user, if any.

=item C<nick>

C<string> The user's nickname. Currently this is extracted from the real_name,
name or email field.

=item C<name>

C<string> The user's Bugzilla login.

=item C<email>

C<string> The user's email address. Currently this is the same value as the name.

=back

=back

=item C<faults> B<EXPERIMENTAL>

An array of hashes that contains invalid bug ids with error messages
returned for them. Each hash contains the following items:

=over

=item id

C<int> The numeric bug_id of this bug.

=item faultString

c<string> This will only be returned for invalid bugs if the C<permissive>
argument was set when calling Bug.get, and it is an error indicating that
the bug id was invalid.

=item faultCode

c<int> This will only be returned for invalid bugs if the C<permissive>
argument was set when calling Bug.get, and it is the error code for the
invalid bug error.

=back

=back

=item B<Errors>

=over

=item 100 (Invalid Bug Alias)

If you specified an alias and either: (a) the Bugzilla you're querying
doesn't support aliases or (b) there is no bug with that alias.

=item 101 (Invalid Bug ID)

The bug_id you specified doesn't exist in the database.

=item 102 (Access Denied)

You do not have access to the bug_id you specified.

=back

=item B<History>

=over

=item C<permissive> argument added to this method's params in Bugzilla B<3.4>.

=item The following properties were added to this method's return values
in Bugzilla B<3.4>:

=item REST API call added in Bugzilla B<5.0>

=over

=item For C<bugs>

=over

=item assigned_to

=item component

=item dupe_of

=item is_open

=item priority

=item product

=item resolution

=item severity

=item status

=back

=item C<faults>

=back

=item In Bugzilla B<4.0>, the following items were added to the C<bugs>
return value: C<blocks>, C<cc>, C<classification>, C<creator>,
C<deadline>, C<depends_on>, C<estimated_time>, C<is_cc_accessible>,
C<is_confirmed>, C<is_creator_accessible>, C<groups>, C<keywords>,
C<op_sys>, C<platform>, C<qa_contact>, C<remaining_time>, C<see_also>,
C<target_milestone>, C<update_token>, C<url>, C<version>, C<whiteboard>,
and all custom fields.

=item The C<flags> array was added in Bugzilla B<4.4>.

=item The C<actual_time> item was added to the C<bugs> return value
in Bugzilla B<4.4>.

=item The C<attachments>, C<comment_count>, C<comments>, C<counts>,
C<description>, C<duplicates>, C<filed_via>, C<history>, C<regressed_by>,
C<regressions>, C<triage_owner> and C<type> fields were added in Bugzilla
B<6.0>.

=back

=back

=head2 history

B<EXPERIMENTAL>

=over

=item B<Description>

Gets the history of changes for particular bugs in the database.

=item B<REST>

To get the history for a specific bug ID:

GET /bug/<bug_id>/history

The returned data format will be the same as below.

=item B<Params>

=over

=item C<ids>

An array of numbers and strings.

If an element in the array is entirely numeric, it represents a bug_id
from the Bugzilla database to fetch. If it contains any non-numeric
characters, it is considered to be a bug alias instead, and the data bug
with that alias will be loaded.

item C<new_since>

C<dateTime> If specified, the method will only return changes I<newer>
than this time.

Note that it's possible for aliases to be disabled in Bugzilla, in which
case you will be told that you have specified an invalid bug_id if you
try to specify an alias. (It will be error 100.)

=item C<skip_private> B<EXPERIMENTAL>

C<boolean> Normally, if you request any inaccessible or invalid bug ids, this
method will throw an error. If this parameter is C<True>, these bugs will just
be skipped. In the future, error objects will be returned instead, just like
C<Bug.get> with the C<permissive> parameter provided.

=back

=item B<Returns>

A hash containing a single element, C<bugs>. This is an array of hashes,
containing the following keys:

=over

=item id

C<int> The numeric id of the bug.

=item alias

C<string> The alias of this bug. If there is no alias or aliases are
disabled in this Bugzilla, this will be undef.

=item history

C<array> An array of hashes, each hash having the following keys:

=over

=item when

C<dateTime> The date the bug activity/change happened.

=item who

C<string> The login name of the user who performed the bug change.

=item changes

C<array> An array of hashes which contain all the changes that happened
to the bug at this time (as specified by C<when>). Each hash contains
the following items:

=over

=item field_name

C<string> The name of the bug field that has changed.

=item removed

C<string> The previous value of the bug field which has been deleted
by the change.

=item added

C<string> The new value of the bug field which has been added by the change.

=item attachment_id

C<int> The id of the attachment that was changed. This only appears if
the change was to an attachment, otherwise C<attachment_id> will not be
present in this hash.

=back

=back

=item REST API call added Bugzilla B<5.0>.

=back

=item B<Errors>

The same as L</get>.

=item B<History>

=over

=item Added in Bugzilla B<3.4>.

=item Field names changed to be more consistent with other methods in Bugzilla B<4.4>.

=item As of Bugzilla B<4.4>, field names now match names used by L<Bug.update|/"update"> for consistency.

=back

=back

=head2 possible_duplicates

B<UNSTABLE>

=over

=item B<Description>

Allows a user to find possible duplicate bugs based on a set of keywords
such as a user may use as a bug summary. Optionally the search can be
narrowed down to specific products.

=item B<Params>

=over

=item C<summary> (string) B<Required> - A string of keywords defining
the type of bug you are trying to report.

=item C<product> (array) - One or more product names to narrow the
duplicate search to. If omitted, all bugs are searched.

=back

=item B<Returns>

The same as L</get>.

Note that you will only be returned information about bugs that you
can see. Bugs that you can't see will be entirely excluded from the
results. So, if you want to see private bugs, you will have to first
log in and I<then> call this method.

=item B<Errors>

=over

=item 50 (Param Required)

You must specify a value for C<summary> containing a string of keywords to
search for duplicates.

=back

=item B<History>

=over

=item Added in Bugzilla B<4.0>.

=back

=back

=head2 search

B<UNSTABLE>

=over

=item B<Description>

Allows you to search for bugs based on particular criteria.

=item <REST>

To search for bugs:

GET /bug

The URL parameters and the returned data format are the same as below.

=item B<Params>

Unless otherwise specified in the description of a parameter, bugs are
returned if they match I<exactly> the criteria you specify in these
parameters. That is, we don't match against substrings--if a bug is in
the "Widgets" product and you ask for bugs in the "Widg" product, you
won't get anything.

Criteria are joined in a logical AND. That is, you will be returned
bugs that match I<all> of the criteria, not bugs that match I<any> of
the criteria.

Each parameter can be either the type it says, or an array of the types
it says. If you pass an array, it means "Give me bugs with I<any> of
these values." For example, if you wanted bugs that were in either
the "Foo" or "Bar" products, you'd pass:

 product => ['Foo', 'Bar']

Some Bugzillas may treat your arguments case-sensitively, depending
on what database system they are using. Most commonly, though, Bugzilla is
not case-sensitive with the arguments passed (because MySQL is the
most-common database to use with Bugzilla, and MySQL is not case sensitive).

In addition to the fields listed below, you may also use criteria that
is similar to what is used in the Advanced Search screen of the Bugzilla
UI. This includes fields specified by C<Search by Change History> and
C<Custom Search>. The easiest way to determine what the field names are and what
format Bugzilla expects, is to first construct your query using the
Advanced Search UI, execute it and use the query parameters in they URL
as your key/value pairs for the WebService call. With REST, you can
just reuse the query parameter portion in the REST call itself.

=over

=item C<alias>

C<string> The unique alias for this bug. Note that you can search
by alias even if the alias field is disabled in this Bugzilla, but
it's likely that there won't be any aliases set on bugs, in that case.

=item C<assigned_to>

C<string> The login name of a user that a bug is assigned to.

=item C<component>

C<string> The name of the Component that the bug is in. Note that
if there are multiple Components with the same name, and you search
for that name, bugs in I<all> those Components will be returned. If you
don't want this, be sure to also specify the C<product> argument.

=item C<creation_time>

C<dateTime> Searches for bugs that were created at this time or later.
May not be an array.

=item C<creator>

C<string> The login name of the user who created the bug.

You can also pass this argument with the name C<reporter>, for
backwards compatibility with older Bugzillas.

=item C<description>

C<string> The description (initial comment) of the bug.

=item C<filed_via>

C<string> Searches for bugs that were created with this method.

=item C<id>

C<int> The numeric id of the bug.

=item C<last_change_time>

C<dateTime> Searches for bugs that were modified at this time or later.
May not be an array.

=item C<limit>

C<int> Limit the number of results returned to C<int> records. If the limit
is more than zero and higher than the maximum limit set by the administrator,
then the maximum limit will be used instead. If you set the limit equal to zero,
then all matching results will be returned instead.

=item C<offset>

C<int> Used in conjunction with the C<limit> argument, C<offset> defines
the starting position for the search. For example, given a search that
would return 100 bugs, setting C<limit> to 10 and C<offset> to 10 would return
bugs 11 through 20 from the set of 100.

=item C<op_sys>

C<string> The "Operating System" field of a bug.

=item C<platform>

C<string> The Platform (sometimes called "Hardware") field of a bug.

=item C<priority>

C<string> The Priority field on a bug.

=item C<product>

C<string> The name of the Product that the bug is in.

=item C<resolution>

C<string> The current resolution--only set if a bug is closed. You can
find open bugs by searching for bugs with an empty resolution.

=item C<severity>

C<string> The Severity field on a bug.

=item C<status>

C<string> The current status of a bug (not including its resolution,
if it has one, which is a separate field above).

=item C<summary>

C<string> Searches for substrings in the single-line Summary field on
bugs. If you specify an array, then bugs whose summaries match I<any> of the
passed substrings will be returned.

Note that unlike searching in the Bugzilla UI, substrings are not split
on spaces. So searching for C<foo bar> will match "This is a foo bar"
but not "This foo is a bar". C<['foo', 'bar']>, would, however, match
the second item.

=item C<target_milestone>

C<string> The Target Milestone field of a bug. Note that even if this
Bugzilla does not have the Target Milestone field enabled, you can
still search for bugs by Target Milestone. However, it is likely that
in that case, most bugs will not have a Target Milestone set (it
defaults to "---" when the field isn't enabled).

=item C<qa_contact>

C<string> The login name of the bug's QA Contact. Note that even if
this Bugzilla does not have the QA Contact field enabled, you can
still search for bugs by QA Contact (though it is likely that no bug
will have a QA Contact set, if the field is disabled).

=item C<triage_owner>

C<string> The login name of the Triage Owner of a bug's component.

=item C<type>

C<string> The Type field on a bug.

=item C<url>

C<string> The "URL" field of a bug.

=item C<version>

C<string> The Version field of a bug.

=item C<whiteboard>

C<string> Search the "Status Whiteboard" field on bugs for a substring.
Works the same as the C<summary> field described above, but searches the
Status Whiteboard field.

=item C<count_only>

C<boolean> If count_only set to true, only a single hash key called C<bug_count>
will be returned which is the number of bugs that matched the search.

=item C<quicksearch>

C<string> Search for bugs using quicksearch syntax.

=back

=item B<Returns>

The same as L</get>.

Note that you will only be returned information about bugs that you
can see. Bugs that you can't see will be entirely excluded from the
results. So, if you want to see private bugs, you will have to first
log in and I<then> call this method.

=item B<Errors>

If you specify an invalid value for a particular field, you just won't
get any results for that value.

=over

=item 1000 (Parameters Required)

You may not search without any search terms.

=back

=item B<History>

=over

=item Added in Bugzilla B<3.4>.

=item Searching by C<votes> was removed in Bugzilla B<4.0>.

=item The C<reporter> input parameter was renamed to C<creator>
in Bugzilla B<4.0>.

=item In B<4.2.6> and newer, added the ability to return all results if
C<limit> is set equal to zero. Otherwise maximum results returned are limited
by system configuration.

=item REST API call added in Bugzilla B<5.0>.

=item Updated to allow for full search capability similar to the Bugzilla UI
in Bugzilla B<5.0>.

=item Updated to allow quicksearch capability in Bugzilla B<5.0>.

=item The C<description> field was added in Bugzilla B<6.0>.

=back

=back


=head1 Bug Creation and Modification

=head2 create

B<STABLE>

=over

=item B<Description>

This allows you to create a new bug in Bugzilla. If you specify any
invalid fields, an error will be thrown stating which field is invalid.
If you specify any fields you are not allowed to set, they will just be
set to their defaults or ignored.

You cannot currently set all the items here that you can set on enter_bug.cgi.

The WebService interface may allow you to set things other than those listed
here, but realize that anything undocumented is B<UNSTABLE> and will very
likely change in the future.

=item B<REST>

To create a new bug in Bugzilla:

POST /bug

The params to include in the POST body as well as the returned data format,
are the same as below.

=item B<Params>

Some params must be set, or an error will be thrown. These params are
marked B<Required>.

Some parameters can have defaults set in Bugzilla, by the administrator.
If these parameters have defaults set, you can omit them. These parameters
are marked B<Defaulted>.

Clients that want to be able to interact uniformly with multiple
Bugzillas should always set both the params marked B<Required> and those
marked B<Defaulted>, because some Bugzillas may not have defaults set
for B<Defaulted> parameters, and then this method will throw an error
if you don't specify them.

The descriptions of the parameters below are what they mean when Bugzilla is
being used to track software bugs. They may have other meanings in some
installations.

=over

=item C<product> (string) B<Required> - The name of the product the bug
is being filed against.

=item C<component> (string) B<Required> - The name of a component in the
product above.

=item C<summary> (string) B<Required> - A brief description of the bug being
filed.

=item C<version> (string) B<Required> - A version of the product above;
the version the bug was found in.

=item C<description> (string) B<Defaulted> - The description (initial comment)
of the bug. Some Bugzilla installations require this to not be blank.

=item C<filed_via> (string) B<Defaulted> - How the bug is being filed.
It will be C<api> by default when filing through the API.

=item C<op_sys> (string) B<Defaulted> - The operating system the bug was
discovered on.

=item C<platform> (string) B<Defaulted> - What type of hardware the bug was
experienced on.

=item C<priority> (string) B<Defaulted> - What order the bug will be fixed
in by the developer, compared to the developer's other bugs.

=item C<severity> (string) B<Defaulted> - How severe the bug is.

=item C<type> (string) B<Defaulted> - The basic category of the bug. Some
Bugzilla installations require this to be specified.

=item C<alias> (string) - A brief alias for the bug that can be used
instead of a bug number when accessing this bug. Must be unique in
all of this Bugzilla.

=item C<assigned_to> (username) - A user to assign this bug to, if you
don't want it to be assigned to the component owner.

=item C<cc> (array) - An array of usernames to CC on this bug.

=item C<comment_is_private> (boolean) - If set to true, the description
is private, otherwise it is assumed to be public.

=item C<comment_tags> (array) - An array of strings to add as comment
tags to the description.

=item C<groups> (array) - An array of group names to put this
bug into. You can see valid group names on the Permissions
tab of the Preferences screen, or, if you are an administrator,
in the Groups control panel.
If you don't specify this argument, then the bug will be added into
all the groups that are set as being "Default" for this product. (If
you want to avoid that, you should specify C<groups> as an empty array.)

=item C<qa_contact> (username) - If this installation has QA Contacts
enabled, you can set the QA Contact here if you don't want to use
the component's default QA Contact.

=item C<status> (string) - The status that this bug should start out as.
Note that only certain statuses can be set on bug creation.

=item C<target_milestone> (string) - A valid target milestone for this
product.

=item C<flags>

C<array> An array of hashes with flags to add to the bug. To create a flag,
at least the status and the type_id or name must be provided. An optional
requestee can be passed if the flag type is requestable to a specific user.

=over

=item C<name>

C<string> The name of the flag type.

=item C<type_id>

C<int> The internal flag type id.

=item C<status>

C<string> The flags new status (i.e. "?", "+", "-" or "X" to clear a flag).

=item C<requestee>

C<string> The login of the requestee if the flag type is requestable to a specific user.

=back

=back

In addition to the above parameters, if your installation has any custom
fields, you can set them just by passing in the name of the field and
its value as a string.

=item B<Returns>

A hash with one element, C<id>. This is the id of the newly-filed bug.

=item B<Errors>

=over

=item 51 (Invalid Object)

You specified a field value that is invalid. The error message will have
more details.

=item 103 (Invalid Alias)

The alias you specified is invalid for some reason. See the error message
for more details.

=item 104 (Invalid Field)

One of the drop-down fields has an invalid value, or a value entered in a
text field is too long. The error message will have more detail.

=item 105 (Invalid Component)

You didn't specify a component.

=item 106 (Invalid Product)

Either you didn't specify a product, this product doesn't exist, or
you don't have permission to enter bugs in this product.

=item 107 (Invalid Summary)

You didn't specify a summary for the bug.

=item 116 (Dependency Loop)

You specified values in the C<blocks> and C<depends_on> fields,
or the C<regressions> and C<regressed_by> fields, that would cause a
circular dependency between bugs.

=item 120 (Group Restriction Denied)

You tried to restrict the bug to a group which does not exist, or which
you cannot use with this product.

=item 129 (Flag Status Invalid)

The flag status is invalid.

=item 130 (Flag Modification Denied)

You tried to request, grant, or deny a flag but only a user with the required
permissions may make the change.

=item 131 (Flag not Requestable from Specific Person)

You can't ask a specific person for the flag.

=item 133 (Flag Type not Unique)

The flag type specified matches several flag types. You must specify
the type id value to update or add a flag.

=item 134 (Inactive Flag Type)

The flag type is inactive and cannot be used to create new flags.

=item 135 (Bug Type Required)

You didn't specify a type for the bug.

=item 504 (Invalid User)

Either the QA Contact, Assignee, or CC lists have some invalid user
in them. The error message will have more details.

=back

=item B<History>

=over

=item Before B<3.0.4>, parameters marked as B<Defaulted> were actually
B<Required>, due to a bug in Bugzilla.

=item The C<groups> argument was added in Bugzilla B<4.0>. Before
Bugzilla 4.0, bugs were only added into Mandatory groups by this
method. Since Bugzilla B<4.0.2>, passing an illegal group name will
throw an error. In Bugzilla 4.0 and 4.0.1, illegal group names were
silently ignored.

=item The C<comment_is_private> argument was added in Bugzilla B<4.0>.
Before Bugzilla 4.0, you had to use the undocumented C<commentprivacy>
argument.

=item Error 116 was added in Bugzilla B<4.0>. Before that, dependency
loop errors had a generic code of C<32000>.

=back

=item REST API call added in Bugzilla B<5.0>.

=back


=head2 add_attachment

B<UNSTABLE>

=over

=item B<Description>

This allows you to add an attachment to a bug in Bugzilla.

=item B<REST>

To create attachment on a current bug:

POST /bug/<bug_id>/attachment

The params to include in the POST body, as well as the returned
data format are the same as below. The C<ids> param will be
overridden as it it pulled from the URL path.

=item B<Params>

=over

=item C<ids>

B<Required> C<array> An array of ints and/or strings--the ids
or aliases of bugs that you want to add this attachment to.
The same attachment and comment will be added to all
these bugs.

=item C<data>

B<Required> C<base64> or C<string> The content of the attachment.
If the content of the attachment is not ASCII text, you must encode
it in base64 and declare it as the C<base64> type.

=item C<file_name>

B<Required> C<string> The "file name" that will be displayed
in the UI for this attachment.

=item C<summary>

B<Required> C<string> A short string describing the
attachment.

=item C<content_type>

B<Required> C<string> The MIME type of the attachment, like
C<text/plain> or C<image/png>.

=item C<comment>

C<string> A comment to add along with this attachment.

=item C<is_patch>

C<boolean> True if Bugzilla should treat this attachment as a patch.
If you specify this, you do not need to specify a C<content_type>.
The C<content_type> of the attachment will be forced to C<text/plain>.

Defaults to False if not specified.

=item C<is_private>

C<boolean> True if the attachment should be private (restricted
to the "insidergroup"), False if the attachment should be public.

Defaults to False if not specified.

=item C<flags>

C<array> An array of hashes with flags to add to the attachment. to create a flag,
at least the status and the type_id or name must be provided. An optional requestee
can be passed if the flag type is requestable to a specific user.

=over

=item C<name>

C<string> The name of the flag type.

=item C<type_id>

C<int> The internal flag type id.

=item C<status>

C<string> The flags new status (i.e. "?", "+", "-" or "X" to clear a flag).

=item C<requestee>

C<string> The login of the requestee if the flag type is requestable to a specific user.

=back

=item C<bug_flags>

C<array> An optional array of hashes with flags to add to the attachment's
bug. See the C<flags> param for the L</update> method for the object format.

=back

=item B<Returns>

A single item C<attachments>, which contains the created
attachments in the same format as the C<attachments> return
value from L</attachments>.

=item B<Errors>

This method can throw all the same errors as L</get>, plus:

=over

=item 129 (Flag Status Invalid)

The flag status is invalid.

=item 130 (Flag Modification Denied)

You tried to request, grant, or deny a flag but only a user with the required
permissions may make the change.

=item 131 (Flag not Requestable from Specific Person)

You can't ask a specific person for the flag.

=item 133 (Flag Type not Unique)

The flag type specified matches several flag types. You must specify
the type id value to update or add a flag.

=item 134 (Inactive Flag Type)

The flag type is inactive and cannot be used to create new flags.

=item 600 (Attachment Too Large)

You tried to attach a file that was larger than Bugzilla will accept.

=item 601 (Invalid MIME Type)

You specified a C<content_type> argument that was blank, not a valid
MIME type, or not a MIME type that Bugzilla accepts for attachments.

=item 603 (File Name Not Specified)

You did not specify a valid for the C<file_name> argument.

=item 604 (Summary Required)

You did not specify a value for the C<summary> argument.

=item 606 (Empty Data)

You set the "data" field to an empty string.

=back

=item B<History>

=over

=item Added in Bugzilla B<4.0>.

=item The C<is_url> parameter was removed in Bugzilla B<4.2>.

=back

=item REST API call added in Bugzilla B<5.0>.

=back


=head2 update_attachment

B<UNSTABLE>

=over

=item B<Description>

This allows you to update attachment metadata in Bugzilla.

=item B<REST>

To update attachment metadata on a current attachment:

PUT /bug/attachment/<attach_id>

The params to include in the POST body, as well as the returned
data format are the same as below. The C<ids> param will be
overridden as it it pulled from the URL path.

=item B<Params>

=over

=item C<ids>

B<Required> C<array> An array of integers -- the ids of the attachments you
want to update.

=item C<file_name>

C<string> The "file name" that will be displayed
in the UI for this attachment.

=item C<summary>

C<string> A short string describing the
attachment.

=item C<comment>

C<string> An optional comment to add to the attachment's bug.

=item C<content_type>

C<string> The MIME type of the attachment, like
C<text/plain> or C<image/png>.

=item C<is_patch>

C<boolean> True if Bugzilla should treat this attachment as a patch.
If you specify this, you do not need to specify a C<content_type>.
The C<content_type> of the attachment will be forced to C<text/plain>.

=item C<is_private>

C<boolean> True if the attachment should be private (restricted
to the "insidergroup"), False if the attachment should be public.

=item C<is_obsolete>

C<boolean> True if the attachment is obsolete, False otherwise.

=item C<flags>

C<array> An array of hashes with changes to the flags. The following values
can be specified. At least the status and one of type_id, id, or name must
be specified. If a type_id or name matches a single currently set flag,
the flag will be updated unless new is specified.

=over

=item C<name>

C<string> The name of the flag that will be created or updated.

=item C<type_id>

C<int> The internal flag type id that will be created or updated. You will
need to specify the C<type_id> if more than one flag type of the same name exists.

=item C<status>

C<string> The flags new status (i.e. "?", "+", "-" or "X" to clear a flag).

=item C<requestee>

C<string> The login of the requestee if the flag type is requestable to a specific user.

=item C<id>

C<int> Use id to specify the flag to be updated. You will need to specify the C<id>
if more than one flag is set of the same name.

=item C<new>

C<boolean> Set to true if you specifically want a new flag to be created.

=back

=item C<bug_flags>

C<array> An optional array of hashes with changes to the flags of the attachment's
bug. See the C<flags> param for the L</update> method for the object format.

=item B<Returns>

A C<hash> with a single field, "attachment". This points to an array of hashes
with the following fields:

=over

=item C<id>

C<int> The id of the attachment that was updated.

=item C<last_change_time>

C<dateTime> The exact time that this update was done at, for this attachment.
If no update was done (that is, no fields had their values changed and
no comment was added) then this will instead be the last time the attachment
was updated.

=item C<changes>

C<hash> The changes that were actually done on this bug. The keys are
the names of the fields that were changed, and the values are a hash
with two keys:

=over

=item C<added> (C<string>) The values that were added to this field.
possibly a comma-and-space-separated list if multiple values were added.

=item C<removed> (C<string>) The values that were removed from this
field.

=back

=back

Here's an example of what a return value might look like:

 {
   attachments => [
     {
       id    => 123,
       last_change_time => '2010-01-01T12:34:56',
       changes => {
         summary => {
           removed => 'Sample ptach',
           added   => 'Sample patch'
         },
         is_obsolete => {
           removed => '0',
           added   => '1',
         }
       },
     }
   ]
 }

=item B<Errors>

This method can throw all the same errors as L</get>, plus:

=over

=item 129 (Flag Status Invalid)

The flag status is invalid.

=item 130 (Flag Modification Denied)

You tried to request, grant, or deny a flag but only a user with the required
permissions may make the change.

=item 131 (Flag not Requestable from Specific Person)

You can't ask a specific person for the flag.

=item 132 (Flag not Unique)

The flag specified has been set multiple times. You must specify the id
value to update the flag.

=item 133 (Flag Type not Unique)

The flag type specified matches several flag types. You must specify
the type id value to update or add a flag.

=item 134 (Inactive Flag Type)

The flag type is inactive and cannot be used to create new flags.

=item 601 (Invalid MIME Type)

You specified a C<content_type> argument that was blank, not a valid
MIME type, or not a MIME type that Bugzilla accepts for attachments.

=item 603 (File Name Not Specified)

You did not specify a valid for the C<file_name> argument.

=item 604 (Summary Required)

You did not specify a value for the C<summary> argument.

=back

=item B<History>

=over

=item Added in Bugzilla B<5.0>.

=back

=back

=back

=head2 add_comment

B<STABLE>

=over

=item B<Description>

This allows you to add a comment to a bug in Bugzilla.

=item B<REST>

To create a comment on a current bug:

POST /bug/<bug_id>/comment

The params to include in the POST body as well as the returned data format,
are the same as below.

=item B<Params>

=over

=item C<id> (int or string) B<Required> - The id or alias of the bug to append a
comment to.

=item C<comment> (string) B<Required> - The comment to append to the bug.
If this is empty or all whitespace, an error will be thrown saying that
you did not set the C<comment> parameter.

=item C<is_private> (boolean) - If set to true, the comment is private,
otherwise it is assumed to be public.

=item C<work_time> (double) - Adds this many hours to the "Hours Worked"
on the bug. If you are not in the time tracking group, this value will
be ignored.

=item C<comment_tags> (array) - Array of strings to add as comment tags for
the new comment.

=back

=item B<Returns>

A hash with one element, C<id> whose value is the id of the newly-created comment.

=item B<Errors>

=over

=item 54 (Hours Worked Too Large)

You specified a C<work_time> larger than the maximum allowed value of
C<99999.99>.

=item 100 (Invalid Bug Alias)

If you specified an alias and either: (a) the Bugzilla you're querying
doesn't support aliases or (b) there is no bug with that alias.

=item 101 (Invalid Bug ID)

The id you specified doesn't exist in the database.

=item 109 (Bug Edit Denied)

You did not have the necessary rights to edit the bug.

=item 113 (Can't Make Private Comments)

You tried to add a private comment, but don't have the necessary rights.

=item 114 (Comment Too Long)

You tried to add a comment longer than the maximum allowed length
(65,535 characters).

=back

=item B<History>

=over

=item Added in Bugzilla B<3.2>.

=item Modified to return the new comment's id in Bugzilla B<3.4>

=item Modified to throw an error if you try to add a private comment
but can't, in Bugzilla B<3.4>.

=item Before Bugzilla B<3.6>, the C<is_private> argument was called
C<private>, and you can still call it C<private> for backwards-compatibility
purposes if you wish.

=item Before Bugzilla B<3.6>, error 54 and error 114 had a generic error
code of 32000.

=item REST API call added in Bugzilla B<5.0>.

=item In Bugzilla B<5.0>, the following items were added to the bugs return value: C<assigned_to_detail>, C<creator_detail>, C<qa_contact_detail>.

=back

=back


=head2 update

B<UNSTABLE>

=over

=item B<Description>

Allows you to update the fields of a bug. Automatically sends emails
out about the changes.

=item B<REST>

To update the fields of a current bug:

PUT /bug/<bug_id>

The params to include in the PUT body as well as the returned data format,
are the same as below. The C<ids> param will be overridden as it is
pulled from the URL path.

=item B<Params>

=over

=item C<ids>

Array of C<int>s or C<string>s. The ids or aliases of the bugs that
you want to modify.

=back

B<Note>: All following fields specify the values you want to set on the
bugs you are updating.

=over

=item C<alias>

(string) The alias of the bug. You can only set this if you are modifying
a single bug. If there is more than one bug specified in C<ids>, passing in
a value for C<alias> will cause an error to be thrown.

=item C<assigned_to>

C<string> The full login name of the user this bug is assigned to.

=item C<blocks>

=item C<depends_on>

C<hash> These specify the bugs that this bug blocks or depends on,
respectively. To set these, you should pass a hash as the value. The hash
may contain the following fields:

=over

=item C<add> An array of C<int>s. Bug ids to add to this field.

=item C<remove> An array of C<int>s. Bug ids to remove from this field.
If the bug ids are not already in the field, they will be ignored.

=item C<set> An array of C<int>s. An exact set of bug ids to set this
field to, overriding the current value. If you specify C<set>, then C<add>
and  C<remove> will be ignored.

=back

=item C<cc>

C<hash> The users on the cc list. To modify this field, pass a hash, which
may have the following fields:

=over

=item C<add> Array of C<string>s. User names to add to the CC list.
They must be full user names, and an error will be thrown if you pass
in an invalid user name.

=item C<remove> Array of C<string>s. User names to remove from the CC
list. They must be full user names, and an error will be thrown if you
pass in an invalid user name.

=back

=item C<is_cc_accessible>

C<boolean> Whether or not users in the CC list are allowed to access
the bug, even if they aren't in a group that can normally access the bug.

=item C<comment>

C<hash>. A comment on the change. The hash may contain the following fields:

=over

=item C<body> C<string> The actual text of the comment.
B<Note>: For compatibility with the parameters to L</add_comment>,
you can also call this field C<comment>, if you want.

=item C<is_private> C<boolean> Whether the comment is private or not.
If you try to make a comment private and you don't have the permission
to, an error will be thrown.

=back

=item C<comment_is_private>

C<hash> This is how you update the privacy of comments that are already
on a bug. This is a hash, where the keys are the C<int> id of comments (not
their count on a bug, like #1, #2, #3, but their globally-unique id,
as returned by L</comments>) and the value is a C<boolean> which specifies
whether that comment should become private (C<true>) or public (C<false>).

The comment ids must be valid for the bug being updated. Thus, it is not
practical to use this while updating multiple bugs at once, as a single
comment id will never be valid on multiple bugs.

=item C<comment_tags>

C<array> An array of strings to add as comment tags for the new comment.

=item C<component>

C<string> The Component the bug is in.

=item C<deadline>

C<string> The Deadline field--a date specifying when the bug must
be completed by, in the format C<YYYY-MM-DD>.

=item C<dupe_of>

C<int> The bug that this bug is a duplicate of. If you want to mark
a bug as a duplicate, the safest thing to do is to set this value
and I<not> set the C<status> or C<resolution> fields. They will
automatically be set by Bugzilla to the appropriate values for
duplicate bugs.

=item C<estimated_time>

C<double> The total estimate of time required to fix the bug, in hours.
This is the I<total> estimate, not the amount of time remaining to fix it.

=item C<flags>

C<array> An array of hashes with changes to the flags. The following values
can be specified. At least the status and one of type_id, id, or name must
be specified. If a type_id or name matches a single currently set flag,
the flag will be updated unless new is specified.

=over

=item C<name>

C<string> The name of the flag that will be created or updated.

=item C<type_id>

C<int> The internal flag type id that will be created or updated. You will
need to specify the C<type_id> if more than one flag type of the same name exists.

=item C<status>

C<string> The flags new status (i.e. "?", "+", "-" or "X" to clear a flag).

=item C<requestee>

C<string> The login of the requestee if the flag type is requestable to a specific user.

=item C<id>

C<int> Use id to specify the flag to be updated. You will need to specify the C<id>
if more than one flag is set of the same name.

=item C<new>

C<boolean> Set to true if you specifically want a new flag to be created.

=back

=item C<groups>

C<hash> The groups a bug is in. To modify this field, pass a hash, which
may have the following fields:

=over

=item C<add> Array of C<string>s. The names of groups to add. Passing
in an invalid group name or a group that you cannot add to this bug will
cause an error to be thrown.

=item C<remove> Array of C<string>s. The names of groups to remove. Passing
in an invalid group name or a group that you cannot remove from this bug
will cause an error to be thrown.

=back

=item C<keywords>

C<hash> Keywords on the bug. To modify this field, pass a hash, which
may have the following fields:

=over

=item C<add> An array of C<strings>s. The names of keywords to add to
the field on the bug. Passing something that isn't a valid keyword name
will cause an error to be thrown.

=item C<remove> An array of C<string>s. The names of keywords to remove
from the field on the bug. Passing something that isn't a valid keyword
name will cause an error to be thrown.

=item C<set> An array of C<strings>s. An exact set of keywords to set the
field to, on the bug. Passing something that isn't a valid keyword name
will cause an error to be thrown. Specifying C<set> overrides C<add> and
C<remove>.

=back

=item C<op_sys>

C<string> The Operating System ("OS") field on the bug.

=item C<platform>

C<string> The Platform or "Hardware" field on the bug.

=item C<priority>

C<string> The Priority field on the bug.

=item C<product>

C<string> The name of the product that the bug is in. If you change
this, you will probably also want to change C<target_milestone>,
C<version>, and C<component>, since those have different legal
values in every product.

If you cannot change the C<target_milestone> field, it will be reset to
the default for the product, when you move a bug to a new product.

You may also wish to add or remove groups, as which groups are
valid on a bug depends on the product. Groups that are not valid
in the new product will be automatically removed, and groups which
are mandatory in the new product will be automaticaly added, but no
other automatic group changes will be done.

Note that users can only move a bug into a product if they would
normally have permission to file new bugs in that product.

=item C<qa_contact>

C<string> The full login name of the bug's QA Contact.

=item C<is_creator_accessible>

C<boolean> Whether or not the bug's reporter is allowed to access
the bug, even if they aren't in a group that can normally access
the bug.

=item C<regressed_by>

C<array> of C<int>s. The ids of bugs that introduced this bug.

=item C<regressions>

C<array> of C<int>s. The ids of bugs bugs that are introduced by this bug.

=item C<remaining_time>

C<double> How much work time is remaining to fix the bug, in hours.
If you set C<work_time> but don't explicitly set C<remaining_time>,
then the C<work_time> will be deducted from the bug's C<remaining_time>.

=item C<reset_assigned_to>

C<boolean> If true, the C<assigned_to> field will be reset to the
default for the component that the bug is in. (If you have set the
component at the same time as using this, then the component used
will be the new component, not the old one.)

=item C<reset_qa_contact>

C<boolean> If true, the C<qa_contact> field will be reset  to the
default for the component that the bug is in. (If you have set the
component at the same time as using this, then the component used
will be the new component, not the old one.)

=item C<resolution>

C<string> The current resolution. May only be set if you are closing
a bug or if you are modifying an already-closed bug. Attempting to set
the resolution to I<any> value (even an empty or null string) on an
open bug will cause an error to be thrown.

If you change the C<status> field to an open status, the resolution
field will automatically be cleared, so you don't have to clear it
manually.

=item C<see_also>

C<hash> The See Also field on a bug, specifying URLs to bugs in other
bug trackers. To modify this field, pass a hash, which may have the
following fields:

=over

=item C<add> An array of C<strings>s. URLs to add to the field.
Each URL must be a valid URL to a bug-tracker, or an error will
be thrown.

=item C<remove> An array of C<string>s. URLs to remove from the field.
Invalid URLs will be ignored.

=back

=item C<severity>

C<string> The Severity field of a bug.

=item C<status>

C<string> The status you want to change the bug to. Note that if
a bug is changing from open to closed, you should also specify
a C<resolution>.

=item C<summary>

C<string> The Summary field of the bug.

=item C<target_milestone>

C<string> The bug's Target Milestone.

=item C<type>

C<string> The Type field on the bug.

=item C<url>

C<string> The "URL" field of a bug.

=item C<version>

C<string> The bug's Version field.

=item C<whiteboard>

C<string> The Status Whiteboard field of a bug.

=item C<work_time>

C<double> The number of hours worked on this bug as part of this change.
If you set C<work_time> but don't explicitly set C<remaining_time>,
then the C<work_time> will be deducted from the bug's C<remaining_time>.

=back

You can also set the value of any custom field by passing its name as
a parameter, and the value to set the field to. For multiple-selection
fields, the value should be an array of strings.

=item B<Returns>

A C<hash> with a single field, "bugs". This points to an array of hashes
with the following fields:

=over

=item C<id>

C<int> The id of the bug that was updated.

=item C<alias>

C<string> The alias of the bug that was updated, if aliases are enabled and
this bug has an alias.

=item C<last_change_time>

C<dateTime> The exact time that this update was done at, for this bug.
If no update was done (that is, no fields had their values changed and
no comment was added) then this will instead be the last time the bug
was updated.

=item C<changes>

C<hash> The changes that were actually done on this bug. The keys are
the names of the fields that were changed, and the values are a hash
with two keys:

=over

=item C<added> (C<string>) The values that were added to this field,
possibly a comma-and-space-separated list if multiple values were added.

=item C<removed> (C<string>) The values that were removed from this
field, possibly a comma-and-space-separated list if multiple values were
removed.

=back

=back

Here's an example of what a return value might look like:

 {
   bugs => [
     {
       id    => 123,
       alias => 'foo',
       last_change_time => '2010-01-01T12:34:56',
       changes => {
         status => {
           removed => 'NEW',
           added   => 'ASSIGNED'
         },
         keywords => {
           removed => 'bar',
           added   => 'qux, quo, qui',
         }
       },
     }
   ]
 }

Currently, some fields are not tracked in changes: C<comment>,
C<comment_is_private>, and C<work_time>. This means that they will not
show up in the return value even if they were successfully updated.
This may change in a future version of Bugzilla.

=item B<Errors>

This function can throw all of the errors that L</get>, L</create>,
and L</add_comment> can throw, plus:

=over

=item 50 (Empty Field)

You tried to set some field to be empty, but that field cannot be empty.
The error message will have more details.

=item 52 (Input Not A Number)

You tried to set a numeric field to a value that wasn't numeric.

=item 54 (Number Too Large)

You tried to set a numeric field to a value larger than that field can
accept.

=item 55 (Number Too Small)

You tried to set a negative value in a numeric field that does not accept
negative values.

=item 56 (Bad Date/Time)

You specified an invalid date or time in a date/time field (such as
the C<deadline> field or a custom date/time field).

=item 112 (See Also Invalid)

You attempted to add an invalid value to the C<see_also> field.

=item 115 (Permission Denied)

You don't have permission to change a particular field to a particular value.
The error message will have more detail.

=item 116 (Dependency Loop)

You specified values in the C<blocks> and C<depends_on> fields,
or the C<regressions> and C<regressed_by> fields, that would cause a
circular dependency between bugs.

=item 117 (Invalid Comment ID)

You specified a comment id in C<comment_is_private> that isn't on this bug.

=item 118 (Duplicate Loop)

You specified a value for C<dupe_of> that causes an infinite loop of
duplicates.

=item 119 (dupe_of Required)

You changed the resolution to C<DUPLICATE> but did not specify a value
for the C<dupe_of> field.

=item 120 (Group Add/Remove Denied)

You tried to add or remove a group that you don't have permission to modify
for this bug, or you tried to add a group that isn't valid in this product.

=item 121 (Resolution Required)

You tried to set the C<status> field to a closed status, but you didn't
specify a resolution.

=item 122 (Resolution On Open Status)

This bug has an open status, but you specified a value for the C<resolution>
field.

=item 123 (Invalid Status Transition)

You tried to change from one status to another, but the status workflow
rules don't allow that change.

=item 129 (Flag Status Invalid)

The flag status is invalid.

=item 130 (Flag Modification Denied)

You tried to request, grant, or deny a flag but only a user with the required
permissions may make the change.

=item 131 (Flag not Requestable from Specific Person)

You can't ask a specific person for the flag.

=item 132 (Flag not Unique)

The flag specified has been set multiple times. You must specify the id
value to update the flag.

=item 133 (Flag Type not Unique)

The flag type specified matches several flag types. You must specify
the type id value to update or add a flag.

=item 134 (Inactive Flag Type)

The flag type is inactive and cannot be used to create new flags.

=back

=item B<History>

=over

=item Added in Bugzilla B<4.0>.

=item REST API call added Bugzilla B<5.0>.

=item Added C<new_since> parameter if Bugzilla B<5.0>.

=back

=back


=head2 update_see_also

B<EXPERIMENTAL>

=over

=item B<Description>

Adds or removes URLs for the "See Also" field on bugs. These URLs must
point to some valid bug in some Bugzilla installation or in Launchpad.

=item B<Params>

=over

=item C<ids>

Array of C<int>s or C<string>s. The ids or aliases of bugs that you want
to modify.

=item C<add>

Array of C<string>s. URLs to Bugzilla bugs. These URLs will be added to
the See Also field. They must be valid URLs to C<show_bug.cgi> in a
Bugzilla installation or to a bug filed at launchpad.net.

If the URLs don't start with C<http://> or C<https://>, it will be assumed
that C<http://> should be added to the beginning of the string.

It is safe to specify URLs that are already in the "See Also" field on
a bug--they will just be silently ignored.

=item C<remove>

Array of C<string>s. These URLs will be removed from the See Also field.
You must specify the full URL that you want removed. However, matching
is done case-insensitively, so you don't have to specify the URL in
exact case, if you don't want to.

If you specify a URL that is not in the See Also field of a particular bug,
it will just be silently ignored. Invaild URLs are currently silently ignored,
though this may change in some future version of Bugzilla.

=back

NOTE: If you specify the same URL in both C<add> and C<remove>, it will
be I<added>. (That is, C<add> overrides C<remove>.)

=item B<Returns>

C<changes>, a hash where the keys are numeric bug ids and the contents
are a hash with one key, C<see_also>. C<see_also> points to a hash, which
contains two keys, C<added> and C<removed>. These are arrays of strings,
representing the actual changes that were made to the bug.

Here's a diagram of what the return value looks like for updating
bug ids 1 and 2:

 {
   changes => {
       1 => {
           see_also => {
               added   => (an array of bug URLs),
               removed => (an array of bug URLs),
           }
       },
       2 => {
           see_also => {
               added   => (an array of bug URLs),
               removed => (an array of bug URLs),
           }
       }
   }
 }

This return value allows you to tell what this method actually did. It is in
this format to be compatible with the return value of a future C<Bug.update>
method.

=item B<Errors>

This method can throw all of the errors that L</get> throws, plus:

=over

=item 109 (Bug Edit Denied)

You did not have the necessary rights to edit the bug.

=item 112 (Invalid Bug URL)

One of the URLs you provided did not look like a valid bug URL.

=item 115 (See Also Edit Denied)

You did not have the necessary rights to edit the See Also field for
this bug.

=back

=item B<History>

=over

=item Added in Bugzilla B<3.4>.

=item Before Bugzilla B<3.6>, error 115 had a generic error code of 32000.

=back

=back

=head2 render_comment

B<UNSTABLE>

=over

=item B<Description>

Returns the HTML rendering of the provided comment text.

=item B<Params>

=over

=item C<text>

B<Required> C<strings> Text comment text to render.

=item C<id>

C<int> The ID of the bug to render the comment against.

=back

=item B<Returns>

C<html> containing the HTML rendering.

=item B<Errors>

This method can throw all of the errors that L</get> throws.

=item B<History>

=over

=item Added in Bugzilla B<5.0>.

=back

=back
<|MERGE_RESOLUTION|>--- conflicted
+++ resolved
@@ -1431,8 +1431,6 @@
     ThrowUserError('comment_is_private', {id => $comment_id});
   }
 
-<<<<<<< HEAD
-=======
   if ($comment->bug->is_closed_for({months => 3})) {
     ThrowUserError('comment_reaction_closed');
   }
@@ -1443,7 +1441,6 @@
     ThrowUserError('comment_reaction_restricted');
   }
 
->>>>>>> a9a610fb
   my $dbh = Bugzilla->dbh;
   $dbh->bz_start_transaction();
   foreach my $reaction (@{$params->{add} || []}) {
