--- conflicted
+++ resolved
@@ -9,11 +9,8 @@
 
 use 5.10.1;
 use strict;
-<<<<<<< HEAD
-=======
 use warnings;
 
->>>>>>> 28144059
 use Bugzilla::WebService::Server;
 BEGIN {
     our @ISA = qw(Bugzilla::WebService::Server);
