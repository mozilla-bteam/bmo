--- conflicted
+++ resolved
@@ -62,15 +62,12 @@
 sub make_response {
     my $self = shift;
     my $cgi = Bugzilla->cgi;
-<<<<<<< HEAD
-=======
 
     # Fix various problems with IIS.
     if ($ENV{'SERVER_SOFTWARE'} =~ /IIS/) {
         $ENV{CONTENT_LENGTH} = 0;
         binmode(STDOUT, ':bytes');
     }
->>>>>>> 28144059
 
     $self->SUPER::make_response(@_);
 
@@ -119,11 +116,8 @@
     if (none { $_ eq $method } $class->PUBLIC_METHODS) {
         ThrowCodeError('unknown_method', { method => $full_method });
     }
-<<<<<<< HEAD
-=======
 
     $ENV{CONTENT_LENGTH} = 0 if $ENV{'SERVER_SOFTWARE'} =~ /IIS/;
->>>>>>> 28144059
     $self->SUPER::handle_login($class, $method, $full_method);
     return;
 }
