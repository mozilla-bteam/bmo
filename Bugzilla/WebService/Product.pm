--- conflicted
+++ resolved
@@ -32,10 +32,6 @@
     get_accessible_products
     get_enterable_products
     get_selectable_products
-<<<<<<< HEAD
-);
-
-=======
     update
 );
 
@@ -50,7 +46,6 @@
     isactive => 'is_open',
 };
 
->>>>>>> 28144059
 use constant FIELD_MAP => {
     has_unconfirmed => 'allows_unconfirmed',
     is_open         => 'isactive',
@@ -88,10 +83,6 @@
     defined $params->{ids} || defined $params->{names} || defined $params->{type}
         || ThrowCodeError("params_required", { function => "Product.get",
                                                params => ['ids', 'names', 'type'] });
-<<<<<<< HEAD
-
-=======
->>>>>>> 28144059
     Bugzilla->switch_to_shadow_db();
 
     my $products = [];
@@ -126,12 +117,7 @@
         # Create a hash with the ids the user wants
         my %ids = map { $_ => 1 } @{$params->{ids}};
 
-<<<<<<< HEAD
-        # Return the intersection of this, by grepping the ids from
-        # accessible products.
-=======
         # Return the intersection of this, by grepping the ids from $products.
->>>>>>> 28144059
         push(@requested_products,
             grep { $ids{$_->id} } @$products);
     }
@@ -140,13 +126,8 @@
         # Create a hash with the names the user wants
         my %names = map { lc($_) => 1 } @{$params->{names}};
 
-<<<<<<< HEAD
-        # Return the intersection of this, by grepping the names from
-        # accessible products, union'ed with products found by ID to
-=======
         # Return the intersection of this, by grepping the names
         # from $products, union'ed with products found by ID to
->>>>>>> 28144059
         # avoid duplicates
         foreach my $product (grep { $names{lc $_->name} }
                                   @$products) {
@@ -299,12 +280,8 @@
         default_assigned_to =>
             $self->type('email', $component->default_assignee->login),
         default_qa_contact =>
-<<<<<<< HEAD
-            $self->type('email', $component->default_qa_contact->login),
-=======
             $self->type('email', $component->default_qa_contact ?
                                  $component->default_qa_contact->login : ""),
->>>>>>> 28144059
         sort_key =>  # sort_key is returned to match Bug.fields
             0,
         is_active =>
@@ -419,11 +396,7 @@
 
 =item B<REST>
 
-<<<<<<< HEAD
-GET /product_selectable
-=======
 GET /rest/product_selectable
->>>>>>> 28144059
 
 the returned data format is same as below.
 
@@ -459,11 +432,7 @@
 
 =item B<REST>
 
-<<<<<<< HEAD
-GET /product_enterable
-=======
 GET /rest/product_enterable
->>>>>>> 28144059
 
 the returned data format is same as below.
 
@@ -499,11 +468,7 @@
 
 =item B<REST>
 
-<<<<<<< HEAD
-GET /product_accessible
-=======
 GET /rest/product_accessible
->>>>>>> 28144059
 
 the returned data format is same as below.
 
@@ -774,17 +739,10 @@
 the fields returned by C<get> as a replacement for C<internals>, which has
 been removed.
 
-<<<<<<< HEAD
-=item REST API call added in Bugzilla B<5.0>.
-
 =item In Bugzilla B<4.4>, C<flag_types> was added to the fields returned
 by C<get>.
-=======
-=item In Bugzilla B<4.4>, C<flag_types> was added to the fields returned
-by C<get>.
 
 =item REST API call added in Bugzilla B<5.0>.
->>>>>>> 28144059
 
 =back
 
@@ -804,23 +762,13 @@
 
 =item B<REST>
 
-<<<<<<< HEAD
-POST /product
+POST /rest/product
 
 The params to include in the POST body as well as the returned data format,
 are the same as below.
 
 =item B<Params>
 
-=======
-POST /rest/product
-
-The params to include in the POST body as well as the returned data format,
-are the same as below.
-
-=item B<Params>
-
->>>>>>> 28144059
 Some params must be set, or an error will be thrown. These params are
 marked B<Required>.
 
@@ -850,11 +798,7 @@
 
 =item C<default_milestone>
 
-<<<<<<< HEAD
-C<string> The default milestone for this product. Default: '---'.
-=======
 C<string> The default milestone for this product. Default '---'.
->>>>>>> 28144059
 
 =item C<is_open>
 
@@ -907,8 +851,6 @@
 =item B<History>
 
 =over
-<<<<<<< HEAD
-=======
 
 =item REST API call added in Bugzilla B<5.0>.
 
@@ -1055,7 +997,16 @@
 You must specify a description for this product.
 
 =item 705 (Product must define a default milestone)
->>>>>>> 28144059
+
+=back
+
+=back
+
+=item B<History>
+
+=over
+
+=item Added in Bugzilla B<4.4>.
 
 =item REST API call added in Bugzilla B<5.0>.
 
@@ -1063,18 +1014,6 @@
 
 =back
 
-=item B<History>
-
-=over
-
-=item Added in Bugzilla B<4.4>.
-
-=item REST API call added in Bugzilla B<5.0>.
-
-=back
-
-=back
-
 =head1 B<Methods in need of POD>
 
 =over
