--- conflicted
+++ resolved
@@ -92,7 +92,6 @@
 sub logout {
     my $self = shift;
     Bugzilla->logout;
-<<<<<<< HEAD
 }
 
 sub valid_login {
@@ -104,8 +103,6 @@
         return $self->type('boolean', 1);
     }
     return $self->type('boolean', 0);
-=======
->>>>>>> cb38e8c8
 }
 
 #################
@@ -390,13 +387,9 @@
 the parameters as authentication in other calls. A set of http cookies
 is also sent with the response. These cookies *or* the token can be sent
 along with any future requests to the webservice, for the duration of the
-<<<<<<< HEAD
-session.
-=======
 session. Note that cookies are not accepted for GET requests for JSONRPC
 and REST for security reasons. You may, however, use the token or valid
 login parameters for those requests.
->>>>>>> cb38e8c8
 
 =item B<Errors>
 
