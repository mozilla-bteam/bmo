--- conflicted
+++ resolved
@@ -428,9 +428,6 @@
     my $user = Bugzilla->login(LOGIN_REQUIRED);
     $user->set_mfa($provider_name);
     my $provider = $user->mfa_provider // die "Unknown MTA provider\n";
-<<<<<<< HEAD
-    return $provider->enroll();
-=======
     return $provider->enroll_api();
 }
 
@@ -442,7 +439,6 @@
         real_name => $self->type('string', $user->name),
         name      => $self->type('email', $user->login),
     };
->>>>>>> 2776e922
 }
 
 1;
