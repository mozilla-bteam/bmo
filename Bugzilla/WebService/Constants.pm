--- conflicted
+++ resolved
@@ -115,15 +115,10 @@
   comment_invalid_isprivate => 117,
 
   # Comment reactions
-<<<<<<< HEAD
-  comment_reaction_disabled => 136,
-  comment_reaction_invalid  => 137,
-=======
   comment_reaction_disabled   => 136,
   comment_reaction_invalid    => 137,
   comment_reaction_closed     => 138,
   comment_reaction_restricted => 139,
->>>>>>> a9a610fb
 
   # Comment tagging
   comment_tag_disabled  => 125,
