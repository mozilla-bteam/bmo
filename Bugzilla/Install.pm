--- conflicted
+++ resolved
@@ -79,23 +79,12 @@
         category => 'Searching'
     },
     # 2005-10-26 wurblzap@gmail.com -- Bug 291459
-<<<<<<< HEAD
     {
         name     => 'zoom_textareas',
         options  => ["on", "off"],
         default  => "on",
         category => 'Bug Editing'
     },
-    # 2005-10-21 LpSolit@gmail.com -- Bug 313020
-    {
-        name     => 'per_bug_queries',
-        options  => ['on', 'off'],
-        default  => 'off',
-        category => 'Searching'
-    },
-=======
-    zoom_textareas     => { options => ["on", "off"], default => "on" },
->>>>>>> 28144059
     # 2006-05-01 olav@bkor.dhs.org -- Bug 7710
     {
         name     => 'state_addselfcc',
@@ -146,7 +135,6 @@
         category => 'Searching'
     },
     # 2011-06-21 glob@mozilla.com -- Bug 589128
-<<<<<<< HEAD
     {
         name     => 'email_format',
         options  => ['html', 'text_only'],
@@ -175,25 +163,19 @@
         category => 'Reviews and Needinfo'
     },
     {
-        name => 'api_key_only',
-        options => ['on', 'off'],
-        default => 'off',
+        name     => 'api_key_only',
+        options  => ['on', 'off'],
+        default  => 'off',
         category => 'API'
     },
-    ];
-=======
-    email_format       => { options => ['html', 'text_only'],
-                            default => 'html' },
-    # 2011-10-11 glob@mozilla.com -- Bug 301656
-    requestee_cc       => { options => ['on', 'off'], default => 'on' },
-    # 2012-04-30 glob@mozilla.com -- Bug 663747
-    bugmail_new_prefix => { options => ['on', 'off'], default => 'on' },
-    # 2013-07-26 joshi_sunil@in.com -- Bug 669535
-    possible_duplicates => { options => ['on', 'off'], default => 'on' },
     # 2014-05-24 koosha.khajeh@gmail.com -- Bug 1014164
-    use_markdown       => { options => ['on', 'off'], default => 'on' },
-    }
->>>>>>> 28144059
+    {
+        name     => 'use_markdown',
+        options  => ['on', 'off'],
+        default  => 'on',
+        category => 'User Interface'
+    }
+    ],
 };
 
 use constant SYSTEM_GROUPS => (
