--- conflicted
+++ resolved
@@ -16,14 +16,10 @@
 
 use Bugzilla::Constants;
 use Bugzilla::Hook;
-<<<<<<< HEAD
-use Data::Dumper;
-=======
 use Bugzilla::Util qw(trick_taint);
 
 use JSON::XS;
 use File::Slurp;
->>>>>>> 28144059
 use File::Temp;
 use File::Basename;
 
@@ -208,13 +204,10 @@
         $new_params{'search_allow_no_criteria'} = $param->{'specific_search_allow_empty_words'};
     }
 
-<<<<<<< HEAD
-=======
     if (exists $param->{'noresolveonopenblockers'}) {
         $new_params{'resolution_forbidden_with_open_blockers'} = $param->{'noresolveonopenblockers'} ? 'FIXED' : "";
     }
 
->>>>>>> 28144059
     # --- DEFAULTS FOR NEW PARAMS ---
 
     _load_params unless %params;
@@ -234,18 +227,14 @@
         }
     }
 
-<<<<<<< HEAD
     # Generate unique Duo integration secret key
     if ($param->{duo_akey} eq '') {
         require Bugzilla::Util;
         $param->{duo_akey} = Bugzilla::Util::generate_random_password(40);
     }
 
-    $param->{'utf8'} = 1 if $new_install;
-=======
     # Bug 452525: OR based groups are on by default for new installations
     $param->{'or_groups'} = 1 if $new_install;
->>>>>>> 28144059
 
     # --- REMOVE OLD PARAMS ---
 
@@ -297,14 +286,6 @@
     my $json_data = JSON::XS->new->canonical->pretty->encode($param_data);
     write_file($param_file, { binmode => ':utf8', atomic => 1 }, \$json_data);
 
-<<<<<<< HEAD
-    close $fh;
-
-    rename $tmpname, $param_file
-      or die "Can't rename $tmpname to $param_file: $!";
-
-=======
->>>>>>> 28144059
     # It's not common to edit parameters and loading
     # Bugzilla::Install::Filesystem is slow.
     require Bugzilla::Install::Filesystem;
