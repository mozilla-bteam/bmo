# This Source Code Form is subject to the terms of the Mozilla Public
# License, v. 2.0. If a copy of the MPL was not distributed with this
# file, You can obtain one at http://mozilla.org/MPL/2.0/.
#
# This Source Code Form is "Incompatible With Secondary Licenses", as
# defined by the Mozilla Public License, v. 2.0.

package Bugzilla::Constants;

use 5.10.1;
use strict;
use warnings;

use base qw(Exporter);

# For bz_locations
use File::Basename;
use Cwd qw(realpath);
use Memoize;

@Bugzilla::Constants::EXPORT = qw(
  BUGZILLA_VERSION

  REMOTE_FILE
  LOCAL_FILE

  DEFAULT_CSP
  SHOW_BUG_MODAL_CSP

  bz_locations

  IS_NULL
  NOT_NULL

  CONTROLMAPNA
  CONTROLMAPSHOWN
  CONTROLMAPDEFAULT
  CONTROLMAPMANDATORY

  AUTH_OK
  AUTH_NODATA
  AUTH_ERROR
  AUTH_LOGINFAILED
  AUTH_DISABLED
  AUTH_NO_SUCH_USER
  AUTH_LOCKOUT

  USER_PASSWORD_MIN_LENGTH
  USER_PASSWORD_MAX_LENGTH

  LOGIN_OPTIONAL
  LOGIN_NORMAL
  LOGIN_REQUIRED

  LOGOUT_ALL
  LOGOUT_CURRENT
  LOGOUT_KEEP_CURRENT

  GRANT_DIRECT
  GRANT_REGEXP

  GROUP_MEMBERSHIP
  GROUP_BLESS
  GROUP_VISIBLE

  MAILTO_USER
  MAILTO_GROUP

  DEFAULT_COLUMN_LIST
  DEFAULT_QUERY_NAME
  DEFAULT_MILESTONE

  SAVE_NUM_SEARCHES

  COMMENT_COLS
  MAX_COMMENT_LENGTH

  MIN_COMMENT_TAG_LENGTH
  MAX_COMMENT_TAG_LENGTH

  CMT_NORMAL
  CMT_DUPE_OF
  CMT_HAS_DUPE
  CMT_ATTACHMENT_CREATED
  CMT_ATTACHMENT_UPDATED

  THROW_ERROR

  RELATIONSHIPS
  REL_ASSIGNEE REL_QA REL_REPORTER REL_CC REL_GLOBAL_WATCHER
  REL_ANY

  POS_EVENTS
  EVT_OTHER EVT_ADDED_REMOVED EVT_COMMENT EVT_ATTACHMENT EVT_ATTACHMENT_DATA
  EVT_PROJ_MANAGEMENT EVT_OPENED_CLOSED EVT_KEYWORD EVT_CC EVT_DEPEND_BLOCK
  EVT_BUG_CREATED EVT_COMPONENT

  NEG_EVENTS
  EVT_UNCONFIRMED EVT_CHANGED_BY_ME

  GLOBAL_EVENTS
  EVT_FLAG_REQUESTED EVT_REQUESTED_FLAG

  ADMIN_GROUP_NAME
  PER_PRODUCT_PRIVILEGES

  SENDMAIL_EXE
  SENDMAIL_PATH

  FIELD_TYPE_UNKNOWN
  FIELD_TYPE_FREETEXT
  FIELD_TYPE_SINGLE_SELECT
  FIELD_TYPE_MULTI_SELECT
  FIELD_TYPE_TEXTAREA
  FIELD_TYPE_DATETIME
  FIELD_TYPE_DATE
  FIELD_TYPE_BUG_ID
  FIELD_TYPE_BUG_URLS
  FIELD_TYPE_KEYWORDS
  FIELD_TYPE_INTEGER
  FIELD_TYPE_BOOLEAN
  FIELD_TYPE_USER
  FIELD_TYPE_USERS
  FIELD_TYPE_BUG_LIST
  FIELD_TYPE_EXTENSION

  FIELD_TYPE_HIGHEST_PLUS_ONE

  EMPTY_DATETIME_REGEX

  ABNORMAL_SELECTS

  TIMETRACKING_FIELDS

  USAGE_MODE_BROWSER
  USAGE_MODE_CMDLINE
  USAGE_MODE_XMLRPC
  USAGE_MODE_EMAIL
  USAGE_MODE_JSON
  USAGE_MODE_TEST
  USAGE_MODE_REST
  USAGE_MODE_MOJO
  USAGE_MODE_MOJO_REST

  ERROR_MODE_WEBPAGE
  ERROR_MODE_DIE
  ERROR_MODE_DIE_SOAP_FAULT
  ERROR_MODE_JSON_RPC
  ERROR_MODE_TEST
  ERROR_MODE_REST
  ERROR_MODE_MOJO
  ERROR_MODE_MOJO_REST

  COLOR_ERROR
  COLOR_SUCCESS

  INSTALLATION_MODE_INTERACTIVE
  INSTALLATION_MODE_NON_INTERACTIVE

  DB_MODULE
  ROOT_USER
  ON_WINDOWS
  ON_ACTIVESTATE

  MAX_TOKEN_AGE
  MAX_SHORT_TOKEN_HOURS
  MAX_LOGINCOOKIE_AGE
  MAX_SUDO_TOKEN_AGE
  MAX_LOGIN_ATTEMPTS
  LOGIN_LOCKOUT_INTERVAL
  MAX_STS_AGE

  SAFE_PROTOCOLS
  LEGAL_CONTENT_TYPES

  MIN_SMALLINT
  MAX_SMALLINT
  MAX_INT_32

  MAX_LEN_QUERY_NAME
  MAX_CLASSIFICATION_SIZE
  MAX_PRODUCT_SIZE
  MAX_MILESTONE_SIZE
  MAX_COMPONENT_SIZE
  MAX_FIELD_VALUE_SIZE
  MAX_FREETEXT_LENGTH
  MAX_BUG_URL_LENGTH
  MAX_POSSIBLE_DUPLICATES
  MAX_DEP_GRAPH_BUGS

  PASSWORD_DIGEST_ALGORITHM
  PASSWORD_SALT_LENGTH

  CGI_URI_LIMIT

  PRIVILEGES_REQUIRED_NONE
  PRIVILEGES_REQUIRED_REPORTER
  PRIVILEGES_REQUIRED_ASSIGNEE
  PRIVILEGES_REQUIRED_EMPOWERED

  AUDIT_CREATE
  AUDIT_REMOVE

  EMAIL_LIMIT_PER_MINUTE
  EMAIL_LIMIT_PER_HOUR
  EMAIL_LIMIT_EXCEPTION

  JOB_QUEUE_VIEW_MAX_JOBS

  BOUNCE_COUNT_MAX

  CONSENT_COOKIE
  ESSENTIAL_COOKIES
  COOKIE_CONSENT_COUNTRIES
);

@Bugzilla::Constants::EXPORT_OK = qw(contenttypes);

# CONSTANTS
#
# Bugzilla version
# BMO: we don't map exactly to a specific Bugzilla version, so override our
# reported version with a parameter.
sub BUGZILLA_VERSION {
  my $bugzilla_version = '4.2';
  eval { require Bugzilla }  || return $bugzilla_version;
  eval { Bugzilla->VERSION } || $bugzilla_version;
}

# Location of the remote and local XML files to track new releases.
use constant REMOTE_FILE => 'https://updates.bugzilla.org/bugzilla-update.xml';
use constant LOCAL_FILE => 'bugzilla-update.xml';    # Relative to datadir.

# These are unique values that are unlikely to match a string or a number,
# to be used in criteria for match() functions and other things. They start
# and end with spaces because most Bugzilla stuff has trim() called on it,
# so this is unlikely to match anything we get out of the DB.
#
# We can't use a reference, because Template Toolkit doesn't work with
# them properly (constants.IS_NULL => {} just returns an empty string instead
# of the reference).
use constant IS_NULL  => '  __IS_NULL__  ';
use constant NOT_NULL => '  __NOT_NULL__  ';

#
# ControlMap constants for group_control_map.
# membercontol:othercontrol => meaning
# Na:Na               => Bugs in this product may not be restricted to this
#                        group.
# Shown:Na            => Members of the group may restrict bugs
#                        in this product to this group.
# Shown:Shown         => Members of the group may restrict bugs
#                        in this product to this group.
#                        Anyone who can enter bugs in this product may initially
#                        restrict bugs in this product to this group.
# Shown:Mandatory     => Members of the group may restrict bugs
#                        in this product to this group.
#                        Non-members who can enter bug in this product
#                        will be forced to restrict it.
# Default:Na          => Members of the group may restrict bugs in this
#                        product to this group and do so by default.
# Default:Default     => Members of the group may restrict bugs in this
#                        product to this group and do so by default and
#                        nonmembers have this option on entry.
# Default:Mandatory   => Members of the group may restrict bugs in this
#                        product to this group and do so by default.
#                        Non-members who can enter bug in this product
#                        will be forced to restrict it.
# Mandatory:Mandatory => Bug will be forced into this group regardless.
# All other combinations are illegal.

use constant CONTROLMAPNA        => 0;
use constant CONTROLMAPSHOWN     => 1;
use constant CONTROLMAPDEFAULT   => 2;
use constant CONTROLMAPMANDATORY => 3;

# See Bugzilla::Auth for docs on AUTH_*, LOGIN_* and LOGOUT_*

use constant AUTH_OK           => 0;
use constant AUTH_NODATA       => 1;
use constant AUTH_ERROR        => 2;
use constant AUTH_LOGINFAILED  => 3;
use constant AUTH_DISABLED     => 4;
use constant AUTH_NO_SUCH_USER => 5;
use constant AUTH_LOCKOUT      => 6;

# The minimum and maximum length a password will have.
# BMO uses 12 characters.
use constant USER_PASSWORD_MIN_LENGTH => 12;
use constant USER_PASSWORD_MAX_LENGTH => 4096;

use constant LOGIN_OPTIONAL => 0;
use constant LOGIN_NORMAL   => 1;
use constant LOGIN_REQUIRED => 2;

use constant LOGOUT_ALL          => 0;
use constant LOGOUT_CURRENT      => 1;
use constant LOGOUT_KEEP_CURRENT => 2;

use constant GRANT_DIRECT => 0;
use constant GRANT_REGEXP => 2;

use constant GROUP_MEMBERSHIP => 0;
use constant GROUP_BLESS      => 1;
use constant GROUP_VISIBLE    => 2;

use constant MAILTO_USER  => 0;
use constant MAILTO_GROUP => 1;

# The default list of columns for buglist.cgi
use constant DEFAULT_COLUMN_LIST => (
  "bug_type", "short_desc", "product", "component", "assigned_to",
  "bug_status", "resolution", "changeddate"
);

# Used by query.cgi and buglist.cgi as the named-query name
# for the default settings.
use constant DEFAULT_QUERY_NAME => '(Default query)';

# The default "defaultmilestone" created for products.
use constant DEFAULT_MILESTONE => '---';

# How many of the user's most recent searches to save.
use constant SAVE_NUM_SEARCHES => 10;

# The column width for comment textareas and comments in bugmails.
use constant COMMENT_COLS => 80;

# Used in _check_comment(). Gives the max length allowed for a comment.
use constant MAX_COMMENT_LENGTH => 65535;

# The minimum and maximum length of comment tags.
use constant MIN_COMMENT_TAG_LENGTH => 3;
use constant MAX_COMMENT_TAG_LENGTH => 24;

# The type of bug comments.
use constant CMT_NORMAL   => 0;
use constant CMT_DUPE_OF  => 1;
use constant CMT_HAS_DUPE => 2;

# Type 3 was CMT_POPULAR_VOTES, which moved to the Voting extension.
# Type 4 was CMT_MOVED_TO, which moved to the OldBugMove extension.
use constant CMT_ATTACHMENT_CREATED => 5;
use constant CMT_ATTACHMENT_UPDATED => 6;

# Determine whether a validation routine should return 0 or throw
# an error when the validation fails.
use constant THROW_ERROR => 1;

use constant REL_ASSIGNEE => 0;
use constant REL_QA       => 1;
use constant REL_REPORTER => 2;
use constant REL_CC       => 3;

# REL 4 was REL_VOTER, before it was moved ino an extension.
use constant REL_GLOBAL_WATCHER => 5;

# We need these strings for the X-Bugzilla-Reasons header
# Note: this hash uses "," rather than "=>" to avoid auto-quoting of the LHS.
# This should be accessed through Bugzilla::BugMail::relationships() instead
# of being accessed directly.
use constant RELATIONSHIPS => {
  REL_ASSIGNEE,       "AssignedTo", REL_REPORTER, "Reporter",
  REL_QA,             "QAcontact",  REL_CC,       "CC",
  REL_GLOBAL_WATCHER, "GlobalWatcher"
};

# Used for global events like EVT_FLAG_REQUESTED
use constant REL_ANY => 100;

# There are two sorts of event - positive and negative. Positive events are
# those for which the user says "I want mail if this happens." Negative events
# are those for which the user says "I don't want mail if this happens."
#
# Exactly when each event fires is defined in wants_bug_mail() in User.pm; I'm
# not commenting them here in case the comments and the code get out of sync.
use constant EVT_OTHER           => 0;
use constant EVT_ADDED_REMOVED   => 1;
use constant EVT_COMMENT         => 2;
use constant EVT_ATTACHMENT      => 3;
use constant EVT_ATTACHMENT_DATA => 4;
use constant EVT_PROJ_MANAGEMENT => 5;
use constant EVT_OPENED_CLOSED   => 6;
use constant EVT_KEYWORD         => 7;
use constant EVT_CC              => 8;
use constant EVT_DEPEND_BLOCK    => 9;
use constant EVT_BUG_CREATED     => 10;
use constant EVT_COMPONENT       => 11;

use constant
  POS_EVENTS => EVT_OTHER,
  EVT_ADDED_REMOVED,   EVT_COMMENT,       EVT_ATTACHMENT, EVT_ATTACHMENT_DATA,
  EVT_PROJ_MANAGEMENT, EVT_OPENED_CLOSED, EVT_KEYWORD,    EVT_CC,
  EVT_DEPEND_BLOCK,    EVT_BUG_CREATED,   EVT_COMPONENT;

use constant EVT_UNCONFIRMED   => 50;
use constant EVT_CHANGED_BY_ME => 51;

use constant NEG_EVENTS => EVT_UNCONFIRMED, EVT_CHANGED_BY_ME;

# These are the "global" flags, which aren't tied to a particular relationship.
# and so use REL_ANY.
use constant EVT_FLAG_REQUESTED => 100;    # Flag has been requested of me
use constant EVT_REQUESTED_FLAG => 101;    # I have requested a flag

use constant GLOBAL_EVENTS => EVT_FLAG_REQUESTED, EVT_REQUESTED_FLAG;

# Default administration group name.
use constant ADMIN_GROUP_NAME => 'admin';

# Privileges which can be per-product.
use constant PER_PRODUCT_PRIVILEGES =>
  ('editcomponents', 'editbugs', 'canconfirm');

# Path to sendmail.exe (Windows only)
use constant SENDMAIL_EXE => '/usr/lib/sendmail.exe';

# Paths to search for the sendmail binary (non-Windows)
use constant SENDMAIL_PATH => '/usr/lib:/usr/sbin:/usr/ucblib';

# Field types.  Match values in fielddefs.type column.  These are purposely
# not named after database column types, since Bugzilla fields comprise not
# only storage but also logic.  For example, we might add a "user" field type
# whose values are stored in an integer column in the database but for which
# we do more than we would do for a standard integer type (f.e. we might
# display a user picker). Fields of type FIELD_TYPE_EXTENSION should generally
# be ignored by the core code and is used primary by extensions.

use constant FIELD_TYPE_UNKNOWN       => 0;
use constant FIELD_TYPE_FREETEXT      => 1;
use constant FIELD_TYPE_SINGLE_SELECT => 2;
use constant FIELD_TYPE_MULTI_SELECT  => 3;
use constant FIELD_TYPE_TEXTAREA      => 4;
use constant FIELD_TYPE_DATETIME      => 5;
use constant FIELD_TYPE_BUG_ID        => 6;
use constant FIELD_TYPE_BUG_URLS      => 7;
use constant FIELD_TYPE_KEYWORDS      => 8;
use constant FIELD_TYPE_DATE          => 9;
use constant FIELD_TYPE_INTEGER       => 10;
use constant FIELD_TYPE_BOOLEAN       => 11;
use constant FIELD_TYPE_USER          => 20;
use constant FIELD_TYPE_USERS         => 21;
use constant FIELD_TYPE_BUG_LIST      => 22;
use constant FIELD_TYPE_EXTENSION     => 99;

# Add new field types above this line, and change the below value in the
# obvious fashion
use constant FIELD_TYPE_HIGHEST_PLUS_ONE => 100;

use constant EMPTY_DATETIME_REGEX => qr/^[0\-:\sA-Za-z]+$/;

# See the POD for Bugzilla::Field/is_abnormal to see why these are listed
# here.
use constant ABNORMAL_SELECTS =>
  {classification => 1, component => 1, product => 1,};

# The fields from fielddefs that are blocked from non-timetracking users.
# work_time is sometimes called actual_time.
use constant TIMETRACKING_FIELDS =>
  qw(estimated_time remaining_time work_time actual_time
  percentage_complete deadline);

# The maximum number of days a token will remain valid.
use constant MAX_TOKEN_AGE => 3;

# The maximum number of hours a short-lived token will remain valid.
use constant MAX_SHORT_TOKEN_HOURS => 1;

# How many days a logincookie will remain valid if not used.
use constant MAX_LOGINCOOKIE_AGE => 7;

# How many seconds (default is 6 hours) a sudo cookie remains valid.
use constant MAX_SUDO_TOKEN_AGE => 21600;

# Maximum failed logins to lock account for this IP
use constant MAX_LOGIN_ATTEMPTS => 5;

# If the maximum login attempts occur during this many minutes, the
# account is locked.
use constant LOGIN_LOCKOUT_INTERVAL => 30;

# The maximum number of seconds the Strict-Transport-Security header
# will remain valid. BMO uses one year.
use constant MAX_STS_AGE => 31536000;

# Protocols which are considered as safe.
use constant SAFE_PROTOCOLS => (
  'afs',    'cid',         'ftp', 'gopher', 'http', 'https',
  'irc',    'ircs',        'mid', 'news',   'nntp', 'prospero',
  'telnet', 'view-source', 'wais'
);

# Valid MIME types for attachments.
use constant LEGAL_CONTENT_TYPES => (
  'application', 'audio',     'font', 'image', 'message',
  'model',       'multipart', 'text', 'video'
);

use constant contenttypes => {
  "html" => "text/html",
  "rdf"  => "application/rdf+xml",
  "atom" => "application/atom+xml",
  "xml"  => "application/xml",
  "dtd"  => "application/xml-dtd",
  "js"   => "application/x-javascript",
  "json" => "application/json",
  "csv"  => "text/csv",
  "png"  => "image/png",
  "ics"  => "text/calendar",
  "txt"  => "text/plain",
};

# Usage modes. Default USAGE_MODE_BROWSER. Use with Bugzilla->usage_mode.
use constant USAGE_MODE_BROWSER   => 0;
use constant USAGE_MODE_CMDLINE   => 1;
use constant USAGE_MODE_XMLRPC    => 2;
use constant USAGE_MODE_EMAIL     => 3;
use constant USAGE_MODE_JSON      => 4;
use constant USAGE_MODE_TEST      => 5;
use constant USAGE_MODE_REST      => 6;
use constant USAGE_MODE_MOJO      => 7;
use constant USAGE_MODE_MOJO_REST => 8;

# Error modes. Default set by Bugzilla->usage_mode (so ERROR_MODE_WEBPAGE
# usually). Use with Bugzilla->error_mode.
use constant ERROR_MODE_WEBPAGE        => 0;
use constant ERROR_MODE_DIE            => 1;
use constant ERROR_MODE_DIE_SOAP_FAULT => 2;
use constant ERROR_MODE_JSON_RPC       => 3;
use constant ERROR_MODE_TEST           => 4;
use constant ERROR_MODE_REST           => 5;
use constant ERROR_MODE_MOJO           => 6;
use constant ERROR_MODE_MOJO_REST      => 7;

# The ANSI colors of messages that command-line scripts use
use constant COLOR_ERROR   => 'red';
use constant COLOR_SUCCESS => 'green';

# The various modes that checksetup.pl can run in.
use constant INSTALLATION_MODE_INTERACTIVE     => 0;
use constant INSTALLATION_MODE_NON_INTERACTIVE => 1;

# Data about what we require for different databases.
use constant DB_MODULE => {

  # Require MySQL 5.6.x for innodb's fulltext support
  'mysql' => {
    db         => 'Bugzilla::DB::Mysql',
    db_version => '5.6.12',
    dbd        => {
      package => 'DBD-mysql',
      module  => 'DBD::mysql',

      # Disallow development versions
      blacklist => ['_'],

      # For UTF-8 support. 4.001 makes sure that blobs aren't
      # marked as UTF-8.
      version => '4.001',
    },
    name => 'MySQL'
  },

  # Also see Bugzilla::DB::Pg::bz_check_server_version, which has special
  # code to require DBD::Pg 2.17.2 for PostgreSQL 9 and above.
  'pg' => {
    db         => 'Bugzilla::DB::Pg',
    db_version => '8.03.0000',
    dbd        => {package => 'DBD-Pg', module => 'DBD::Pg', version => '1.45',},
    name       => 'PostgreSQL'
  },
  'oracle' => {
    db         => 'Bugzilla::DB::Oracle',
    db_version => '10.02.0',
    dbd  => {package => 'DBD-Oracle', module => 'DBD::Oracle', version => '1.19',},
    name => 'Oracle'
  },

  # SQLite 3.6.22 fixes a WHERE clause problem that may affect us.
  sqlite => {
    db         => 'Bugzilla::DB::Sqlite',
    db_version => '3.6.22',
    dbd        => {
      package => 'DBD-SQLite',
      module  => 'DBD::SQLite',

      # 1.29 is the version that contains 3.6.22.
      version => '1.29',
    },
    name => 'SQLite'
  },
};

# True if we're on Win32.
use constant ON_WINDOWS => ($^O =~ /MSWin32/i) ? 1 : 0;

# True if we're using ActiveState Perl (as opposed to Strawberry) on Windows.
use constant ON_ACTIVESTATE => eval {&Win32::BuildNumber};

# The user who should be considered "root" when we're giving
# instructions to Bugzilla administrators.
use constant ROOT_USER => ON_WINDOWS ? 'Administrator' : 'root';

use constant MIN_SMALLINT => -32768;
use constant MAX_SMALLINT => 32767;
use constant MAX_INT_32   => 2147483647;

# The longest that a saved search name can be.
use constant MAX_LEN_QUERY_NAME => 64;

# The longest classification name allowed.
use constant MAX_CLASSIFICATION_SIZE => 64;

# The longest product name allowed.
use constant MAX_PRODUCT_SIZE => 64;

# The longest milestone name allowed.
use constant MAX_MILESTONE_SIZE => 20;

# The longest component name allowed.
use constant MAX_COMPONENT_SIZE => 64;

# The maximum length for values of <select> fields.
use constant MAX_FIELD_VALUE_SIZE => 64;

# Maximum length allowed for free text fields.
use constant MAX_FREETEXT_LENGTH => 255;

# The longest a bug URL in a BUG_URLS field can be.
use constant MAX_BUG_URL_LENGTH => 255;

# The largest number of possible duplicates that Bug::possible_duplicates
# will return.
use constant MAX_POSSIBLE_DUPLICATES => 25;

# Maximum number of bugs to display in a dependency graph
use constant MAX_DEP_GRAPH_BUGS => 500;

# This is the name of the algorithm used to hash passwords before storing
# them in the database. This can be any string that is valid to pass to
# Perl's "Digest" module. Note that if you change this, it won't take
# effect until a user changes their password.
use constant PASSWORD_DIGEST_ALGORITHM => 'SHA-256';

# How long of a salt should we use? Note that if you change this, none
# of your users will be able to log in until they reset their passwords.
use constant PASSWORD_SALT_LENGTH => 8;

# Certain scripts redirect to GET even if the form was submitted originally
# via POST such as buglist.cgi. This value determines whether the redirect
# can be safely done or not based on the web server's URI length setting.
use constant CGI_URI_LIMIT => 8000;

# If the user isn't allowed to change a field, we must tell them who can.
# We store the required permission set into the $PrivilegesRequired
# variable which gets passed to the error template.

use constant PRIVILEGES_REQUIRED_NONE      => 0;
use constant PRIVILEGES_REQUIRED_REPORTER  => 1;
use constant PRIVILEGES_REQUIRED_ASSIGNEE  => 2;
use constant PRIVILEGES_REQUIRED_EMPOWERED => 3;

# Special field values used in the audit_log table to mean either
# "we just created this object" or "we just deleted this object".
use constant AUDIT_CREATE => '__create__';
use constant AUDIT_REMOVE => '__remove__';

# The maximum number of emails per minute and hour a recipient can receive.
# Email will be queued/backlogged to avoid exceeding these limits.
# Setting a limit to 0 will disable this feature.
use constant EMAIL_LIMIT_PER_MINUTE => 1000;
use constant EMAIL_LIMIT_PER_HOUR   => 2500;

# Don't change this exception message.
use constant EMAIL_LIMIT_EXCEPTION => "email_limit_exceeded\n";

# The maximum number of jobs to show when viewing the job queue
# (view_job_queue.cgi).
use constant JOB_QUEUE_VIEW_MAX_JOBS => 2500;

# Maximum number of times an email can bounce for an account
# before the account is completely disabled.
use constant BOUNCE_COUNT_MAX => 5;

# Consent cookie name
use constant CONSENT_COOKIE => 'moz-consent-pref';

# List of essential cookies that cannot be opted out
<<<<<<< HEAD
use constant ESSENTIAL_COOKIES =>
  qw(bugzilla Bugzilla_login Bugzilla_logincookie Bugzilla_login_request_cookie
     bugzilla github_state github_token sudo moz-consent-pref);

# List of countries the require cookie consent
=======
use constant ESSENTIAL_COOKIES => qw(
  bugzilla
  Bugzilla_login
  Bugzilla_logincookie
  Bugzilla_login_request_cookie
  github_state
  github_token
  mfa_verification_token
  moz-consent-pref
  sudo
);

# List of countries that require cookie consent
>>>>>>> 82dc0f3c
use constant COOKIE_CONSENT_COUNTRIES => qw(
  AT BE BG HR CY CZ DK EE FI FR DE GR HU IE IS IT LV
  LI LT LU MT NL NO PL PT RO SK SI ES SE CH GB );

sub bz_locations {

  # Force memoize() to re-compute data per project, to avoid
  # sharing the same data across different installations.
  return _bz_locations($ENV{'PROJECT'});
}

sub _bz_locations {
  my $project = shift;

  # We know that Bugzilla/Constants.pm must be in %INC at this point.
  # So the only question is, what's the name of the directory
  # above it? This is the most reliable way to get our current working
  # directory under both mod_cgi and mod_perl. We call dirname twice
  # to get the name of the directory above the "Bugzilla/" directory.
  #
  # Always use an absolute path, based on the location of this file.
  my $libpath = realpath(dirname(dirname(__FILE__)));

  # We have to detaint $libpath, but we can't use Bugzilla::Util here.
  $libpath =~ /(.*)/;
  $libpath = $1;

  my ($localconfig, $datadir, $confdir);
  if ($project && $project =~ /^(\w+)$/) {
    $project     = $1;
    $localconfig = "localconfig.$project";
    $datadir     = "data/$project";
    $confdir     = "conf/$project";
  }
  else {
    $project     = undef;
    $localconfig = "localconfig";
    $datadir     = "data";
    $confdir     = "conf";
  }

  $datadir = "$libpath/$datadir";
  $confdir = "$libpath/$confdir";

  # We have to return absolute paths for mod_perl.
  # That means that if you modify these paths, they must be absolute paths.
  return {
    'libpath'     => $libpath,
    'ext_libpath' => "$libpath/lib",

    # If you put the libraries in a different location than the CGIs,
    # make sure this still points to the CGIs.
    'cgi_path'       => $libpath,
    'templatedir'    => "$libpath/template",
    'template_cache' => "$libpath/template_cache",
    'project'        => $project,
    'localconfig'    => "$libpath/$localconfig",
    'datadir'        => $datadir,
    'attachdir'      => "$datadir/attachments",
    'skinsdir'       => "$libpath/skins",
    'extensionsdir'  => "$libpath/extensions",
    'logsdir'        => "$libpath/logs",
    'assetsdir'      => "$datadir/assets",
    'confdir'        => $confdir,
  };
}

sub DEFAULT_CSP {
  my %policy = (
    default_src => ['self'],
    script_src =>
      ['self', 'nonce', 'unsafe-inline'],
    frame_src   => [
      # This is for extensions/BMO/web/js/firefox-crash-table.js
      'https://crash-stop-addon.herokuapp.com',
    ],
    worker_src  => ['none',],
    img_src     => ['self', 'data:', 'blob:', 'https://secure.gravatar.com'],
    style_src   => ['self', 'unsafe-inline'],
    object_src  => ['none'],
    connect_src => [
      'self',

      # This is for extensions/BMO/web/js/firefox-crash-table.js
      'https://product-details.mozilla.org',

      # This is from extensions/OrangeFactor/web/js/orange_factor.js
      'https://treeherder.mozilla.org/api/failurecount/',

      # socorro lens
      'https://crash-stats.mozilla.org/api/SuperSearch/',
    ],
    font_src => [ 'self', 'https://fonts.gstatic.com' ],
    form_action => [
      'self',

      # used in template/en/default/search/search-google.html.tmpl
      'https://www.google.com/search'
    ],
    frame_ancestors => ['self'],
    report_only     => 1,
  );
  if (Bugzilla->params->{github_client_id} && !Bugzilla->user->id) {
    push @{$policy{form_action}}, 'https://github.com/login/oauth/authorize',
      'https://github.com/login';
  }

  # This is for Mozilla Phabricator and authentication
  if (Bugzilla->params->{phabricator_enabled}) {
    push @{$policy{form_action}}, Bugzilla->params->{phabricator_base_uri};
  }

  # This is for people.mozilla.org authentication (bug 1783044)
  push @{$policy{form_action}}, 'https://people.mozilla.org';

  return %policy;
}

# Because show_bug code lives in many different .cgi files,
# we needed a centralized place to define the policy.
# normally the policy would just live in one .cgi file.
# Additionally, Bugzilla->localconfig->urlbase cannot be called at compile time, so this can't be a constant.
sub SHOW_BUG_MODAL_CSP {
  my ($bug_id) = @_;
  my %policy = (
    script_src => [
      'self',          'nonce',
      'unsafe-inline', 'unsafe-eval',
    ],
    img_src     => ['self', 'data:', 'https://secure.gravatar.com'],
    media_src   => ['self'],
    connect_src => [
      'self',

      # This is for extensions/BMO/web/js/firefox-crash-table.js
      'https://product-details.mozilla.org',

      # This is from extensions/OrangeFactor/web/js/orange_factor.js
      'https://treeherder.mozilla.org/api/failurecount/',
    ],
    frame_src  => [
      'self',

      # This is for extensions/BMO/web/js/firefox-crash-table.js
      'https://crash-stop-addon.herokuapp.com',
    ],
    worker_src => ['none',],
  );
  if (Bugzilla::Util::use_attachbase() && $bug_id) {
    my $attach_base = Bugzilla->localconfig->attachment_base;
    $attach_base =~ s/\%bugid\%/$bug_id/g;
    push @{$policy{img_src}}, $attach_base;
    push @{$policy{media_src}}, $attach_base;
  }

  return %policy;
}


# This makes us not re-compute all the bz_locations data every time it's
# called.
BEGIN { memoize('_bz_locations') }

1;<|MERGE_RESOLUTION|>--- conflicted
+++ resolved
@@ -686,13 +686,6 @@
 use constant CONSENT_COOKIE => 'moz-consent-pref';
 
 # List of essential cookies that cannot be opted out
-<<<<<<< HEAD
-use constant ESSENTIAL_COOKIES =>
-  qw(bugzilla Bugzilla_login Bugzilla_logincookie Bugzilla_login_request_cookie
-     bugzilla github_state github_token sudo moz-consent-pref);
-
-# List of countries the require cookie consent
-=======
 use constant ESSENTIAL_COOKIES => qw(
   bugzilla
   Bugzilla_login
@@ -706,7 +699,6 @@
 );
 
 # List of countries that require cookie consent
->>>>>>> 82dc0f3c
 use constant COOKIE_CONSENT_COUNTRIES => qw(
   AT BE BG HR CY CZ DK EE FI FR DE GR HU IE IS IT LV
   LI LT LU MT NL NO PL PT RO SK SI ES SE CH GB );
