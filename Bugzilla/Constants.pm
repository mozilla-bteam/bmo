# This Source Code Form is subject to the terms of the Mozilla Public
# License, v. 2.0. If a copy of the MPL was not distributed with this
# file, You can obtain one at http://mozilla.org/MPL/2.0/.
#
# This Source Code Form is "Incompatible With Secondary Licenses", as
# defined by the Mozilla Public License, v. 2.0.

package Bugzilla::Constants;

use 5.10.1;
use strict;
use warnings;

use base qw(Exporter);

# For bz_locations
use File::Basename;
use Cwd qw(realpath);
use Memoize;

@Bugzilla::Constants::EXPORT = qw(
  BUGZILLA_VERSION

  REMOTE_FILE
  LOCAL_FILE

  DEFAULT_CSP
  SHOW_BUG_MODAL_CSP

  bz_locations

  IS_NULL
  NOT_NULL

  CONTROLMAPNA
  CONTROLMAPSHOWN
  CONTROLMAPDEFAULT
  CONTROLMAPMANDATORY

  AUTH_OK
  AUTH_NODATA
  AUTH_ERROR
  AUTH_LOGINFAILED
  AUTH_DISABLED
  AUTH_NO_SUCH_USER
  AUTH_LOCKOUT

  USER_PASSWORD_MIN_LENGTH
  USER_PASSWORD_MAX_LENGTH

  LOGIN_OPTIONAL
  LOGIN_NORMAL
  LOGIN_REQUIRED

  LOGOUT_ALL
  LOGOUT_CURRENT
  LOGOUT_KEEP_CURRENT

  GRANT_DIRECT
  GRANT_REGEXP

  GROUP_MEMBERSHIP
  GROUP_BLESS
  GROUP_VISIBLE

  MAILTO_USER
  MAILTO_GROUP

  DEFAULT_COLUMN_LIST
  DEFAULT_QUERY_NAME
  DEFAULT_MILESTONE

  SAVE_NUM_SEARCHES

  COMMENT_COLS
  MAX_COMMENT_LENGTH

  MIN_COMMENT_TAG_LENGTH
  MAX_COMMENT_TAG_LENGTH

  CMT_NORMAL
  CMT_DUPE_OF
  CMT_HAS_DUPE
  CMT_ATTACHMENT_CREATED
  CMT_ATTACHMENT_UPDATED

  THROW_ERROR

  RELATIONSHIPS
  REL_ASSIGNEE REL_QA REL_REPORTER REL_CC REL_GLOBAL_WATCHER
  REL_ANY

  POS_EVENTS
  EVT_OTHER EVT_ADDED_REMOVED EVT_COMMENT EVT_ATTACHMENT EVT_ATTACHMENT_DATA
  EVT_PROJ_MANAGEMENT EVT_OPENED_CLOSED EVT_KEYWORD EVT_CC EVT_DEPEND_BLOCK
  EVT_BUG_CREATED EVT_COMPONENT

  NEG_EVENTS
  EVT_UNCONFIRMED EVT_CHANGED_BY_ME

  GLOBAL_EVENTS
  EVT_FLAG_REQUESTED EVT_REQUESTED_FLAG

  ADMIN_GROUP_NAME
  PER_PRODUCT_PRIVILEGES

  SENDMAIL_EXE
  SENDMAIL_PATH

  FIELD_TYPE_UNKNOWN
  FIELD_TYPE_FREETEXT
  FIELD_TYPE_SINGLE_SELECT
  FIELD_TYPE_MULTI_SELECT
  FIELD_TYPE_TEXTAREA
  FIELD_TYPE_DATETIME
  FIELD_TYPE_DATE
  FIELD_TYPE_BUG_ID
  FIELD_TYPE_BUG_URLS
  FIELD_TYPE_KEYWORDS
  FIELD_TYPE_INTEGER
  FIELD_TYPE_BOOLEAN
  FIELD_TYPE_USER
  FIELD_TYPE_USERS
  FIELD_TYPE_BUG_LIST
  FIELD_TYPE_EXTENSION

  FIELD_TYPE_HIGHEST_PLUS_ONE

  EMPTY_DATETIME_REGEX

  ABNORMAL_SELECTS

  TIMETRACKING_FIELDS

  USAGE_MODE_BROWSER
  USAGE_MODE_CMDLINE
  USAGE_MODE_XMLRPC
  USAGE_MODE_EMAIL
  USAGE_MODE_JSON
  USAGE_MODE_TEST
  USAGE_MODE_REST
  USAGE_MODE_MOJO
  USAGE_MODE_MOJO_REST

  ERROR_MODE_WEBPAGE
  ERROR_MODE_DIE
  ERROR_MODE_DIE_SOAP_FAULT
  ERROR_MODE_JSON_RPC
  ERROR_MODE_TEST
  ERROR_MODE_REST
  ERROR_MODE_MOJO
  ERROR_MODE_MOJO_REST

  COLOR_ERROR
  COLOR_SUCCESS

  INSTALLATION_MODE_INTERACTIVE
  INSTALLATION_MODE_NON_INTERACTIVE

  DB_MODULE
  ROOT_USER
  ON_WINDOWS
  ON_ACTIVESTATE

  MAX_TOKEN_AGE
  MAX_SHORT_TOKEN_HOURS
  MAX_LOGINCOOKIE_AGE
  MAX_SUDO_TOKEN_AGE
  MAX_LOGIN_ATTEMPTS
  LOGIN_LOCKOUT_INTERVAL
  MAX_STS_AGE

  SAFE_PROTOCOLS
  LEGAL_CONTENT_TYPES

  MIN_SMALLINT
  MAX_SMALLINT
  MAX_INT_32

  MAX_LEN_QUERY_NAME
  MAX_CLASSIFICATION_SIZE
  MAX_PRODUCT_SIZE
  MAX_MILESTONE_SIZE
  MAX_COMPONENT_SIZE
  MAX_FIELD_VALUE_SIZE
  MAX_FREETEXT_LENGTH
  MAX_BUG_URL_LENGTH
  MAX_POSSIBLE_DUPLICATES
  MAX_WEBDOT_BUGS

  PASSWORD_DIGEST_ALGORITHM
  PASSWORD_SALT_LENGTH

  CGI_URI_LIMIT

  PRIVILEGES_REQUIRED_NONE
  PRIVILEGES_REQUIRED_REPORTER
  PRIVILEGES_REQUIRED_ASSIGNEE
  PRIVILEGES_REQUIRED_EMPOWERED

  AUDIT_CREATE
  AUDIT_REMOVE

  EMAIL_LIMIT_PER_MINUTE
  EMAIL_LIMIT_PER_HOUR
  EMAIL_LIMIT_EXCEPTION

  JOB_QUEUE_VIEW_MAX_JOBS

  BOUNCE_COUNT_MAX
);

@Bugzilla::Constants::EXPORT_OK = qw(contenttypes);

# CONSTANTS
#
# Bugzilla version
# BMO: we don't map exactly to a specific Bugzilla version, so override our
# reported version with a parameter.
sub BUGZILLA_VERSION {
  my $bugzilla_version = '4.2';
  eval { require Bugzilla }  || return $bugzilla_version;
  eval { Bugzilla->VERSION } || $bugzilla_version;
}

# Location of the remote and local XML files to track new releases.
use constant REMOTE_FILE => 'https://updates.bugzilla.org/bugzilla-update.xml';
use constant LOCAL_FILE => 'bugzilla-update.xml';    # Relative to datadir.

# These are unique values that are unlikely to match a string or a number,
# to be used in criteria for match() functions and other things. They start
# and end with spaces because most Bugzilla stuff has trim() called on it,
# so this is unlikely to match anything we get out of the DB.
#
# We can't use a reference, because Template Toolkit doesn't work with
# them properly (constants.IS_NULL => {} just returns an empty string instead
# of the reference).
use constant IS_NULL  => '  __IS_NULL__  ';
use constant NOT_NULL => '  __NOT_NULL__  ';

#
# ControlMap constants for group_control_map.
# membercontol:othercontrol => meaning
# Na:Na               => Bugs in this product may not be restricted to this
#                        group.
# Shown:Na            => Members of the group may restrict bugs
#                        in this product to this group.
# Shown:Shown         => Members of the group may restrict bugs
#                        in this product to this group.
#                        Anyone who can enter bugs in this product may initially
#                        restrict bugs in this product to this group.
# Shown:Mandatory     => Members of the group may restrict bugs
#                        in this product to this group.
#                        Non-members who can enter bug in this product
#                        will be forced to restrict it.
# Default:Na          => Members of the group may restrict bugs in this
#                        product to this group and do so by default.
# Default:Default     => Members of the group may restrict bugs in this
#                        product to this group and do so by default and
#                        nonmembers have this option on entry.
# Default:Mandatory   => Members of the group may restrict bugs in this
#                        product to this group and do so by default.
#                        Non-members who can enter bug in this product
#                        will be forced to restrict it.
# Mandatory:Mandatory => Bug will be forced into this group regardless.
# All other combinations are illegal.

use constant CONTROLMAPNA        => 0;
use constant CONTROLMAPSHOWN     => 1;
use constant CONTROLMAPDEFAULT   => 2;
use constant CONTROLMAPMANDATORY => 3;

# See Bugzilla::Auth for docs on AUTH_*, LOGIN_* and LOGOUT_*

use constant AUTH_OK           => 0;
use constant AUTH_NODATA       => 1;
use constant AUTH_ERROR        => 2;
use constant AUTH_LOGINFAILED  => 3;
use constant AUTH_DISABLED     => 4;
use constant AUTH_NO_SUCH_USER => 5;
use constant AUTH_LOCKOUT      => 6;

# The minimum and maximum length a password will have.
# BMO uses 12 characters.
use constant USER_PASSWORD_MIN_LENGTH => 12;
use constant USER_PASSWORD_MAX_LENGTH => 4096;

use constant LOGIN_OPTIONAL => 0;
use constant LOGIN_NORMAL   => 1;
use constant LOGIN_REQUIRED => 2;

use constant LOGOUT_ALL          => 0;
use constant LOGOUT_CURRENT      => 1;
use constant LOGOUT_KEEP_CURRENT => 2;

use constant GRANT_DIRECT => 0;
use constant GRANT_REGEXP => 2;

use constant GROUP_MEMBERSHIP => 0;
use constant GROUP_BLESS      => 1;
use constant GROUP_VISIBLE    => 2;

use constant MAILTO_USER  => 0;
use constant MAILTO_GROUP => 1;

# The default list of columns for buglist.cgi
use constant DEFAULT_COLUMN_LIST => (
  "bug_type", "short_desc", "product", "component", "assigned_to",
  "bug_status", "resolution", "changeddate"
);

# Used by query.cgi and buglist.cgi as the named-query name
# for the default settings.
use constant DEFAULT_QUERY_NAME => '(Default query)';

# The default "defaultmilestone" created for products.
use constant DEFAULT_MILESTONE => '---';

# How many of the user's most recent searches to save.
use constant SAVE_NUM_SEARCHES => 10;

# The column width for comment textareas and comments in bugmails.
use constant COMMENT_COLS => 80;

# Used in _check_comment(). Gives the max length allowed for a comment.
use constant MAX_COMMENT_LENGTH => 65535;

# The minimum and maximum length of comment tags.
use constant MIN_COMMENT_TAG_LENGTH => 3;
use constant MAX_COMMENT_TAG_LENGTH => 24;

# The type of bug comments.
use constant CMT_NORMAL   => 0;
use constant CMT_DUPE_OF  => 1;
use constant CMT_HAS_DUPE => 2;

# Type 3 was CMT_POPULAR_VOTES, which moved to the Voting extension.
# Type 4 was CMT_MOVED_TO, which moved to the OldBugMove extension.
use constant CMT_ATTACHMENT_CREATED => 5;
use constant CMT_ATTACHMENT_UPDATED => 6;

# Determine whether a validation routine should return 0 or throw
# an error when the validation fails.
use constant THROW_ERROR => 1;

use constant REL_ASSIGNEE => 0;
use constant REL_QA       => 1;
use constant REL_REPORTER => 2;
use constant REL_CC       => 3;

# REL 4 was REL_VOTER, before it was moved ino an extension.
use constant REL_GLOBAL_WATCHER => 5;

# We need these strings for the X-Bugzilla-Reasons header
# Note: this hash uses "," rather than "=>" to avoid auto-quoting of the LHS.
# This should be accessed through Bugzilla::BugMail::relationships() instead
# of being accessed directly.
use constant RELATIONSHIPS => {
  REL_ASSIGNEE,       "AssignedTo", REL_REPORTER, "Reporter",
  REL_QA,             "QAcontact",  REL_CC,       "CC",
  REL_GLOBAL_WATCHER, "GlobalWatcher"
};

# Used for global events like EVT_FLAG_REQUESTED
use constant REL_ANY => 100;

# There are two sorts of event - positive and negative. Positive events are
# those for which the user says "I want mail if this happens." Negative events
# are those for which the user says "I don't want mail if this happens."
#
# Exactly when each event fires is defined in wants_bug_mail() in User.pm; I'm
# not commenting them here in case the comments and the code get out of sync.
use constant EVT_OTHER           => 0;
use constant EVT_ADDED_REMOVED   => 1;
use constant EVT_COMMENT         => 2;
use constant EVT_ATTACHMENT      => 3;
use constant EVT_ATTACHMENT_DATA => 4;
use constant EVT_PROJ_MANAGEMENT => 5;
use constant EVT_OPENED_CLOSED   => 6;
use constant EVT_KEYWORD         => 7;
use constant EVT_CC              => 8;
use constant EVT_DEPEND_BLOCK    => 9;
use constant EVT_BUG_CREATED     => 10;
use constant EVT_COMPONENT       => 11;

use constant
  POS_EVENTS => EVT_OTHER,
  EVT_ADDED_REMOVED,   EVT_COMMENT,       EVT_ATTACHMENT, EVT_ATTACHMENT_DATA,
  EVT_PROJ_MANAGEMENT, EVT_OPENED_CLOSED, EVT_KEYWORD,    EVT_CC,
  EVT_DEPEND_BLOCK,    EVT_BUG_CREATED,   EVT_COMPONENT;

use constant EVT_UNCONFIRMED   => 50;
use constant EVT_CHANGED_BY_ME => 51;

use constant NEG_EVENTS => EVT_UNCONFIRMED, EVT_CHANGED_BY_ME;

# These are the "global" flags, which aren't tied to a particular relationship.
# and so use REL_ANY.
use constant EVT_FLAG_REQUESTED => 100;    # Flag has been requested of me
use constant EVT_REQUESTED_FLAG => 101;    # I have requested a flag

use constant GLOBAL_EVENTS => EVT_FLAG_REQUESTED, EVT_REQUESTED_FLAG;

# Default administration group name.
use constant ADMIN_GROUP_NAME => 'admin';

# Privileges which can be per-product.
use constant PER_PRODUCT_PRIVILEGES =>
  ('editcomponents', 'editbugs', 'canconfirm');

# Path to sendmail.exe (Windows only)
use constant SENDMAIL_EXE => '/usr/lib/sendmail.exe';

# Paths to search for the sendmail binary (non-Windows)
use constant SENDMAIL_PATH => '/usr/lib:/usr/sbin:/usr/ucblib';

# Field types.  Match values in fielddefs.type column.  These are purposely
# not named after database column types, since Bugzilla fields comprise not
# only storage but also logic.  For example, we might add a "user" field type
# whose values are stored in an integer column in the database but for which
# we do more than we would do for a standard integer type (f.e. we might
# display a user picker). Fields of type FIELD_TYPE_EXTENSION should generally
# be ignored by the core code and is used primary by extensions.

use constant FIELD_TYPE_UNKNOWN       => 0;
use constant FIELD_TYPE_FREETEXT      => 1;
use constant FIELD_TYPE_SINGLE_SELECT => 2;
use constant FIELD_TYPE_MULTI_SELECT  => 3;
use constant FIELD_TYPE_TEXTAREA      => 4;
use constant FIELD_TYPE_DATETIME      => 5;
use constant FIELD_TYPE_BUG_ID        => 6;
use constant FIELD_TYPE_BUG_URLS      => 7;
use constant FIELD_TYPE_KEYWORDS      => 8;
use constant FIELD_TYPE_DATE          => 9;
use constant FIELD_TYPE_INTEGER       => 10;
use constant FIELD_TYPE_BOOLEAN       => 11;
use constant FIELD_TYPE_USER          => 20;
use constant FIELD_TYPE_USERS         => 21;
use constant FIELD_TYPE_BUG_LIST      => 22;
use constant FIELD_TYPE_EXTENSION     => 99;

# Add new field types above this line, and change the below value in the
# obvious fashion
use constant FIELD_TYPE_HIGHEST_PLUS_ONE => 100;

use constant EMPTY_DATETIME_REGEX => qr/^[0\-:\sA-Za-z]+$/;

# See the POD for Bugzilla::Field/is_abnormal to see why these are listed
# here.
use constant ABNORMAL_SELECTS =>
  {classification => 1, component => 1, product => 1,};

# The fields from fielddefs that are blocked from non-timetracking users.
# work_time is sometimes called actual_time.
use constant TIMETRACKING_FIELDS =>
  qw(estimated_time remaining_time work_time actual_time
  percentage_complete deadline);

# The maximum number of days a token will remain valid.
use constant MAX_TOKEN_AGE => 3;

# The maximum number of hours a short-lived token will remain valid.
use constant MAX_SHORT_TOKEN_HOURS => 1;

# How many days a logincookie will remain valid if not used.
use constant MAX_LOGINCOOKIE_AGE => 7;

# How many seconds (default is 6 hours) a sudo cookie remains valid.
use constant MAX_SUDO_TOKEN_AGE => 21600;

# Maximum failed logins to lock account for this IP
use constant MAX_LOGIN_ATTEMPTS => 5;

# If the maximum login attempts occur during this many minutes, the
# account is locked.
use constant LOGIN_LOCKOUT_INTERVAL => 30;

# The maximum number of seconds the Strict-Transport-Security header
# will remain valid. BMO uses one year.
use constant MAX_STS_AGE => 31536000;

# Protocols which are considered as safe.
use constant SAFE_PROTOCOLS => (
  'afs',    'cid',         'ftp', 'gopher', 'http', 'https',
  'irc',    'ircs',        'mid', 'news',   'nntp', 'prospero',
  'telnet', 'view-source', 'wais'
);

# Valid MIME types for attachments.
use constant LEGAL_CONTENT_TYPES => (
  'application', 'audio',     'font', 'image', 'message',
  'model',       'multipart', 'text', 'video'
);

use constant contenttypes => {
  "html" => "text/html",
  "rdf"  => "application/rdf+xml",
  "atom" => "application/atom+xml",
  "xml"  => "application/xml",
  "dtd"  => "application/xml-dtd",
  "js"   => "application/x-javascript",
  "json" => "application/json",
  "csv"  => "text/csv",
  "png"  => "image/png",
  "ics"  => "text/calendar",
  "txt"  => "text/plain",
};

# Usage modes. Default USAGE_MODE_BROWSER. Use with Bugzilla->usage_mode.
use constant USAGE_MODE_BROWSER   => 0;
use constant USAGE_MODE_CMDLINE   => 1;
use constant USAGE_MODE_XMLRPC    => 2;
use constant USAGE_MODE_EMAIL     => 3;
use constant USAGE_MODE_JSON      => 4;
use constant USAGE_MODE_TEST      => 5;
use constant USAGE_MODE_REST      => 6;
use constant USAGE_MODE_MOJO      => 7;
use constant USAGE_MODE_MOJO_REST => 8;

# Error modes. Default set by Bugzilla->usage_mode (so ERROR_MODE_WEBPAGE
# usually). Use with Bugzilla->error_mode.
use constant ERROR_MODE_WEBPAGE        => 0;
use constant ERROR_MODE_DIE            => 1;
use constant ERROR_MODE_DIE_SOAP_FAULT => 2;
use constant ERROR_MODE_JSON_RPC       => 3;
use constant ERROR_MODE_TEST           => 4;
use constant ERROR_MODE_REST           => 5;
use constant ERROR_MODE_MOJO           => 6;
use constant ERROR_MODE_MOJO_REST      => 7;

# The ANSI colors of messages that command-line scripts use
use constant COLOR_ERROR   => 'red';
use constant COLOR_SUCCESS => 'green';

# The various modes that checksetup.pl can run in.
use constant INSTALLATION_MODE_INTERACTIVE     => 0;
use constant INSTALLATION_MODE_NON_INTERACTIVE => 1;

# Data about what we require for different databases.
use constant DB_MODULE => {

  # Require MySQL 5.6.x for innodb's fulltext support
  'mysql' => {
    db         => 'Bugzilla::DB::Mysql',
    db_version => '5.6.12',
    dbd        => {
      package => 'DBD-mysql',
      module  => 'DBD::mysql',

      # Disallow development versions
      blacklist => ['_'],

      # For UTF-8 support. 4.001 makes sure that blobs aren't
      # marked as UTF-8.
      version => '4.001',
    },
    name => 'MySQL'
  },

  # Also see Bugzilla::DB::Pg::bz_check_server_version, which has special
  # code to require DBD::Pg 2.17.2 for PostgreSQL 9 and above.
  'pg' => {
    db         => 'Bugzilla::DB::Pg',
    db_version => '8.03.0000',
    dbd        => {package => 'DBD-Pg', module => 'DBD::Pg', version => '1.45',},
    name       => 'PostgreSQL'
  },
  'oracle' => {
    db         => 'Bugzilla::DB::Oracle',
    db_version => '10.02.0',
    dbd  => {package => 'DBD-Oracle', module => 'DBD::Oracle', version => '1.19',},
    name => 'Oracle'
  },

  # SQLite 3.6.22 fixes a WHERE clause problem that may affect us.
  sqlite => {
    db         => 'Bugzilla::DB::Sqlite',
    db_version => '3.6.22',
    dbd        => {
      package => 'DBD-SQLite',
      module  => 'DBD::SQLite',

      # 1.29 is the version that contains 3.6.22.
      version => '1.29',
    },
    name => 'SQLite'
  },
};

# True if we're on Win32.
use constant ON_WINDOWS => ($^O =~ /MSWin32/i) ? 1 : 0;

# True if we're using ActiveState Perl (as opposed to Strawberry) on Windows.
use constant ON_ACTIVESTATE => eval {&Win32::BuildNumber};

# The user who should be considered "root" when we're giving
# instructions to Bugzilla administrators.
use constant ROOT_USER => ON_WINDOWS ? 'Administrator' : 'root';

use constant MIN_SMALLINT => -32768;
use constant MAX_SMALLINT => 32767;
use constant MAX_INT_32   => 2147483647;

# The longest that a saved search name can be.
use constant MAX_LEN_QUERY_NAME => 64;

# The longest classification name allowed.
use constant MAX_CLASSIFICATION_SIZE => 64;

# The longest product name allowed.
use constant MAX_PRODUCT_SIZE => 64;

# The longest milestone name allowed.
use constant MAX_MILESTONE_SIZE => 20;

# The longest component name allowed.
use constant MAX_COMPONENT_SIZE => 64;

# The maximum length for values of <select> fields.
use constant MAX_FIELD_VALUE_SIZE => 64;

# Maximum length allowed for free text fields.
use constant MAX_FREETEXT_LENGTH => 255;

# The longest a bug URL in a BUG_URLS field can be.
use constant MAX_BUG_URL_LENGTH => 255;

# The largest number of possible duplicates that Bug::possible_duplicates
# will return.
use constant MAX_POSSIBLE_DUPLICATES => 25;

# Maximum number of bugs to display in a dependency graph
<<<<<<< HEAD
use constant MAX_DEP_GRAPH_BUGS => 500;
=======
use constant MAX_WEBDOT_BUGS => 2000;
>>>>>>> 972f5ec9

# This is the name of the algorithm used to hash passwords before storing
# them in the database. This can be any string that is valid to pass to
# Perl's "Digest" module. Note that if you change this, it won't take
# effect until a user changes their password.
use constant PASSWORD_DIGEST_ALGORITHM => 'SHA-256';

# How long of a salt should we use? Note that if you change this, none
# of your users will be able to log in until they reset their passwords.
use constant PASSWORD_SALT_LENGTH => 8;

# Certain scripts redirect to GET even if the form was submitted originally
# via POST such as buglist.cgi. This value determines whether the redirect
# can be safely done or not based on the web server's URI length setting.
use constant CGI_URI_LIMIT => 8000;

# If the user isn't allowed to change a field, we must tell them who can.
# We store the required permission set into the $PrivilegesRequired
# variable which gets passed to the error template.

use constant PRIVILEGES_REQUIRED_NONE      => 0;
use constant PRIVILEGES_REQUIRED_REPORTER  => 1;
use constant PRIVILEGES_REQUIRED_ASSIGNEE  => 2;
use constant PRIVILEGES_REQUIRED_EMPOWERED => 3;

# Special field values used in the audit_log table to mean either
# "we just created this object" or "we just deleted this object".
use constant AUDIT_CREATE => '__create__';
use constant AUDIT_REMOVE => '__remove__';

# The maximum number of emails per minute and hour a recipient can receive.
# Email will be queued/backlogged to avoid exceeding these limits.
# Setting a limit to 0 will disable this feature.
use constant EMAIL_LIMIT_PER_MINUTE => 1000;
use constant EMAIL_LIMIT_PER_HOUR   => 2500;

# Don't change this exception message.
use constant EMAIL_LIMIT_EXCEPTION => "email_limit_exceeded\n";

# The maximum number of jobs to show when viewing the job queue
# (view_job_queue.cgi).
use constant JOB_QUEUE_VIEW_MAX_JOBS => 2500;

# Maximum number of times an email can bounce for an account
# before the account is completely disabled.
use constant BOUNCE_COUNT_MAX => 5;

sub bz_locations {

  # Force memoize() to re-compute data per project, to avoid
  # sharing the same data across different installations.
  return _bz_locations($ENV{'PROJECT'});
}

sub _bz_locations {
  my $project = shift;

  # We know that Bugzilla/Constants.pm must be in %INC at this point.
  # So the only question is, what's the name of the directory
  # above it? This is the most reliable way to get our current working
  # directory under both mod_cgi and mod_perl. We call dirname twice
  # to get the name of the directory above the "Bugzilla/" directory.
  #
  # Always use an absolute path, based on the location of this file.
  my $libpath = realpath(dirname(dirname(__FILE__)));

  # We have to detaint $libpath, but we can't use Bugzilla::Util here.
  $libpath =~ /(.*)/;
  $libpath = $1;

  my ($localconfig, $datadir, $confdir);
  if ($project && $project =~ /^(\w+)$/) {
    $project     = $1;
    $localconfig = "localconfig.$project";
    $datadir     = "data/$project";
    $confdir     = "conf/$project";
  }
  else {
    $project     = undef;
    $localconfig = "localconfig";
    $datadir     = "data";
    $confdir     = "conf";
  }

  $datadir = "$libpath/$datadir";
  $confdir = "$libpath/$confdir";

  # We have to return absolute paths for mod_perl.
  # That means that if you modify these paths, they must be absolute paths.
  return {
    'libpath'     => $libpath,
    'ext_libpath' => "$libpath/lib",

    # If you put the libraries in a different location than the CGIs,
    # make sure this still points to the CGIs.
    'cgi_path'       => $libpath,
    'templatedir'    => "$libpath/template",
    'template_cache' => "$libpath/template_cache",
    'project'        => $project,
    'localconfig'    => "$libpath/$localconfig",
    'datadir'        => $datadir,
    'attachdir'      => "$datadir/attachments",
    'skinsdir'       => "$libpath/skins",

    # $webdotdir must be in the web server's tree somewhere. Even if you use a
    # local dot, we output images to there. Also, if $webdotdir is
    # not relative to the Bugzilla root directory, you'll need to
    # change showdependencygraph.cgi to set image_url to the correct
    # location.
    # The script should really generate these graphs directly...
    'webdotdir'     => "$datadir/webdot",
    'extensionsdir' => "$libpath/extensions",
    'logsdir'       => "$libpath/logs",
    'assetsdir'     => "$datadir/assets",
    'confdir'       => $confdir,
  };
}

sub DEFAULT_CSP {
  my %policy = (
    default_src => ['self'],
    script_src =>
      ['self', 'nonce', 'unsafe-inline', 'https://www.google-analytics.com'],
    frame_src   => [
      # This is for extensions/BMO/web/js/firefox-crash-table.js
      'https://crash-stop-addon.herokuapp.com',
    ],
    worker_src  => ['none',],
    img_src     => ['self', 'data:', 'blob:', 'https://secure.gravatar.com'],
    style_src   => ['self', 'unsafe-inline'],
    object_src  => ['none'],
    connect_src => [
      'self',

      # This is for extensions/BMO/web/js/firefox-crash-table.js
      'https://product-details.mozilla.org',

      # This is for extensions/GoogleAnalytics using beacon or XHR
      'https://www.google-analytics.com',

      # This is from extensions/OrangeFactor/web/js/orange_factor.js
      'https://treeherder.mozilla.org/api/failurecount/',

      # socorro lens
      'https://crash-stats.mozilla.org/api/SuperSearch/',
    ],
    font_src => [ 'self', 'https://fonts.gstatic.com' ],
    form_action => [
      'self',

      # used in template/en/default/search/search-google.html.tmpl
      'https://www.google.com/search'
    ],
    frame_ancestors => ['self'],
    report_only     => 1,
  );
  if (Bugzilla->params->{github_client_id} && !Bugzilla->user->id) {
    push @{$policy{form_action}}, 'https://github.com/login/oauth/authorize',
      'https://github.com/login';
  }

  # This is for Mozilla Phabricator and authentication
  if (Bugzilla->params->{phabricator_enabled}) {
    push @{$policy{form_action}}, Bugzilla->params->{phabricator_base_uri};
  }

  # This is for people.mozilla.org authentication (bug 1783044)
  push @{$policy{form_action}}, 'https://people.mozilla.org';

  return %policy;
}

# Because show_bug code lives in many different .cgi files,
# we needed a centralized place to define the policy.
# normally the policy would just live in one .cgi file.
# Additionally, Bugzilla->localconfig->urlbase cannot be called at compile time, so this can't be a constant.
sub SHOW_BUG_MODAL_CSP {
  my ($bug_id) = @_;
  my %policy = (
    script_src => [
      'self',          'nonce',
      'unsafe-inline', 'unsafe-eval',
      'https://www.google-analytics.com'
    ],
    img_src     => ['self', 'data:', 'https://secure.gravatar.com'],
    media_src   => ['self'],
    connect_src => [
      'self',

      # This is for extensions/BMO/web/js/firefox-crash-table.js
      'https://product-details.mozilla.org',

      # This is for extensions/GoogleAnalytics using beacon or XHR
      'https://www.google-analytics.com',

      # This is from extensions/OrangeFactor/web/js/orange_factor.js
      'https://treeherder.mozilla.org/api/failurecount/',
    ],
    frame_src  => [
      'self',

      # This is for extensions/BMO/web/js/firefox-crash-table.js
      'https://crash-stop-addon.herokuapp.com',
    ],
    worker_src => ['none',],
  );
  if (Bugzilla::Util::use_attachbase() && $bug_id) {
    my $attach_base = Bugzilla->localconfig->attachment_base;
    $attach_base =~ s/\%bugid\%/$bug_id/g;
    push @{$policy{img_src}}, $attach_base;
    push @{$policy{media_src}}, $attach_base;
  }

  return %policy;
}


# This makes us not re-compute all the bz_locations data every time it's
# called.
BEGIN { memoize('_bz_locations') }

1;<|MERGE_RESOLUTION|>--- conflicted
+++ resolved
@@ -630,11 +630,7 @@
 use constant MAX_POSSIBLE_DUPLICATES => 25;
 
 # Maximum number of bugs to display in a dependency graph
-<<<<<<< HEAD
-use constant MAX_DEP_GRAPH_BUGS => 500;
-=======
 use constant MAX_WEBDOT_BUGS => 2000;
->>>>>>> 972f5ec9
 
 # This is the name of the algorithm used to hash passwords before storing
 # them in the database. This can be any string that is valid to pass to
