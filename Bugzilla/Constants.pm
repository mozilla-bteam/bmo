# This Source Code Form is subject to the terms of the Mozilla Public
# License, v. 2.0. If a copy of the MPL was not distributed with this
# file, You can obtain one at http://mozilla.org/MPL/2.0/.
#
# This Source Code Form is "Incompatible With Secondary Licenses", as
# defined by the Mozilla Public License, v. 2.0.

package Bugzilla::Constants;

use 5.10.1;
use strict;
use warnings;

use parent qw(Exporter);

# For bz_locations
use File::Basename;
use Memoize;

@Bugzilla::Constants::EXPORT = qw(
    BUGZILLA_VERSION
    REST_DOC

    REMOTE_FILE
    LOCAL_FILE

    bz_locations

    CONCATENATE_ASSETS

    IS_NULL
    NOT_NULL

    CONTROLMAPNA
    CONTROLMAPSHOWN
    CONTROLMAPDEFAULT
    CONTROLMAPMANDATORY

    AUTH_OK
    AUTH_NODATA
    AUTH_ERROR
    AUTH_LOGINFAILED
    AUTH_DISABLED
    AUTH_NO_SUCH_USER
    AUTH_LOCKOUT

    USER_PASSWORD_MIN_LENGTH

    LOGIN_OPTIONAL
    LOGIN_NORMAL
    LOGIN_REQUIRED

    LOGOUT_ALL
    LOGOUT_CURRENT
    LOGOUT_KEEP_CURRENT

    GRANT_DIRECT
    GRANT_REGEXP

    GROUP_MEMBERSHIP
    GROUP_BLESS
    GROUP_VISIBLE

    MAILTO_USER
    MAILTO_GROUP

    DEFAULT_COLUMN_LIST
    DEFAULT_QUERY_NAME
    DEFAULT_MILESTONE

    SAVE_NUM_SEARCHES

    COMMENT_COLS
    MAX_COMMENT_LENGTH

    MIN_COMMENT_TAG_LENGTH
    MAX_COMMENT_TAG_LENGTH

    CMT_NORMAL
    CMT_DUPE_OF
    CMT_HAS_DUPE
    CMT_ATTACHMENT_CREATED
    CMT_ATTACHMENT_UPDATED

    THROW_ERROR
    
    RELATIONSHIPS
    REL_ASSIGNEE REL_QA REL_REPORTER REL_CC REL_GLOBAL_WATCHER
    REL_ANY
    
    POS_EVENTS
    EVT_OTHER EVT_ADDED_REMOVED EVT_COMMENT EVT_ATTACHMENT EVT_ATTACHMENT_DATA
    EVT_PROJ_MANAGEMENT EVT_OPENED_CLOSED EVT_KEYWORD EVT_CC EVT_DEPEND_BLOCK
    EVT_BUG_CREATED EVT_COMPONENT

    NEG_EVENTS
    EVT_UNCONFIRMED EVT_CHANGED_BY_ME EVT_MINOR_UPDATE
        
    GLOBAL_EVENTS
    EVT_FLAG_REQUESTED EVT_REQUESTED_FLAG

    ADMIN_GROUP_NAME
    PER_PRODUCT_PRIVILEGES

    SENDMAIL_EXE
    SENDMAIL_PATH

    FIELD_TYPE_UNKNOWN
    FIELD_TYPE_FREETEXT
    FIELD_TYPE_SINGLE_SELECT
    FIELD_TYPE_MULTI_SELECT
    FIELD_TYPE_TEXTAREA
    FIELD_TYPE_DATETIME
    FIELD_TYPE_DATE
    FIELD_TYPE_BUG_ID
    FIELD_TYPE_BUG_URLS
    FIELD_TYPE_KEYWORDS
    FIELD_TYPE_INTEGER
<<<<<<< HEAD
    FIELD_TYPE_EXTENSION
=======
    FIELD_TYPE_HIGHEST_PLUS_ONE
>>>>>>> 28144059

    FIELD_TYPE_HIGHEST_PLUS_ONE
    
    EMPTY_DATETIME_REGEX

    ABNORMAL_SELECTS

    TIMETRACKING_FIELDS

    USAGE_MODE_BROWSER
    USAGE_MODE_CMDLINE
    USAGE_MODE_XMLRPC
    USAGE_MODE_EMAIL
    USAGE_MODE_JSON
    USAGE_MODE_TEST
    USAGE_MODE_REST

    ERROR_MODE_WEBPAGE
    ERROR_MODE_DIE
    ERROR_MODE_DIE_SOAP_FAULT
    ERROR_MODE_JSON_RPC
    ERROR_MODE_TEST
    ERROR_MODE_REST

    COLOR_ERROR
    COLOR_SUCCESS

    INSTALLATION_MODE_INTERACTIVE
    INSTALLATION_MODE_NON_INTERACTIVE

    DB_MODULE
    ROOT_USER
    ON_WINDOWS
    ON_ACTIVESTATE

    MAX_TOKEN_AGE
    MAX_SHORT_TOKEN_HOURS
    MAX_LOGINCOOKIE_AGE
    MAX_SUDO_TOKEN_AGE
    MAX_LOGIN_ATTEMPTS
    LOGIN_LOCKOUT_INTERVAL
    ACCOUNT_CHANGE_INTERVAL
    MAX_STS_AGE

    SAFE_PROTOCOLS
    LEGAL_CONTENT_TYPES

    MIN_SMALLINT
    MAX_SMALLINT
    MAX_INT_32

    MAX_LEN_QUERY_NAME
    MAX_CLASSIFICATION_SIZE
    MAX_PRODUCT_SIZE
    MAX_MILESTONE_SIZE
    MAX_COMPONENT_SIZE
    MAX_FIELD_VALUE_SIZE
    MAX_FIELD_LONG_DESC_LENGTH
    MAX_FREETEXT_LENGTH
    MAX_BUG_URL_LENGTH
    MAX_POSSIBLE_DUPLICATES
<<<<<<< HEAD
=======
    MAX_ATTACH_FILENAME_LENGTH
    MAX_QUIP_LENGTH
>>>>>>> 28144059
    MAX_WEBDOT_BUGS

    PASSWORD_DIGEST_ALGORITHM
    PASSWORD_SALT_LENGTH
    
    CGI_URI_LIMIT

    PRIVILEGES_REQUIRED_NONE
    PRIVILEGES_REQUIRED_REPORTER
    PRIVILEGES_REQUIRED_ASSIGNEE
    PRIVILEGES_REQUIRED_EMPOWERED

    AUDIT_CREATE
    AUDIT_REMOVE

<<<<<<< HEAD
=======
    MOST_FREQUENT_THRESHOLD

    MARKDOWN_TAB_WIDTH

>>>>>>> 28144059
    EMAIL_LIMIT_PER_MINUTE
    EMAIL_LIMIT_PER_HOUR
    EMAIL_LIMIT_EXCEPTION

    JOB_QUEUE_VIEW_MAX_JOBS
);

@Bugzilla::Constants::EXPORT_OK = qw(contenttypes);

# CONSTANTS
#
# Bugzilla version
<<<<<<< HEAD
# BMO: we don't map exactly to a specific bugzilla version, so override our
# reported version with a parameter.
sub BUGZILLA_VERSION {
    my $bugzilla_version = '4.2';
    eval { require Bugzilla } || return $bugzilla_version;
    return Bugzilla->params->{bugzilla_version} || $bugzilla_version;
}
=======
use constant BUGZILLA_VERSION => "5.1";
>>>>>>> 28144059

# A base link to the current REST Documentation. We place it here
# as it will need to be updated to whatever the current release is.
use constant REST_DOC => "http://www.bugzilla.org/docs/tip/en/html/api/";

# Location of the remote and local XML files to track new releases.
use constant REMOTE_FILE => 'http://updates.bugzilla.org/bugzilla-update.xml';
use constant LOCAL_FILE  => 'bugzilla-update.xml'; # Relative to datadir.

# When true CSS and JavaScript assets will be concatanted and minified at
# run-time, to reduce the number of requests required to render a page.
# Setting this to a false value can help debugging.
use constant CONCATENATE_ASSETS => 1;

# These are unique values that are unlikely to match a string or a number,
# to be used in criteria for match() functions and other things. They start
# and end with spaces because most Bugzilla stuff has trim() called on it,
# so this is unlikely to match anything we get out of the DB.
#
# We can't use a reference, because Template Toolkit doesn't work with
# them properly (constants.IS_NULL => {} just returns an empty string instead
# of the reference).
use constant IS_NULL  => '  __IS_NULL__  ';
use constant NOT_NULL => '  __NOT_NULL__  ';

#
# ControlMap constants for group_control_map.
# membercontol:othercontrol => meaning
# Na:Na               => Bugs in this product may not be restricted to this 
#                        group.
# Shown:Na            => Members of the group may restrict bugs 
#                        in this product to this group.
# Shown:Shown         => Members of the group may restrict bugs
#                        in this product to this group.
#                        Anyone who can enter bugs in this product may initially
#                        restrict bugs in this product to this group.
# Shown:Mandatory     => Members of the group may restrict bugs
#                        in this product to this group.
#                        Non-members who can enter bug in this product
#                        will be forced to restrict it.
# Default:Na          => Members of the group may restrict bugs in this
#                        product to this group and do so by default.
# Default:Default     => Members of the group may restrict bugs in this
#                        product to this group and do so by default and
#                        nonmembers have this option on entry.
# Default:Mandatory   => Members of the group may restrict bugs in this
#                        product to this group and do so by default.
#                        Non-members who can enter bug in this product
#                        will be forced to restrict it.
# Mandatory:Mandatory => Bug will be forced into this group regardless.
# All other combinations are illegal.

use constant CONTROLMAPNA => 0;
use constant CONTROLMAPSHOWN => 1;
use constant CONTROLMAPDEFAULT => 2;
use constant CONTROLMAPMANDATORY => 3;

# See Bugzilla::Auth for docs on AUTH_*, LOGIN_* and LOGOUT_*

use constant AUTH_OK => 0;
use constant AUTH_NODATA => 1;
use constant AUTH_ERROR => 2;
use constant AUTH_LOGINFAILED => 3;
use constant AUTH_DISABLED => 4;
use constant AUTH_NO_SUCH_USER  => 5;
use constant AUTH_LOCKOUT => 6;

# The minimum length a password must have.
# BMO uses 8 characters.
use constant USER_PASSWORD_MIN_LENGTH => 8;

use constant LOGIN_OPTIONAL => 0;
use constant LOGIN_NORMAL => 1;
use constant LOGIN_REQUIRED => 2;

use constant LOGOUT_ALL => 0;
use constant LOGOUT_CURRENT => 1;
use constant LOGOUT_KEEP_CURRENT => 2;

use constant GRANT_DIRECT => 0;
use constant GRANT_REGEXP => 2;

use constant GROUP_MEMBERSHIP => 0;
use constant GROUP_BLESS => 1;
use constant GROUP_VISIBLE => 2;

use constant MAILTO_USER => 0;
use constant MAILTO_GROUP => 1;

# The default list of columns for buglist.cgi
use constant DEFAULT_COLUMN_LIST => (
    "product", "component", "assigned_to",
    "bug_status", "resolution", "short_desc", "changeddate"
);

# Used by query.cgi and buglist.cgi as the named-query name
# for the default settings.
use constant DEFAULT_QUERY_NAME => '(Default query)';

# The default "defaultmilestone" created for products.
use constant DEFAULT_MILESTONE => '---';

# How many of the user's most recent searches to save.
use constant SAVE_NUM_SEARCHES => 10;

# The column width for comment textareas and comments in bugmails.
use constant COMMENT_COLS => 80;
# Used in _check_comment(). Gives the max length allowed for a comment.
use constant MAX_COMMENT_LENGTH => 65535;

# The minimum and maximum length of comment tags.
use constant MIN_COMMENT_TAG_LENGTH => 3;
use constant MAX_COMMENT_TAG_LENGTH => 24;

# The type of bug comments.
use constant CMT_NORMAL => 0;
use constant CMT_DUPE_OF => 1;
use constant CMT_HAS_DUPE => 2;
# Type 3 was CMT_POPULAR_VOTES, which moved to the Voting extension.
# Type 4 was CMT_MOVED_TO, which moved to the OldBugMove extension.
use constant CMT_ATTACHMENT_CREATED => 5;
use constant CMT_ATTACHMENT_UPDATED => 6;

# Determine whether a validation routine should return 0 or throw
# an error when the validation fails.
use constant THROW_ERROR => 1;

use constant REL_ASSIGNEE           => 0;
use constant REL_QA                 => 1;
use constant REL_REPORTER           => 2;
use constant REL_CC                 => 3;
# REL 4 was REL_VOTER, before it was moved ino an extension.
use constant REL_GLOBAL_WATCHER     => 5;

# We need these strings for the X-Bugzilla-Reasons header
# Note: this hash uses "," rather than "=>" to avoid auto-quoting of the LHS.
# This should be accessed through Bugzilla::BugMail::relationships() instead
# of being accessed directly.
use constant RELATIONSHIPS => {
    REL_ASSIGNEE      , "AssignedTo",
    REL_REPORTER      , "Reporter",
    REL_QA            , "QAcontact",
    REL_CC            , "CC",
    REL_GLOBAL_WATCHER, "GlobalWatcher"
};
                              
# Used for global events like EVT_FLAG_REQUESTED
use constant REL_ANY                => 100;

# There are two sorts of event - positive and negative. Positive events are
# those for which the user says "I want mail if this happens." Negative events
# are those for which the user says "I don't want mail if this happens."
#
# Exactly when each event fires is defined in wants_bug_mail() in User.pm; I'm
# not commenting them here in case the comments and the code get out of sync.
use constant EVT_OTHER              => 0;
use constant EVT_ADDED_REMOVED      => 1;
use constant EVT_COMMENT            => 2;
use constant EVT_ATTACHMENT         => 3;
use constant EVT_ATTACHMENT_DATA    => 4;
use constant EVT_PROJ_MANAGEMENT    => 5;
use constant EVT_OPENED_CLOSED      => 6;
use constant EVT_KEYWORD            => 7;
use constant EVT_CC                 => 8;
use constant EVT_DEPEND_BLOCK       => 9;
use constant EVT_BUG_CREATED        => 10;
use constant EVT_COMPONENT          => 11;

use constant POS_EVENTS => EVT_OTHER, EVT_ADDED_REMOVED, EVT_COMMENT, 
                           EVT_ATTACHMENT, EVT_ATTACHMENT_DATA, 
                           EVT_PROJ_MANAGEMENT, EVT_OPENED_CLOSED, EVT_KEYWORD,
                           EVT_CC, EVT_DEPEND_BLOCK, EVT_BUG_CREATED,
                           EVT_COMPONENT;

use constant EVT_UNCONFIRMED        => 50;
use constant EVT_CHANGED_BY_ME      => 51;
use constant EVT_MINOR_UPDATE       => 52;

use constant NEG_EVENTS => EVT_UNCONFIRMED, EVT_CHANGED_BY_ME, EVT_MINOR_UPDATE;

# These are the "global" flags, which aren't tied to a particular relationship.
# and so use REL_ANY.
use constant EVT_FLAG_REQUESTED     => 100; # Flag has been requested of me
use constant EVT_REQUESTED_FLAG     => 101; # I have requested a flag

use constant GLOBAL_EVENTS => EVT_FLAG_REQUESTED, EVT_REQUESTED_FLAG;

# Default administration group name.
use constant ADMIN_GROUP_NAME => 'admin';

# Privileges which can be per-product.
use constant PER_PRODUCT_PRIVILEGES => ('editcomponents', 'editbugs', 'canconfirm');

# Path to sendmail.exe (Windows only)
use constant SENDMAIL_EXE => '/usr/lib/sendmail.exe';
# Paths to search for the sendmail binary (non-Windows)
use constant SENDMAIL_PATH => '/usr/lib:/usr/sbin:/usr/ucblib';

# Field types.  Match values in fielddefs.type column.  These are purposely
# not named after database column types, since Bugzilla fields comprise not
# only storage but also logic.  For example, we might add a "user" field type
# whose values are stored in an integer column in the database but for which
# we do more than we would do for a standard integer type (f.e. we might
# display a user picker). Fields of type FIELD_TYPE_EXTENSION should generally
# be ignored by the core code and is used primary by extensions.

use constant FIELD_TYPE_UNKNOWN   => 0;
use constant FIELD_TYPE_FREETEXT  => 1;
use constant FIELD_TYPE_SINGLE_SELECT => 2;
use constant FIELD_TYPE_MULTI_SELECT => 3;
use constant FIELD_TYPE_TEXTAREA  => 4;
use constant FIELD_TYPE_DATETIME  => 5;
use constant FIELD_TYPE_BUG_ID  => 6;
use constant FIELD_TYPE_BUG_URLS => 7;
use constant FIELD_TYPE_KEYWORDS => 8;
use constant FIELD_TYPE_DATE => 9;
use constant FIELD_TYPE_INTEGER => 10;
<<<<<<< HEAD
use constant FIELD_TYPE_EXTENSION => 99;

# Add new field types above this line, and change the below value in the
# obvious fashion
use constant FIELD_TYPE_HIGHEST_PLUS_ONE => 100;
=======
# Add new field types above this line, and change the below value in the
# obvious fashion
use constant FIELD_TYPE_HIGHEST_PLUS_ONE => 11;
>>>>>>> 28144059

use constant EMPTY_DATETIME_REGEX => qr/^[0\-:\sA-Za-z]+$/; 

# See the POD for Bugzilla::Field/is_abnormal to see why these are listed
# here.
use constant ABNORMAL_SELECTS => {
    classification => 1,
    component      => 1,
    product        => 1,
};

# The fields from fielddefs that are blocked from non-timetracking users.
# work_time is sometimes called actual_time.
use constant TIMETRACKING_FIELDS =>
    qw(estimated_time remaining_time work_time actual_time percentage_complete);

# The maximum number of days a token will remain valid.
use constant MAX_TOKEN_AGE => 3;
# The maximum number of hours a short-lived token will remain valid.
use constant MAX_SHORT_TOKEN_HOURS => 1;
# How many days a logincookie will remain valid if not used.
use constant MAX_LOGINCOOKIE_AGE => 7;
# How many seconds (default is 6 hours) a sudo cookie remains valid.
use constant MAX_SUDO_TOKEN_AGE => 21600;

# Maximum failed logins to lock account for this IP
use constant MAX_LOGIN_ATTEMPTS => 5;
# If the maximum login attempts occur during this many minutes, the
# account is locked.
use constant LOGIN_LOCKOUT_INTERVAL => 30;

# The time in minutes a user must wait before they can request another email to
# create a new account or change their password.
use constant ACCOUNT_CHANGE_INTERVAL => 10;

# The maximum number of seconds the Strict-Transport-Security header
# will remain valid. BMO uses one year.
use constant MAX_STS_AGE => 31536000;

# Protocols which are considered as safe.
use constant SAFE_PROTOCOLS => ('afs', 'cid', 'ftp', 'gopher', 'http', 'https',
                                'irc', 'ircs', 'mid', 'news', 'nntp', 'prospero',
                                'telnet', 'view-source', 'wais');

# Valid MIME types for attachments.
use constant LEGAL_CONTENT_TYPES => ('application', 'audio', 'image', 'message',
                                     'model', 'multipart', 'text', 'video');

use constant contenttypes =>
  {
   "html" => "text/html" ,
   "rdf"  => "application/rdf+xml" ,
   "atom" => "application/atom+xml" ,
   "xml"  => "application/xml" ,
   "dtd"  => "application/xml-dtd" , 
   "js"   => "application/x-javascript" ,
   "json" => "application/json" ,
   "csv"  => "text/csv" ,
   "png"  => "image/png" ,
   "ics"  => "text/calendar" ,
  };

# Usage modes. Default USAGE_MODE_BROWSER. Use with Bugzilla->usage_mode.
use constant USAGE_MODE_BROWSER    => 0;
use constant USAGE_MODE_CMDLINE    => 1;
use constant USAGE_MODE_XMLRPC     => 2;
use constant USAGE_MODE_EMAIL      => 3;
use constant USAGE_MODE_JSON       => 4;
use constant USAGE_MODE_TEST       => 5;
use constant USAGE_MODE_REST       => 6;

# Error modes. Default set by Bugzilla->usage_mode (so ERROR_MODE_WEBPAGE
# usually). Use with Bugzilla->error_mode.
use constant ERROR_MODE_WEBPAGE        => 0;
use constant ERROR_MODE_DIE            => 1;
use constant ERROR_MODE_DIE_SOAP_FAULT => 2;
use constant ERROR_MODE_JSON_RPC       => 3;
use constant ERROR_MODE_TEST           => 4;
use constant ERROR_MODE_REST           => 5;

# The ANSI colors of messages that command-line scripts use
use constant COLOR_ERROR => 'red';
use constant COLOR_SUCCESS => 'green';

# The various modes that checksetup.pl can run in.
use constant INSTALLATION_MODE_INTERACTIVE => 0;
use constant INSTALLATION_MODE_NON_INTERACTIVE => 1;

# Data about what we require for different databases.
use constant DB_MODULE => {
    # Require MySQL 5.6.x for innodb's fulltext support
    'mysql' => {db => 'Bugzilla::DB::Mysql', db_version => '5.6.12',
                dbd => { 
                    package => 'DBD-mysql',
                    module  => 'DBD::mysql',
                    # Disallow development versions
                    blacklist => ['_'],
                    # For UTF-8 support. 4.001 makes sure that blobs aren't
                    # marked as UTF-8.
                    version => '4.001',
                },
                name => 'MySQL'},
    'pg'    => {db => 'Bugzilla::DB::Pg', db_version => '9.00.0000',
                dbd => {
                    package => 'DBD-Pg',
                    module  => 'DBD::Pg',
                    # Pg 9.2 requires 2.19.3 as spclocation no longer exists.
                    version => '2.19.3',
                },
                name => 'PostgreSQL'},
     'oracle'=> {db => 'Bugzilla::DB::Oracle', db_version => '10.02.0',
                dbd => {
                     package => 'DBD-Oracle',
                     module  => 'DBD::Oracle',
                     version => '1.19',
                },
                name => 'Oracle'},
     # SQLite 3.6.22 fixes a WHERE clause problem that may affect us.
    sqlite => {db => 'Bugzilla::DB::Sqlite', db_version => '3.6.22',
               dbd => {
                   package => 'DBD-SQLite',
                   module  => 'DBD::SQLite',
                   # 1.29 is the version that contains 3.6.22.
                   version => '1.29',
               },
               name => 'SQLite'},
};

# True if we're on Win32.
use constant ON_WINDOWS => ($^O =~ /MSWin32/i) ? 1 : 0;
# True if we're using ActiveState Perl (as opposed to Strawberry) on Windows.
use constant ON_ACTIVESTATE => eval { &Win32::BuildNumber };

# The user who should be considered "root" when we're giving
# instructions to Bugzilla administrators.
use constant ROOT_USER => ON_WINDOWS ? 'Administrator' : 'root';

use constant MIN_SMALLINT => -32768;
use constant MAX_SMALLINT => 32767;
use constant MAX_INT_32 => 2147483647;

# The longest that a saved search name can be.
use constant MAX_LEN_QUERY_NAME => 64;

# The longest classification name allowed.
use constant MAX_CLASSIFICATION_SIZE => 64;

# The longest product name allowed.
use constant MAX_PRODUCT_SIZE => 64;

# The longest milestone name allowed.
use constant MAX_MILESTONE_SIZE => 64;

# The longest component name allowed.
use constant MAX_COMPONENT_SIZE => 64;

# The maximum length for values of <select> fields.
use constant MAX_FIELD_VALUE_SIZE => 64;

# The maximum length for the long description of fields.
use constant MAX_FIELD_LONG_DESC_LENGTH => 255;

# Maximum length allowed for free text fields.
use constant MAX_FREETEXT_LENGTH => 255;

# The longest a bug URL in a BUG_URLS field can be.
use constant MAX_BUG_URL_LENGTH => 255;

# The largest number of possible duplicates that Bug::possible_duplicates
# will return.
use constant MAX_POSSIBLE_DUPLICATES => 25;

<<<<<<< HEAD
=======
# Maximum length of filename stored in attachments table (longer ones will
# be truncated to this value). Do not increase above 255 without making the
# necessary schema changes to store longer names.
use constant MAX_ATTACH_FILENAME_LENGTH => 255;

# Maximum length of a quip.
use constant MAX_QUIP_LENGTH => 512;

>>>>>>> 28144059
# Maximum number of bugs to display in a dependency graph
use constant MAX_WEBDOT_BUGS => 2000;

# This is the name of the algorithm used to hash passwords before storing
# them in the database. This can be any string that is valid to pass to
# Perl's "Digest" module. Note that if you change this, it won't take
# effect until a user logs in or changes their password.
use constant PASSWORD_DIGEST_ALGORITHM => 'SHA-256';
# How long of a salt should we use? Note that if you change this, it
# won't take effect until a user logs in or changes their password.
use constant PASSWORD_SALT_LENGTH => 8;

# Certain scripts redirect to GET even if the form was submitted originally
# via POST such as buglist.cgi. This value determines whether the redirect
# can be safely done or not based on the web server's URI length setting.
# See http://support.microsoft.com/kb/208427 for why MSIE is different
use constant CGI_URI_LIMIT => ($ENV{'HTTP_USER_AGENT'} || '') =~ /MSIE/ ? 2083 : 8000;

# If the user isn't allowed to change a field, we must tell them who can.
# We store the required permission set into the $PrivilegesRequired
# variable which gets passed to the error template.

use constant PRIVILEGES_REQUIRED_NONE      => 0;
use constant PRIVILEGES_REQUIRED_REPORTER  => 1;
use constant PRIVILEGES_REQUIRED_ASSIGNEE  => 2;
use constant PRIVILEGES_REQUIRED_EMPOWERED => 3;

# Special field values used in the audit_log table to mean either
# "we just created this object" or "we just deleted this object".
use constant AUDIT_CREATE => '__create__';
use constant AUDIT_REMOVE => '__remove__';

<<<<<<< HEAD
=======
# The minimum number of duplicates a bug needs to show up
# on the "Most frequently reported bugs" page.
use constant MOST_FREQUENT_THRESHOLD => 2;

# The number of spaces used to represent each tab character
# by Markdown engine
use constant MARKDOWN_TAB_WIDTH => 2;

>>>>>>> 28144059
# The maximum number of emails per minute and hour a recipient can receive.
# Email will be queued/backlogged to avoid exceeeding these limits.
# Setting a limit to 0 will disable this feature.
use constant EMAIL_LIMIT_PER_MINUTE => 1000;
use constant EMAIL_LIMIT_PER_HOUR   => 2500;
# Don't change this exception message.
use constant EMAIL_LIMIT_EXCEPTION  => "email_limit_exceeded\n";

# The maximum number of jobs to show when viewing the job queue
# (view_job_queue.cgi).
<<<<<<< HEAD
use constant JOB_QUEUE_VIEW_MAX_JOBS => 2500;
=======
use constant JOB_QUEUE_VIEW_MAX_JOBS => 500;
>>>>>>> 28144059

sub bz_locations {
    # Force memoize() to re-compute data per project, to avoid
    # sharing the same data across different installations.
    return _bz_locations($ENV{'PROJECT'});
}

sub _bz_locations {
    my $project = shift;
    # We know that Bugzilla/Constants.pm must be in %INC at this point.
    # So the only question is, what's the name of the directory
    # above it? This is the most reliable way to get our current working
    # directory under both mod_cgi and mod_perl. We call dirname twice
    # to get the name of the directory above the "Bugzilla/" directory.
    #
    # Calling dirname twice like that won't work on VMS or AmigaOS
    # but I doubt anybody runs Bugzilla on those.
    #
    # On mod_cgi this will be a relative path. On mod_perl it will be an
    # absolute path.
    my $libpath = dirname(dirname($INC{'Bugzilla/Constants.pm'}));
    # We have to detaint $libpath, but we can't use Bugzilla::Util here.
    $libpath =~ /(.*)/;
    $libpath = $1;

    my ($localconfig, $datadir);
<<<<<<< HEAD
    if ($project && $project =~ /^(\w+)$/) {
=======
    if ($project && $project =~ /^([\w-]+)$/) {
>>>>>>> 28144059
        $project = $1;
        $localconfig = "localconfig.$project";
        $datadir = "data/$project";
    } else {
        $project = undef;
        $localconfig = "localconfig";
        $datadir = "data";
    }

    $datadir = "$libpath/$datadir";
    # We have to return absolute paths for mod_perl. 
    # That means that if you modify these paths, they must be absolute paths.
    return {
        'libpath'        => $libpath,
        'ext_libpath'    => "$libpath/lib",
        # If you put the libraries in a different location than the CGIs,
        # make sure this still points to the CGIs.
        'cgi_path'       => $libpath,
        'templatedir'    => "$libpath/template",
        'template_cache' => "$libpath/template_cache",
        'project'        => $project,
        'localconfig'    => "$libpath/$localconfig",
        'datadir'        => $datadir,
        'attachdir'      => "$datadir/attachments",
        'skinsdir'       => "$libpath/skins",
        'graphsdir'      => "$libpath/graphs",
        # $webdotdir must be in the web server's tree somewhere. Even if you use a
        # local dot, we output images to there. Also, if $webdotdir is
        # not relative to the bugzilla root directory, you'll need to
        # change showdependencygraph.cgi to set image_url to the correct
        # location.
        # The script should really generate these graphs directly...
<<<<<<< HEAD
        'webdotdir'      => "$datadir/webdot",
        'extensionsdir'  => "$libpath/extensions",
        'assetsdir'      => "$datadir/assets",
        # error_reports store error/warnings destined for sentry
        'error_reports'  => "$libpath/error_reports",
=======
        'webdotdir'   => "$datadir/webdot",
        'extensionsdir' => "$libpath/extensions",
        'assetsdir'   => "$datadir/assets",
>>>>>>> 28144059
    };
}

# This makes us not re-compute all the bz_locations data every time it's
# called.
BEGIN { memoize('_bz_locations') };
<<<<<<< HEAD
=======

1;

=head1 B<Methods in need of POD>

=over

=item DB_MODULE

=item contenttypes

=item bz_locations
>>>>>>> 28144059

=back<|MERGE_RESOLUTION|>--- conflicted
+++ resolved
@@ -67,6 +67,9 @@
     DEFAULT_COLUMN_LIST
     DEFAULT_QUERY_NAME
     DEFAULT_MILESTONE
+
+    QUERY_LIST
+    LIST_OF_BUGS
 
     SAVE_NUM_SEARCHES
 
@@ -95,7 +98,7 @@
 
     NEG_EVENTS
     EVT_UNCONFIRMED EVT_CHANGED_BY_ME EVT_MINOR_UPDATE
-        
+
     GLOBAL_EVENTS
     EVT_FLAG_REQUESTED EVT_REQUESTED_FLAG
 
@@ -116,14 +119,9 @@
     FIELD_TYPE_BUG_URLS
     FIELD_TYPE_KEYWORDS
     FIELD_TYPE_INTEGER
-<<<<<<< HEAD
     FIELD_TYPE_EXTENSION
-=======
     FIELD_TYPE_HIGHEST_PLUS_ONE
->>>>>>> 28144059
-
-    FIELD_TYPE_HIGHEST_PLUS_ONE
-    
+
     EMPTY_DATETIME_REGEX
 
     ABNORMAL_SELECTS
@@ -182,11 +180,8 @@
     MAX_FREETEXT_LENGTH
     MAX_BUG_URL_LENGTH
     MAX_POSSIBLE_DUPLICATES
-<<<<<<< HEAD
-=======
     MAX_ATTACH_FILENAME_LENGTH
     MAX_QUIP_LENGTH
->>>>>>> 28144059
     MAX_WEBDOT_BUGS
 
     PASSWORD_DIGEST_ALGORITHM
@@ -202,13 +197,10 @@
     AUDIT_CREATE
     AUDIT_REMOVE
 
-<<<<<<< HEAD
-=======
     MOST_FREQUENT_THRESHOLD
 
     MARKDOWN_TAB_WIDTH
 
->>>>>>> 28144059
     EMAIL_LIMIT_PER_MINUTE
     EMAIL_LIMIT_PER_HOUR
     EMAIL_LIMIT_EXCEPTION
@@ -221,17 +213,13 @@
 # CONSTANTS
 #
 # Bugzilla version
-<<<<<<< HEAD
 # BMO: we don't map exactly to a specific bugzilla version, so override our
 # reported version with a parameter.
 sub BUGZILLA_VERSION {
-    my $bugzilla_version = '4.2';
+    my $bugzilla_version = '5.1';
     eval { require Bugzilla } || return $bugzilla_version;
     return Bugzilla->params->{bugzilla_version} || $bugzilla_version;
 }
-=======
-use constant BUGZILLA_VERSION => "5.1";
->>>>>>> 28144059
 
 # A base link to the current REST Documentation. We place it here
 # as it will need to be updated to whatever the current release is.
@@ -244,7 +232,7 @@
 # When true CSS and JavaScript assets will be concatanted and minified at
 # run-time, to reduce the number of requests required to render a page.
 # Setting this to a false value can help debugging.
-use constant CONCATENATE_ASSETS => 1;
+use constant CONCATENATE_ASSETS => 0;
 
 # These are unique values that are unlikely to match a string or a number,
 # to be used in criteria for match() functions and other things. They start
@@ -334,6 +322,10 @@
 # The default "defaultmilestone" created for products.
 use constant DEFAULT_MILESTONE => '---';
 
+# The possible types for saved searches.
+use constant QUERY_LIST => 0;
+use constant LIST_OF_BUGS => 1;
+
 # How many of the user's most recent searches to save.
 use constant SAVE_NUM_SEARCHES => 10;
 
@@ -449,17 +441,11 @@
 use constant FIELD_TYPE_KEYWORDS => 8;
 use constant FIELD_TYPE_DATE => 9;
 use constant FIELD_TYPE_INTEGER => 10;
-<<<<<<< HEAD
 use constant FIELD_TYPE_EXTENSION => 99;
 
 # Add new field types above this line, and change the below value in the
 # obvious fashion
 use constant FIELD_TYPE_HIGHEST_PLUS_ONE => 100;
-=======
-# Add new field types above this line, and change the below value in the
-# obvious fashion
-use constant FIELD_TYPE_HIGHEST_PLUS_ONE => 11;
->>>>>>> 28144059
 
 use constant EMPTY_DATETIME_REGEX => qr/^[0\-:\sA-Za-z]+$/; 
 
@@ -632,8 +618,6 @@
 # will return.
 use constant MAX_POSSIBLE_DUPLICATES => 25;
 
-<<<<<<< HEAD
-=======
 # Maximum length of filename stored in attachments table (longer ones will
 # be truncated to this value). Do not increase above 255 without making the
 # necessary schema changes to store longer names.
@@ -642,7 +626,6 @@
 # Maximum length of a quip.
 use constant MAX_QUIP_LENGTH => 512;
 
->>>>>>> 28144059
 # Maximum number of bugs to display in a dependency graph
 use constant MAX_WEBDOT_BUGS => 2000;
 
@@ -675,8 +658,6 @@
 use constant AUDIT_CREATE => '__create__';
 use constant AUDIT_REMOVE => '__remove__';
 
-<<<<<<< HEAD
-=======
 # The minimum number of duplicates a bug needs to show up
 # on the "Most frequently reported bugs" page.
 use constant MOST_FREQUENT_THRESHOLD => 2;
@@ -685,7 +666,6 @@
 # by Markdown engine
 use constant MARKDOWN_TAB_WIDTH => 2;
 
->>>>>>> 28144059
 # The maximum number of emails per minute and hour a recipient can receive.
 # Email will be queued/backlogged to avoid exceeeding these limits.
 # Setting a limit to 0 will disable this feature.
@@ -696,11 +676,7 @@
 
 # The maximum number of jobs to show when viewing the job queue
 # (view_job_queue.cgi).
-<<<<<<< HEAD
 use constant JOB_QUEUE_VIEW_MAX_JOBS => 2500;
-=======
-use constant JOB_QUEUE_VIEW_MAX_JOBS => 500;
->>>>>>> 28144059
 
 sub bz_locations {
     # Force memoize() to re-compute data per project, to avoid
@@ -727,11 +703,7 @@
     $libpath = $1;
 
     my ($localconfig, $datadir);
-<<<<<<< HEAD
-    if ($project && $project =~ /^(\w+)$/) {
-=======
     if ($project && $project =~ /^([\w-]+)$/) {
->>>>>>> 28144059
         $project = $1;
         $localconfig = "localconfig.$project";
         $datadir = "data/$project";
@@ -764,25 +736,17 @@
         # change showdependencygraph.cgi to set image_url to the correct
         # location.
         # The script should really generate these graphs directly...
-<<<<<<< HEAD
         'webdotdir'      => "$datadir/webdot",
         'extensionsdir'  => "$libpath/extensions",
         'assetsdir'      => "$datadir/assets",
         # error_reports store error/warnings destined for sentry
         'error_reports'  => "$libpath/error_reports",
-=======
-        'webdotdir'   => "$datadir/webdot",
-        'extensionsdir' => "$libpath/extensions",
-        'assetsdir'   => "$datadir/assets",
->>>>>>> 28144059
     };
 }
 
 # This makes us not re-compute all the bz_locations data every time it's
 # called.
 BEGIN { memoize('_bz_locations') };
-<<<<<<< HEAD
-=======
 
 1;
 
@@ -795,6 +759,5 @@
 =item contenttypes
 
 =item bz_locations
->>>>>>> 28144059
 
 =back