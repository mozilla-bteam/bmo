--- conflicted
+++ resolved
@@ -697,21 +697,13 @@
 
         # Preload datasizes.
         my $sizes =
-<<<<<<< HEAD
-          $dbh->selectall_hashref('SELECT attach_id, LENGTH(thedata) AS size
-=======
           $dbh->selectall_hashref('SELECT attach_id, LENGTH(thedata) AS datasize
->>>>>>> cb38e8c8
                                    FROM attachments LEFT JOIN attach_data ON attach_id = id
                                    WHERE bug_id = ?',
                                    'attach_id', undef, $bug_id);
 
         # Force the size of attachments not in the DB to be recalculated.
-<<<<<<< HEAD
-        $_->{datasize} = $sizes->{$_->id}->{size} || undef foreach @$attachments;
-=======
         $_->{datasize} = $sizes->{$_->id}->{datasize} || undef foreach @$attachments;
->>>>>>> cb38e8c8
     }
     return $attachments;
 }
