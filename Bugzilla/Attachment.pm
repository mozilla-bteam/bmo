# This Source Code Form is subject to the terms of the Mozilla Public
# License, v. 2.0. If a copy of the MPL was not distributed with this
# file, You can obtain one at http://mozilla.org/MPL/2.0/.
#
<<<<<<< HEAD
# The contents of this file are subject to the Mozilla Public
# License Version 1.1 (the "License"); you may not use this file
# except in compliance with the License. You may obtain a copy of
# the License at http://www.mozilla.org/MPL/
#
# Software distributed under the License is distributed on an "AS
# IS" basis, WITHOUT WARRANTY OF ANY KIND, either express or
# implied. See the License for the specific language governing
# rights and limitations under the License.
#
# The Original Code is the Bugzilla Bug Tracking System.
#
# The Initial Developer of the Original Code is Netscape Communications
# Corporation. Portions created by Netscape are
# Copyright (C) 1998 Netscape Communications Corporation. All
# Rights Reserved.
#
# Contributor(s): Terry Weissman <terry@mozilla.org>
#                 Myk Melez <myk@mozilla.org>
#                 Marc Schumann <wurblzap@gmail.com>
#                 Frédéric Buclin <LpSolit@gmail.com>

package Bugzilla::Attachment;

use 5.10.0;
use strict;
=======
# This Source Code Form is "Incompatible With Secondary Licenses", as
# defined by the Mozilla Public License, v. 2.0.

package Bugzilla::Attachment;

use 5.10.1;
use strict;
use warnings;
>>>>>>> 28144059

=head1 NAME

Bugzilla::Attachment - Bugzilla attachment class.

=head1 SYNOPSIS

  use Bugzilla::Attachment;

  # Get the attachment with the given ID.
  my $attachment = new Bugzilla::Attachment($attach_id);

  # Get the attachments with the given IDs.
  my $attachments = Bugzilla::Attachment->new_from_list($attach_ids);

=head1 DESCRIPTION

Attachment.pm represents an attachment object. It is an implementation
of L<Bugzilla::Object>, and thus provides all methods that
L<Bugzilla::Object> provides.

The methods that are specific to C<Bugzilla::Attachment> are listed
below.

=cut

use Bugzilla::Constants;
use Bugzilla::Error;
use Bugzilla::Flag;
use Bugzilla::User;
use Bugzilla::Util;
use Bugzilla::Field;
use Bugzilla::Hook;

use File::Copy;
use List::Util qw(max);
use Storable qw(dclone);

use parent qw(Bugzilla::Object);

###############################
####    Initialization     ####
###############################

use constant DB_TABLE   => 'attachments';
use constant ID_FIELD   => 'attach_id';
use constant LIST_ORDER => ID_FIELD;
# Attachments are tracked in bugs_activity.
use constant AUDIT_CREATES => 0;
use constant AUDIT_UPDATES => 0;

use constant DB_COLUMNS => qw(
    attach_id
    bug_id
    creation_ts
    description
    filename
    isobsolete
    ispatch
    isprivate
    mimetype
    modification_time
    submitter_id
<<<<<<< HEAD
    attach_size
=======
>>>>>>> 28144059
);

use constant REQUIRED_FIELD_MAP => {
    bug_id => 'bug',
};
use constant EXTRA_REQUIRED_FIELDS => qw(data);

use constant UPDATE_COLUMNS => qw(
    description
    filename
    isobsolete
    ispatch
    isprivate
    mimetype
);

use constant VALIDATORS => {
    bug           => \&_check_bug,
    description   => \&_check_description,
    filename      => \&_check_filename,
    ispatch       => \&Bugzilla::Object::check_boolean,
    isprivate     => \&_check_is_private,
    mimetype      => \&_check_content_type,
};

use constant VALIDATOR_DEPENDENCIES => {
    content_type => ['ispatch'],
    mimetype     => ['ispatch'],
};

use constant UPDATE_VALIDATORS => {
    isobsolete => \&Bugzilla::Object::check_boolean,
};

###############################
####      Accessors      ######
###############################

=pod

=head2 Instance Properties

=over

=item C<bug_id>

the ID of the bug to which the attachment is attached

=back

=cut

sub bug_id {
    return $_[0]->{bug_id};
}

=over

=item C<bug>

the bug object to which the attachment is attached

=back

=cut

sub bug {
    require Bugzilla::Bug;
    return $_[0]->{bug} //= Bugzilla::Bug->new({ id => $_[0]->bug_id, cache => 1 });
}

=over

=item C<description>

user-provided text describing the attachment

=back

=cut

sub description {
    return $_[0]->{description};
}

=over

=item C<contenttype>

the attachment's MIME media type

=back

=cut

sub contenttype {
    return $_[0]->{mimetype};
}

=over

=item C<attacher>

the user who attached the attachment

=back

=cut

sub attacher {
    return $_[0]->{attacher}
<<<<<<< HEAD
        //= new Bugzilla::User({ id => $_[0]->{submitter_id}, cache => 1 });
=======
      //= new Bugzilla::User({ id => $_[0]->{submitter_id}, cache => 1 });
>>>>>>> 28144059
}

=over

=item C<attached>

the date and time on which the attacher attached the attachment

=back

=cut

sub attached {
    return $_[0]->{creation_ts};
}

=over

=item C<modification_time>

the date and time on which the attachment was last modified.

=back

=cut

sub modification_time {
    return $_[0]->{modification_time};
}

=over

=item C<filename>

the name of the file the attacher attached

=back

=cut

sub filename {
    return $_[0]->{filename};
}

=over

=item C<ispatch>

whether or not the attachment is a patch

=back

=cut

sub ispatch {
    return $_[0]->{ispatch};
}

=over

=item C<isobsolete>

whether or not the attachment is obsolete

=back

=cut

sub isobsolete {
    return $_[0]->{isobsolete};
}

=over

=item C<isprivate>

whether or not the attachment is private

=back

=cut

sub isprivate {
    return $_[0]->{isprivate};
}

=over

=item C<is_viewable>

Returns 1 if the attachment has a content-type viewable in this browser.
Note that we don't use $cgi->Accept()'s ability to check if a content-type
matches, because this will return a value even if it's matched by the generic
*/* which most browsers add to the end of their Accept: headers.

=back

=cut

sub is_viewable {
    my $contenttype = $_[0]->contenttype;
    my $cgi = Bugzilla->cgi;

    # We assume we can view all text and image types.
    return 1 if ($contenttype =~ /^(text|image)\//);

    # Mozilla can view XUL. Note the trailing slash on the Gecko detection to
    # avoid sending XUL to Safari.
    return 1 if (($contenttype =~ /^application\/vnd\.mozilla\./)
                 && ($cgi->user_agent() =~ /Gecko\//));

    # If it's not one of the above types, we check the Accept: header for any
    # types mentioned explicitly.
    my $accept = join(",", $cgi->Accept());
    return 1 if ($accept =~ /^(.*,)?\Q$contenttype\E(,.*)?$/);

    return 0;
}

=over

=item C<data>

Returns the content of the attachment.
As a side-effect, sets $self->is_on_filesystem.

=back

=cut

sub data {
    my $self = shift;
<<<<<<< HEAD
    return $self->{data} //= current_storage()->retrieve($self->id);
=======
    return $self->{data} if exists $self->{data};

    # First try to get the attachment data from the database.
    ($self->{data}) = Bugzilla->dbh->selectrow_array("SELECT thedata
                                                      FROM attach_data
                                                      WHERE id = ?",
                                                     undef,
                                                     $self->id);

    # Setting the property here is cheap, as opposed to making an extra
    # query later, and hitting the filesystem to see if the file is
    # still there.
    $self->{is_on_filesystem} = 0;
    # If there's no attachment data in the database, the attachment is stored
    # in a local file, so retrieve it from there.
    if (length($self->{data}) == 0) {
        if (open(AH, '<', $self->_get_local_filename())) {
            # file is actually on disk.
            $self->{is_on_filesystem} = 1;
            local $/;
            binmode AH;
            $self->{data} = <AH>;
            close(AH);
        }
    }

    return $self->{data};
>>>>>>> 28144059
}

=over

=item C<is_on_filesystem>

Returns true if the attachment is stored on disk (via maxlocalattachment
parameter), as opposed to in the database.

=back

=cut

# When the attachment is on the filesystem, you can let the backend
# (nginx, apache, lighttpd) serve it for you if it supports the X-Sendfile
# feature. This means that the attachment CGI script may have a reduced
# footprint. e.g. bug 906010 and bug 1073241.

sub is_on_filesystem {
    my $self = shift;
    return $self->{is_on_filesystem} if exists $self->{is_on_filesystem};
    # In order to serve an attachment, you also send the datasize in the
    # content-length header. Making additional queries which are exactly
    # the same as found in the datasize code path is just wasteful.
    my $datasize = $self->datasize;
    return $self->{is_on_filesystem};
}

=over

=item C<datasize>

<<<<<<< HEAD
the length (in bytes) of the attachment content
=======
Returns the length (in bytes) of the attachment content.
As a side-effect, sets $self->is_on_filesystem.
>>>>>>> 28144059

=back

=cut

sub datasize {
<<<<<<< HEAD
    return $_[0]->{attach_size};
=======
    my $self = shift;
    return $self->{datasize} if defined $self->{datasize};

    # If we have already retrieved the data, return its size.
    return length($self->{data}) if exists $self->{data};

    $self->{datasize} =
        Bugzilla->dbh->selectrow_array("SELECT LENGTH(thedata)
                                        FROM attach_data
                                        WHERE id = ?",
                                       undef, $self->id) || 0;

    # Setting the property here is cheap, as opposed to making an extra
    # query later, and hitting the filesystem to see if the file is
    # still there.
    $self->{is_on_filesystem} = 0;
    # If there's no attachment data in the database, either the attachment
    # is stored in a local file, and so retrieve its size from the file,
    # or the attachment has been deleted.
    unless ($self->{datasize}) {
        if (open(AH, '<', $self->_get_local_filename())) {
            # file is actually on disk.
            $self->{is_on_filesystem} = 1;
            binmode AH;
            $self->{datasize} = (stat(AH))[7];
            close(AH);
        }
    }

    return $self->{datasize};
}

sub _get_local_filename {
    my $self = shift;
    my $hash = ($self->id % 100) + 100;
    $hash =~ s/.*(\d\d)$/group.$1/;
    return bz_locations()->{'attachdir'} . "/$hash/attachment." . $self->id;
>>>>>>> 28144059
}

=over

=item C<flags>

flags that have been set on the attachment

=back

=cut

sub flags {
    # Don't cache it as it must be in sync with ->flag_types.
    return $_[0]->{flags} = [map { @{$_->{flags}} } @{$_[0]->flag_types}];
}

=over

=item C<flag_types>

Return all flag types available for this attachment as well as flags
already set, grouped by flag type.

=back

=cut

sub flag_types {
    my $self = shift;
    return $self->{flag_types} if exists $self->{flag_types};

    my $vars = { target_type  => 'attachment',
                 product_id   => $self->bug->product_id,
                 component_id => $self->bug->component_id,
                 attach_id    => $self->id, 
                 active_or_has_flags => $self->bug_id };

    return $self->{flag_types} = Bugzilla::Flag->_flag_types($vars);
}

###############################
####      Validators     ######
###############################

sub set_content_type { $_[0]->set('mimetype', $_[1]); }
sub set_description  { $_[0]->set('description', $_[1]); }
sub set_filename     { $_[0]->set('filename', $_[1]); }
sub set_is_patch     { $_[0]->set('ispatch', $_[1]); }
sub set_is_private   { $_[0]->set('isprivate', $_[1]); }

sub set_is_obsolete  {
    my ($self, $obsolete) = @_;

    my $old = $self->isobsolete;
    $self->set('isobsolete', $obsolete);
    my $new = $self->isobsolete;

    # If the attachment is being marked as obsolete, cancel pending requests.
    if ($new && $old != $new) {
        my @requests = grep { $_->status eq '?' } @{$self->flags};
        return unless scalar @requests;

        my %flag_ids = map { $_->id => 1 } @requests;
        foreach my $flagtype (@{$self->flag_types}) {
            @{$flagtype->{flags}} = grep { !$flag_ids{$_->id} } @{$flagtype->{flags}};
        }
    }
}

sub set_flags {
    my ($self, $flags, $new_flags) = @_;

    Bugzilla::Flag->set_flag($self, $_) foreach (@$flags, @$new_flags);
}

sub _check_bug {
    my ($invocant, $bug) = @_;
    my $user = Bugzilla->user;

    $bug = ref $invocant ? $invocant->bug : $bug;

    $bug || ThrowCodeError('param_required', 
                           { function => "$invocant->create", param => 'bug' });

    ($user->can_see_bug($bug->id) && $user->can_edit_product($bug->product_id))
      || ThrowUserError("illegal_attachment_edit_bug", { bug_id => $bug->id });

    return $bug;
}

sub _check_content_type {
    my ($invocant, $content_type, undef, $params) = @_;
 
    my $is_patch = ref($invocant) ? $invocant->ispatch : $params->{ispatch};
    $content_type = 'text/plain' if $is_patch;
    $content_type = clean_text($content_type);
    # The subsets below cover all existing MIME types and charsets registered by IANA.
    # (MIME type: RFC 2045 section 5.1; charset: RFC 2278 section 3.3)
    my $legal_types = join('|', LEGAL_CONTENT_TYPES);
    if (!$content_type
        || $content_type !~ /^($legal_types)\/[a-z0-9_\-\+\.]+(;\s*charset=[a-z0-9_\-\+]+)?$/i)
    {
        ThrowUserError("invalid_content_type", { contenttype => $content_type });
    }
    trick_taint($content_type);

    # $ENV{HOME} must be defined when using File::MimeInfo::Magic,
    # see https://rt.cpan.org/Public/Bug/Display.html?id=41744.
    local $ENV{HOME} = $ENV{HOME} || File::Spec->rootdir();

    # If we have autodetected application/octet-stream from the Content-Type
    # header, let's have a better go using a sniffer if available.
    if ((Bugzilla->input_params->{contenttypemethod} // '') eq 'autodetect'
        && ($content_type eq 'application/octet-stream' || $content_type =~ m{text/x-})
        && Bugzilla->feature('typesniffer'))
    {
        import File::MimeInfo::Magic qw(mimetype);
        require IO::Scalar;

        # data is either a filehandle, or the data itself.
        my $fh = $params->{data};
        if (!ref($fh)) {
            $fh = new IO::Scalar \$fh;
        }
        elsif (!$fh->isa('IO::Handle')) {
            # CGI.pm sends us an Fh that isn't actually an IO::Handle, but
            # has a method for getting an actual handle out of it.
            $fh = $fh->handle;
            # ->handle returns an literal IO::Handle, even though the
            # underlying object is a file. So we rebless it to be a proper
            # IO::File object so that we can call ->seek on it and so on.
            # Just in case CGI.pm fixes this some day, we check ->isa first.
            if (!$fh->isa('IO::File')) {
                bless $fh, 'IO::File';
            }
        }

        my $mimetype = mimetype($fh);
        $fh->seek(0, 0);
        $content_type = $mimetype if $mimetype;
    }

    # Make sure patches are viewable in the browser
    if (!ref($invocant)
        && (Bugzilla->input_params->{contenttypemethod} // '') eq 'autodetect'
        && $content_type =~ m{text/x-(?:diff|patch)})
    {
        $params->{ispatch} = 1;
        $content_type = 'text/plain';
    }

    return $content_type;
}

sub _check_data {
    my ($invocant, $params) = @_;

    my $data = $params->{data};
    $params->{attach_size} = ref $data ? -s $data : length($data);

    Bugzilla::Hook::process('attachment_process_data', { data       => \$data,
                                                         attributes => $params });

    $params->{attach_size} || ThrowUserError('zero_length_file');
    # Make sure the attachment does not exceed the maximum permitted size.
    if ($params->{attach_size} > Bugzilla->params->{'maxattachmentsize'} * 1024) {
        ThrowUserError('file_too_large', { filesize => sprintf("%.0f", $params->{attach_size}/1024) });
    }

    return $data;
}

sub _check_description {
    my ($invocant, $description) = @_;

    $description = trim($description);
    $description || ThrowUserError('missing_attachment_description');
    return $description;
}

sub _check_filename {
    my ($invocant, $filename) = @_;

    $filename = clean_text($filename);
    if (!$filename) {
        if (ref $invocant) {
            ThrowUserError('filename_not_specified');
        }
        else {
            ThrowUserError('file_not_specified');
        }
<<<<<<< HEAD
   }
=======
    }
>>>>>>> 28144059

    # Remove path info (if any) from the file name.  The browser should do this
    # for us, but some are buggy.  This may not work on Mac file names and could
    # mess up file names with slashes in them, but them's the breaks.  We only
    # use this as a hint to users downloading attachments anyway, so it's not
    # a big deal if it munges incorrectly occasionally.
    $filename =~ s/^.*[\/\\]//;

    # Truncate the filename to MAX_ATTACH_FILENAME_LENGTH characters, counting 
    # from the end of the string to make sure we keep the filename extension.
    $filename = substr($filename, 
                       -&MAX_ATTACH_FILENAME_LENGTH, 
                       MAX_ATTACH_FILENAME_LENGTH);
    trick_taint($filename);

    return $filename;
}

sub _check_is_private {
    my ($invocant, $is_private) = @_;

    $is_private = $is_private ? 1 : 0;
    if (((!ref $invocant && $is_private)
         || (ref $invocant && $invocant->isprivate != $is_private))
        && !Bugzilla->user->is_insider) {
        ThrowUserError('user_not_insider');
    }
    return $is_private;
}

=pod

=head2 Class Methods

=over

=item C<get_attachments_by_bug($bug)>

Description: retrieves and returns the attachments the currently logged in
             user can view for the given bug.

Params:     C<$bug> - Bugzilla::Bug object - the bug for which
            to retrieve and return attachments.

Returns:    a reference to an array of attachment objects.

=cut

sub get_attachments_by_bug {
    my ($class, $bug, $vars) = @_;
    my $user = Bugzilla->user;
    my $dbh = Bugzilla->dbh;

    # By default, private attachments are not accessible, unless the user
    # is in the insider group or submitted the attachment.
    my $and_restriction = '';
    my @values = ($bug->id);

    unless ($user->is_insider) {
        $and_restriction = 'AND (isprivate = 0 OR submitter_id = ?)';
        push(@values, $user->id);
    }

    # BMO - allow loading of just non-obsolete attachments
    if ($vars->{exclude_obsolete}) {
        $and_restriction .= ' AND (isobsolete = 0)';
    }

    my $attach_ids = $dbh->selectcol_arrayref("SELECT attach_id FROM attachments
                                               WHERE bug_id = ? $and_restriction",
                                               undef, @values);

    my $attachments = Bugzilla::Attachment->new_from_list($attach_ids);
    $_->{bug} = $bug foreach @$attachments;

    # To avoid $attachment->flags and $attachment->flag_types running SQL queries
    # themselves for each attachment listed here, we collect all the data at once and
    # populate $attachment->{flag_types} ourselves. We also load all attachers and
    # datasizes at once for the same reason.
    if ($vars->{preload}) {
        # Preload flag types and flags
        my $vars = { target_type  => 'attachment',
                     product_id   => $bug->product_id,
                     component_id => $bug->component_id,
                     attach_id    => $attach_ids };
        my $flag_types = Bugzilla::Flag->_flag_types($vars);

        foreach my $attachment (@$attachments) {
            $attachment->{flag_types} = [];
            my $new_types = dclone($flag_types);
            foreach my $new_type (@$new_types) {
                $new_type->{flags} = [ grep($_->attach_id == $attachment->id,
                                            @{ $new_type->{flags} }) ];
                push(@{ $attachment->{flag_types} }, $new_type);
            }
        }
<<<<<<< HEAD

        # Preload attachers.
        my %user_ids = map { $_->{submitter_id} => 1 } @$attachments;
        my $users = Bugzilla::User->new_from_list([keys %user_ids]);
        my %user_map = map { $_->id => $_ } @$users;
        foreach my $attachment (@$attachments) {
            $attachment->{attacher} = $user_map{$attachment->{submitter_id}};
        }
=======

        # Preload attachers.
        my %user_ids = map { $_->{submitter_id} => 1 } @$attachments;
        my $users = Bugzilla::User->new_from_list([keys %user_ids]);
        my %user_map = map { $_->id => $_ } @$users;
        foreach my $attachment (@$attachments) {
            $attachment->{attacher} = $user_map{$attachment->{submitter_id}};
        }

        # Preload datasizes.
        my $sizes =
          $dbh->selectall_hashref('SELECT attach_id, LENGTH(thedata) AS datasize
                                   FROM attachments LEFT JOIN attach_data ON attach_id = id
                                   WHERE bug_id = ?',
                                   'attach_id', undef, $bug->id);

        # Force the size of attachments not in the DB to be recalculated.
        $_->{datasize} = $sizes->{$_->id}->{datasize} || undef foreach @$attachments;
>>>>>>> 28144059
    }

    return $attachments;
}

=pod

=item C<validate_can_edit>

Description: validates if the user is allowed to view and edit the attachment.
             Only the submitter or someone with editbugs privs can edit it.
             Only the submitter and users in the insider group can view
             private attachments.

Params:      none

Returns:     1 on success, 0 otherwise.

=cut

sub validate_can_edit {
<<<<<<< HEAD
    my $self = shift;
    my $user = Bugzilla->user;

    # The submitter can edit their attachments.
    return 1 if $self->attacher->id == $user->id;

    # Private attachments
    return 0 if $self->isprivate && !$user->is_insider;

    # BMO: if you can edit the bug, then you can also edit any of its attachments
    return 1 if $self->bug->user->{canedit};

    # If you are in editbugs for this product
    return 1 if $user->in_group('editbugs', $self->bug->product_id);

    return 0;
=======
    my $attachment = shift;
    my $user = Bugzilla->user;

    # The submitter can edit their attachments.
    return ($attachment->attacher->id == $user->id
            || ((!$attachment->isprivate || $user->is_insider)
                 && $user->in_group('editbugs', $attachment->bug->product_id))) ? 1 : 0;
>>>>>>> 28144059
}

=item C<validate_obsolete($bug, $attach_ids)>

Description: validates if attachments the user wants to mark as obsolete
             really belong to the given bug and are not already obsolete.
             Moreover, a user cannot mark an attachment as obsolete if
             they cannot view it (due to restrictions on it).

Params:      $bug - The bug object obsolete attachments should belong to.
             $attach_ids - The list of attachments to mark as obsolete.

Returns:     The list of attachment objects to mark as obsolete.
             Else an error is thrown.

=cut

sub validate_obsolete {
    my ($class, $bug, $list) = @_;

    # Make sure the attachment id is valid and the user has permissions to view
    # the bug to which it is attached. Make sure also that the user can view
    # the attachment itself.
    my @obsolete_attachments;
    foreach my $attachid (@$list) {
        my $vars = {};
        $vars->{'attach_id'} = $attachid;

        detaint_natural($attachid)
          || ThrowUserError('invalid_attach_id', $vars);

        # Make sure the attachment exists in the database.
        my $attachment = new Bugzilla::Attachment($attachid)
          || ThrowUserError('invalid_attach_id', $vars);

        # Check that the user can view and edit this attachment.
        $attachment->validate_can_edit
          || ThrowUserError('illegal_attachment_edit', { attach_id => $attachment->id });

        if ($attachment->bug_id != $bug->bug_id) {
            $vars->{'my_bug_id'} = $bug->bug_id;
<<<<<<< HEAD
            ThrowCodeError('mismatched_bug_ids_on_obsolete', $vars);
=======
            ThrowUserError('mismatched_bug_ids_on_obsolete', $vars);
>>>>>>> 28144059
        }

        next if $attachment->isobsolete;

        push(@obsolete_attachments, $attachment);
    }
    return @obsolete_attachments;
}

###############################
####     Constructors     #####
###############################

=pod

=item C<create>

Description: inserts an attachment into the given bug.

Params:     takes a hashref with the following keys:
            C<bug> - Bugzilla::Bug object - the bug for which to insert
            the attachment.
            C<data> - Either a filehandle pointing to the content of the
            attachment, or the content of the attachment itself.
            C<description> - string - describe what the attachment is about.
            C<filename> - string - the name of the attachment (used by the
            browser when downloading it). If the attachment is a URL, this
            parameter has no effect.
            C<mimetype> - string - a valid MIME type.
            C<creation_ts> - string (optional) - timestamp of the insert
            as returned by SELECT LOCALTIMESTAMP(0).
            C<ispatch> - boolean (optional, default false) - true if the
            attachment is a patch.
            C<isprivate> - boolean (optional, default false) - true if
            the attachment is private.

Returns:    The new attachment object.

=cut

sub create {
    my $class = shift;
    my $dbh = Bugzilla->dbh;

    $class->check_required_create_fields(@_);
    my $params = $class->run_create_validators(@_);

    # Extract everything which is not a valid column name.
    my $bug = delete $params->{bug};
    $params->{bug_id} = $bug->id;
    my $data = delete $params->{data};

    my $attachment = $class->insert_create_data($params);
    $attachment->{bug} = $bug;

    # store attachment data
    if (ref($data)) {
        local $/;
        my $tmp = <$data>;
        close($data);
        $data = $tmp;
    }
    current_storage()->store($attachment->id, $data);

    # Return the new attachment object
    return $attachment;
}

sub run_create_validators {
    my ($class, $params) = @_;

    # Let's validate the attachment content first as it may
    # alter some other attachment attributes.
    $params->{data} = $class->_check_data($params);
    $params = $class->SUPER::run_create_validators($params);

    $params->{creation_ts} ||= Bugzilla->dbh->selectrow_array('SELECT LOCALTIMESTAMP(0)');
    $params->{modification_time} = $params->{creation_ts};
    $params->{submitter_id} = Bugzilla->user->id || ThrowUserError('invalid_user');

    return $params;
}

sub update {
    my $self = shift;
    my $dbh = Bugzilla->dbh;
    my $user = Bugzilla->user;
    my $timestamp = shift || $dbh->selectrow_array('SELECT LOCALTIMESTAMP(0)');

    my ($changes, $old_self) = $self->SUPER::update(@_);

    my ($removed, $added) = Bugzilla::Flag->update_flags($self, $old_self, $timestamp);
    if ($removed || $added) {
        $changes->{'flagtypes.name'} = [$removed, $added];
    }

    # Record changes in the activity table.
    require Bugzilla::Bug;
    foreach my $field (keys %$changes) {
        my $change = $changes->{$field};
        $field = "attachments.$field" unless $field eq "flagtypes.name";
        Bugzilla::Bug::LogActivityEntry($self->bug_id, $field, $change->[0],
            $change->[1], $user->id, $timestamp, undef, $self->id);
    }

    if (scalar(keys %$changes)) {
        $dbh->do('UPDATE attachments SET modification_time = ? WHERE attach_id = ?',
                 undef, ($timestamp, $self->id));
        $dbh->do('UPDATE bugs SET delta_ts = ? WHERE bug_id = ?',
                 undef, ($timestamp, $self->bug_id));
        $self->{modification_time} = $timestamp;
        # because we updated the attachments table after SUPER::update(), we
        # need to ensure the cache is flushed.
        Bugzilla->memcached->clear({ table => 'attachments', id => $self->id });
    }

    Bugzilla::Hook::process('attachment_end_of_update',
        { object => $self, old_object => $old_self, changes => $changes });

    return $changes;
}

=pod

=item C<remove_from_db()>

Description: removes an attachment from the DB.

Params:     none

Returns:    nothing

=back

=cut

sub remove_from_db {
    my $self = shift;
    my $dbh = Bugzilla->dbh;

    $dbh->bz_start_transaction();
    my $flag_ids = $dbh->selectcol_arrayref(
        'SELECT id FROM flags WHERE attach_id = ?', undef, $self->id);
    $dbh->do('DELETE FROM flags WHERE ' . $dbh->sql_in('id', $flag_ids))
        if @$flag_ids;
<<<<<<< HEAD
    $dbh->do('UPDATE attachments SET mimetype = ?, ispatch = ?, isobsolete = ?, attach_size = ?
              WHERE attach_id = ?', undef, ('text/plain', 0, 1, 0, $self->id));
    $dbh->bz_commit_transaction();
    current_storage()->remove($self->id);
=======
    $dbh->do('DELETE FROM attach_data WHERE id = ?', undef, $self->id);
    $dbh->do('UPDATE attachments SET mimetype = ?, ispatch = ?, isobsolete = ?
              WHERE attach_id = ?', undef, ('text/plain', 0, 1, $self->id));
    $dbh->bz_commit_transaction();

    my $filename = $self->_get_local_filename;
    if (-e $filename) {
        unlink $filename or warn "Couldn't unlink $filename: $!";
    }
>>>>>>> 28144059

    # As we don't call SUPER->remove_from_db we need to manually clear
    # memcached here.
    Bugzilla->memcached->clear({ table => 'attachments', id => $self->id });
    foreach my $flag_id (@$flag_ids) {
        Bugzilla->memcached->clear({ table => 'flags', id => $flag_id });
    }
}

###############################
####       Helpers        #####
###############################

# Extract the content type from the attachment form.
sub get_content_type {
    my $cgi = Bugzilla->cgi;

    return 'text/plain' if ($cgi->param('ispatch') || $cgi->param('attach_text'));

    my $content_type;
<<<<<<< HEAD
    my $method = $cgi->param('contenttypemethod');

    if (!defined $method) {
        ThrowUserError("missing_content_type_method");
    }
    elsif ($method eq 'autodetect') {
=======
    my $method = $cgi->param('contenttypemethod') || '';

    if ($method eq 'list') {
        # The user selected a content type from the list, so use their
        # selection.
        $content_type = $cgi->param('contenttypeselection');
    }
    elsif ($method eq 'manual') {
        # The user entered a content type manually, so use their entry.
        $content_type = $cgi->param('contenttypeentry');
    }
    else {
>>>>>>> 28144059
        defined $cgi->upload('data') || ThrowUserError('file_not_specified');
        # The user asked us to auto-detect the content type, so use the type
        # specified in the HTTP request headers.
        $content_type =
            $cgi->uploadInfo($cgi->param('data'))->{'Content-Type'};
        $content_type || ThrowUserError("missing_content_type");

        # Internet Explorer sends image/x-png for PNG images,
        # so convert that to image/png to match other browsers.
        if ($content_type eq 'image/x-png') {
            $content_type = 'image/png';
        }
    }
<<<<<<< HEAD
    elsif ($method eq 'list') {
        # The user selected a content type from the list, so use their
        # selection.
        $content_type = $cgi->param('contenttypeselection');
    }
    elsif ($method eq 'manual') {
        # The user entered a content type manually, so use their entry.
        $content_type = $cgi->param('contenttypeentry');
    }
    else {
        ThrowCodeError("illegal_content_type_method", { contenttypemethod => $method });
    }
=======
>>>>>>> 28144059
    return $content_type;
}

sub current_storage {
    return state $storage //= get_storage_by_name(Bugzilla->params->{attachment_storage});
}

sub get_storage_names {
    require Bugzilla::Config::Attachment;
    foreach my $param (Bugzilla::Config::Attachment->get_param_list) {
        next unless $param->{name} eq 'attachment_storage';
        return @{ $param->{choices} };
    }
    return [];
}

sub get_storage_by_name {
    my ($name) = @_;
    # all options for attachment_storage need to be handled here
    if ($name eq 'database') {
        require Bugzilla::Attachment::Database;
        return Bugzilla::Attachment::Database->new();
    }
    elsif ($name eq 'filesystem') {
        require Bugzilla::Attachment::FileSystem;
        return Bugzilla::Attachment::FileSystem->new();
    }
    elsif ($name eq 's3') {
        require Bugzilla::Attachment::S3;
        return Bugzilla::Attachment::S3->new();
    }
    else {
        return undef;
    }
}

1;

=head1 B<Methods in need of POD>

=over

=item set_filename

=item set_is_obsolete

=item DB_COLUMNS

=item set_is_private

=item set_content_type

=item set_description

=item get_content_type

=item set_flags

=item set_is_patch

=item update

=back<|MERGE_RESOLUTION|>--- conflicted
+++ resolved
@@ -2,34 +2,6 @@
 # License, v. 2.0. If a copy of the MPL was not distributed with this
 # file, You can obtain one at http://mozilla.org/MPL/2.0/.
 #
-<<<<<<< HEAD
-# The contents of this file are subject to the Mozilla Public
-# License Version 1.1 (the "License"); you may not use this file
-# except in compliance with the License. You may obtain a copy of
-# the License at http://www.mozilla.org/MPL/
-#
-# Software distributed under the License is distributed on an "AS
-# IS" basis, WITHOUT WARRANTY OF ANY KIND, either express or
-# implied. See the License for the specific language governing
-# rights and limitations under the License.
-#
-# The Original Code is the Bugzilla Bug Tracking System.
-#
-# The Initial Developer of the Original Code is Netscape Communications
-# Corporation. Portions created by Netscape are
-# Copyright (C) 1998 Netscape Communications Corporation. All
-# Rights Reserved.
-#
-# Contributor(s): Terry Weissman <terry@mozilla.org>
-#                 Myk Melez <myk@mozilla.org>
-#                 Marc Schumann <wurblzap@gmail.com>
-#                 Frédéric Buclin <LpSolit@gmail.com>
-
-package Bugzilla::Attachment;
-
-use 5.10.0;
-use strict;
-=======
 # This Source Code Form is "Incompatible With Secondary Licenses", as
 # defined by the Mozilla Public License, v. 2.0.
 
@@ -38,7 +10,6 @@
 use 5.10.1;
 use strict;
 use warnings;
->>>>>>> 28144059
 
 =head1 NAME
 
@@ -102,10 +73,7 @@
     mimetype
     modification_time
     submitter_id
-<<<<<<< HEAD
     attach_size
-=======
->>>>>>> 28144059
 );
 
 use constant REQUIRED_FIELD_MAP => {
@@ -217,11 +185,7 @@
 
 sub attacher {
     return $_[0]->{attacher}
-<<<<<<< HEAD
-        //= new Bugzilla::User({ id => $_[0]->{submitter_id}, cache => 1 });
-=======
       //= new Bugzilla::User({ id => $_[0]->{submitter_id}, cache => 1 });
->>>>>>> 28144059
 }
 
 =over
@@ -354,37 +318,7 @@
 
 sub data {
     my $self = shift;
-<<<<<<< HEAD
     return $self->{data} //= current_storage()->retrieve($self->id);
-=======
-    return $self->{data} if exists $self->{data};
-
-    # First try to get the attachment data from the database.
-    ($self->{data}) = Bugzilla->dbh->selectrow_array("SELECT thedata
-                                                      FROM attach_data
-                                                      WHERE id = ?",
-                                                     undef,
-                                                     $self->id);
-
-    # Setting the property here is cheap, as opposed to making an extra
-    # query later, and hitting the filesystem to see if the file is
-    # still there.
-    $self->{is_on_filesystem} = 0;
-    # If there's no attachment data in the database, the attachment is stored
-    # in a local file, so retrieve it from there.
-    if (length($self->{data}) == 0) {
-        if (open(AH, '<', $self->_get_local_filename())) {
-            # file is actually on disk.
-            $self->{is_on_filesystem} = 1;
-            local $/;
-            binmode AH;
-            $self->{data} = <AH>;
-            close(AH);
-        }
-    }
-
-    return $self->{data};
->>>>>>> 28144059
 }
 
 =over
@@ -417,59 +351,15 @@
 
 =item C<datasize>
 
-<<<<<<< HEAD
-the length (in bytes) of the attachment content
-=======
 Returns the length (in bytes) of the attachment content.
 As a side-effect, sets $self->is_on_filesystem.
->>>>>>> 28144059
 
 =back
 
 =cut
 
 sub datasize {
-<<<<<<< HEAD
     return $_[0]->{attach_size};
-=======
-    my $self = shift;
-    return $self->{datasize} if defined $self->{datasize};
-
-    # If we have already retrieved the data, return its size.
-    return length($self->{data}) if exists $self->{data};
-
-    $self->{datasize} =
-        Bugzilla->dbh->selectrow_array("SELECT LENGTH(thedata)
-                                        FROM attach_data
-                                        WHERE id = ?",
-                                       undef, $self->id) || 0;
-
-    # Setting the property here is cheap, as opposed to making an extra
-    # query later, and hitting the filesystem to see if the file is
-    # still there.
-    $self->{is_on_filesystem} = 0;
-    # If there's no attachment data in the database, either the attachment
-    # is stored in a local file, and so retrieve its size from the file,
-    # or the attachment has been deleted.
-    unless ($self->{datasize}) {
-        if (open(AH, '<', $self->_get_local_filename())) {
-            # file is actually on disk.
-            $self->{is_on_filesystem} = 1;
-            binmode AH;
-            $self->{datasize} = (stat(AH))[7];
-            close(AH);
-        }
-    }
-
-    return $self->{datasize};
-}
-
-sub _get_local_filename {
-    my $self = shift;
-    my $hash = ($self->id % 100) + 100;
-    $hash =~ s/.*(\d\d)$/group.$1/;
-    return bz_locations()->{'attachdir'} . "/$hash/attachment." . $self->id;
->>>>>>> 28144059
 }
 
 =over
@@ -662,11 +552,7 @@
         else {
             ThrowUserError('file_not_specified');
         }
-<<<<<<< HEAD
-   }
-=======
-    }
->>>>>>> 28144059
+    }
 
     # Remove path info (if any) from the file name.  The browser should do this
     # for us, but some are buggy.  This may not work on Mac file names and could
@@ -763,7 +649,6 @@
                 push(@{ $attachment->{flag_types} }, $new_type);
             }
         }
-<<<<<<< HEAD
 
         # Preload attachers.
         my %user_ids = map { $_->{submitter_id} => 1 } @$attachments;
@@ -772,26 +657,6 @@
         foreach my $attachment (@$attachments) {
             $attachment->{attacher} = $user_map{$attachment->{submitter_id}};
         }
-=======
-
-        # Preload attachers.
-        my %user_ids = map { $_->{submitter_id} => 1 } @$attachments;
-        my $users = Bugzilla::User->new_from_list([keys %user_ids]);
-        my %user_map = map { $_->id => $_ } @$users;
-        foreach my $attachment (@$attachments) {
-            $attachment->{attacher} = $user_map{$attachment->{submitter_id}};
-        }
-
-        # Preload datasizes.
-        my $sizes =
-          $dbh->selectall_hashref('SELECT attach_id, LENGTH(thedata) AS datasize
-                                   FROM attachments LEFT JOIN attach_data ON attach_id = id
-                                   WHERE bug_id = ?',
-                                   'attach_id', undef, $bug->id);
-
-        # Force the size of attachments not in the DB to be recalculated.
-        $_->{datasize} = $sizes->{$_->id}->{datasize} || undef foreach @$attachments;
->>>>>>> 28144059
     }
 
     return $attachments;
@@ -813,7 +678,6 @@
 =cut
 
 sub validate_can_edit {
-<<<<<<< HEAD
     my $self = shift;
     my $user = Bugzilla->user;
 
@@ -830,15 +694,6 @@
     return 1 if $user->in_group('editbugs', $self->bug->product_id);
 
     return 0;
-=======
-    my $attachment = shift;
-    my $user = Bugzilla->user;
-
-    # The submitter can edit their attachments.
-    return ($attachment->attacher->id == $user->id
-            || ((!$attachment->isprivate || $user->is_insider)
-                 && $user->in_group('editbugs', $attachment->bug->product_id))) ? 1 : 0;
->>>>>>> 28144059
 }
 
 =item C<validate_obsolete($bug, $attach_ids)>
@@ -880,11 +735,7 @@
 
         if ($attachment->bug_id != $bug->bug_id) {
             $vars->{'my_bug_id'} = $bug->bug_id;
-<<<<<<< HEAD
-            ThrowCodeError('mismatched_bug_ids_on_obsolete', $vars);
-=======
             ThrowUserError('mismatched_bug_ids_on_obsolete', $vars);
->>>>>>> 28144059
         }
 
         next if $attachment->isobsolete;
@@ -1030,22 +881,10 @@
         'SELECT id FROM flags WHERE attach_id = ?', undef, $self->id);
     $dbh->do('DELETE FROM flags WHERE ' . $dbh->sql_in('id', $flag_ids))
         if @$flag_ids;
-<<<<<<< HEAD
     $dbh->do('UPDATE attachments SET mimetype = ?, ispatch = ?, isobsolete = ?, attach_size = ?
               WHERE attach_id = ?', undef, ('text/plain', 0, 1, 0, $self->id));
     $dbh->bz_commit_transaction();
     current_storage()->remove($self->id);
-=======
-    $dbh->do('DELETE FROM attach_data WHERE id = ?', undef, $self->id);
-    $dbh->do('UPDATE attachments SET mimetype = ?, ispatch = ?, isobsolete = ?
-              WHERE attach_id = ?', undef, ('text/plain', 0, 1, $self->id));
-    $dbh->bz_commit_transaction();
-
-    my $filename = $self->_get_local_filename;
-    if (-e $filename) {
-        unlink $filename or warn "Couldn't unlink $filename: $!";
-    }
->>>>>>> 28144059
 
     # As we don't call SUPER->remove_from_db we need to manually clear
     # memcached here.
@@ -1066,14 +905,6 @@
     return 'text/plain' if ($cgi->param('ispatch') || $cgi->param('attach_text'));
 
     my $content_type;
-<<<<<<< HEAD
-    my $method = $cgi->param('contenttypemethod');
-
-    if (!defined $method) {
-        ThrowUserError("missing_content_type_method");
-    }
-    elsif ($method eq 'autodetect') {
-=======
     my $method = $cgi->param('contenttypemethod') || '';
 
     if ($method eq 'list') {
@@ -1086,7 +917,6 @@
         $content_type = $cgi->param('contenttypeentry');
     }
     else {
->>>>>>> 28144059
         defined $cgi->upload('data') || ThrowUserError('file_not_specified');
         # The user asked us to auto-detect the content type, so use the type
         # specified in the HTTP request headers.
@@ -1100,21 +930,6 @@
             $content_type = 'image/png';
         }
     }
-<<<<<<< HEAD
-    elsif ($method eq 'list') {
-        # The user selected a content type from the list, so use their
-        # selection.
-        $content_type = $cgi->param('contenttypeselection');
-    }
-    elsif ($method eq 'manual') {
-        # The user entered a content type manually, so use their entry.
-        $content_type = $cgi->param('contenttypeentry');
-    }
-    else {
-        ThrowCodeError("illegal_content_type_method", { contenttypemethod => $method });
-    }
-=======
->>>>>>> 28144059
     return $content_type;
 }
 
@@ -1177,4 +992,10 @@
 
 =item update
 
+=item current_storage
+
+=item get_storage_by_name
+
+=item get_storage_names
+
 =back