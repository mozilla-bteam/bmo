--- conflicted
+++ resolved
@@ -62,6 +62,19 @@
             type    => 't',
             default => '',
         },
+        {
+            name => 'xsendfile_header',
+            type => 's',
+            choices => ['off', 'X-Sendfile', 'X-Accel-Redirect', 'X-LIGHTTPD-send-file'],
+            default => 'off',
+            checker => \&check_multi
+        },
+        {
+            name => 'maxattachmentsize',
+            type => 't',
+            default => '1000',
+            checker => \&check_maxattachmentsize
+        },
     );
     return @param_list;
 }
@@ -70,7 +83,6 @@
     my ($class, $params) = @_;
     return unless $params->{attachment_storage} eq 's3';
 
-<<<<<<< HEAD
     if ($params->{s3_bucket} eq ''
         || $params->{aws_access_key_id} eq ''
         || $params->{aws_secret_access_key} eq ''
@@ -79,22 +91,6 @@
     }
     return '';
 }
-=======
-  {
-  name => 'xsendfile_header',
-  type => 's',
-  choices => ['off', 'X-Sendfile', 'X-Accel-Redirect', 'X-LIGHTTPD-send-file'],
-  default => 'off',
-  checker => \&check_multi
-  },
-
-  {
-   name => 'maxattachmentsize',
-   type => 't',
-   default => '1000',
-   checker => \&check_maxattachmentsize
-  },
->>>>>>> 28144059
 
 sub check_storage {
     my ($value, $param) = (@_);
