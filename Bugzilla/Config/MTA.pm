# This Source Code Form is subject to the terms of the Mozilla Public
# License, v. 2.0. If a copy of the MPL was not distributed with this
# file, You can obtain one at http://mozilla.org/MPL/2.0/.
#
# This Source Code Form is "Incompatible With Secondary Licenses", as
# defined by the Mozilla Public License, v. 2.0.

package Bugzilla::Config::MTA;

use 5.10.1;
use strict;
use warnings;

use Bugzilla::Config::Common;
<<<<<<< HEAD
# Return::Value 1.666002 pollutes the error log with warnings about this
# deprecated module. We have to set NO_CLUCK = 1 before loading Email::Send
# to disable these warnings.
BEGIN {
    $Return::Value::NO_CLUCK = 1;
}
use Email::Send;
=======
>>>>>>> 28144059

our $sortkey = 1200;

sub get_param_list {
  my $class = shift;
  my @param_list = (
  {
   name => 'mail_delivery_method',
   type => 's',
   choices => ['Sendmail', 'SMTP', 'Test', 'None'],
   default => 'Sendmail',
   checker => \&check_mail_delivery_method
  },

  {
   name => 'mailfrom',
   type => 't',
   default => 'bugzilla-daemon'
  },

  {
   name => 'use_mailer_queue',
   type => 'b',
   default => 0,
   checker => \&check_theschwartz_available,
  },

  {
   name => 'smtpserver',
   type => 't',
   default => 'localhost',
   checker => \&check_smtp_server
  },
  {
   name => 'smtp_username',
   type => 't',
   default => '',
   checker => \&check_smtp_auth
  },
  {
   name => 'smtp_password',
   type => 'p',
   default => ''
  },
  {
   name => 'smtp_ssl',
   type => 'b',
   default => 0,
   checker => \&check_smtp_ssl
  },
  {
   name => 'smtp_debug',
   type => 'b',
   default => 0
  },
  {
   name => 'whinedays',
   type => 't',
   default => 7,
   checker => \&check_numeric
  },
  {
   name => 'globalwatchers',
   type => 't',
   default => '',
  }, );
  return @param_list;
}

1;<|MERGE_RESOLUTION|>--- conflicted
+++ resolved
@@ -12,16 +12,6 @@
 use warnings;
 
 use Bugzilla::Config::Common;
-<<<<<<< HEAD
-# Return::Value 1.666002 pollutes the error log with warnings about this
-# deprecated module. We have to set NO_CLUCK = 1 before loading Email::Send
-# to disable these warnings.
-BEGIN {
-    $Return::Value::NO_CLUCK = 1;
-}
-use Email::Send;
-=======
->>>>>>> 28144059
 
 our $sortkey = 1200;
 
