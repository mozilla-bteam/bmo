# This Source Code Form is subject to the terms of the Mozilla Public
# License, v. 2.0. If a copy of the MPL was not distributed with this
# file, You can obtain one at http://mozilla.org/MPL/2.0/.
#
# This Source Code Form is "Incompatible With Secondary Licenses", as
# defined by the Mozilla Public License, v. 2.0.

package Bugzilla::Config::Admin;

use 5.10.1;
use strict;
use warnings;

use Bugzilla::Config::Common;

our $sortkey = 200;

sub get_param_list {
  my $class = shift;
  my @param_list = (
  {
   name => 'allowbugdeletion',
   type => 'b',
   default => 0
  },

  {
   name => 'allowemailchange',
   type => 'b',
   default => 1
  },

  {
   name => 'allowuserdeletion',
   type => 'b',
   default => 0
  },

  {
   name => 'last_visit_keep_days',
   type => 't',
   default => 10,
   checker => \&check_numeric
<<<<<<< HEAD
  },

  {
    name => 'log_user_requests',
    type => 'b',
    default => 0,
=======
>>>>>>> 28144059
  });
  return @param_list;
}

1;<|MERGE_RESOLUTION|>--- conflicted
+++ resolved
@@ -41,15 +41,12 @@
    type => 't',
    default => 10,
    checker => \&check_numeric
-<<<<<<< HEAD
   },
 
   {
     name => 'log_user_requests',
     type => 'b',
     default => 0,
-=======
->>>>>>> 28144059
   });
   return @param_list;
 }
