# -*- Mode: perl; indent-tabs-mode: nil -*-
#
# The contents of this file are subject to the Mozilla Public
# License Version 1.1 (the "License"); you may not use this file
# except in compliance with the License. You may obtain a copy of
# the License at http://www.mozilla.org/MPL/
#
# Software distributed under the License is distributed on an "AS
# IS" basis, WITHOUT WARRANTY OF ANY KIND, either express or
# implied. See the License for the specific language governing
# rights and limitations under the License.
#
# The Original Code is the Bugzilla Bug Tracking System.
#
# The Initial Developer of the Original Code is Netscape Communications
# Corporation. Portions created by Netscape are
# Copyright (C) 1998 Netscape Communications Corporation. All
# Rights Reserved.
#
# Contributor(s): Myk Melez <myk@mozilla.org>
#                 Erik Stambaugh <erik@dasbistro.com>
#                 Bradley Baetz <bbaetz@acm.org>
#                 Joel Peshkin <bugreport@peshkin.net> 
#                 Byron Jones <bugzilla@glob.com.au>
#                 Shane H. W. Travis <travis@sedsystems.ca>
#                 Max Kanat-Alexander <mkanat@bugzilla.org>
#                 Gervase Markham <gerv@gerv.net>
#                 Lance Larsh <lance.larsh@oracle.com>
#                 Justin C. De Vries <judevries@novell.com>
#                 Dennis Melentyev <dennis.melentyev@infopulse.com.ua>
#                 Frédéric Buclin <LpSolit@gmail.com>
#                 Mads Bondo Dydensborg <mbd@dbc.dk>

################################################################################
# Module Initialization
################################################################################

# Make it harder for us to do dangerous things in Perl.
use strict;

# This module implements utilities for dealing with Bugzilla users.
package Bugzilla::User;

use Bugzilla::Error;
use Bugzilla::Util;
use Bugzilla::Constants;
use Bugzilla::Search::Recent;
use Bugzilla::User::Setting;
use Bugzilla::Product;
use Bugzilla::Classification;
use Bugzilla::Field;
use Bugzilla::Group;
use Bugzilla::Hook;
use Bugzilla::BugUserLastVisit;

use DateTime::TimeZone;
use List::Util qw(max);
use List::MoreUtils qw(any);
use Scalar::Util qw(blessed);
use Storable qw(dclone);
use URI;
use URI::QueryParam;

use base qw(Bugzilla::Object Exporter);
@Bugzilla::User::EXPORT = qw(is_available_username
    login_to_id user_id_to_login validate_password validate_password_check
    USER_MATCH_MULTIPLE USER_MATCH_FAILED USER_MATCH_SUCCESS
    MATCH_SKIP_CONFIRM
);

#####################################################################
# Constants
#####################################################################

use constant USER_MATCH_MULTIPLE => -1;
use constant USER_MATCH_FAILED   => 0;
use constant USER_MATCH_SUCCESS  => 1;

use constant MATCH_SKIP_CONFIRM  => 1;

use constant DEFAULT_USER => {
    'userid'         => 0,
    'realname'       => '',
    'login_name'     => '',
    'showmybugslink' => 0,
    'disabledtext'   => '',
    'disable_mail'   => 0,
    'is_enabled'     => 1, 
};

use constant DB_TABLE => 'profiles';

# XXX Note that Bugzilla::User->name does not return the same thing
# that you passed in for "name" to new(). That's because historically
# Bugzilla::User used "name" for the realname field. This should be
# fixed one day.
sub DB_COLUMNS {
    my $dbh = Bugzilla->dbh;
    return (
        'profiles.userid',
        'profiles.login_name',
        'profiles.realname',
        'profiles.mybugslink AS showmybugslink',
        'profiles.disabledtext',
        'profiles.disable_mail',
        'profiles.extern_id',
        'profiles.is_enabled',
        $dbh->sql_date_format('last_seen_date', '%Y-%m-%d') . ' AS last_seen_date',
        'profiles.password_change_required',
        'profiles.password_change_reason',
        'profiles.mfa',
    ),
}

use constant NAME_FIELD => 'login_name';
use constant ID_FIELD   => 'userid';
use constant LIST_ORDER => NAME_FIELD;

use constant VALIDATORS => {
    cryptpassword            => \&_check_password,
    disable_mail             => \&_check_disable_mail,
    disabledtext             => \&_check_disabledtext,
    login_name               => \&check_login_name_for_creation,
    realname                 => \&_check_realname,
    extern_id                => \&_check_extern_id,
    is_enabled               => \&_check_is_enabled,
    password_change_required => \&Bugzilla::Object::check_boolean,
    password_change_reason   => \&_check_password_change_reason,
    mfa                      => \&_check_mfa,
};

sub UPDATE_COLUMNS {
    my $self = shift;
    my @cols = qw(
        disable_mail
        disabledtext
        login_name
        realname
        extern_id
        is_enabled
        password_change_required
        password_change_reason
        mfa
    );
    push(@cols, 'cryptpassword') if exists $self->{cryptpassword};
    return @cols;
};

use constant VALIDATOR_DEPENDENCIES => {
    is_enabled             => [ 'disabledtext' ],
    password_change_reason => [ 'password_change_required' ],
};

use constant EXTRA_REQUIRED_FIELDS => qw(is_enabled);

################################################################################
# Functions
################################################################################

sub new {
    my $invocant = shift;
    my $class = ref($invocant) || $invocant;
    my ($param) = @_;

    my $user = { %{ DEFAULT_USER() } };
    bless ($user, $class);
    return $user unless $param;

    if (ref($param) eq 'HASH') {
        if (defined $param->{extern_id}) {
            $param = { condition => 'extern_id = ?' , values => [$param->{extern_id}] };
            $_[0] = $param;
        }
    }
    return $class->SUPER::new(@_);
}

sub super_user {
    my $invocant = shift;
    my $class = ref($invocant) || $invocant;
    my ($param) = @_;

    my $user = { %{ DEFAULT_USER() } };
    $user->{groups} = [Bugzilla::Group->get_all];
    $user->{bless_groups} = [Bugzilla::Group->get_all];
    bless $user, $class;
    return $user;
}

sub _update_groups {
    my $self = shift;
    my $group_changes = shift;
    my $changes = shift;
    my $dbh = Bugzilla->dbh;
    my $user = Bugzilla->user;

    # Update group settings.
    my $sth_add_mapping = $dbh->prepare(
        qq{INSERT INTO user_group_map (
                  user_id, group_id, isbless, grant_type
                 ) VALUES (
                  ?, ?, ?, ?
                 )
          });
    my $sth_remove_mapping = $dbh->prepare(
        qq{DELETE FROM user_group_map
            WHERE user_id = ?
              AND group_id = ?
              AND isbless = ?
              AND grant_type = ?
          });

    foreach my $is_bless (keys %$group_changes) {
        my ($removed, $added) = @{$group_changes->{$is_bless}};

        foreach my $group (@$removed) {
            $sth_remove_mapping->execute($self->id, $group->id, $is_bless, GRANT_DIRECT);
            Bugzilla->audit(sprintf('%s <%s> removed group %s from %s', $user->login, remote_ip(), $group->name, $self->login));
        }
        foreach my $group (@$added) {
            $sth_add_mapping->execute($self->id, $group->id, $is_bless, GRANT_DIRECT);
            Bugzilla->audit(sprintf('%s <%s> added group %s to %s', $user->login, remote_ip(), $group->name, $self->login));
        }

        if (! $is_bless) {
            my $query = qq{
                INSERT INTO profiles_activity
                    (userid, who, profiles_when, fieldid, oldvalue, newvalue)
                VALUES ( ?, ?, now(), ?, ?, ?)
            };

            $dbh->do(
                $query, undef,
                $self->id, $user->id,
                get_field_id('bug_group'),
                join(', ', map { $_->name } @$removed),
                join(', ', map { $_->name } @$added)
            );
        }
        else {
            # XXX: should create profiles_activity entries for blesser changes.
        }

        Bugzilla->memcached->clear_config({ key => 'user_groups.' . $self->id });

        my $type = $is_bless ? 'bless_groups' : 'groups';
        $changes->{$type} = [
            [ map { $_->name } @$removed ],
            [ map { $_->name } @$added ],
        ];
    }
}

sub update {
    my $self = shift;
    my $options = shift;

    my $group_changes = delete $self->{_group_changes};

    my $changes = $self->SUPER::update(@_);
    my $dbh = Bugzilla->dbh;
    $self->_update_groups($group_changes, $changes);

    if (exists $changes->{login_name}) {
        # Delete all the tokens related to the userid
        $dbh->do('DELETE FROM tokens WHERE userid = ?', undef, $self->id)
            unless $options->{keep_tokens};
        # And rederive regex groups
        $self->derive_regexp_groups();
    }

    if (exists $changes->{mfa} && $self->mfa eq '') {
<<<<<<< HEAD
=======
        if (Bugzilla->user->id != $self->id) {
            Bugzilla->audit(sprintf('%s disabled 2FA for %s', Bugzilla->user->login, $self->login));
        }
>>>>>>> 2776e922
        $dbh->do("DELETE FROM profile_mfa WHERE user_id = ?", undef, $self->id);
    }

    # Logout the user if necessary.
    Bugzilla->logout_user($self)
        if (!$options->{keep_session}
            && (exists $changes->{login_name}
                || exists $changes->{disabledtext}
                || exists $changes->{cryptpassword}));

    # XXX Can update profiles_activity here as soon as it understands
    #     field names like login_name.
    
    return $changes;
}

################################################################################
# Validators
################################################################################

sub _check_disable_mail {
    my ($invocant, $value) = @_;
    return 1 if ref($invocant) && !$invocant->is_enabled;
    return $value ? 1 : 0;
}

sub _check_disabledtext { return trim($_[1]) || ''; }

# Check whether the extern_id is unique.
sub _check_extern_id {
    my ($invocant, $extern_id) = @_;
    $extern_id = trim($extern_id);
    return undef unless defined($extern_id) && $extern_id ne "";
    if (!ref($invocant) || $invocant->extern_id ne $extern_id) {
        my $existing_login = $invocant->new({ extern_id => $extern_id });
        if ($existing_login) {
            ThrowUserError( 'extern_id_exists',
                            { extern_id => $extern_id,
                              existing_login_name => $existing_login->login });
        }
    }
    return $extern_id;
}

# This is public since createaccount.cgi needs to use it before issuing
# a token for account creation.
sub check_login_name_for_creation {
    my ($invocant, $name) = @_;
    $name = trim($name);
    $name || ThrowUserError('user_login_required');
    validate_email_syntax($name)
        || ThrowUserError('illegal_email_address', { addr => $name });

    # Check the name if it's a new user, or if we're changing the name.
    if (!ref($invocant) || $invocant->login ne $name) {
        is_available_username($name) 
            || ThrowUserError('account_exists', { email => $name });
    }

    return $name;
}

sub _check_password {
    my ($self, $pass) = @_;

    # If the password is '*', do not encrypt it or validate it further--we 
    # are creating a user who should not be able to log in using DB 
    # authentication.
    return $pass if $pass eq '*';

    validate_password($pass);
    my $cryptpassword = bz_crypt($pass);
    return $cryptpassword;
}

sub _check_realname { return trim($_[1]) || ''; }

sub _check_is_enabled {
    my ($invocant, $is_enabled, undef, $params) = @_;
    # is_enabled is set automatically on creation depending on whether 
    # disabledtext is empty (enabled) or not empty (disabled).
    # When updating the user, is_enabled is set by calling set_disabledtext().
    # Any value passed into this validator is ignored.
    my $disabledtext = ref($invocant) ? $invocant->disabledtext : $params->{disabledtext};
    return $disabledtext ? 0 : 1;
}

sub _check_password_change_reason {
    my ($self, $value) = @_;
    return $self->password_change_required
        ? trim($_[1]) || ''
        : '';
}

sub _check_mfa {
    my ($self, $provider) = @_;
    $provider = lc($provider // '');
    return 'TOTP' if $provider eq 'totp';
<<<<<<< HEAD
=======
    return 'Duo' if $provider eq 'duo';

    # you must be member of the bz_can_disable_mfa group to disable mfa for
    # other accounts.
    if ($provider eq '') {
        my $user = Bugzilla->user;
        if ($user->id != $self->id && !$user->in_group('bz_can_disable_mfa')) {
            ThrowUserError('mfa_disable_denied');
        }
    }

>>>>>>> 2776e922
    return '';
}

################################################################################
# Mutators
################################################################################

sub set_disable_mail             { $_[0]->set('disable_mail', $_[1]);             }
sub set_email_enabled            { $_[0]->set('disable_mail', !$_[1]);            }
sub set_extern_id                { $_[0]->set('extern_id', $_[1]);                }
sub set_password_change_required { $_[0]->set('password_change_required', $_[1]); }
sub set_password_change_reason   { $_[0]->set('password_change_reason', $_[1]);   }

sub set_login {
    my ($self, $login) = @_;
    $self->set('login_name', $login);
    delete $self->{identity};
    delete $self->{nick};
}

sub set_name {
    my ($self, $name) = @_;
    $self->set('realname', $name);
    delete $self->{identity};
}

sub set_password {
    my ($self, $password) = @_;
    $self->set('cryptpassword', $password);
    $self->set('password_change_required', 0);
    $self->set('password_change_reason', '');
}

sub set_disabledtext {
    my ($self, $text) = @_;
    $self->set('disabledtext', $text);
    $self->set('is_enabled', trim($text) eq '' ? 0 : 1);
    $self->set('disable_mail', 1) if !$self->is_enabled;
}

sub set_mfa {
    my ($self, $value) = @_;
<<<<<<< HEAD
    if ($value eq '' && $self->mfa) {
        $self->mfa_provider->property_delete_all();
    }
=======
>>>>>>> 2776e922
    $self->set('mfa', $value);
    delete $self->{mfa_provider};
}

sub set_groups {
    my $self = shift;
    $self->_set_groups(GROUP_MEMBERSHIP, @_);
}

sub set_bless_groups {
    my $self = shift;

    # The person making the change needs to be in the editusers group
    Bugzilla->user->in_group('editusers')
        || ThrowUserError("auth_failure", {group  => "editusers",
                                           reason => "cant_bless",
                                           action => "edit",
                                           object => "users"});

    $self->_set_groups(GROUP_BLESS, @_);
}

sub _set_groups {
    my $self     = shift;
    my $is_bless = shift;
    my $changes  = shift;
    my $dbh = Bugzilla->dbh;

    use Data::Dumper;

    # The person making the change is $user, $self is the person being changed
    my $user = Bugzilla->user;

    # Input is a hash of arrays. Key is 'set', 'add' or 'remove'. The array
    # is a list of group ids and/or names.

    # First turn the arrays into group objects.
    $changes = $self->_set_groups_to_object($changes);

    # Get a list of the groups the user currently is a member of
    my $ids = $dbh->selectcol_arrayref(
        q{SELECT DISTINCT group_id
            FROM user_group_map
           WHERE user_id = ? AND isbless = ? AND grant_type = ?},
        undef, $self->id, $is_bless, GRANT_DIRECT);

    my $current_groups = Bugzilla::Group->new_from_list($ids);
    my $new_groups = dclone($current_groups);

    # Record the changes
    if (exists $changes->{set}) {
        $new_groups = $changes->{set};

        # We need to check the user has bless rights on the existing groups
        # If they don't, then we need to add them back to new_groups
        foreach my $group (@$current_groups) {
            if (! $user->can_bless($group->id)) {
                push @$new_groups, $group
                    unless grep { $_->id eq $group->id } @$new_groups;
            }
        }
    }
    else {
        foreach my $group (@{$changes->{remove} // []}) {
            @$new_groups = grep { $_->id ne $group->id } @$new_groups;
        }
        foreach my $group (@{$changes->{add} // []}) {
            push @$new_groups, $group
                unless grep { $_->id eq $group->id } @$new_groups;
        }
    }

    # Stash the changes, so self->update can actually make them
    my @diffs = diff_arrays($current_groups, $new_groups, 'id');
    if (scalar(@{$diffs[0]}) || scalar(@{$diffs[1]})) {
        $self->{_group_changes}{$is_bless} = \@diffs;
    }
}

sub _set_groups_to_object {
    my $self = shift;
    my $changes = shift;
    my $user = Bugzilla->user;

    foreach my $key (keys %$changes) {
        # Check we were given an array
        unless (ref($changes->{$key}) eq 'ARRAY') {
            ThrowCodeError(
                'param_invalid',
                { param => $changes->{$key}, function => $key }
            );
        }

        # Go through the array, and turn items into group objects
        my @groups = ();
        foreach my $value (@{$changes->{$key}}) {
            my $type = $value =~ /^\d+$/ ? 'id' : 'name';
            my $group = Bugzilla::Group->new({$type => $value});

            if (! $group || ! $user->can_bless($group->id)) {
                ThrowUserError('auth_failure',
                    { group  => $value, reason => 'cant_bless',
                      action => 'edit', object => 'users' });
            }
            push @groups, $group;
        }
        $changes->{$key} = \@groups;
    }

    return $changes;
}

sub update_last_seen_date {
    my $self = shift;
    return unless $self->id;
    my $dbh = Bugzilla->dbh;
    my $date = $dbh->selectrow_array(
        'SELECT ' . $dbh->sql_date_format('NOW()', '%Y-%m-%d'));

    if (!$self->last_seen_date or $date ne $self->last_seen_date) {
        $self->{last_seen_date} = $date;
        # We don't use the normal update() routine here as we only
        # want to update the last_seen_date column, not any other
        # pending changes
        $dbh->do("UPDATE profiles SET last_seen_date = ? WHERE userid = ?",
                 undef, $date, $self->id);
        Bugzilla->memcached->clear({ table => 'profiles', id => $self->id });
    }
}

################################################################################
# Methods
################################################################################

# Accessors for user attributes
sub name  { $_[0]->{realname};   }
sub login { $_[0]->{login_name}; }
sub extern_id { $_[0]->{extern_id}; }
sub email { $_[0]->login . Bugzilla->params->{'emailsuffix'}; }
sub disabledtext { $_[0]->{'disabledtext'}; }
sub is_enabled { $_[0]->{'is_enabled'} ? 1 : 0; }
sub showmybugslink { $_[0]->{showmybugslink}; }
sub email_disabled { $_[0]->{disable_mail} || !$_[0]->{is_enabled}; }
sub email_enabled { !$_[0]->email_disabled; }
sub last_seen_date { $_[0]->{last_seen_date}; }
sub password_change_required { $_[0]->{password_change_required}; }
sub password_change_reason { $_[0]->{password_change_reason}; }

sub cryptpassword {
    my $self = shift;
    # We don't store it because we never want it in the object (we
    # don't want to accidentally dump even the hash somewhere).
    my ($pw) = Bugzilla->dbh->selectrow_array(
        'SELECT cryptpassword FROM profiles WHERE userid = ?',
        undef, $self->id);
    return $pw;
}

sub set_authorizer {
    my ($self, $authorizer) = @_;
    $self->{authorizer} = $authorizer;
}
sub authorizer {
    my ($self) = @_;
    if (!$self->{authorizer}) {
        require Bugzilla::Auth;
        $self->{authorizer} = new Bugzilla::Auth();
    }
    return $self->{authorizer};
}

sub mfa { $_[0]->{mfa} }
sub mfa_provider {
    my ($self) = @_;
    my $mfa = $self->{mfa} || return undef;
    return $self->{mfa_provider} if exists $self->{mfa_provider};
<<<<<<< HEAD
    if ($mfa eq 'TOTP') {
        require Bugzilla::MFA::TOTP;
        $self->{mfa_provider} = Bugzilla::MFA::TOTP->new($self);
    }
    else {
        $self->{mfa_provider} = undef;
    }
=======
    require Bugzilla::MFA;
    $self->{mfa_provider} = Bugzilla::MFA->new_from($self, $mfa);
>>>>>>> 2776e922
    return $self->{mfa_provider};
}

# Generate a string to identify the user by name + login if the user
# has a name or by login only if she doesn't.
sub identity {
    my $self = shift;

    return "" unless $self->id;

    if (!defined $self->{identity}) {
        $self->{identity} = 
          $self->name ? $self->name . " <" . $self->login. ">" : $self->login;
    }

    return $self->{identity};
}

sub nick {
    my $self = shift;

    return "" unless $self->id;

    if (!defined $self->{nick}) {
        $self->{nick} = (split(/@/, $self->login, 2))[0];
    }

    return $self->{nick};
}

sub queries {
    my $self = shift;
    return $self->{queries} if defined $self->{queries};
    return [] unless $self->id;

    my $dbh = Bugzilla->dbh;
    my $query_ids = $dbh->selectcol_arrayref(
        'SELECT id FROM namedqueries WHERE userid = ?', undef, $self->id);
    require Bugzilla::Search::Saved;
    $self->{queries} = Bugzilla::Search::Saved->new_from_list($query_ids);

    # We preload link_in_footer from here as this information is always requested.
    # This only works if the user object represents the current logged in user.
    Bugzilla::Search::Saved::preload($self->{queries}) if $self->id == Bugzilla->user->id;

    return $self->{queries};
}

sub queries_subscribed {
    my $self = shift;
    return $self->{queries_subscribed} if defined $self->{queries_subscribed};
    return [] unless $self->id;

    # Exclude the user's own queries.
    my @my_query_ids = map($_->id, @{$self->queries});
    my $query_id_string = join(',', @my_query_ids) || '-1';

    # Only show subscriptions that we can still actually see. If a
    # user changes the shared group of a query, our subscription
    # will remain but we won't have access to the query anymore.
    my $subscribed_query_ids = Bugzilla->dbh->selectcol_arrayref(
        "SELECT lif.namedquery_id
           FROM namedqueries_link_in_footer lif
                INNER JOIN namedquery_group_map ngm
                ON ngm.namedquery_id = lif.namedquery_id
          WHERE lif.user_id = ? 
                AND lif.namedquery_id NOT IN ($query_id_string)
                AND " . $self->groups_in_sql,
          undef, $self->id);
    require Bugzilla::Search::Saved;
    $self->{queries_subscribed} =
        Bugzilla::Search::Saved->new_from_list($subscribed_query_ids);
    return $self->{queries_subscribed};
}

sub queries_available {
    my $self = shift;
    return $self->{queries_available} if defined $self->{queries_available};
    return [] unless $self->id;

    # Exclude the user's own queries.
    my @my_query_ids = map($_->id, @{$self->queries});
    my $query_id_string = join(',', @my_query_ids) || '-1';

    my $avail_query_ids = Bugzilla->dbh->selectcol_arrayref(
        'SELECT namedquery_id FROM namedquery_group_map
          WHERE '  . $self->groups_in_sql . "
                AND namedquery_id NOT IN ($query_id_string)");
    require Bugzilla::Search::Saved;
    $self->{queries_available} =
        Bugzilla::Search::Saved->new_from_list($avail_query_ids);
    return $self->{queries_available};
}

sub tags {
    my $self = shift;
    my $dbh = Bugzilla->dbh;

    if (!defined $self->{tags}) {
        # We must use LEFT JOIN instead of INNER JOIN as we may be
        # in the process of inserting a new tag to some bugs,
        # in which case there are no bugs with this tag yet.
        $self->{tags} = $dbh->selectall_hashref(
            'SELECT name, id, COUNT(bug_id) AS bug_count
               FROM tag
          LEFT JOIN bug_tag ON bug_tag.tag_id = tag.id
              WHERE user_id = ? ' . $dbh->sql_group_by('id', 'name'),
            'name', undef, $self->id);
    }
    return $self->{tags};
}

sub bugs_ignored {
    my ($self) = @_;
    my $dbh = Bugzilla->dbh;
    if (!defined $self->{'bugs_ignored'}) {
        $self->{'bugs_ignored'} = $dbh->selectall_arrayref(
            'SELECT bugs.bug_id AS id,
                    bugs.bug_status AS status,
                    bugs.short_desc AS summary
               FROM bugs
                    INNER JOIN email_bug_ignore
                    ON bugs.bug_id = email_bug_ignore.bug_id
              WHERE user_id = ?',
            { Slice => {} }, $self->id);
        # Go ahead and load these into the visible bugs cache
        # to speed up can_see_bug checks later
        $self->visible_bugs([ map { $_->{'id'} } @{ $self->{'bugs_ignored'} } ]);
    }
    return $self->{'bugs_ignored'};
}

sub is_bug_ignored {
    my ($self, $bug_id) = @_;
    return (grep {$_->{'id'} == $bug_id} @{$self->bugs_ignored}) ? 1 : 0;
}

##########################
# Saved Recent Bug Lists #
##########################

sub recent_searches {
    my $self = shift;
    $self->{recent_searches} ||= 
        Bugzilla::Search::Recent->match({ user_id => $self->id });
    return $self->{recent_searches};
}

sub recent_search_containing {
    my ($self, $bug_id) = @_;
    my $searches = $self->recent_searches;

    foreach my $search (@$searches) {
        return $search if grep($_ == $bug_id, @{ $search->bug_list });
    }

    return undef;
}

sub recent_search_for {
    my ($self, $bug) = @_;
    my $params = Bugzilla->input_params;
    my $cgi = Bugzilla->cgi;

    if ($self->id) {
        # First see if there's a list_id parameter in the query string.
        my $list_id = $params->{list_id};
        if (!$list_id) {
            # If not, check for "list_id" in the query string of the referer.
            my $referer = $cgi->referer;
            if ($referer) {
                my $uri = URI->new($referer);
                if ($uri->path =~ /buglist\.cgi$/) {
                    $list_id = $uri->query_param('list_id')
                               || $uri->query_param('regetlastlist');
                }
            }
        }

        if ($list_id && $list_id ne 'cookie') {
            # If we got a bad list_id (either some other user's or an expired
            # one) don't crash, just don't return that list.
            my $search = Bugzilla::Search::Recent->check_quietly(
                { id => $list_id });
            return $search if $search;
        }

        # If there's no list_id, see if the current bug's id is contained
        # in any of the user's saved lists.
        my $search = $self->recent_search_containing($bug->id);
        return $search if $search;
    }

    # Finally (or always, if we're logged out), if there's a BUGLIST cookie
    # and the selected bug is in the list, then return the cookie as a fake
    # Search::Recent object.
    if (my $list = $cgi->cookie('BUGLIST')) {
        # Also split on colons, which was used as a separator in old cookies.
        my @bug_ids = split(/[:-]/, $list);
        if (grep { $_ == $bug->id } @bug_ids) {
            my $search = Bugzilla::Search::Recent->new_from_cookie(\@bug_ids);
            return $search;
        }
    }

    return undef;
}

sub save_last_search {
    my ($self, $params) = @_;
    my ($bug_ids, $order, $vars, $list_id) = 
        @$params{qw(bugs order vars list_id)};

    my $cgi = Bugzilla->cgi;
    if ($order) {
        $cgi->send_cookie(-name => 'LASTORDER',
                          -value => $order,
                          -expires => 'Fri, 01-Jan-2038 00:00:00 GMT');
    }

    return if !@$bug_ids;

    my $search;
    if ($self->id) {
        on_main_db {
            if ($list_id) {
                $search = Bugzilla::Search::Recent->check_quietly({ id => $list_id });
            }

            if ($search) {
                if (join(',', @{$search->bug_list}) ne join(',', @$bug_ids)) {
                    $search->set_bug_list($bug_ids);
                }
                if (!$search->list_order || $order ne $search->list_order) {
                    $search->set_list_order($order);
                }
                $search->update();
            }
            else {
                # If we already have an existing search with a totally
                # identical bug list, then don't create a new one. This
                # prevents people from writing over their whole 
                # recent-search list by just refreshing a saved search
                # (which doesn't have list_id in the header) over and over.
                my $list_string = join(',', @$bug_ids);
                my $existing_search = Bugzilla::Search::Recent->match({
                    user_id => $self->id, bug_list => $list_string });
           
                if (!scalar(@$existing_search)) {
                    $search = Bugzilla::Search::Recent->create({
                        user_id    => $self->id,
                        bug_list   => $bug_ids,
                        list_order => $order });
                }
                else {
                    $search = $existing_search->[0];
                }
            }
        };
        delete $self->{recent_searches};
    }
    # Logged-out users use a cookie to store a single last search. We don't
    # override that cookie with the logged-in user's latest search, because
    # if they did one search while logged out and another while logged in,
    # they may still want to navigate through the search they made while
    # logged out.
    else {
        my $bug_list = join('-', @$bug_ids);
        if (length($bug_list) < 4000) {
            $cgi->send_cookie(-name => 'BUGLIST',
                              -value => $bug_list,
                              -expires => 'Fri, 01-Jan-2038 00:00:00 GMT');
        }
        else {
            $cgi->remove_cookie('BUGLIST');
            $vars->{'toolong'} = 1;
        }
    }
    return $search;
}

sub settings {
    my ($self) = @_;

    return $self->{'settings'} if (defined $self->{'settings'});

    # IF the user is logged in
    # THEN get the user's settings
    # ELSE get default settings
    if ($self->id) {
        $self->{'settings'} = get_all_settings($self->id);
    } else {
        $self->{'settings'} = get_defaults();
    }

    return $self->{'settings'};
}

sub setting {
    my ($self, $name) = @_;
    return $self->settings->{$name}->{'value'};
}

sub timezone {
    my $self = shift;

    if (!defined $self->{timezone}) {
        my $tz = $self->setting('timezone');
        if ($tz eq 'local') {
            # The user wants the local timezone of the server.
            $self->{timezone} = Bugzilla->local_timezone;
        }
        else {
            $self->{timezone} = DateTime::TimeZone->new(name => $tz);
        }
    }
    return $self->{timezone};
}

sub flush_queries_cache {
    my $self = shift;

    delete $self->{queries};
    delete $self->{queries_subscribed};
    delete $self->{queries_available};
}

sub groups {
    my $self = shift;

    return $self->{groups} if defined $self->{groups};
    return [] unless $self->id;

    my $user_groups_key = "user_groups." . $self->id;
    my $groups = Bugzilla->memcached->get_config({
        key => $user_groups_key
    });

    if (!$groups) {
        my $dbh = Bugzilla->dbh;
        my $groups_to_check = $dbh->selectcol_arrayref(
            "SELECT DISTINCT group_id
               FROM user_group_map
              WHERE user_id = ? AND isbless = 0", undef, $self->id);

        my $grant_type_key = 'group_grant_type_' . GROUP_MEMBERSHIP;
        my $membership_rows = Bugzilla->memcached->get_config({
            key => $grant_type_key,
        });
        if (!$membership_rows) {
            $membership_rows = $dbh->selectall_arrayref(
                "SELECT DISTINCT grantor_id, member_id
                FROM group_group_map
                WHERE grant_type = " . GROUP_MEMBERSHIP);
            Bugzilla->memcached->set_config({
                key  => $grant_type_key,
                data => $membership_rows,
            });
        }

        my %group_membership;
        foreach my $row (@$membership_rows) {
            my ($grantor_id, $member_id) = @$row;
            push (@{ $group_membership{$member_id} }, $grantor_id);
        }

        # Let's walk the groups hierarchy tree (using FIFO)
        # On the first iteration it's pre-filled with direct groups
        # membership. Later on, each group can add its own members into the
        # FIFO. Circular dependencies are eliminated by checking
        # $checked_groups{$member_id} hash values.
        # As a result, %groups will have all the groups we are the member of.
        my %checked_groups;
        my %groups;
        while (scalar(@$groups_to_check) > 0) {
            # Pop the head group from FIFO
            my $member_id = shift @$groups_to_check;

            # Skip the group if we have already checked it
            if (!$checked_groups{$member_id}) {
                # Mark group as checked
                $checked_groups{$member_id} = 1;

                # Add all its members to the FIFO check list
                # %group_membership contains arrays of group members
                # for all groups. Accessible by group number.
                my $members = $group_membership{$member_id};
                my @new_to_check = grep(!$checked_groups{$_}, @$members);
                push(@$groups_to_check, @new_to_check);

                $groups{$member_id} = 1;
            }
        }
        $groups = [ keys %groups ];

        Bugzilla->memcached->set_config({
            key  => $user_groups_key,
            data => $groups,
        });
    }

    $self->{groups} = Bugzilla::Group->new_from_list($groups);
    return $self->{groups};
}

sub last_visited {
    my ($self) = @_;

    return Bugzilla::BugUserLastVisit->match({ user_id => $self->id });
}

sub is_involved_in_bug {
    my ($self, $bug) = @_;
    my $user_id    = $self->id;
    my $user_login = $self->login;

    return unless $user_id;
    return 1 if $user_id == $bug->assigned_to->id;
    return 1 if $user_id == $bug->reporter->id;

    if (Bugzilla->params->{'useqacontact'} and $bug->qa_contact) {
        return 1 if $user_id == $bug->qa_contact->id;
    }

    # BMO - Bug mentors are considered involved with the bug
    return 1 if $bug->is_mentor($self);

    return unless $bug->cc;
    return any { $user_login eq $_ } @{ $bug->cc };
}

# It turns out that calling ->id on objects a few hundred thousand
# times is pretty slow. (It showed up as a significant time contributor
# when profiling xt/search.t.) So we cache the group ids separately from
# groups for functions that need the group ids.
sub _group_ids {
    my ($self) = @_;
    $self->{group_ids} ||= [map { $_->id } @{ $self->groups }];
    return $self->{group_ids};
}

sub groups_as_string {
    my $self = shift;
    my $ids = $self->_group_ids;
    return scalar(@$ids) ? join(',', @$ids) : '-1';
}

sub groups_in_sql {
    my ($self, $field) = @_;
    $field ||= 'group_id';
    my $ids = $self->_group_ids;
    $ids = [-1] if !scalar @$ids;
    return Bugzilla->dbh->sql_in($field, $ids);
}

sub groups_owned {
    my $self = shift;
    return $self->{groups_owned} //= Bugzilla::Group->match({ owner_user_id => $self->id });
}

sub bless_groups {
    my $self = shift;

    return $self->{'bless_groups'} if defined $self->{'bless_groups'};
    return [] unless $self->id;

    if ($self->in_group('admin')) {
        # Users having admin permissions may bless all groups.
        $self->{'bless_groups'} = [Bugzilla::Group->get_all];
        return $self->{'bless_groups'};
    }

    if (Bugzilla->params->{usevisibilitygroups}
        && !$self->visible_groups_inherited) {
        return [];
    }

    my $dbh = Bugzilla->dbh;

    # Get all groups for the user where they have direct bless privileges.
    my $query = "
        SELECT DISTINCT group_id
          FROM user_group_map
         WHERE user_id = ?
               AND isbless = 1";
    if (Bugzilla->params->{usevisibilitygroups}) {
        $query .= " AND "
            . $dbh->sql_in('group_id', $self->visible_groups_inherited);
    }

    # Get all groups for the user where they are a member of a group that
    # inherits bless privs.
    my @group_ids = map { $_->id } @{ $self->groups };
    if (@group_ids) {
        $query .= "
            UNION
            SELECT DISTINCT grantor_id
            FROM group_group_map
            WHERE grant_type = " . GROUP_BLESS . "
                AND " . $dbh->sql_in('member_id', \@group_ids);
        if (Bugzilla->params->{usevisibilitygroups}) {
            $query .= " AND "
                . $dbh->sql_in('grantor_id', $self->visible_groups_inherited);
        }
    }

    my $ids = $dbh->selectcol_arrayref($query, undef, $self->id);
    return $self->{bless_groups} = Bugzilla::Group->new_from_list($ids);
}

sub in_group {
    my ($self, $group, $product_id) = @_;
    $group = $group->name if blessed $group;
    if (scalar grep($_->name eq $group, @{ $self->groups })) {
        return 1;
    }
    elsif ($product_id && detaint_natural($product_id)) {
        # Make sure $group exists on a per-product basis.
        return 0 unless (grep {$_ eq $group} PER_PRODUCT_PRIVILEGES);

        $self->{"product_$product_id"} = {} unless exists $self->{"product_$product_id"};
        if (!defined $self->{"product_$product_id"}->{$group}) {
            my $dbh = Bugzilla->dbh;
            my $in_group = $dbh->selectrow_array(
                           "SELECT 1
                              FROM group_control_map
                             WHERE product_id = ?
                                   AND $group != 0
                                   AND " . $self->groups_in_sql . ' ' .
                              $dbh->sql_limit(1),
                             undef, $product_id);

            $self->{"product_$product_id"}->{$group} = $in_group ? 1 : 0;
        }
        return $self->{"product_$product_id"}->{$group};
    }
    # If we come here, then the user is not in the requested group.
    return 0;
}

sub in_group_id {
    my ($self, $id) = @_;
    return grep($_->id == $id, @{ $self->groups }) ? 1 : 0;
}

# This is a helper to get all groups which have an icon to be displayed
# besides the name of the commenter.
sub groups_with_icon {
    my $self = shift;

    return $self->{groups_with_icon} //= [grep { $_->icon_url } @{ $self->groups }];
}

sub get_products_by_permission {
    my ($self, $group) = @_;
    # Make sure $group exists on a per-product basis.
    return [] unless (grep {$_ eq $group} PER_PRODUCT_PRIVILEGES);

    my $product_ids = Bugzilla->dbh->selectcol_arrayref(
                          "SELECT DISTINCT product_id
                             FROM group_control_map
                            WHERE $group != 0
                              AND " . $self->groups_in_sql);

    # No need to go further if the user has no "special" privs.
    return [] unless scalar(@$product_ids);
    my %product_map = map { $_ => 1 } @$product_ids;

    # We will restrict the list to products the user can see.
    my $selectable_products = $self->get_selectable_products;
    my @products = grep { $product_map{$_->id} } @$selectable_products;
    return \@products;
}

sub can_see_user {
    my ($self, $otherUser) = @_;
    my $query;

    if (Bugzilla->params->{'usevisibilitygroups'}) {
        # If the user can see no groups, then no users are visible either.
        my $visibleGroups = $self->visible_groups_as_string() || return 0;
        $query = qq{SELECT COUNT(DISTINCT userid)
                    FROM profiles, user_group_map
                    WHERE userid = ?
                    AND user_id = userid
                    AND isbless = 0
                    AND group_id IN ($visibleGroups)
                   };
    } else {
        $query = qq{SELECT COUNT(userid)
                    FROM profiles
                    WHERE userid = ?
                   };
    }
    return Bugzilla->dbh->selectrow_array($query, undef, $otherUser->id);
}

sub can_edit_product {
    my ($self, $prod_id) = @_;
    my $dbh = Bugzilla->dbh;

    my $has_external_groups =
      $dbh->selectrow_array('SELECT 1
                               FROM group_control_map
                              WHERE product_id = ?
                                AND canedit != 0
                                AND group_id NOT IN(' . $self->groups_as_string . ')',
                             undef, $prod_id);

    return !$has_external_groups;
}

sub can_see_bug {
    my ($self, $bug_id) = @_;
    return @{ $self->visible_bugs([$bug_id]) } ? 1 : 0;
}

sub visible_bugs {
    my ($self, $bugs) = @_;
    # Allow users to pass in Bug objects and bug ids both.
    my @bug_ids = map { blessed $_ ? $_->id : $_ } @$bugs;

    # We only check the visibility of bugs that we haven't
    # checked yet.
    # Bugzilla::Bug->update automatically removes updated bugs
    # from the cache to force them to be checked again.
    my $visible_cache = $self->{_visible_bugs_cache} ||= {};
    my @check_ids = grep(!exists $visible_cache->{$_}, @bug_ids);

    if (@check_ids) {
        my $dbh = Bugzilla->dbh;
        my $user_id = $self->id;

        foreach my $id (@check_ids) {
            my $orig_id = $id;
            detaint_natural($id)
                || ThrowCodeError('param_must_be_numeric', { param    => $orig_id,
                                                             function => 'Bugzilla::User->visible_bugs'});
        }

        my $sth;
        # Speed up the can_see_bug case.
        if (scalar(@check_ids) == 1) {
            $sth = $self->{_sth_one_visible_bug};
        }
        $sth ||= $dbh->prepare(
            # This checks for groups that the bug is in that the user
            # *isn't* in. Then, in the Perl code below, we check if
            # the user can otherwise access the bug (for example, by being
            # the assignee or QA Contact).
            #
            # The DISTINCT exists because the bug could be in *several*
            # groups that the user isn't in, but they will all return the
            # same result for bug_group_map.bug_id (so DISTINCT filters
            # out duplicate rows).
            "SELECT DISTINCT bugs.bug_id, reporter, assigned_to, qa_contact,
                    reporter_accessible, cclist_accessible, cc.who,
                    bug_group_map.bug_id
               FROM bugs
                    LEFT JOIN cc
                              ON cc.bug_id = bugs.bug_id
                                 AND cc.who = $user_id
                    LEFT JOIN bug_group_map 
                              ON bugs.bug_id = bug_group_map.bug_id
                                 AND bug_group_map.group_id NOT IN ("
                                     . $self->groups_as_string . ')
              WHERE bugs.bug_id IN (' . join(',', ('?') x @check_ids) . ')
                    AND creation_ts IS NOT NULL ');
        if (scalar(@check_ids) == 1) {
            $self->{_sth_one_visible_bug} = $sth;
        }

        $sth->execute(@check_ids);
        my $use_qa_contact = Bugzilla->params->{'useqacontact'};
        while (my $row = $sth->fetchrow_arrayref) {
            my ($bug_id, $reporter, $owner, $qacontact, $reporter_access, 
                $cclist_access, $isoncclist, $missinggroup) = @$row;
            $visible_cache->{$bug_id} ||= 
                ((($reporter == $user_id) && $reporter_access)
                 || ($use_qa_contact
                     && $qacontact && ($qacontact == $user_id))
                 || ($owner == $user_id)
                 || ($isoncclist && $cclist_access)
                 || !$missinggroup) ? 1 : 0;
        }
    }

    return [grep { $visible_cache->{blessed $_ ? $_->id : $_} } @$bugs];
}

sub clear_product_cache {
    my $self = shift;
    delete $self->{enterable_products};
    delete $self->{selectable_products};
    delete $self->{selectable_classifications};
}

sub can_see_product {
    my ($self, $product_name) = @_;

    return scalar(grep {$_->name eq $product_name} @{$self->get_selectable_products});
}

sub get_selectable_products {
    my $self = shift;
    my $class_id = shift;
    my $class_restricted = Bugzilla->params->{'useclassification'} && $class_id;

    if (!defined $self->{selectable_products}) {
        my $query = "SELECT id " .
                    "  FROM products " .
                 "LEFT JOIN group_control_map " .
                        "ON group_control_map.product_id = products.id " .
                      " AND group_control_map.membercontrol = " . CONTROLMAPMANDATORY .
                      " AND group_id NOT IN(" . $self->groups_as_string . ") " .
                  "   WHERE group_id IS NULL " .
                  "ORDER BY name";

        my $prod_ids = Bugzilla->dbh->selectcol_arrayref($query);
        $self->{selectable_products} = Bugzilla::Product->new_from_list($prod_ids);
    }

    # Restrict the list of products to those being in the classification, if any.
    if ($class_restricted) {
        return [grep {$_->classification_id == $class_id} @{$self->{selectable_products}}];
    }
    # If we come here, then we want all selectable products.
    return $self->{selectable_products};
}

sub get_selectable_classifications {
    my ($self) = @_;

    if (!defined $self->{selectable_classifications}) {
        my $products = $self->get_selectable_products;
        my %class_ids = map { $_->classification_id => 1 } @$products;

        $self->{selectable_classifications} = Bugzilla::Classification->new_from_list([keys %class_ids]);
    }
    return $self->{selectable_classifications};
}

sub can_enter_product {
    my ($self, $input, $warn) = @_;
    my $dbh = Bugzilla->dbh;
    $warn ||= 0;

    $input = trim($input) if !ref $input;
    if (!defined $input or $input eq '') {
        return unless $warn == THROW_ERROR;
        ThrowUserError('object_not_specified',
                       { class => 'Bugzilla::Product' });
    }

    if (!scalar @{ $self->get_enterable_products }) {
        return unless $warn == THROW_ERROR;
        ThrowUserError('no_products');
    }

    my $product = blessed($input) ? $input 
                                  : new Bugzilla::Product({ name => $input });
    my $can_enter =
      $product && grep($_->name eq $product->name,
                       @{ $self->get_enterable_products });

    return $product if $can_enter;

    return 0 unless $warn == THROW_ERROR;

    # Check why access was denied. These checks are slow,
    # but that's fine, because they only happen if we fail.

    # We don't just use $product->name for error messages, because if it
    # changes case from $input, then that's a clue that the product does
    # exist but is hidden.
    my $name = blessed($input) ? $input->name : $input;

    # The product could not exist or you could be denied...
    if (!$product || !$product->user_has_access($self)) {
        ThrowUserError('entry_access_denied', { product => $name });
    }
    # It could be closed for bug entry...
    elsif (!$product->is_active) {
        ThrowUserError('product_disabled', { product => $product });
    }
    # It could have no components...
    elsif (!@{$product->components}
           || !grep { $_->is_active } @{$product->components})
    {
        ThrowUserError('missing_component', { product => $product });
    }
    # It could have no versions...
    elsif (!@{$product->versions}
           || !grep { $_->is_active } @{$product->versions})
    {
        ThrowUserError ('missing_version', { product => $product });
    }

    die "can_enter_product reached an unreachable location.";
}

sub get_enterable_products {
    my $self = shift;
    my $dbh = Bugzilla->dbh;

    if (defined $self->{enterable_products}) {
        return $self->{enterable_products};
    }

     # All products which the user has "Entry" access to.
     my $enterable_ids = $dbh->selectcol_arrayref(
           'SELECT products.id FROM products
         LEFT JOIN group_control_map
                   ON group_control_map.product_id = products.id
                      AND group_control_map.entry != 0
                      AND group_id NOT IN (' . $self->groups_as_string . ')
            WHERE group_id IS NULL
                  AND products.isactive = 1');

    if (scalar @$enterable_ids) {
        # And all of these products must have at least one component
        # and one version.
        $enterable_ids = $dbh->selectcol_arrayref(
            'SELECT DISTINCT products.id FROM products
              WHERE ' . $dbh->sql_in('products.id', $enterable_ids) .
              ' AND products.id IN (SELECT DISTINCT components.product_id
                                      FROM components
                                     WHERE components.isactive = 1)
                AND products.id IN (SELECT DISTINCT versions.product_id
                                      FROM versions
                                     WHERE versions.isactive = 1)');
    }

    $self->{enterable_products} =
         Bugzilla::Product->new_from_list($enterable_ids);
    return $self->{enterable_products};
}

sub can_access_product {
    my ($self, $product) = @_;
    my $product_name = blessed($product) ? $product->name : $product;
    return scalar(grep {$_->name eq $product_name} @{$self->get_accessible_products});
}

sub get_accessible_products {
    my $self = shift;
    
    # Map the objects into a hash using the ids as keys
    my %products = map { $_->id => $_ }
                       @{$self->get_selectable_products},
                       @{$self->get_enterable_products};
    
    return [ sort { $a->name cmp $b->name } values %products ];
}

sub check_can_admin_product {
    my ($self, $product_name) = @_;

    # First make sure the product name is valid.
    my $product = Bugzilla::Product->check($product_name);

    ($self->in_group('editcomponents', $product->id)
       && $self->can_see_product($product->name))
         || ThrowUserError('product_admin_denied', {product => $product->name});

    # Return the validated product object.
    return $product;
}

sub check_can_admin_flagtype {
    my ($self, $flagtype_id) = @_;

    my $flagtype = Bugzilla::FlagType->check({ id => $flagtype_id });
    my $can_fully_edit = 1;

    if (!$self->in_group('editcomponents')) {
        my $products = $self->get_products_by_permission('editcomponents');
        # You need editcomponents privs for at least one product to have
        # a chance to edit the flagtype.
        scalar(@$products)
          || ThrowUserError('auth_failure', {group  => 'editcomponents',
                                             action => 'edit',
                                             object => 'flagtypes'});
        my $can_admin = 0;
        my $i = $flagtype->inclusions_as_hash;
        my $e = $flagtype->exclusions_as_hash;

        # If there is at least one product for which the user doesn't have
        # editcomponents privs, then don't allow him to do everything with
        # this flagtype, independently of whether this product is in the
        # exclusion list or not.
        my %product_ids;
        map { $product_ids{$_->id} = 1 } @$products;
        $can_fully_edit = 0 if grep { !$product_ids{$_} } keys %$i;

        unless ($e->{0}->{0}) {
            foreach my $product (@$products) {
                my $id = $product->id;
                next if $e->{$id}->{0};
                # If we are here, the product has not been explicitly excluded.
                # Check whether it's explicitly included, or at least one of
                # its components.
                $can_admin = ($i->{0}->{0} || $i->{$id}->{0}
                              || scalar(grep { !$e->{$id}->{$_} } keys %{$i->{$id}}));
                last if $can_admin;
            }
        }
        $can_admin || ThrowUserError('flag_type_not_editable', { flagtype => $flagtype });
    }
    return wantarray ? ($flagtype, $can_fully_edit) : $flagtype;
}

sub can_request_flag {
    my ($self, $flag_type) = @_;

    return ($self->can_set_flag($flag_type)
            || !$flag_type->request_group_id
            || $self->in_group_id($flag_type->request_group_id)) ? 1 : 0;
}

sub can_set_flag {
    my ($self, $flag_type) = @_;

    return (!$flag_type->grant_group_id
            || $self->in_group_id($flag_type->grant_group_id)) ? 1 : 0;
}

# visible_groups_inherited returns a reference to a list of all the groups
# whose members are visible to this user.
sub visible_groups_inherited {
    my $self = shift;
    return $self->{visible_groups_inherited} if defined $self->{visible_groups_inherited};
    return [] unless $self->id;
    my @visgroups = @{$self->visible_groups_direct};
    @visgroups = @{Bugzilla::Group->flatten_group_membership(@visgroups)};
    $self->{visible_groups_inherited} = \@visgroups;
    return $self->{visible_groups_inherited};
}

# visible_groups_direct returns a reference to a list of all the groups that
# are visible to this user.
sub visible_groups_direct {
    my $self = shift;
    my @visgroups = ();
    return $self->{visible_groups_direct} if defined $self->{visible_groups_direct};
    return [] unless $self->id;

    my $dbh = Bugzilla->dbh;
    my $sth;
   
    if (Bugzilla->params->{'usevisibilitygroups'}) {
        $sth = $dbh->prepare("SELECT DISTINCT grantor_id
                                 FROM group_group_map
                                WHERE " . $self->groups_in_sql('member_id') . "
                                  AND grant_type=" . GROUP_VISIBLE);
    }
    else {
        # All groups are visible if usevisibilitygroups is off.
        $sth = $dbh->prepare('SELECT id FROM groups');
    }
    $sth->execute();

    while (my ($row) = $sth->fetchrow_array) {
        push @visgroups,$row;
    }
    $self->{visible_groups_direct} = \@visgroups;

    return $self->{visible_groups_direct};
}

sub visible_groups_as_string {
    my $self = shift;
    return join(', ', @{$self->visible_groups_inherited()});
}

# This function defines the groups a user may share a query with.
# More restrictive sites may want to build this reference to a list of group IDs
# from bless_groups instead of mirroring visible_groups_inherited, perhaps.
sub queryshare_groups {
    my $self = shift;
    my @queryshare_groups;

    return $self->{queryshare_groups} if defined $self->{queryshare_groups};

    if ($self->in_group(Bugzilla->params->{'querysharegroup'})) {
        # We want to be allowed to share with groups we're in only.
        # If usevisibilitygroups is on, then we need to restrict this to groups
        # we may see.
        if (Bugzilla->params->{'usevisibilitygroups'}) {
            foreach(@{$self->visible_groups_inherited()}) {
                next unless $self->in_group_id($_);
                push(@queryshare_groups, $_);
            }
        }
        else {
            @queryshare_groups = @{ $self->_group_ids };
        }
    }

    return $self->{queryshare_groups} = \@queryshare_groups;
}

sub queryshare_groups_as_string {
    my $self = shift;
    return join(', ', @{$self->queryshare_groups()});
}

sub derive_regexp_groups {
    my ($self) = @_;

    my $id = $self->id;
    return unless $id;

    my $dbh = Bugzilla->dbh;

    my $sth;

    # add derived records for any matching regexps

    $sth = $dbh->prepare("SELECT id, userregexp, user_group_map.group_id
                            FROM groups
                       LEFT JOIN user_group_map
                              ON groups.id = user_group_map.group_id
                             AND user_group_map.user_id = ?
                             AND user_group_map.grant_type = ?");
    $sth->execute($id, GRANT_REGEXP);

    my $group_insert = $dbh->prepare(q{INSERT INTO user_group_map
                                       (user_id, group_id, isbless, grant_type)
                                       VALUES (?, ?, 0, ?)});
    my $group_delete = $dbh->prepare(q{DELETE FROM user_group_map
                                       WHERE user_id = ?
                                         AND group_id = ?
                                         AND isbless = 0
                                         AND grant_type = ?});
    while (my ($group, $regexp, $present) = $sth->fetchrow_array()) {
        if (($regexp ne '') && ($self->login =~ m/$regexp/i)) {
            $group_insert->execute($id, $group, GRANT_REGEXP) unless $present;
        } else {
            $group_delete->execute($id, $group, GRANT_REGEXP) if $present;
        }
    }

    Bugzilla->memcached->clear_config({ key => "user_groups.$id" });
}

sub product_responsibilities {
    my $self = shift;
    my $dbh = Bugzilla->dbh;

    return $self->{'product_resp'} if defined $self->{'product_resp'};
    return [] unless $self->id;

    my $list = $dbh->selectall_arrayref('SELECT components.product_id, components.id
                                           FROM components
                                           LEFT JOIN component_cc
                                           ON components.id = component_cc.component_id
                                          WHERE components.initialowner = ?
                                             OR components.initialqacontact = ?
                                             OR component_cc.user_id = ?',
                                  {Slice => {}}, ($self->id, $self->id, $self->id));

    unless ($list) {
        $self->{'product_resp'} = [];
        return $self->{'product_resp'};
    }

    my @prod_ids = map {$_->{'product_id'}} @$list;
    my $products = Bugzilla::Product->new_from_list(\@prod_ids);
    # We cannot |use| it, because Component.pm already |use|s User.pm.
    require Bugzilla::Component;
    my @comp_ids = map {$_->{'id'}} @$list;
    my $components = Bugzilla::Component->new_from_list(\@comp_ids);

    my @prod_list;
    # @$products is already sorted alphabetically.
    foreach my $prod (@$products) {
        # We use @components instead of $prod->components because we only want
        # components where the user is either the default assignee or QA contact.
        push(@prod_list, {product    => $prod,
                          components => [grep {$_->product_id == $prod->id} @$components]});
    }
    $self->{'product_resp'} = \@prod_list;
    return $self->{'product_resp'};
}

sub can_bless {
    my $self = shift;

    if (!scalar(@_)) {
        # If we're called without an argument, just return 
        # whether or not we can bless at all.
        return scalar(@{ $self->bless_groups }) ? 1 : 0;
    }

    # Otherwise, we're checking a specific group
    my $group_id = shift;
    return grep($_->id == $group_id, @{ $self->bless_groups }) ? 1 : 0;
}

sub match {
    # Generates a list of users whose login name (email address) or real name
    # matches a substring or wildcard.
    # This is also called if matches are disabled (for error checking), but
    # in this case only the exact match code will end up running.

    # $str contains the string to match, while $limit contains the
    # maximum number of records to retrieve.
    my ($str, $limit, $exclude_disabled) = @_;
    my $user = Bugzilla->user;
    my $dbh = Bugzilla->dbh;

    $str = trim($str);

    my @users = ();
    return \@users if $str =~ /^\s*$/;

    # The search order is wildcards, then exact match, then substring search.
    # Wildcard matching is skipped if there is no '*', and exact matches will
    # not (?) have a '*' in them.  If any search comes up with something, the
    # ones following it will not execute.

    # first try wildcards
    my $wildstr = $str;

    # Do not do wildcards if there is no '*' in the string.
    if ($wildstr =~ s/\*/\%/g && $user->id) {
        # Build the query.
        trick_taint($wildstr);
        my $query  = "SELECT DISTINCT userid FROM profiles ";
        if (Bugzilla->params->{'usevisibilitygroups'}) {
            $query .= "INNER JOIN user_group_map
                               ON user_group_map.user_id = profiles.userid ";
        }
        $query .= "WHERE ("
            . $dbh->sql_istrcmp('login_name', '?', "LIKE") . " OR " .
              $dbh->sql_istrcmp('realname', '?', "LIKE") . ") ";
        if (Bugzilla->params->{'usevisibilitygroups'}) {
            $query .= "AND isbless = 0 " .
                      "AND group_id IN(" .
                      join(', ', (-1, @{$user->visible_groups_inherited})) . ") ";
        }
        $query    .= " AND is_enabled = 1 " if $exclude_disabled;
        $query    .= $dbh->sql_limit($limit) if $limit;

        # Execute the query, retrieve the results, and make them into
        # User objects.
        my $user_ids = $dbh->selectcol_arrayref($query, undef, ($wildstr, $wildstr));
        @users = @{Bugzilla::User->new_from_list($user_ids)};
    }
    else {    # try an exact match
        # Exact matches don't care if a user is disabled.
        trick_taint($str);
        my $user_id = $dbh->selectrow_array('SELECT userid FROM profiles
                                             WHERE ' . $dbh->sql_istrcmp('login_name', '?'),
                                             undef, $str);

        push(@users, new Bugzilla::User($user_id)) if $user_id;
    }

    # then try substring search
    if (!scalar(@users) && length($str) >= 3 && $user->id) {
        trick_taint($str);

        my $query   = "SELECT DISTINCT userid FROM profiles ";
        if (Bugzilla->params->{'usevisibilitygroups'}) {
            $query .= "INNER JOIN user_group_map
                               ON user_group_map.user_id = profiles.userid ";
        }
        $query     .= " WHERE (" .
                $dbh->sql_iposition('?', 'login_name') . " > 0" . " OR " .
                $dbh->sql_iposition('?', 'realname') . " > 0) ";
        if (Bugzilla->params->{'usevisibilitygroups'}) {
            $query .= " AND isbless = 0" .
                      " AND group_id IN(" .
                join(', ', (-1, @{$user->visible_groups_inherited})) . ") ";
        }
        $query     .= " AND is_enabled = 1 " if $exclude_disabled;
        $query     .= $dbh->sql_limit($limit) if $limit;
        my $user_ids = $dbh->selectcol_arrayref($query, undef, ($str, $str));
        @users = @{Bugzilla::User->new_from_list($user_ids)};
    }
    return \@users;
}

sub match_field {
    my $fields       = shift;   # arguments as a hash
    my $data         = shift || Bugzilla->input_params; # hash to look up fields in
    my $behavior     = shift || 0; # A constant that tells us how to act
    my $matches      = {};      # the values sent to the template
    my $matchsuccess = 1;       # did the match fail?
    my $need_confirm = 0;       # whether to display confirmation screen
    my $match_multiple = 0;     # whether we ever matched more than one user
    my @non_conclusive_fields;  # fields which don't have a unique user.

    my $params = Bugzilla->params;

    # prepare default form values

    # Fields can be regular expressions matching multiple form fields
    # (f.e. "requestee-(\d+)"), so expand each non-literal field
    # into the list of form fields it matches.
    my $expanded_fields = {};
    foreach my $field_pattern (keys %{$fields}) {
        # Check if the field has any non-word characters.  Only those fields
        # can be regular expressions, so don't expand the field if it doesn't
        # have any of those characters.
        if ($field_pattern =~ /^\w+$/) {
            $expanded_fields->{$field_pattern} = $fields->{$field_pattern};
        }
        else {
            my @field_names = grep(/$field_pattern/, keys %$data);

            foreach my $field_name (@field_names) {
                $expanded_fields->{$field_name} = 
                  { type => $fields->{$field_pattern}->{'type'} };
                
                # The field is a requestee field; in order for its name 
                # to show up correctly on the confirmation page, we need 
                # to find out the name of its flag type.
                if ($field_name =~ /^requestee(_type)?-(\d+)$/) {
                    my $flag_type;
                    if ($1) {
                        require Bugzilla::FlagType;
                        $flag_type = new Bugzilla::FlagType($2);
                    }
                    else {
                        require Bugzilla::Flag;
                        my $flag = new Bugzilla::Flag($2);
                        $flag_type = $flag->type if $flag;
                    }
                    if ($flag_type) {
                        $expanded_fields->{$field_name}->{'flag_type'} = $flag_type;
                    }
                    else {
                        # No need to look for a valid requestee if the flag(type)
                        # has been deleted (may occur in race conditions).
                        delete $expanded_fields->{$field_name};
                        delete $data->{$field_name};
                    }
                }
            }
        }
    }
    $fields = $expanded_fields;

    foreach my $field (keys %{$fields}) {
        next unless defined $data->{$field};

        #Concatenate login names, so that we have a common way to handle them.
        my $raw_field;
        if (ref $data->{$field}) {
            $raw_field = join(",", @{$data->{$field}});
        }
        else {
            $raw_field = $data->{$field};
        }
        $raw_field = clean_text($raw_field || '');

        # Now we either split $raw_field by spaces/commas and put the list
        # into @queries, or in the case of fields which only accept single
        # entries, we simply use the verbatim text.
        my @queries;
        if ($fields->{$field}->{'type'} eq 'single') {
            @queries = ($raw_field);
            # We will repopulate it later if a match is found, else it must
            # be set to an empty string so that the field remains defined.
            $data->{$field} = '';
        }
        elsif ($fields->{$field}->{'type'} eq 'multi') {
            @queries =  split(/[,;]+/, $raw_field);
            # We will repopulate it later if a match is found, else it must
            # be undefined.
            delete $data->{$field};
        }
        else {
            # bad argument
            ThrowCodeError('bad_arg',
                           { argument => $fields->{$field}->{'type'},
                             function =>  'Bugzilla::User::match_field',
                           });
        }

        # Tolerate fields that do not exist (in case you specify
        # e.g. the QA contact, and it's currently not in use).
        next unless (defined $raw_field && $raw_field ne '');

        my $limit = 0;
        if ($params->{'maxusermatches'}) {
            $limit = $params->{'maxusermatches'} + 1;
        }

        my @logins;
        for my $query (@queries) {
            $query = trim($query);
            next if $query eq '';

            my $users = match(
                $query,   # match string
                $limit,   # match limit
                1         # exclude_disabled
            );

            # here is where it checks for multiple matches
            if (scalar(@{$users}) == 1) { # exactly one match
                push(@logins, @{$users}[0]->login);

                # skip confirmation for exact matches
                next if (lc(@{$users}[0]->login) eq lc($query));

                $matches->{$field}->{$query}->{'status'} = 'success';
                $need_confirm = 1 if $params->{'confirmuniqueusermatch'};

            }
            elsif ((scalar(@{$users}) > 1)
                    && ($params->{'maxusermatches'} != 1)) {
                $need_confirm = 1;
                $match_multiple = 1;
                push(@non_conclusive_fields, $field);

                if (($params->{'maxusermatches'})
                   && (scalar(@{$users}) > $params->{'maxusermatches'}))
                {
                    $matches->{$field}->{$query}->{'status'} = 'trunc';
                    pop @{$users};  # take the last one out
                }
                else {
                    $matches->{$field}->{$query}->{'status'} = 'success';
                }

            }
            else {
                # everything else fails
                $matchsuccess = 0; # fail
                push(@non_conclusive_fields, $field);
                $matches->{$field}->{$query}->{'status'} = 'fail';
                $need_confirm = 1;  # confirmation screen shows failures
            }

            $matches->{$field}->{$query}->{'users'}  = $users;
        }

        # If no match or more than one match has been found for a field
        # expecting only one match (type eq "single"), we set it back to ''
        # so that the caller of this function can still check whether this
        # field was defined or not (and it was if we came here).
        if ($fields->{$field}->{'type'} eq 'single') {
            $data->{$field} = $logins[0] || '';
        }
        elsif (scalar @logins) {
            $data->{$field} = \@logins;
        }
    }

    my $retval;
    if (!$matchsuccess) {
        $retval = USER_MATCH_FAILED;
    }
    elsif ($match_multiple) {
        $retval = USER_MATCH_MULTIPLE;
    }
    else {
        $retval = USER_MATCH_SUCCESS;
    }

    # Skip confirmation if we were told to, or if we don't need to confirm.
    if ($behavior == MATCH_SKIP_CONFIRM || !$need_confirm) {
        return wantarray ? ($retval, \@non_conclusive_fields) : $retval;
    }

    my $template = Bugzilla->template;
    my $cgi = Bugzilla->cgi;
    my $vars = {};

    $vars->{'script'}        = $cgi->url(-relative => 1); # for self-referencing URLs
    $vars->{'fields'}        = $fields; # fields being matched
    $vars->{'matches'}       = $matches; # matches that were made
    $vars->{'matchsuccess'}  = $matchsuccess; # continue or fail
    $vars->{'matchmultiple'} = $match_multiple;

    print $cgi->header();

    $template->process("global/confirm-user-match.html.tmpl", $vars)
      || ThrowTemplateError($template->error());
    exit;

}

# Changes in some fields automatically trigger events. The field names are
# from the fielddefs table.
our %names_to_events = (
    'resolution'              => EVT_OPENED_CLOSED,
    'keywords'                => EVT_KEYWORD,
    'cc'                      => EVT_CC,
    'bug_severity'            => EVT_PROJ_MANAGEMENT,
    'priority'                => EVT_PROJ_MANAGEMENT,
    'bug_status'              => EVT_PROJ_MANAGEMENT,
    'target_milestone'        => EVT_PROJ_MANAGEMENT,
    'attachments.description' => EVT_ATTACHMENT_DATA,
    'attachments.mimetype'    => EVT_ATTACHMENT_DATA,
    'attachments.ispatch'     => EVT_ATTACHMENT_DATA,
    'dependson'               => EVT_DEPEND_BLOCK,
    'blocked'                 => EVT_DEPEND_BLOCK,
    'product'                 => EVT_COMPONENT,
    'component'               => EVT_COMPONENT);

# Returns true if the user wants mail for a given bug change.
# Note: the "+" signs before the constants suppress bareword quoting.
sub wants_bug_mail {
    my $self = shift;
    my ($bug, $relationship, $fieldDiffs, $comments, $dep_mail, $changer) = @_;

    # Make a list of the events which have happened during this bug change,
    # from the point of view of this user.    
    my %events;    
    foreach my $change (@$fieldDiffs) {
        my $fieldName = $change->{field_name};
        # A change to any of the above fields sets the corresponding event
        if (defined($names_to_events{$fieldName})) {
            $events{$names_to_events{$fieldName}} = 1;
        }
        else {
            # Catch-all for any change not caught by a more specific event
            $events{+EVT_OTHER} = 1;
        }

        # If the user is in a particular role and the value of that role
        # changed, we need the ADDED_REMOVED event.
        if (($fieldName eq "assigned_to" && $relationship == REL_ASSIGNEE) ||
            ($fieldName eq "qa_contact" && $relationship == REL_QA))
        {
            $events{+EVT_ADDED_REMOVED} = 1;
        }
        
        if ($fieldName eq "cc") {
            my $login = $self->login;
            my $inold = ($change->{old} =~ /^(.*,\s*)?\Q$login\E(,.*)?$/);
            my $innew = ($change->{new} =~ /^(.*,\s*)?\Q$login\E(,.*)?$/);
            if ($inold != $innew)
            {
                $events{+EVT_ADDED_REMOVED} = 1;
            }
        }
    }

    if (!$bug->lastdiffed) {
        # Notify about new bugs.
        $events{+EVT_BUG_CREATED} = 1;

        # You role is new if the bug itself is.
        # Only makes sense for the assignee, QA contact and the CC list.
        if ($relationship == REL_ASSIGNEE
            || $relationship == REL_QA
            || $relationship == REL_CC)
        {
            $events{+EVT_ADDED_REMOVED} = 1;
        }
    }

    if (grep { $_->type == CMT_ATTACHMENT_CREATED } @$comments) {
        $events{+EVT_ATTACHMENT} = 1;
    }
    elsif (defined($$comments[0])) {
        $events{+EVT_COMMENT} = 1;
    }
    
    # Dependent changed bugmails must have an event to ensure the bugmail is
    # emailed.
    if ($dep_mail) {
        $events{+EVT_DEPEND_BLOCK} = 1;
    }

    my @event_list = keys %events;
    
    my $wants_mail = $self->wants_mail(\@event_list, $relationship);

    # The negative events are handled separately - they can't be incorporated
    # into the first wants_mail call, because they are of the opposite sense.
    # 
    # We do them separately because if _any_ of them are set, we don't want
    # the mail.
    if ($wants_mail && $changer && ($self->id == $changer->id)) {
        $wants_mail &= $self->wants_mail([EVT_CHANGED_BY_ME], $relationship);
    }    
    
    if ($wants_mail && $bug->bug_status eq 'UNCONFIRMED') {
        $wants_mail &= $self->wants_mail([EVT_UNCONFIRMED], $relationship);
    }

    # BMO: add a hook to allow custom bugmail filtering
    Bugzilla::Hook::process("user_wants_mail", {
        user            => $self,
        wants_mail      => \$wants_mail,
        bug             => $bug,
        relationship    => $relationship,
        fieldDiffs      => $fieldDiffs,
        comments        => $comments,
        dep_mail        => $dep_mail,
        changer         => $changer,
    });

    return $wants_mail;
}

# Returns true if the user wants mail for a given set of events.
sub wants_mail {
    my $self = shift;
    my ($events, $relationship) = @_;
    
    # Don't send any mail, ever, if account is disabled 
    # XXX Temporary Compatibility Change 1 of 2:
    # This code is disabled for the moment to make the behaviour like the old
    # system, which sent bugmail to disabled accounts.
    # return 0 if $self->{'disabledtext'};
    
    # No mail if there are no events
    return 0 if !scalar(@$events);

    # If a relationship isn't given, default to REL_ANY.
    if (!defined($relationship)) {
        $relationship = REL_ANY;
    }

    # Skip DB query if relationship is explicit
    return 1 if $relationship == REL_GLOBAL_WATCHER;

    my $wants_mail = grep { $self->mail_settings->{$relationship}{$_} } @$events;
    return $wants_mail ? 1 : 0;
}

sub mail_settings {
    my $self = shift;
    my $dbh = Bugzilla->dbh;

    if (!defined $self->{'mail_settings'}) {
        my $data =
          $dbh->selectall_arrayref('SELECT relationship, event FROM email_setting
                                    WHERE user_id = ?', undef, $self->id);
        my %mail;
        # The hash is of the form $mail{$relationship}{$event} = 1.
        $mail{$_->[0]}{$_->[1]} = 1 foreach @$data;

        $self->{'mail_settings'} = \%mail;
    }
    return $self->{'mail_settings'};
}

sub has_audit_entries {
    my $self = shift;
    my $dbh = Bugzilla->dbh;

    if (!exists $self->{'has_audit_entries'}) {
        $self->{'has_audit_entries'} =
            $dbh->selectrow_array('SELECT 1 FROM audit_log WHERE user_id = ? ' .
                                   $dbh->sql_limit(1), undef, $self->id);
    }
    return $self->{'has_audit_entries'};
}

sub is_insider {
    my $self = shift;

    if (!defined $self->{'is_insider'}) {
        my $insider_group = Bugzilla->params->{'insidergroup'};
        $self->{'is_insider'} =
            ($insider_group && $self->in_group($insider_group)) ? 1 : 0;
    }
    return $self->{'is_insider'};
}

sub is_global_watcher {
    my $self = shift;

    if (!defined $self->{'is_global_watcher'}) {
        my @watchers = split(/[,;]+/, Bugzilla->params->{'globalwatchers'});
        $self->{'is_global_watcher'} = scalar(grep { $_ eq $self->login } @watchers) ? 1 : 0;
    }
    return  $self->{'is_global_watcher'};
}

sub is_timetracker {
    my $self = shift;

    if (!defined $self->{'is_timetracker'}) {
        my $tt_group = Bugzilla->params->{'timetrackinggroup'};
        $self->{'is_timetracker'} =
            ($tt_group && $self->in_group($tt_group)) ? 1 : 0;
    }
    return $self->{'is_timetracker'};
}

sub can_tag_comments {
    my $self = shift;

    if (!defined $self->{'can_tag_comments'}) {
        my $group = Bugzilla->params->{'comment_taggers_group'};
        $self->{'can_tag_comments'} =
            ($group && $self->in_group($group)) ? 1 : 0;
    }
    return $self->{'can_tag_comments'};
}

sub get_userlist {
    my $self = shift;

    return $self->{'userlist'} if defined $self->{'userlist'};

    my $dbh = Bugzilla->dbh;
    my $query  = "SELECT DISTINCT login_name, realname,";
    if (Bugzilla->params->{'usevisibilitygroups'}) {
        $query .= " COUNT(group_id) ";
    } else {
        $query .= " 1 ";
    }
    $query     .= "FROM profiles ";
    if (Bugzilla->params->{'usevisibilitygroups'}) {
        $query .= "LEFT JOIN user_group_map " .
                  "ON user_group_map.user_id = userid AND isbless = 0 " .
                  "AND group_id IN(" .
                  join(', ', (-1, @{$self->visible_groups_inherited})) . ")";
    }
    $query    .= " WHERE is_enabled = 1 ";
    $query    .= $dbh->sql_group_by('userid', 'login_name, realname');

    my $sth = $dbh->prepare($query);
    $sth->execute;

    my @userlist;
    while (my($login, $name, $visible) = $sth->fetchrow_array) {
        push @userlist, {
            login => $login,
            identity => $name ? "$name <$login>" : $login,
            visible => $visible,
        };
    }
    @userlist = sort { lc $$a{'identity'} cmp lc $$b{'identity'} } @userlist;

    $self->{'userlist'} = \@userlist;
    return $self->{'userlist'};
}

sub create {
    my $invocant = shift;
    my $class = ref($invocant) || $invocant;
    my $dbh = Bugzilla->dbh;

    $dbh->bz_start_transaction();

    my $user = $class->SUPER::create(@_);

    # Turn on all email for the new user
    require Bugzilla::BugMail;
    my %relationships = Bugzilla::BugMail::relationships();
    foreach my $rel (keys %relationships) {
        foreach my $event (POS_EVENTS, NEG_EVENTS) {
            # These "exceptions" define the default email preferences.
            # 
            # We enable mail unless the change was made by the user, or it's
            # just a CC list addition and the user is not the reporter.
            next if ($event == EVT_CHANGED_BY_ME);
            next if (($event == EVT_CC) && ($rel != REL_REPORTER));

            $dbh->do('INSERT INTO email_setting (user_id, relationship, event)
                      VALUES (?, ?, ?)', undef, ($user->id, $rel, $event));
        }
    }

    foreach my $event (GLOBAL_EVENTS) {
        $dbh->do('INSERT INTO email_setting (user_id, relationship, event)
                  VALUES (?, ?, ?)', undef, ($user->id, REL_ANY, $event));
    }

    $user->derive_regexp_groups();

    # Add the creation date to the profiles_activity table.
    # $who is the user who created the new user account, i.e. either an
    # admin or the new user himself.
    my $who = Bugzilla->user->id || $user->id;
    my $creation_date_fieldid = get_field_id('creation_ts');

    $dbh->do('INSERT INTO profiles_activity
                          (userid, who, profiles_when, fieldid, newvalue)
                   VALUES (?, ?, NOW(), ?, NOW())',
                   undef, ($user->id, $who, $creation_date_fieldid));

    $dbh->bz_commit_transaction();

    # Return the newly created user account.
    return $user;
}

sub check_required_create_fields {
    my ($invocant, $params) = @_;
    my $class = ref($invocant) || $invocant;
    # ensure disabled users also have their email disabled
    $params->{disable_mail} = 1 if
        exists $params->{disabledtext}
        && defined($params->{disabledtext})
        && trim($params->{disabledtext}) ne '';
    $class->SUPER::check_required_create_fields($params);
}

###########################
# Account Lockout Methods #
###########################

sub account_is_locked_out {
    my $self = shift;
    my $login_failures = scalar @{ $self->account_ip_login_failures };
    return $login_failures >= MAX_LOGIN_ATTEMPTS ? 1 : 0;
}

sub note_login_failure {
    my $self = shift;
    my $ip_addr = remote_ip();
    trick_taint($ip_addr);
    Bugzilla->dbh->do("INSERT INTO login_failure (user_id, ip_addr, login_time)
                       VALUES (?, ?, LOCALTIMESTAMP(0))",
                      undef, $self->id, $ip_addr);
    delete $self->{account_ip_login_failures};
}

sub clear_login_failures {
    my $self = shift;
    my $ip_addr = remote_ip();
    trick_taint($ip_addr);
    Bugzilla->dbh->do(
        'DELETE FROM login_failure WHERE user_id = ? AND ip_addr = ?',
        undef, $self->id, $ip_addr);
    delete $self->{account_ip_login_failures};
}

sub account_ip_login_failures {
    my $self = shift;
    my $dbh = Bugzilla->dbh;
    my $time = $dbh->sql_date_math('LOCALTIMESTAMP(0)', '-', 
                                   LOGIN_LOCKOUT_INTERVAL, 'MINUTE');
    my $ip_addr = remote_ip();
    trick_taint($ip_addr);
    $self->{account_ip_login_failures} ||= Bugzilla->dbh->selectall_arrayref(
        "SELECT login_time, ip_addr, user_id FROM login_failure
          WHERE user_id = ? AND login_time > $time
                AND ip_addr = ?
       ORDER BY login_time", {Slice => {}}, $self->id, $ip_addr);
    return $self->{account_ip_login_failures};
}

###############
# Subroutines #
###############

sub is_available_username {
    my ($username, $old_username) = @_;

    if(login_to_id($username) != 0) {
        return 0;
    }

    my $dbh = Bugzilla->dbh;
    # $username is safe because it is only used in SELECT placeholders.
    trick_taint($username);
    # Reject if the new login is part of an email change which is
    # still in progress
    #
    # substring/locate stuff: bug 165221; this used to use regexes, but that
    # was unsafe and required weird escaping; using substring to pull out
    # the new/old email addresses and sql_position() to find the delimiter (':')
    # is cleaner/safer
    my $eventdata = $dbh->selectrow_array(
        "SELECT eventdata
           FROM tokens
          WHERE (tokentype = 'emailold'
                AND SUBSTRING(eventdata, 1, (" .
                    $dbh->sql_position(q{':'}, 'eventdata') . "-  1)) = ?)
             OR (tokentype = 'emailnew'
                AND SUBSTRING(eventdata, (" .
                    $dbh->sql_position(q{':'}, 'eventdata') . "+ 1), LENGTH(eventdata)) = ?)",
         undef, ($username, $username));

    if ($eventdata) {
        # Allow thru owner of token
        if($old_username && ($eventdata eq "$old_username:$username")) {
            return 1;
        }
        return 0;
    }

    return 1;
}

sub check_account_creation_enabled {
    my $self = shift;

    # If we're using e.g. LDAP for login, then we can't create a new account.
    $self->authorizer->user_can_create_account
      || ThrowUserError('auth_cant_create_account');

    Bugzilla->params->{'createemailregexp'}
      || ThrowUserError('account_creation_disabled');
}

sub check_and_send_account_creation_confirmation {
    my ($self, $login) = @_;

    $login = $self->check_login_name_for_creation($login);
    my $creation_regexp = Bugzilla->params->{'createemailregexp'};

    if ($login !~ /$creation_regexp/i) {
        ThrowUserError('account_creation_restricted');
    }

    # BMO - add a hook to allow extra validation prior to account creation.
    Bugzilla::Hook::process("user_verify_login", { login => $login });

    # Create and send a token for this new account.
    require Bugzilla::Token;
    Bugzilla::Token::issue_new_user_account_token($login);
}

# This is used in a few performance-critical areas where we don't want to
# do check() and pull all the user data from the database.
sub login_to_id {
    my ($login, $throw_error) = @_;
    my $dbh = Bugzilla->dbh;
    my $cache = Bugzilla->request_cache->{user_login_to_id} ||= {};

    # We cache lookups because this function showed up as taking up a 
    # significant amount of time in profiles of xt/search.t. However,
    # for users that don't exist, we re-do the check every time, because
    # otherwise we break is_available_username.
    my $user_id;
    if (defined $cache->{$login}) {
        $user_id = $cache->{$login};
    }
    else {
        # No need to validate $login -- it will be used by the following SELECT
        # statement only, so it's safe to simply trick_taint.
        trick_taint($login);
        $user_id = $dbh->selectrow_array(
            "SELECT userid FROM profiles 
              WHERE " . $dbh->sql_istrcmp('login_name', '?'), undef, $login);
        $cache->{$login} = $user_id;
    }

    if ($user_id) {
        return $user_id;
    } elsif ($throw_error) {
        ThrowUserError('invalid_username', { name => $login });
    } else {
        return 0;
    }
}

sub user_id_to_login {
    my $user_id = shift;
    my $dbh = Bugzilla->dbh;

    return '' unless ($user_id && detaint_natural($user_id));

    my $login = $dbh->selectrow_array('SELECT login_name FROM profiles
                                       WHERE userid = ?', undef, $user_id);
    return $login || '';
}

sub validate_password {
    my $check = validate_password_check(@_);
    ThrowUserError($check) if $check;
    return 1;
}

sub validate_password_check {
    my ($password, $matchpassword) = @_;

    if (length($password) < USER_PASSWORD_MIN_LENGTH) {
        return 'password_too_short';
    } elsif ((defined $matchpassword) && ($password ne $matchpassword)) {
        return 'passwords_dont_match';
    }

    my $complexity_level = Bugzilla->params->{password_complexity};
    if ($complexity_level eq 'letters_numbers_specialchars') {
        return 'password_not_complex'
          if ($password !~ /[[:alpha:]]/ || $password !~ /\d/ || $password !~ /[[:punct:]]/);
    } elsif ($complexity_level eq 'letters_numbers') {
        return 'password_not_complex'
          if ($password !~ /[[:lower:]]/ || $password !~ /[[:upper:]]/ || $password !~ /\d/);
    } elsif ($complexity_level eq 'mixed_letters') {
        return 'password_not_complex'
          if ($password !~ /[[:lower:]]/ || $password !~ /[[:upper:]]/);
    }

    # Having done these checks makes us consider the password untainted.
    trick_taint($_[0]);
    return;
}


1;

__END__

=head1 NAME

Bugzilla::User - Object for a Bugzilla user

=head1 SYNOPSIS

  use Bugzilla::User;

  my $user = new Bugzilla::User($id);

  my @get_selectable_classifications = 
      $user->get_selectable_classifications;

  # Class Functions
  $user = Bugzilla::User->create({ 
      login_name    => $username, 
      realname      => $realname, 
      cryptpassword => $plaintext_password, 
      disabledtext  => $disabledtext,
      disable_mail  => 0});

=head1 DESCRIPTION

This package handles Bugzilla users. Data obtained from here is read-only;
there is currently no way to modify a user from this package.

Note that the currently logged in user (if any) is available via
L<Bugzilla-E<gt>user|Bugzilla/"user">.

C<Bugzilla::User> is an implementation of L<Bugzilla::Object>, and thus
provides all the methods of L<Bugzilla::Object> in addition to the
methods listed below.

=head1 CONSTANTS

=over

=item C<USER_MATCH_MULTIPLE>

Returned by C<match_field()> when at least one field matched more than 
one user, but no matches failed.

=item C<USER_MATCH_FAILED>

Returned by C<match_field()> when at least one field failed to match 
anything.

=item C<USER_MATCH_SUCCESS>

Returned by C<match_field()> when all fields successfully matched only one
user.

=item C<MATCH_SKIP_CONFIRM>

Passed in to match_field to tell match_field to never display a 
confirmation screen.

=back

=head1 METHODS

=head2 Constructors

=over

=item C<super_user>

Returns a user who is in all groups, but who does not really exist in the
database. Used for non-web scripts like L<checksetup> that need to make 
database changes and so on.

=back

=head2 Saved and Shared Queries

=over

=item C<queries>

Returns an arrayref of the user's own saved queries, sorted by name. The 
array contains L<Bugzilla::Search::Saved> objects.

=item C<queries_subscribed>

Returns an arrayref of shared queries that the user has subscribed to.
That is, these are shared queries that the user sees in their footer.
This array contains L<Bugzilla::Search::Saved> objects.

=item C<queries_available>

Returns an arrayref of all queries to which the user could possibly
subscribe. This includes the contents of L</queries_subscribed>.
An array of L<Bugzilla::Search::Saved> objects.

=item C<flush_queries_cache>

Some code modifies the set of stored queries. Because C<Bugzilla::User> does
not handle these modifications, but does cache the result of calling C<queries>
internally, such code must call this method to flush the cached result.

=item C<queryshare_groups>

An arrayref of group ids. The user can share their own queries with these
groups.

=item C<tags>

Returns a hashref with tag IDs as key, and a hashref with tag 'id',
'name' and 'bug_count' as value.

=item C<bugs_ignored>

Returns an array of hashrefs containing information about bugs currently
being ignored by the user.

Each hashref contains the following information:

=over

=item C<id>

C<int> The id of the bug.

=item C<status>

C<string> The current status of the bug.

=item C<summary>

C<string> The current summary of the bug.

=back

=item C<is_bug_ignored>

Returns true if the user does not want email notifications for the
specified bug ID, else returns false.

=back

=head2 Saved Recent Bug Lists

=over

=item C<recent_searches>

Returns an arrayref of L<Bugzilla::Search::Recent> objects
containing the user's recent searches.

=item C<recent_search_containing(bug_id)>

Returns a L<Bugzilla::Search::Recent> object that contains the most recent
search by the user for the specified bug id. Retuns undef if no match is found.

=item C<recent_search_for(bug)>

Returns a L<Bugzilla::Search::Recent> object that contains a search by the
user. Uses the list_id of the current loaded page, or the referrer page, and
the bug id if that fails. Finally it will check the BUGLIST cookie, and create
an object based on that, or undef if it does not exist.

=item C<save_last_search>

Saves the users most recent search in the database if logged in, or in the
BUGLIST cookie if not logged in. Parameters are bug_ids, order, vars and
list_id.

=back

=head2 Account Lockout

=over

=item C<account_is_locked_out>

Returns C<1> if the account has failed to log in too many times recently,
and thus is locked out for a period of time. Returns C<0> otherwise.

=item C<account_ip_login_failures>

Returns an arrayref of hashrefs, that contains information about the recent
times that this account has failed to log in from the current remote IP.
The hashes contain C<ip_addr>, C<login_time>, and C<user_id>.

=item C<note_login_failure>

This notes that this account has failed to log in, and stores the fact
in the database. The storing happens immediately, it does not wait for
you to call C<update>.

=item C<set_email_enabled>

C<bool> - Sets C<disable_mail> to the inverse of the boolean provided.

=back

=head2 Other Methods

=over

=item C<id>

Returns the userid for this user.

=item C<login>

Returns the login name for this user.

=item C<email>

Returns the user's email address. Currently this is the same value as the
login.

=item C<name>

Returns the 'real' name for this user, if any.

=item C<showmybugslink>

Returns C<1> if the user has set his preference to show the 'My Bugs' link in
the page footer, and C<0> otherwise.

=item C<identity>

Returns a string for the identity of the user. This will be of the form
C<name E<lt>emailE<gt>> if the user has specified a name, and C<email>
otherwise.

=item C<nick>

Returns a user "nickname" -- i.e. a shorter, not-necessarily-unique name by
which to identify the user. Currently the part of the user's email address
before the at sign (@), but that could change, especially if we implement
usernames not dependent on email address.

=item C<authorizer>

This is the L<Bugzilla::Auth> object that the User logged in with.
If the user hasn't logged in yet, a new, empty Bugzilla::Auth() object is
returned.

=item C<set_authorizer($authorizer)>

Sets the L<Bugzilla::Auth> object to be returned by C<authorizer()>.
Should only be called by C<Bugzilla::Auth::login>, for the most part.

=item C<disabledtext>

Returns the disable text of the user, if any.

=item C<settings>

Returns a hash of hashes which holds the user's settings. The first key is
the name of the setting, as found in setting.name. The second key is one of:
is_enabled     - true if the user is allowed to set the preference themselves;
                 false to force the site defaults
                 for themselves or must accept the global site default value
default_value  - the global site default for this setting
value          - the value of this setting for this user. Will be the same
                 as the default_value if the user is not logged in, or if 
                 is_default is true.
is_default     - a boolean to indicate whether the user has chosen to make
                 a preference for themself or use the site default.

=item C<setting(name)>

Returns the value for the specified setting.

=item C<timezone>

Returns the timezone used to display dates and times to the user,
as a DateTime::TimeZone object.

=item C<groups>

Returns an arrayref of L<Bugzilla::Group> objects representing
groups that this user is a member of.

=item C<groups_as_string>

Returns a string containing a comma-separated list of numeric group ids.  If
the user is not a member of any groups, returns "-1". This is most often used
within an SQL IN() function.

=item C<groups_in_sql>

This returns an C<IN> clause for SQL, containing either all of the groups
the user is in, or C<-1> if the user is in no groups. This takes one
argument--the name of the SQL field that should be on the left-hand-side
of the C<IN> statement, which defaults to C<group_id> if not specified.

=item C<in_group($group_name, $product_id)>

Determines whether or not a user is in the given group by name.
If $product_id is given, it also checks for local privileges for
this product.

=item C<in_group_id>

Determines whether or not a user is in the given group by id. 

=item C<bless_groups>

Returns an arrayref of L<Bugzilla::Group> objects.

The arrayref consists of the groups the user can bless, taking into account
that having admin permissions means that you can bless all groups, and
that you need to be able to see a group in order to bless it.

=item C<get_products_by_permission($group)>

Returns a list of product objects for which the user has $group privileges
and which he can access.
$group must be one of the groups defined in PER_PRODUCT_PRIVILEGES.

=item C<can_see_user(user)>

Returns 1 if the specified user account exists and is visible to the user,
0 otherwise.

=item C<can_edit_product(prod_id)>

Determines if, given a product id, the user can edit bugs in this product
at all.

=item C<can_see_bug(bug_id)>

Determines if the user can see the specified bug.

=item C<can_see_product(product_name)>

Returns 1 if the user can access the specified product, and 0 if the user
should not be aware of the existence of the product.

=item C<derive_regexp_groups>

Bugzilla allows for group inheritance. When data about the user (or any of the
groups) changes, the database must be updated. Handling updated groups is taken
care of by the constructor. However, when updating the email address, the
user may be placed into different groups, based on a new email regexp. This
method should be called in such a case to force reresolution of these groups.

=item C<clear_product_cache>

Clears the stored values for L</get_selectable_products>, 
L</get_enterable_products>, etc. so that their data will be read from
the database again. Used mostly by L<Bugzilla::Product>.

=item C<get_selectable_products>

 Description: Returns all products the user is allowed to access. This list
              is restricted to some given classification if $classification_id
              is given.

 Params:      $classification_id - (optional) The ID of the classification
                                   the products belong to.

 Returns:     An array of product objects, sorted by the product name.

=item C<get_selectable_classifications>

 Description: Returns all classifications containing at least one product
              the user is allowed to view.

 Params:      none

 Returns:     An array of Bugzilla::Classification objects, sorted by
              the classification name.

=item C<can_enter_product($product_name, $warn)>

 Description: Returns a product object if the user can enter bugs into the
              specified product.
              If the user cannot enter bugs into the product, the behavior of
              this method depends on the value of $warn:
              - if $warn is false (or not given), a 'false' value is returned;
              - if $warn is true, an error is thrown.

 Params:      $product_name - a product name.
              $warn         - optional parameter, indicating whether an error
                              must be thrown if the user cannot enter bugs
                              into the specified product.

 Returns:     A product object if the user can enter bugs into the product,
              0 if the user cannot enter bugs into the product and if $warn
              is false (an error is thrown if $warn is true).

=item C<get_enterable_products>

 Description: Returns an array of product objects into which the user is
              allowed to enter bugs.

 Params:      none

 Returns:     an array of product objects.

=item C<can_access_product($product)>

Returns 1 if the user can search or enter bugs into the specified product
(either a L<Bugzilla::Product> or a product name), and 0 if the user should
not be aware of the existence of the product.

=item C<get_accessible_products>

 Description: Returns an array of product objects the user can search
              or enter bugs against.

 Params:      none

 Returns:     an array of product objects.

=item C<check_can_admin_product($product_name)>

 Description: Checks whether the user is allowed to administrate the product.

 Params:      $product_name - a product name.

 Returns:     On success, a product object. On failure, an error is thrown.

=item C<check_can_admin_flagtype($flagtype_id)>

 Description: Checks whether the user is allowed to edit properties of the flag type.
              If the flag type is also used by some products for which the user
              hasn't editcomponents privs, then the user is only allowed to edit
              the inclusion and exclusion lists for products he can administrate.

 Params:      $flagtype_id - a flag type ID.

 Returns:     On success, a flag type object. On failure, an error is thrown.
              In list context, a boolean indicating whether the user can edit
              all properties of the flag type is also returned. The boolean
              is false if the user can only edit the inclusion and exclusions
              lists.

=item C<can_request_flag($flag_type)>

 Description: Checks whether the user can request flags of the given type.

 Params:      $flag_type - a Bugzilla::FlagType object.

 Returns:     1 if the user can request flags of the given type,
              0 otherwise.

=item C<can_set_flag($flag_type)>

 Description: Checks whether the user can set flags of the given type.

 Params:      $flag_type - a Bugzilla::FlagType object.

 Returns:     1 if the user can set flags of the given type,
              0 otherwise.

=item C<get_userlist>

Returns a reference to an array of users.  The array is populated with hashrefs
containing the login, identity and visibility.  Users that are not visible to this
user will have 'visible' set to zero.

=item C<visible_groups_inherited>

Returns a list of all groups whose members should be visible to this user.
Since this list is flattened already, there is no need for all users to
be have derived groups up-to-date to select the users meeting this criteria.

=item C<visible_groups_direct>

Returns a list of groups that the user is aware of.

=item C<visible_groups_as_string>

Returns the result of C<visible_groups_inherited> as a string (a comma-separated
list).

=item C<product_responsibilities>

Retrieve user's product responsibilities as a list of component objects.
Each object is a component the user has a responsibility for.

=item C<can_bless>

When called with no arguments:
Returns C<1> if the user can bless at least one group, returns C<0> otherwise.

When called with one argument:
Returns C<1> if the user can bless the group with that id, returns
C<0> otherwise.

=item C<wants_bug_mail>

Returns true if the user wants mail for a given bug change.

=item C<wants_mail>

Returns true if the user wants mail for a given set of events. This method is
more general than C<wants_bug_mail>, allowing you to check e.g. permissions
for flag mail.

=item C<is_insider>

Returns true if the user can access private comments and attachments,
i.e. if the 'insidergroup' parameter is set and the user belongs to this group.

=item C<is_global_watcher>

Returns true if the user is a global watcher,
i.e. if the 'globalwatchers' parameter contains the user.

=item C<can_tag_comments>

Returns true if the user can attach tags to comments.
i.e. if the 'comment_taggers_group' parameter is set and the user belongs to
this group.

=item C<last_visited>

Returns an arrayref L<Bugzilla::BugUserLastVisit> objects.

=item C<is_involved_in_bug($bug)>

Returns true if any of the following conditions are met, false otherwise.

=over

=item *

User is the assignee of the bug

=item *

User is the reporter of the bug

=item *

User is the QA contact of the bug (if Bugzilla is configured to use a QA
contact)

=item *

User is in the cc list for the bug.

=back

=back

=head1 CLASS FUNCTIONS

These are functions that are not called on a User object, but instead are
called "statically," just like a normal procedural function.

=over 4

=item C<create>

The same as L<Bugzilla::Object/create>.

Params: login_name - B<Required> The login name for the new user.
        realname - The full name for the new user.
        cryptpassword  - B<Required> The password for the new user.
            Even though the name says "crypt", you should just specify
            a plain-text password. If you specify '*', the user will not
            be able to log in using DB authentication.
        disabledtext - The disable-text for the new user. If given, the user
            will be disabled, meaning he cannot log in. Defaults to an
            empty string.
        disable_mail - If 1, bug-related mail will not be  sent to this user;
            if 0, mail will be sent depending on the user's  email preferences.
            disable_mail is always 1 for disabled users.

=item C<check>

Takes a username as its only argument. Throws an error if there is no
user with that username. Returns a C<Bugzilla::User> object.

=item C<check_account_creation_enabled>

Checks that users can create new user accounts, and throws an error
if user creation is disabled.

=item C<check_and_send_account_creation_confirmation($login)>

If the user request for a new account passes validation checks, an email
is sent to this user for confirmation. Otherwise an error is thrown
indicating why the request has been rejected.

=item C<is_available_username>

Returns a boolean indicating whether or not the supplied username is
already taken in Bugzilla.

Params: $username (scalar, string) - The full login name of the username 
            that you are checking.
        $old_username (scalar, string) - If you are checking an email-change
            token, insert the "old" username that the user is changing from,
            here. Then, as long as it's the right user for that token, he 
            can change his username to $username. (That is, this function
            will return a boolean true value).

=item C<login_to_id($login, $throw_error)>

Takes a login name of a Bugzilla user and changes that into a numeric
ID for that user. This ID can then be passed to Bugzilla::User::new to
create a new user.

If no valid user exists with that login name, then the function returns 0.
However, if $throw_error is set, the function will throw a user error
instead of returning.

This function can also be used when you want to just find out the userid
of a user, but you don't want the full weight of Bugzilla::User.

However, consider using a Bugzilla::User object instead of this function
if you need more information about the user than just their ID.

=item C<user_id_to_login($user_id)>

Returns the login name of the user account for the given user ID. If no
valid user ID is given or the user has no entry in the profiles table,
we return an empty string.

=item C<validate_password($passwd1, $passwd2)>

Returns true if a password is valid (i.e. meets Bugzilla's
requirements for length and content), else throws an error.
Untaints C<$passwd1> if successful.

If a second password is passed in, this function also verifies that
the two passwords match.

=item C<validate_password_check($passwd1, $passwd2)>

This sub routine is similair to C<validate_password>, except that it allows
the calling code to handle its own errors.

Returns undef and untaints C<$passwd1> if a password is valid (i.e. meets
Bugzilla's requirements for length and content), else returns the error.

If a second password is passed in, this function also verifies that
the two passwords match.

=item C<match_field($data, $fields, $behavior)>

=over

=item B<Description>

Wrapper for the C<match()> function.

=item B<Params>

=over

=item C<$fields> - A hashref with field names as keys and a hash as values.
Each hash is of the form { 'type' => 'single|multi' }, which specifies
whether the field can take a single login name only or several.

=item C<$data> (optional) - A hashref with field names as keys and field values
as values. If undefined, C<Bugzilla-E<gt>input_params> is used.

=item C<$behavior> (optional) - If set to C<MATCH_SKIP_CONFIRM>, no confirmation
screen is displayed. In that case, the fields which don't match a unique user
are left undefined. If not set, a confirmation screen is displayed if at
least one field doesn't match any login name or match more than one.

=back

=item B<Returns>

If the third parameter is set to C<MATCH_SKIP_CONFIRM>, the function returns
either C<USER_MATCH_SUCCESS> if all fields can be set unambiguously,
C<USER_MATCH_FAILED> if at least one field doesn't match any user account,
or C<USER_MATCH_MULTIPLE> if some fields match more than one user account.

If the third parameter is not set, then if all fields could be set
unambiguously, nothing is returned, else a confirmation page is displayed.

=item B<Note>

This function must be called early in a script, before anything external
is done with the data.

=back

=back

=head1 SEE ALSO

L<Bugzilla|Bugzilla><|MERGE_RESOLUTION|>--- conflicted
+++ resolved
@@ -270,12 +270,9 @@
     }
 
     if (exists $changes->{mfa} && $self->mfa eq '') {
-<<<<<<< HEAD
-=======
         if (Bugzilla->user->id != $self->id) {
             Bugzilla->audit(sprintf('%s disabled 2FA for %s', Bugzilla->user->login, $self->login));
         }
->>>>>>> 2776e922
         $dbh->do("DELETE FROM profile_mfa WHERE user_id = ?", undef, $self->id);
     }
 
@@ -374,8 +371,6 @@
     my ($self, $provider) = @_;
     $provider = lc($provider // '');
     return 'TOTP' if $provider eq 'totp';
-<<<<<<< HEAD
-=======
     return 'Duo' if $provider eq 'duo';
 
     # you must be member of the bz_can_disable_mfa group to disable mfa for
@@ -387,7 +382,6 @@
         }
     }
 
->>>>>>> 2776e922
     return '';
 }
 
@@ -430,12 +424,6 @@
 
 sub set_mfa {
     my ($self, $value) = @_;
-<<<<<<< HEAD
-    if ($value eq '' && $self->mfa) {
-        $self->mfa_provider->property_delete_all();
-    }
-=======
->>>>>>> 2776e922
     $self->set('mfa', $value);
     delete $self->{mfa_provider};
 }
@@ -612,18 +600,8 @@
     my ($self) = @_;
     my $mfa = $self->{mfa} || return undef;
     return $self->{mfa_provider} if exists $self->{mfa_provider};
-<<<<<<< HEAD
-    if ($mfa eq 'TOTP') {
-        require Bugzilla::MFA::TOTP;
-        $self->{mfa_provider} = Bugzilla::MFA::TOTP->new($self);
-    }
-    else {
-        $self->{mfa_provider} = undef;
-    }
-=======
     require Bugzilla::MFA;
     $self->{mfa_provider} = Bugzilla::MFA->new_from($self, $mfa);
->>>>>>> 2776e922
     return $self->{mfa_provider};
 }
 
