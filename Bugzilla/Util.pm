--- conflicted
+++ resolved
@@ -19,22 +19,12 @@
                              validate_ip do_ssl_redirect_if_required use_attachbase
                              diff_arrays on_main_db
                              trim wrap_hard wrap_comment find_wrap_point
-<<<<<<< HEAD
                              format_time validate_date validate_time datetime_from time_ago
-                             file_mod_time is_7bit_clean
-                             bz_crypt generate_random_password
-                             validate_email_syntax clean_text
-                             get_text template_var disable_utf8
-                             enable_utf8 detect_encoding email_filter
-                             round);
-=======
-                             format_time validate_date validate_time datetime_from
-                             is_7bit_clean bz_crypt generate_random_password
+                             file_mod_time is_7bit_clean bz_crypt generate_random_password
                              validate_email_syntax check_email_syntax clean_text
                              get_text template_var display_value disable_utf8
                              detect_encoding email_filter
                              join_activity_entries);
->>>>>>> 28144059
 
 use Bugzilla::Constants;
 use Bugzilla::RNG qw(irand);
@@ -84,38 +74,6 @@
     # Obscure '@'.
     $var =~ s/\@/\&#64;/g;
 
-<<<<<<< HEAD
-    state $use_utf8 = Bugzilla->params->{'utf8'};
-
-    if ($use_utf8) {
-        # Remove control characters if the encoding is utf8.
-        # Other multibyte encodings may be using this range; so ignore if not utf8.
-        $var =~ s/(?![\t\r\n])[[:cntrl:]]//g;
-
-        # Remove the following characters because they're
-        # influencing BiDi:
-        # --------------------------------------------------------
-        # |Code  |Name                      |UTF-8 representation|
-        # |------|--------------------------|--------------------|
-        # |U+202a|Left-To-Right Embedding   |0xe2 0x80 0xaa      |
-        # |U+202b|Right-To-Left Embedding   |0xe2 0x80 0xab      |
-        # |U+202c|Pop Directional Formatting|0xe2 0x80 0xac      |
-        # |U+202d|Left-To-Right Override    |0xe2 0x80 0xad      |
-        # |U+202e|Right-To-Left Override    |0xe2 0x80 0xae      |
-        # --------------------------------------------------------
-        #
-        # The following are characters influencing BiDi, too, but
-        # they can be spared from filtering because they don't
-        # influence more than one character right or left:
-        # --------------------------------------------------------
-        # |Code  |Name                      |UTF-8 representation|
-        # |------|--------------------------|--------------------|
-        # |U+200e|Left-To-Right Mark        |0xe2 0x80 0x8e      |
-        # |U+200f|Right-To-Left Mark        |0xe2 0x80 0x8f      |
-        # --------------------------------------------------------
-        $var =~ tr/\x{202a}-\x{202e}//d;
-    }
-=======
     # Remove control characters.
     $var =~ s/(?![\t\r\n])[[:cntrl:]]//g;
 
@@ -141,7 +99,6 @@
     # |U+200f|Right-To-Left Mark        |0xe2 0x80 0x8f      |
     # --------------------------------------------------------
     $var =~ tr/\x{202a}-\x{202e}//d;
->>>>>>> 28144059
     return $var;
 }
 
@@ -323,7 +280,6 @@
 
 # Returns the real remote address of the client,
 sub remote_ip {
-<<<<<<< HEAD
     my $remote_ip       = $ENV{'REMOTE_ADDR'} || '127.0.0.1';
     my @proxies         = split(/[\s,]+/, Bugzilla->get_param_with_override('inbound_proxies'));
     my @x_forwarded_for = split(/[\s,]+/, $ENV{HTTP_X_FORWARDED_FOR} // '');
@@ -336,105 +292,9 @@
         if (none { $_ eq $ip } @proxies) {
             # Keep the original IP address if the remote IP is invalid.
             return validate_ip($ip) || $remote_ip;
-=======
-    my $ip = $ENV{'REMOTE_ADDR'} || '127.0.0.1';
-    my @proxies = split(/[\s,]+/, Bugzilla->params->{'inbound_proxies'});
-
-    # If the IP address is one of our trusted proxies, then we look at
-    # the X-Forwarded-For header to determine the real remote IP address.
-    if ($ENV{'HTTP_X_FORWARDED_FOR'} && first { $_ eq $ip } @proxies) {
-        my @ips = split(/[\s,]+/, $ENV{'HTTP_X_FORWARDED_FOR'});
-        # This header can contain several IP addresses. We want the
-        # IP address of the machine which connected to our proxies as
-        # all other IP addresses may be fake or internal ones.
-        # Note that this may block a whole external proxy, but we have
-        # no way to determine if this proxy is malicious or trustable.
-        foreach my $remote_ip (reverse @ips) {
-            if (!first { $_ eq $remote_ip } @proxies) {
-                # Keep the original IP address if the remote IP is invalid.
-                $ip = validate_ip($remote_ip) || $ip;
-                last;
-            }
->>>>>>> 28144059
         }
     }
     return $remote_ip;
-}
-
-sub validate_ip {
-    my $ip = shift;
-    return is_ipv4($ip) || is_ipv6($ip);
-}
-
-# Copied from Data::Validate::IP::is_ipv4().
-sub is_ipv4 {
-    my $ip = shift;
-    return unless defined $ip;
-
-    my @octets = $ip =~ /^(\d{1,3})\.(\d{1,3})\.(\d{1,3})\.(\d{1,3})$/;
-    return unless scalar(@octets) == 4;
-
-    foreach my $octet (@octets) {
-        return unless ($octet >= 0 && $octet <= 255 && $octet !~ /^0\d{1,2}$/);
-    }
-
-    # The IP address is valid and can now be detainted.
-    return join('.', @octets);
-}
-
-# Copied from Data::Validate::IP::is_ipv6().
-sub is_ipv6 {
-    my $ip = shift;
-    return unless defined $ip;
-
-    # If there is a :: then there must be only one :: and the length
-    # can be variable. Without it, the length must be 8 groups.
-    my @chunks = split(':', $ip);
-
-    # Need to check if the last chunk is an IPv4 address, if it is we
-    # pop it off and exempt it from the normal IPv6 checking and stick
-    # it back on at the end. If there is only one chunk and it's an IPv4
-    # address, then it isn't an IPv6 address.
-    my $ipv4;
-    my $expected_chunks = 8;
-    if (@chunks > 1 && is_ipv4($chunks[$#chunks])) {
-        $ipv4 = pop(@chunks);
-        $expected_chunks--;
-    }
-
-    my $empty = 0;
-    # Workaround to handle trailing :: being valid.
-    if ($ip =~ /[0-9a-f]{1,4}::$/) {
-        $empty++;
-    # Single trailing ':' is invalid.
-    } elsif ($ip =~ /:$/) {
-        return;
-    }
-
-    foreach my $chunk (@chunks) {
-        return unless $chunk =~ /^[0-9a-f]{0,4}$/i;
-        $empty++ if $chunk eq '';
-    }
-    # More than one :: block is bad, but if it starts with :: it will
-    # look like two, so we need an exception.
-    if ($empty == 2 && $ip =~ /^::/) {
-        # This is ok
-    } elsif ($empty > 1) {
-        return;
-    }
-
-    push(@chunks, $ipv4) if $ipv4;
-    # Need 8 chunks, or we need an empty section that could be filled
-    # to represent the missing '0' sections.
-    return unless (@chunks == $expected_chunks || @chunks < $expected_chunks && $empty);
-
-    my $ipv6 = join(':', @chunks);
-    # The IP address is valid and can now be detainted.
-    trick_taint($ipv6);
-
-    # Need to handle the exception of trailing :: being valid.
-    return "${ipv6}::" if $ip =~ /::$/;
-    return $ipv6;
 }
 
 sub validate_ip {
@@ -741,7 +601,6 @@
     return $dt;
 }
 
-<<<<<<< HEAD
 sub time_ago {
     my ($param) = @_;
     # DateTime object or seconds
@@ -774,8 +633,6 @@
     return $mtime;
 }
 
-=======
->>>>>>> 28144059
 sub bz_crypt {
     my ($password, $salt) = @_;
 
@@ -801,13 +658,7 @@
     }
 
     # Wide characters cause crypt and Digest to die.
-<<<<<<< HEAD
-    if (Bugzilla->params->{'utf8'}) {
-        utf8::encode($password) if utf8::is_utf8($password);
-    }
-=======
     utf8::encode($password) if utf8::is_utf8($password);
->>>>>>> 28144059
 
     my $crypted_password;
     if (!$algorithm) {
@@ -846,11 +697,8 @@
     # RFC 2822 section 2.1 specifies that email addresses must
     # be made of US-ASCII characters only.
     # Email::Address::addr_spec doesn't enforce this.
-<<<<<<< HEAD
-=======
     # We set the max length to 127 to ensure addresses aren't truncated when
     # inserted into the tokens.eventdata field.
->>>>>>> 28144059
     if ($addr =~ /$match/
         && $email !~ /\P{ASCII}/
         && $email =~ /^$addr_spec$/
@@ -859,10 +707,6 @@
         # We assume these checks to suffice to consider the address untainted.
         trick_taint($_[0]);
         return 1;
-<<<<<<< HEAD
-    }
-    return 0;
-=======
     }
     return 0;
 }
@@ -874,7 +718,6 @@
         my $email = $addr . Bugzilla->params->{'emailsuffix'};
         ThrowUserError('illegal_email_address', { addr => $email });
     }
->>>>>>> 28144059
 }
 
 sub validate_date {
@@ -971,12 +814,6 @@
 sub disable_utf8 {
     # Turn off UTF8 encoding.
     binmode STDOUT, ':bytes';
-}
-
-sub enable_utf8 {
-    if (Bugzilla->params->{'utf8'}) {
-        binmode STDOUT, ':utf8'; # Turn on UTF8 encoding.
-    }
 }
 
 use constant UTF8_ACCIDENTAL => qw(shiftjis big5-eten euc-kr euc-jp);
@@ -1200,11 +1037,7 @@
 =item C<i_am_webservice()>
 
 Tells you whether or not the current usage mode is WebServices related
-<<<<<<< HEAD
-such as JSONRPC or XMLRPC.
-=======
 such as JSONRPC, XMLRPC, or REST.
->>>>>>> 28144059
 
 =item C<correct_urlbase()>
 
@@ -1365,7 +1198,6 @@
 
 =item C<time_ago($datetime_object)>, C<time_ago($seconds)>
 
-<<<<<<< HEAD
 Returns a concise representation of the time passed.  eg. "11 months ago".
 
 Accepts either a DateTime object, which is assumed to be in the past, or
@@ -1385,8 +1217,6 @@
 
 =back
 
-=======
->>>>>>> 28144059
 =head2 Cryptography
 
 =over 4
@@ -1458,7 +1288,6 @@
 
 =back
 
-<<<<<<< HEAD
 =head2 Math and Numbers
 
 =over
@@ -1476,7 +1305,9 @@
 Lifted directly from Math::Round to avoid a new dependency for trivial code.
 
 =end undocumented
-=======
+
+=back
+
 =head1 B<Methods in need of POD>
 
 =over
@@ -1490,6 +1321,5 @@
 =item is_ipv6
 
 =item display_value
->>>>>>> 28144059
 
 =back