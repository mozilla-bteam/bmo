# This Source Code Form is subject to the terms of the Mozilla Public
# License, v. 2.0. If a copy of the MPL was not distributed with this
# file, You can obtain one at http://mozilla.org/MPL/2.0/.
#
# This Source Code Form is "Incompatible With Secondary Licenses", as
# defined by the Mozilla Public License, v. 2.0.

package Bugzilla::Util;

use 5.10.1;
use strict;
use warnings;

use base qw(Exporter);
@Bugzilla::Util::EXPORT = qw(trick_taint detaint_natural
                             detaint_signed
                             with_writable_database with_readonly_database
                             html_quote url_quote xml_quote
                             css_class_quote html_light_quote
                             i_am_cgi i_am_webservice is_webserver_group
                             correct_urlbase remote_ip
                             validate_ip do_ssl_redirect_if_required use_attachbase
                             diff_arrays on_main_db css_url_rewrite
                             trim wrap_hard wrap_comment find_wrap_point
                             format_time validate_date validate_time datetime_from time_ago
                             file_mod_time is_7bit_clean
                             bz_crypt generate_random_password
                             validate_email_syntax clean_text
                             get_text template_var disable_utf8
                             enable_utf8 detect_encoding email_filter
                             round extract_nicks);

use Bugzilla::Constants;
use Bugzilla::RNG qw(irand);

use Date::Format;
use Date::Parse;
use DateTime::TimeZone;
use DateTime;
use Digest;
use Email::Address;
use Encode qw(encode decode resolve_alias);
use Encode::Guess;
use English qw(-no_match_vars $EGID);
use List::MoreUtils qw(any none);
use POSIX qw(floor ceil);
use Scalar::Util qw(tainted blessed);
use Taint::Util qw(untaint);
<<<<<<< HEAD
use Text::Wrap;
=======
use Try::Tiny;

sub with_writable_database(&) {
    my ($code) = @_;
    my $dbh = Bugzilla->dbh_main;
    local Bugzilla->request_cache->{dbh} = $dbh;
    local Bugzilla->request_cache->{error_mode} = ERROR_MODE_DIE;
    try {
        $dbh->bz_start_transaction;
        $code->();
        $dbh->bz_commit_transaction;
    } catch {
        $dbh->bz_rollback_transaction;
        # re-throw
        die $_;
    };
}

sub with_readonly_database(&) {
    my ($code) = @_;
    local Bugzilla->request_cache->{dbh} = undef;
    local Bugzilla->request_cache->{error_mode} = ERROR_MODE_DIE;
    Bugzilla->switch_to_shadow_db();
    $code->();
}
>>>>>>> 2056caa1

sub trick_taint {
    untaint($_[0]);

    return defined $_[0];
}

sub detaint_natural {
    my $match = $_[0] =~ /^(\d+)$/;
    $_[0] = $match ? int($1) : undef;
    return (defined($_[0]));
}

sub detaint_signed {
    my $match = $_[0] =~ /^([-+]?\d+)$/;
    # The "int()" call removes any leading plus sign.
    $_[0] = $match ? int($1) : undef;
    return (defined($_[0]));
}

my %html_quote = (
    q{&} => '&amp;',
    q{<} => '&lt;',
    q{>} => '&gt;',
    q{"} => '&quot;',
    q{@} => '&#64;', # Obscure '@'.
);

# Bug 120030: Override html filter to obscure the '@' in user
#             visible strings.
# Bug 319331: Handle BiDi disruptions.
sub html_quote {
    my $var = shift;
    $var =~ s/([&<>"@])/$html_quote{$1}/g;

    state $use_utf8 = Bugzilla->params->{'utf8'};

    if ($use_utf8) {
        # Remove control characters if the encoding is utf8.
        # Other multibyte encodings may be using this range; so ignore if not utf8.
        $var =~ s/(?![\t\r\n])[[:cntrl:]]//g;

        # Remove the following characters because they're
        # influencing BiDi:
        # --------------------------------------------------------
        # |Code  |Name                      |UTF-8 representation|
        # |------|--------------------------|--------------------|
        # |U+202a|Left-To-Right Embedding   |0xe2 0x80 0xaa      |
        # |U+202b|Right-To-Left Embedding   |0xe2 0x80 0xab      |
        # |U+202c|Pop Directional Formatting|0xe2 0x80 0xac      |
        # |U+202d|Left-To-Right Override    |0xe2 0x80 0xad      |
        # |U+202e|Right-To-Left Override    |0xe2 0x80 0xae      |
        # --------------------------------------------------------
        #
        # The following are characters influencing BiDi, too, but
        # they can be spared from filtering because they don't
        # influence more than one character right or left:
        # --------------------------------------------------------
        # |Code  |Name                      |UTF-8 representation|
        # |------|--------------------------|--------------------|
        # |U+200e|Left-To-Right Mark        |0xe2 0x80 0x8e      |
        # |U+200f|Right-To-Left Mark        |0xe2 0x80 0x8f      |
        # --------------------------------------------------------
        $var =~ tr/\x{202a}-\x{202e}//d;
    }
    return $var;
}

sub html_light_quote {
    my ($text) = @_;
    # admin/table.html.tmpl calls |FILTER html_light| many times.
    # There is no need to recreate the HTML::Scrubber object again and again.
    my $scrubber = Bugzilla->process_cache->{html_scrubber};

    # List of allowed HTML elements having no attributes.
    my @allow = qw(b strong em i u p br abbr acronym ins del cite code var
                   dfn samp kbd big small sub sup tt dd dt dl ul li ol
                   fieldset legend);

    if (!Bugzilla->feature('html_desc')) {
        my $safe = join('|', @allow);
        my $chr = chr(1);

        # First, escape safe elements.
        $text =~ s#<($safe)>#$chr$1$chr#go;
        $text =~ s#</($safe)>#$chr/$1$chr#go;
        # Now filter < and >.
        $text =~ s#<#&lt;#g;
        $text =~ s#>#&gt;#g;
        # Restore safe elements.
        $text =~ s#$chr/($safe)$chr#</$1>#go;
        $text =~ s#$chr($safe)$chr#<$1>#go;
        return $text;
    }
    elsif (!$scrubber) {
        # We can be less restrictive. We can accept elements with attributes.
        push(@allow, qw(a blockquote q span));

        # Allowed protocols.
        my $safe_protocols = join('|', SAFE_PROTOCOLS);
        my $protocol_regexp = qr{(^(?:$safe_protocols):|^[^:]+$)}i;

        # Deny all elements and attributes unless explicitly authorized.
        my @default = (0 => {
                             id    => 1,
                             name  => 1,
                             class => 1,
                             '*'   => 0, # Reject all other attributes.
                            }
                       );

        # Specific rules for allowed elements. If no specific rule is set
        # for a given element, then the default is used.
        my @rules = (a => {
                           href  => $protocol_regexp,
                           title => 1,
                           id    => 1,
                           name  => 1,
                           class => 1,
                           '*'   => 0, # Reject all other attributes.
                          },
                     blockquote => {
                                    cite => $protocol_regexp,
                                    id    => 1,
                                    name  => 1,
                                    class => 1,
                                    '*'  => 0, # Reject all other attributes.
                                   },
                     'q' => {
                             cite => $protocol_regexp,
                             id    => 1,
                             name  => 1,
                             class => 1,
                             '*'  => 0, # Reject all other attributes.
                          },
                    );

        Bugzilla->process_cache->{html_scrubber} = $scrubber =
          HTML::Scrubber->new(default => \@default,
                              allow   => \@allow,
                              rules   => \@rules,
                              comment => 0,
                              process => 0);
    }
    return $scrubber->scrub($text);
}

sub email_filter {
    my ($toencode) = @_;
    if (!Bugzilla->user->id) {
        my @emails = Email::Address->parse($toencode);
        if (scalar @emails) {
            my @hosts = map { quotemeta($_->host) } @emails;
            my $hosts_re = join('|', @hosts);
            $toencode =~ s/\@(?:$hosts_re)//g;
            return $toencode;
        }
    }
    return $toencode;
}

# This originally came from CGI.pm, by Lincoln D. Stein
sub url_quote {
    my ($toencode) = (@_);
    utf8::encode($toencode) # The below regex works only on bytes
        if Bugzilla->params->{'utf8'} && utf8::is_utf8($toencode);
    $toencode =~ s/([^a-zA-Z0-9_\-.])/uc sprintf("%%%02x",ord($1))/eg;
    return $toencode;
}

sub css_class_quote {
    my ($toencode) = (@_);
    $toencode =~ s#[ /]#_#g;
    $toencode =~ s/([^a-zA-Z0-9_\-.])/uc sprintf("&#x%x;",ord($1))/eg;
    return $toencode;
}

sub xml_quote {
    my ($var) = (@_);
    $var =~ s/\&/\&amp;/g;
    $var =~ s/</\&lt;/g;
    $var =~ s/>/\&gt;/g;
    $var =~ s/\"/\&quot;/g;
    $var =~ s/\'/\&apos;/g;

    # the following nukes characters disallowed by the XML 1.0
    # spec, Production 2.2. 1.0 declares that only the following
    # are valid:
    # (#x9 | #xA | #xD | [#x20-#xD7FF] | [#xE000-#xFFFD] | [#x10000-#x10FFFF])
    $var =~ s/([\x{0001}-\x{0008}]|
               [\x{000B}-\x{000C}]|
               [\x{000E}-\x{001F}]|
               [\x{D800}-\x{DFFF}]|
               [\x{FFFE}-\x{FFFF}])//gx;
    return $var;
}

sub i_am_cgi {
    # I use SERVER_SOFTWARE because it's required to be
    # defined for all requests in the CGI spec.
    return exists $ENV{'SERVER_SOFTWARE'} ? 1 : 0;
}

sub i_am_webservice {
    my $usage_mode = Bugzilla->usage_mode;
    return $usage_mode == USAGE_MODE_XMLRPC
           || $usage_mode == USAGE_MODE_JSON
           || $usage_mode == USAGE_MODE_REST;
}

sub is_webserver_group {
    my @effective_gids = split(/ /, $EGID);

    state $web_server_gid;
    if (!defined $web_server_gid) {
        my $web_server_group = Bugzilla->localconfig->{webservergroup};

        if ($web_server_group eq '' || ON_WINDOWS) {
            $web_server_gid = $effective_gids[0];
        }

        elsif ($web_server_group =~ /^\d+$/) {
            $web_server_gid = $web_server_group;
        }

        else {
            $web_server_gid = eval { getgrnam($web_server_group) };
            $web_server_gid //= 0;
        }
    }

    return any { $web_server_gid == $_ } @effective_gids;
}

# This exists as a separate function from Bugzilla::CGI::redirect_to_https
# because we don't want to create a CGI object during XML-RPC calls
# (doing so can mess up XML-RPC).
sub do_ssl_redirect_if_required {
    return if !i_am_cgi();
    my $uri = URI->new(Bugzilla->localconfig->{'urlbase'});
    return if $uri->scheme ne 'https';

    # If we're already running under SSL, never redirect.
    return if $ENV{HTTPS} && $ENV{HTTPS} eq 'on';
    Bugzilla->cgi->redirect_to_https();
}

# Returns the real remote address of the client,
sub remote_ip {
    my $remote_ip       = $ENV{'REMOTE_ADDR'} || '127.0.0.1';
    my @proxies         = split(/[\s,]+/, Bugzilla->localconfig->{inbound_proxies});
    my @x_forwarded_for = split(/[\s,]+/, $ENV{HTTP_X_FORWARDED_FOR} // '');

    return $remote_ip unless @x_forwarded_for;
    return $x_forwarded_for[0] if @proxies && $proxies[0] eq '*';
    return $remote_ip if none { $_ eq $remote_ip } @proxies;

    foreach my $ip (reverse @x_forwarded_for) {
        if (none { $_ eq $ip } @proxies) {
            # Keep the original IP address if the remote IP is invalid.
            return validate_ip($ip) || $remote_ip;
        }
    }
    return $remote_ip;
}

sub validate_ip {
    my $ip = shift;
    return is_ipv4($ip) || is_ipv6($ip);
}

# Copied from Data::Validate::IP::is_ipv4().
sub is_ipv4 {
    my $ip = shift;
    return unless defined $ip;

    my @octets = $ip =~ /^(\d{1,3})\.(\d{1,3})\.(\d{1,3})\.(\d{1,3})$/;
    return unless scalar(@octets) == 4;

    foreach my $octet (@octets) {
        return unless ($octet >= 0 && $octet <= 255 && $octet !~ /^0\d{1,2}$/);
    }

    # The IP address is valid and can now be detainted.
    return join('.', @octets);
}

# Copied from Data::Validate::IP::is_ipv6().
sub is_ipv6 {
    my $ip = shift;
    return unless defined $ip;

    # If there is a :: then there must be only one :: and the length
    # can be variable. Without it, the length must be 8 groups.
    my @chunks = split(':', $ip);

    # Need to check if the last chunk is an IPv4 address, if it is we
    # pop it off and exempt it from the normal IPv6 checking and stick
    # it back on at the end. If there is only one chunk and it's an IPv4
    # address, then it isn't an IPv6 address.
    my $ipv4;
    my $expected_chunks = 8;
    if (@chunks > 1 && is_ipv4($chunks[$#chunks])) {
        $ipv4 = pop(@chunks);
        $expected_chunks--;
    }

    my $empty = 0;
    # Workaround to handle trailing :: being valid.
    if ($ip =~ /[0-9a-f]{1,4}::$/) {
        $empty++;
    # Single trailing ':' is invalid.
    } elsif ($ip =~ /:$/) {
        return;
    }

    foreach my $chunk (@chunks) {
        return unless $chunk =~ /^[0-9a-f]{0,4}$/i;
        $empty++ if $chunk eq '';
    }
    # More than one :: block is bad, but if it starts with :: it will
    # look like two, so we need an exception.
    if ($empty == 2 && $ip =~ /^::/) {
        # This is ok
    } elsif ($empty > 1) {
        return;
    }

    push(@chunks, $ipv4) if $ipv4;
    # Need 8 chunks, or we need an empty section that could be filled
    # to represent the missing '0' sections.
    return unless (@chunks == $expected_chunks || @chunks < $expected_chunks && $empty);

    my $ipv6 = join(':', @chunks);
    # The IP address is valid and can now be detainted.
    untaint($ipv6);

    # Need to handle the exception of trailing :: being valid.
    return "${ipv6}::" if $ip =~ /::$/;
    return $ipv6;
}

sub use_attachbase {
    my $attachbase = Bugzilla->localconfig->{'attachment_base'};
    my $urlbase    = Bugzilla->localconfig->{'urlbase'};
    return ($attachbase ne '' && $attachbase ne $urlbase);
}

sub diff_arrays {
    my ($old_ref, $new_ref, $attrib) = @_;
    $attrib ||= 'name';

    my (%counts, %pos);
    # We are going to alter the old array.
    my @old = @$old_ref;
    my $i = 0;

    # $counts{foo}-- means old, $counts{foo}++ means new.
    # If $counts{foo} becomes positive, then we are adding new items,
    # else we simply cancel one old existing item. Remaining items
    # in the old list have been removed.
    foreach (@old) {
        next unless defined $_;
        my $value = blessed($_) ? $_->$attrib : $_;
        $counts{$value}--;
        push @{$pos{$value}}, $i++;
    }
    my @added;
    foreach (@$new_ref) {
        next unless defined $_;
        my $value = blessed($_) ? $_->$attrib : $_;
        if (++$counts{$value} > 0) {
            # Ignore empty strings, but objects having an empty string
            # as attribute are fine.
            push(@added, $_) unless ($value eq '' && !blessed($_));
        }
        else {
            my $old_pos = shift @{$pos{$value}};
            $old[$old_pos] = undef;
        }
    }
    # Ignore canceled items as well as empty strings.
    my @removed = grep { defined $_ && $_ ne '' } @old;
    return (\@removed, \@added);
}

sub css_url_rewrite {
    my ($content, $callback) = @_;
    $content =~ s{(?<!=)url\((["']?)([^\)]+?)\1\)}{$callback->($2)}eig;
    return $content;
}

sub trim {
    my ($str) = @_;
    if ($str) {
      $str =~ s/^\s+//g;
      $str =~ s/\s+$//g;
    }
    return $str;
}

sub wrap_comment {
    my ($comment, $cols) = @_;
    my $wrappedcomment = "";

    # Use 'local', as recommended by Text::Wrap's perldoc.
    local $Text::Wrap::columns = $cols || COMMENT_COLS;
    # Make words that are longer than COMMENT_COLS not wrap.
    local $Text::Wrap::huge    = 'overflow';
    # Don't mess with tabs.
    local $Text::Wrap::unexpand = 0;

    # If the line starts with ">", don't wrap it. Otherwise, wrap.
    foreach my $line (split(/\r\n|\r|\n/, $comment)) {
      if ($line =~ qr/^>/) {
        $wrappedcomment .= ($line . "\n");
      }
      else {
        # Due to a segfault in Text::Tabs::expand() when processing tabs with
        # Unicode (see http://rt.perl.org/rt3/Public/Bug/Display.html?id=52104),
        # we have to remove tabs before processing the comment. This restriction
        # can go away when we require Perl 5.8.9 or newer.
        $line =~ s/\t/    /g;
        $wrappedcomment .= (wrap('', '', $line) . "\n");
      }
    }

    chomp($wrappedcomment); # Text::Wrap adds an extra newline at the end.
    return $wrappedcomment;
}

sub find_wrap_point {
    my ($string, $maxpos) = @_;
    if (!$string) { return 0 }
    if (length($string) < $maxpos) { return length($string) }
    my $wrappoint = rindex($string, ",", $maxpos); # look for comma
    if ($wrappoint <= 0) {  # can't find comma
        $wrappoint = rindex($string, " ", $maxpos); # look for space
        if ($wrappoint <= 0) {  # can't find space
            $wrappoint = rindex($string, "-", $maxpos); # look for hyphen
            if ($wrappoint <= 0) {  # can't find hyphen
                $wrappoint = $maxpos;  # just truncate it
            } else {
                $wrappoint++; # leave hyphen on the left side
            }
        }
    }
    return $wrappoint;
}

sub wrap_hard {
    my ($string, $columns) = @_;
    local $Text::Wrap::columns = $columns;
    local $Text::Wrap::unexpand = 0;
    local $Text::Wrap::huge = 'wrap';

    my $wrapped = wrap('', '', $string);
    chomp($wrapped);
    return $wrapped;
}

sub format_time {
    my ($date, $format, $timezone) = @_;

    # If $format is not set, try to guess the correct date format.
    if (!$format) {
        if (!ref $date
            && $date =~ /^(\d{4})[-\.](\d{2})[-\.](\d{2}) (\d{2}):(\d{2})(:(\d{2}))?$/)
        {
            my $sec = $7;
            if (defined $sec) {
                $format = "%Y-%m-%d %T %Z";
            } else {
                $format = "%Y-%m-%d %R %Z";
            }
        } else {
            # Default date format. See DateTime for other formats available.
            $format = "%Y-%m-%d %R %Z";
        }
    }

    my $dt = ref $date ? $date : datetime_from($date, $timezone);
    $date = defined $dt ? $dt->strftime($format) : '';
    return trim($date);
}

sub datetime_from {
    my ($date, $timezone) = @_;

    # In the database, this is the "0" date.
    use Carp qw(cluck);
    cluck("undefined date") unless defined $date;
    return undef unless defined $date;
    return undef if $date =~ /^0000/;

    my @time;
    # Most dates will be in this format, avoid strptime's generic parser
    if ($date =~ /^(\d{4})[\.-](\d{2})[\.-](\d{2})(?: (\d{2}):(\d{2}):(\d{2}))?$/) {
        @time = ($6, $5, $4, $3, $2 - 1, $1 - 1900, undef);
    }
    else {
        @time = strptime($date);
    }

    unless (scalar @time) {
        # If an unknown timezone is passed (such as MSK, for Moskow),
        # strptime() is unable to parse the date. We try again, but we first
        # remove the timezone.
        $date =~ s/\s+\S+$//;
        @time = strptime($date);
    }

    return undef if !@time;

    # strptime() counts years from 1900, except if they are older than 1901
    # in which case it returns the full year (so 1890 -> 1890, but 1984 -> 84,
    # and 3790 -> 1890). We make a guess and assume that 1100 <= year < 3000.
    $time[5] += 1900 if $time[5] < 1100;

    my %args = (
        year   => $time[5],
        # Months start from 0 (January).
        month  => $time[4] + 1,
        day    => $time[3],
        hour   => $time[2],
        minute => $time[1],
        # DateTime doesn't like fractional seconds.
        # Also, sometimes seconds are undef.
        second => defined($time[0]) ? int($time[0]) : undef,
        # If a timezone was specified, use it. Otherwise, use the
        # local timezone.
        time_zone => Bugzilla->local_timezone->offset_as_string($time[6])
                     || Bugzilla->local_timezone,
    );

    # If something wasn't specified in the date, it's best to just not
    # pass it to DateTime at all. (This is important for doing datetime_from
    # on the deadline field, which is usually just a date with no time.)
    foreach my $arg (keys %args) {
        delete $args{$arg} if !defined $args{$arg};
    }

    my $dt = new DateTime(\%args);

    # Now display the date using the given timezone,
    # or the user's timezone if none is given.
    $dt->set_time_zone($timezone || Bugzilla->user->timezone);
    return $dt;
}

sub time_ago {
    my ($param) = @_;
    # DateTime object or seconds
    my $ss = ref($param) ? time() - $param->epoch : $param;
    my $mm = round($ss / 60);
    my $hh = round($mm / 60);
    my $dd = round($hh / 24);
    my $mo = round($dd / 30);
    my $yy = round($mo / 12);

    return 'just now'           if $ss < 10;
    return $ss . ' seconds ago' if $ss < 45;
    return 'a minute ago'       if $ss < 90;
    return $mm . ' minutes ago' if $mm < 45;
    return 'an hour ago'        if $mm < 90;
    return $hh . ' hours ago'   if $hh < 24;
    return 'a day ago'          if $hh < 36;
    return $dd . ' days ago'    if $dd < 30;
    return 'a month ago'        if $dd < 45;
    return $mo . ' months ago'  if $mo < 12;
    return 'a year ago'         if $mo < 18;
    return $yy . ' years ago';
}

sub file_mod_time {
    my ($filename) = (@_);
    my ($dev,$ino,$mode,$nlink,$uid,$gid,$rdev,$size,
        $atime,$mtime,$ctime,$blksize,$blocks)
        = stat($filename);
    return $mtime;
}

sub bz_crypt {
    my ($password, $salt) = @_;

    my $algorithm;
    if (!defined $salt) {
        # If you don't use a salt, then people can create tables of
        # hashes that map to particular passwords, and then break your
        # hashing very easily if they have a large-enough table of common
        # (or even uncommon) passwords. So we generate a unique salt for
        # each password in the database, and then just prepend it to
        # the hash.
        $salt = generate_random_password(PASSWORD_SALT_LENGTH);
        $algorithm = PASSWORD_DIGEST_ALGORITHM;
    }

    # We append the algorithm used to the string. This is good because then
    # we can change the algorithm being used, in the future, without
    # disrupting the validation of existing passwords. Also, this tells
    # us if a password is using the old "crypt" method of hashing passwords,
    # because the algorithm will be missing from the string.
    if ($salt =~ /{([^}]+)}$/) {
        $algorithm = $1;
    }

    # Wide characters cause crypt and Digest to die.
    if (Bugzilla->params->{'utf8'}) {
        utf8::encode($password) if utf8::is_utf8($password);
    }

    my $crypted_password;
    if (!$algorithm) {
        # Crypt the password.
        $crypted_password = crypt($password, $salt);

        # HACK: Perl has bug where returned crypted password is considered
        # tainted. See http://rt.perl.org/rt3/Public/Bug/Display.html?id=59998
        unless(tainted($password) || tainted($salt)) {
            untaint($crypted_password);
        }
    }
    else {
        my $hasher = Digest->new($algorithm);
        # We only want to use the first characters of the salt, no
        # matter how long of a salt we may have been passed.
        $salt = substr($salt, 0, PASSWORD_SALT_LENGTH);
        $hasher->add($password, $salt);
        $crypted_password = $salt . $hasher->b64digest . "{$algorithm}";
    }

    # Return the crypted password.
    return $crypted_password;
}

# If you want to understand the security of strings generated by this
# function, here's a quick formula that will help you estimate:
# We pick from 62 characters, which is close to 64, which is 2^6.
# So 8 characters is (2^6)^8 == 2^48 combinations. Just multiply 6
# by the number of characters you generate, and that gets you the equivalent
# strength of the string in bits.
sub generate_random_password {
    my $size = shift || 10; # default to 10 chars if nothing specified
    return join("", map{ ('0'..'9','a'..'z','A'..'Z')[irand 62] } (1..$size));
}

sub validate_email_syntax {
    my ($addr) = @_;
    my $match = Bugzilla->params->{'emailregexp'};
    my $email = $addr . Bugzilla->params->{'emailsuffix'};
    # This regexp follows RFC 2822 section 3.4.1.
    my $addr_spec = $Email::Address::addr_spec;
    # RFC 2822 section 2.1 specifies that email addresses must
    # be made of US-ASCII characters only.
    # Email::Address::addr_spec doesn't enforce this.
    if ($addr =~ /$match/
        && $email !~ /\P{ASCII}/
        && $email =~ /^$addr_spec$/
        && length($email) <= 127)
    {
        # We assume these checks to suffice to consider the address untainted.
        untaint($_[0]);
        return 1;
    }
    return 0;
}

sub validate_date {
    my ($date) = @_;
    my $date2;

    # $ts is undefined if the parser fails.
    my $ts = str2time($date);
    if ($ts) {
        $date2 = time2str("%Y-%m-%d", $ts);

        $date =~ s/(\d+)-0*(\d+?)-0*(\d+?)/$1-$2-$3/;
        $date2 =~ s/(\d+)-0*(\d+?)-0*(\d+?)/$1-$2-$3/;
    }
    my $ret = ($ts && $date eq $date2);
    return $ret ? 1 : 0;
}

sub validate_time {
    my ($time) = @_;
    my $time2;

    # $ts is undefined if the parser fails.
    my $ts = str2time($time);
    if ($ts) {
        $time2 = time2str("%H:%M:%S", $ts);
        if ($time =~ /^(\d{1,2}):(\d\d)(?::(\d\d))?$/) {
            $time = sprintf("%02d:%02d:%02d", $1, $2, $3 || 0);
        }
    }
    my $ret = ($ts && $time eq $time2);
    return $ret ? 1 : 0;
}

sub is_7bit_clean {
    return $_[0] !~ /[^\x20-\x7E\x0A\x0D]/;
}

sub clean_text {
    my $dtext = shift;
    if ($dtext) {
        # change control characters into a space
        $dtext =~ s/[\x00-\x1F\x7F]+/ /g;
    }
    return trim($dtext);
}

sub on_main_db (&) {
    my $code = shift;
    my $original_dbh = Bugzilla->dbh;
    Bugzilla->request_cache->{dbh} = Bugzilla->dbh_main;
    $code->();
    Bugzilla->request_cache->{dbh} = $original_dbh;
}

sub get_text {
    my ($name, $vars) = @_;
    my $template = Bugzilla->template_inner;
    $vars ||= {};
    $vars->{'message'} = $name;
    my $message;
    if (!$template->process('global/message.txt.tmpl', $vars, \$message)) {
        require Bugzilla::Error;
        Bugzilla::Error::ThrowTemplateError($template->error());
    }
    # Remove the indenting that exists in messages.html.tmpl.
    $message =~ s/^    //gm;
    return $message;
}

sub template_var {
    my $name = shift;
    my $request_cache = Bugzilla->request_cache;
    my $cache = $request_cache->{util_template_var} ||= {};
    my $lang = $request_cache->{template_current_lang}->[0] || '';
    return $cache->{$lang}->{$name} if defined $cache->{$lang};

    my $template = Bugzilla->template_inner($lang);
    my %vars;
    # Note: If we suddenly start needing a lot of template_var variables,
    # they should move into their own template, not field-descs.
    my $result = $template->process('global/field-descs.none.tmpl',
                                    { vars => \%vars, in_template_var => 1 });
    # Bugzilla::Error can't be "use"d in Bugzilla::Util.
    if (!$result) {
        require Bugzilla::Error;
        Bugzilla::Error::ThrowTemplateError($template->error);
    }
    $cache->{$lang} = \%vars;
    return $vars{$name};
}

sub display_value {
    my ($field, $value) = @_;
    return template_var('value_descs')->{$field}->{$value} // $value;
}

sub disable_utf8 {
    if (Bugzilla->params->{'utf8'}) {
        binmode STDOUT, ':bytes'; # Turn off UTF8 encoding.
    }
}

sub enable_utf8 {
    if (Bugzilla->params->{'utf8'}) {
        binmode STDOUT, ':utf8'; # Turn on UTF8 encoding.
    }
}

use constant UTF8_ACCIDENTAL => qw(shiftjis big5-eten euc-kr euc-jp);

sub detect_encoding {
    my $data = shift;

    if (!Bugzilla->feature('detect_charset')) {
        require Bugzilla::Error;
        Bugzilla::Error::ThrowCodeError('feature_disabled',
            { feature => 'detect_charset' });
    }

    require Encode::Detect::Detector;
    import Encode::Detect::Detector 'detect';

    my $encoding = detect($data);
    $encoding = resolve_alias($encoding) if $encoding;

    # Encode::Detect is bad at detecting certain charsets, but Encode::Guess
    # is better at them. Here's the details:

    # shiftjis, big5-eten, euc-kr, and euc-jp: (Encode::Detect
    # tends to accidentally mis-detect UTF-8 strings as being
    # these encodings.)
    if ($encoding && grep($_ eq $encoding, UTF8_ACCIDENTAL)) {
        $encoding = undef;
        my $decoder = guess_encoding($data, UTF8_ACCIDENTAL);
        $encoding = $decoder->name if ref $decoder;
    }

    # Encode::Detect sometimes mis-detects various ISO encodings as iso-8859-8,
    # but Encode::Guess can usually tell which one it is.
    if ($encoding && $encoding eq 'iso-8859-8') {
        my $decoded_as = _guess_iso($data, 'iso-8859-8',
            # These are ordered this way because it gives the most
            # accurate results.
            qw(iso-8859-7 iso-8859-2));
        $encoding = $decoded_as if $decoded_as;
    }

    return $encoding;
}

# A helper for detect_encoding.
sub _guess_iso {
    my ($data, $versus, @isos) = (shift, shift, shift);

    my $encoding;
    foreach my $iso (@isos) {
        my $decoder = guess_encoding($data, ($iso, $versus));
        if (ref $decoder) {
            $encoding = $decoder->name if ref $decoder;
            last;
        }
    }
    return $encoding;
}

# From Math::Round
use constant ROUND_HALF => 0.50000000000008;
sub round {
    my @res = map {
        $_ >= 0
            ? floor($_ + ROUND_HALF)
            : ceil($_ - ROUND_HALF);
    } @_;
    return (wantarray) ? @res : $res[0];
}

sub extract_nicks {
    my ($name) = @_;
    return () unless defined $name;
    my @nicks = (
        $name =~ /
            # This negative lookbehind lets us
            # match colons that are not followed by numbers.
            (?<!\d)
            :
            # try tp capture a "word", plus some symbols
            # this covers most everything people use for ircnicks
            # in bmo.
            ([\p{IsAlnum}|._-]+)
            # require a word terminator, which
            # can be the end of the string or some punctuation.
            \b
        /mgx
    );

    return grep { defined $_ } @nicks;
}


1;

__END__

=head1 NAME

Bugzilla::Util - Generic utility functions for bugzilla

=head1 SYNOPSIS

  use Bugzilla::Util;

  # Functions for dealing with variable tainting
  trick_taint($var);
  detaint_natural($var);
  detaint_signed($var);

  # Functions for quoting
  html_quote($var);
  url_quote($var);
  xml_quote($var);
  email_filter($var);

  # Functions that tell you about your environment
  my $is_cgi   = i_am_cgi();
  my $is_webservice = i_am_webservice();
  my $urlbase  = Bugzilla->localconfig->{urlbase};

  # Data manipulation
  ($removed, $added) = diff_arrays(\@old, \@new);

  # Functions for manipulating strings
  $val = trim(" abc ");
  $wrapped = wrap_comment($comment);

  # Functions for formatting time
  format_time($time);
  datetime_from($time, $timezone);

  # Functions for dealing with files
  $time = file_mod_time($filename);

  # Cryptographic Functions
  $crypted_password = bz_crypt($password);
  $new_password = generate_random_password($password_length);

  # Validation Functions
  validate_email_syntax($email);
  validate_date($date);

  # DB-related functions
  on_main_db {
     ... code here ...
  };

=head1 DESCRIPTION

This package contains various utility functions which do not belong anywhere
else.

B<It is not intended as a general dumping group for something which
people feel might be useful somewhere, someday>. Do not add methods to this
package unless it is intended to be used for a significant number of files,
and it does not belong anywhere else.

=head1 FUNCTIONS

This package provides several types of routines:

=head2 Tainting

Several functions are available to deal with tainted variables. B<Use these
with care> to avoid security holes.

=over 4

=item C<trick_taint($val)>

Tricks perl into untainting a particular variable.

Use trick_taint() when you know that there is no way that the data
in a scalar can be tainted, but taint mode still bails on it.

B<WARNING!! Using this routine on data that really could be tainted defeats
the purpose of taint mode.  It should only be used on variables that have been
sanity checked in some way and have been determined to be OK.>

=item C<detaint_natural($num)>

This routine detaints a natural number. It returns a true value if the
value passed in was a valid natural number, else it returns false. You
B<MUST> check the result of this routine to avoid security holes.

=item C<detaint_signed($num)>

This routine detaints a signed integer. It returns a true value if the
value passed in was a valid signed integer, else it returns false. You
B<MUST> check the result of this routine to avoid security holes.

=back

=head2 Quoting

Some values may need to be quoted from perl. However, this should in general
be done in the template where possible.

=over 4

=item C<html_quote($val)>

Returns a value quoted for use in HTML, with &, E<lt>, E<gt>, E<34> and @ being
replaced with their appropriate HTML entities.  Also, Unicode BiDi controls are
deleted.

=item C<html_light_quote($val)>

Returns a string where only explicitly allowed HTML elements and attributes
are kept. All HTML elements and attributes not being in the whitelist are either
escaped (if HTML::Scrubber is not installed) or removed.

=item C<url_quote($val)>

Quotes characters so that they may be included as part of a url.

=item C<css_class_quote($val)>

Quotes characters so that they may be used as CSS class names. Spaces
and forward slashes are replaced by underscores.

=item C<xml_quote($val)>

This is similar to C<html_quote>, except that ' is escaped to &apos;. This
is kept separate from html_quote partly for compatibility with previous code
(for &apos;) and partly for future handling of non-ASCII characters.

=item C<email_filter>

Removes the hostname from email addresses in the string, if the user
currently viewing Bugzilla is logged out. If the user is logged-in,
this filter just returns the input string.

=back

=head2 Environment and Location

Functions returning information about your environment or location.

=over 4

=item C<i_am_cgi()>

Tells you whether or not you are being run as a CGI script in a web
server. For example, it would return false if the caller is running
in a command-line script.

=item C<i_am_webservice()>

Tells you whether or not the current usage mode is WebServices related
such as JSONRPC or XMLRPC.

=item C<is_webserver_group()>

Tells you whether or not the current process's group matches that
configured as webservergroup.

=item C<remote_ip()>

Returns the IP address of the remote client. If Bugzilla is behind
a trusted proxy, it will get the remote IP address by looking at the
X-Forwarded-For header.

=item C<validate_ip($ip)>

Returns the sanitized IP address if it is a valid IPv4 or IPv6 address,
else returns undef.

=item C<use_attachbase()>

Returns true if an alternate host is used to display attachments; false
otherwise.

=back

=head2 Data Manipulation

=over 4

=item C<diff_arrays(\@old, \@new)>

 Description: Takes two arrayrefs, and will tell you what it takes to
              get from @old to @new.
 Params:      @old = array that you are changing from
              @new = array that you are changing to
 Returns:     A list of two arrayrefs. The first is a reference to an
              array containing items that were removed from @old. The
              second is a reference to an array containing items
              that were added to @old. If both returned arrays are
              empty, @old and @new contain the same values.

=back

=head2 String Manipulation

=over 4

=item C<trim($str)>

Removes any leading or trailing whitespace from a string. This routine does not
modify the existing string.

=item C<wrap_hard($string, $size)>

Wraps a string, so that a line is I<never> longer than C<$size>.
Returns the string, wrapped.

=item C<wrap_comment($comment)>

Takes a bug comment, and wraps it to the appropriate length. The length is
currently specified in C<Bugzilla::Constants::COMMENT_COLS>. Lines beginning
with ">" are assumed to be quotes, and they will not be wrapped.

The intended use of this function is to wrap comments that are about to be
displayed or emailed. Generally, wrapped text should not be stored in the
database.

=item C<find_wrap_point($string, $maxpos)>

Search for a comma, a whitespace or a hyphen to split $string, within the first
$maxpos characters. If none of them is found, just split $string at $maxpos.
The search starts at $maxpos and goes back to the beginning of the string.

=item C<is_7bit_clean($str)>

Returns true is the string contains only 7-bit characters (ASCII 32 through 126,
ASCII 10 (LineFeed) and ASCII 13 (Carrage Return).

=item C<disable_utf8()>

Disable utf8 on STDOUT (and display raw data instead).

=item C<detect_encoding($str)>

Guesses what encoding a given data is encoded in, returning the canonical name
of the detected encoding (which may be different from the MIME charset
specification).

=item C<clean_text($str)>
Returns the parameter "cleaned" by exchanging non-printable characters with spaces.
Specifically characters (ASCII 0 through 31) and (ASCII 127) will become ASCII 32 (Space).

=item C<get_text>

=over

=item B<Description>

This is a method of getting localized strings within Bugzilla code.
Use this when you don't want to display a whole template, you just
want a particular string.

It uses the F<global/message.txt.tmpl> template to return a string.

=item B<Params>

=over

=item C<$message> - The identifier for the message.

=item C<$vars> - A hashref. Any variables you want to pass to the template.

=back

=item B<Returns>

A string.

=back


=item C<template_var>

This is a method of getting the value of a variable from a template in
Perl code. The available variables are in the C<global/field-descs.none.tmpl>
template. Just pass in the name of the variable that you want the value of.


=back

=head2 Formatting Time

=over 4

=item C<format_time($time)>

Takes a time and converts it to the desired format and timezone.
If no format is given, the routine guesses the correct one and returns
an empty array if it cannot. If no timezone is given, the user's timezone
is used, as defined in his preferences.

This routine is mainly called from templates to filter dates, see
"FILTER time" in L<Bugzilla::Template>.

=item C<datetime_from($time, $timezone)>

Returns a DateTime object given a date string. If the string is not in some
valid date format that C<strptime> understands, we return C<undef>.

You can optionally specify a timezone for the returned date. If not
specified, defaults to the currently-logged-in user's timezone, or
the Bugzilla server's local timezone if there isn't a logged-in user.

=item C<time_ago($datetime_object)>, C<time_ago($seconds)>

Returns a concise representation of the time passed.  eg. "11 months ago".

Accepts either a DateTime object, which is assumed to be in the past, or
seconds.


=back

=head2 Files

=over 4

=item C<file_mod_time($filename)>

Takes a filename and returns the modification time. It returns it in the format
of the "mtime" parameter of the perl "stat" function.

=back

=head2 Cryptography

=over 4

=item C<bz_crypt($password, $salt)>

Takes a string and returns a hashed (encrypted) value for it, using a
random salt. An optional salt string may also be passed in.

Please always use this function instead of the built-in perl C<crypt>
function, when checking or setting a password. Bugzilla does not use
C<crypt>.

=begin undocumented

Random salts are generated because the alternative is usually
to use the first two characters of the password itself, and since
the salt appears in plaintext at the beginning of the encrypted
password string this has the effect of revealing the first two
characters of the password to anyone who views the encrypted version.

=end undocumented

=item C<generate_random_password($password_length)>

Returns an alphanumeric string with the specified length
(10 characters by default). Use this function to generate passwords
and tokens.

=back

=head2 Validation

=over 4

=item C<validate_email_syntax($email)>

Do a syntax checking for a legal email address and returns 1 if
the check is successful, else returns 0.
Untaints C<$email> if successful.

=item C<validate_date($date)>

Make sure the date has the correct format and returns 1 if
the check is successful, else returns 0.

=back

=head2 Database

=over

=item C<on_main_db>

Runs a block of code always on the main DB. Useful for when you're inside
a subroutine and need to do some writes to the database, but don't know
if Bugzilla is currently using the shadowdb or not. Used like:

 on_main_db {
     my $dbh = Bugzilla->dbh;
     $dbh->do("INSERT ...");
 }

=back

=head2 Math and Numbers

=over

=item C<round(@list)>

Rounds the number(s) to the nearest integer. In scalar context, returns a
single value; in list context, returns a list of values. Numbers that are
halfway between two integers are rounded "to infinity"; i.e., positive values
are rounded up (e.g., 2.5 becomes 3) and negative values down (e.g., -2.5
becomes -3).

=begin undocumented

Lifted directly from Math::Round to avoid a new dependency for trivial code.

=end undocumented

=back<|MERGE_RESOLUTION|>--- conflicted
+++ resolved
@@ -46,9 +46,7 @@
 use POSIX qw(floor ceil);
 use Scalar::Util qw(tainted blessed);
 use Taint::Util qw(untaint);
-<<<<<<< HEAD
 use Text::Wrap;
-=======
 use Try::Tiny;
 
 sub with_writable_database(&) {
@@ -74,7 +72,6 @@
     Bugzilla->switch_to_shadow_db();
     $code->();
 }
->>>>>>> 2056caa1
 
 sub trick_taint {
     untaint($_[0]);
