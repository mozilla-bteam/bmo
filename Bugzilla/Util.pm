--- conflicted
+++ resolved
@@ -28,11 +28,7 @@
   validate_email_syntax clean_text
   get_text template_var disable_utf8
   enable_utf8 detect_encoding email_filter
-<<<<<<< HEAD
-  round extract_nicks mojo_user_agent);
-=======
-  round extract_nicks fetch_product_versions);
->>>>>>> a74eefa8
+  round extract_nicks fetch_product_versions mojo_user_agent);
 use Bugzilla::Logging;
 use Bugzilla::Constants;
 use Bugzilla::RNG qw(irand);
@@ -47,11 +43,8 @@
 use Encode::Guess;
 use English qw(-no_match_vars $EGID);
 use List::MoreUtils qw(any none);
-<<<<<<< HEAD
 use Mojo::UserAgent ();
-=======
 use Mojo::JSON qw(decode_json);
->>>>>>> a74eefa8
 use POSIX qw(floor ceil);
 use Scalar::Util qw(tainted blessed);
 use Text::Wrap;
@@ -980,7 +973,33 @@
   return grep { defined $_ } @nicks;
 }
 
-<<<<<<< HEAD
+sub fetch_product_versions {
+  my ($product)  = @_;
+  my $key      = "${product}_versions";
+  my $versions = Bugzilla->request_cache->{$key}
+    || Bugzilla->memcached->get_data({key => $key});
+
+  unless ($versions) {
+    my $ua = Mojo::UserAgent->new(request_timeout => 30, connect_timeout => 5);
+    if (my $proxy_url = Bugzilla->params->{'proxy_url'}) {
+      $ua->proxy->http($proxy_url);
+    }
+
+    my $response = $ua->get(PD_ENDPOINT . $key . '.json')->result;
+    $versions = Bugzilla->request_cache->{$key}
+      = $response->is_success ? decode_json($response->body) : {};
+    Bugzilla->memcached->set_data({
+      key   => $key,
+      value => $versions,
+
+      # Cache for 1 day if the data is available, otherwise retry in 5 min
+      expires_in => $response->is_success ? 86_400 : 300,
+    });
+  }
+
+  return $versions;
+}
+
 sub mojo_user_agent {
   my ($params)        = @_;
   my $request_timeout = $params->{request_timeout} // 30;
@@ -997,34 +1016,7 @@
     $ua->proxy->detect();
   }
   return $ua;
-=======
-sub fetch_product_versions {
-  my ($product)  = @_;
-  my $key      = "${product}_versions";
-  my $versions = Bugzilla->request_cache->{$key}
-    || Bugzilla->memcached->get_data({key => $key});
-
-  unless ($versions) {
-    my $ua = Mojo::UserAgent->new(request_timeout => 30, connect_timeout => 5);
-    if (my $proxy_url = Bugzilla->params->{'proxy_url'}) {
-      $ua->proxy->http($proxy_url);
-    }
-
-    my $response = $ua->get(PD_ENDPOINT . $key . '.json')->result;
-    $versions = Bugzilla->request_cache->{$key}
-      = $response->is_success ? decode_json($response->body) : {};
-    Bugzilla->memcached->set_data({
-      key   => $key,
-      value => $versions,
-
-      # Cache for 1 day if the data is available, otherwise retry in 5 min
-      expires_in => $response->is_success ? 86_400 : 300,
-    });
-  }
-
-  return $versions;
->>>>>>> a74eefa8
-}
+} 
 
 1;
 
