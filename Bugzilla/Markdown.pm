# This Source Code Form is subject to the terms of the Mozilla Public
# License, v. 2.0. If a copy of the MPL was not distributed with this
# file, You can obtain one at http://mozilla.org/MPL/2.0/.
#
# This Source Code Form is "Incompatible With Secondary Licenses", as
# defined by the Mozilla Public License, v. 2.0.

package Bugzilla::Markdown;
use 5.10.1;
use Moo;

use Encode;
use Mojo::DOM;
use HTML::Escape qw(escape_html);
use List::MoreUtils qw(any);

has 'markdown_parser' => (is => 'lazy');
has 'bugzilla_shorthand' => (
  is      => 'ro',
  default => sub {
    require Bugzilla::Template;
    \&Bugzilla::Template::quoteUrls;
  }
);

sub _build_markdown_parser {
  if (Bugzilla->has_feature('alien_cmark')) {
    require Bugzilla::Markdown::GFM;
    require Bugzilla::Markdown::GFM::Parser;
    return Bugzilla::Markdown::GFM::Parser->new({
      hardbreaks    => 1,
      validate_utf8 => 1,
      safe          => 1,
      extensions    => [qw( autolink tagfilter table strikethrough )],
    });
  }
  else {
    return undef;
  }
}

sub render_html {
  my ($self, $markdown, $bug, $comment, $user) = @_;
  my $parser = $self->markdown_parser;
  return escape_html($markdown) unless $parser;

  no warnings 'utf8'; # this is needed because our perl is so old.
  # This is a bit faster since it doesn't engage the regex engine.
  # Replace < with \x{FDD4}, and remove \x{FDD4}.
<<<<<<< HEAD
  $markdown =~ tr/<\x{FDD4}/\x{FDD4}/d;
  my @valid_text_parent_tags = ('h1', 'h2', 'h3', 'h4', 'h5', 'h6', 'p', 'li', 'td');
=======
  $markdown =~ tr/\x{FDD4}//d;
  $markdown =~ s{<(?!https?://)}{\x{FDD4}}gs;
  my @valid_text_parent_tags = ('p', 'li', 'td');
>>>>>>> 5953747f
  my @bad_tags               = qw( img );
  my $bugzilla_shorthand     = $self->bugzilla_shorthand;
  my $html                   = decode('UTF-8', $parser->render_html($markdown));

  $html =~ s/\x{FDD4}/&lt;/g;
  my $dom = Mojo::DOM->new($html);

  $dom->find(join(', ', @bad_tags))->map('remove');
  $dom->find(join ', ', @valid_text_parent_tags)->map(sub {
    my $node = shift;
    $node->descendant_nodes->map(sub {
      my $child = shift;
      if ( $child->type eq 'text'
        && $child->children->size == 0
        && any { $child->parent->tag eq $_ } @valid_text_parent_tags)
      {
        my $text = $child->content;
        $child->replace(Mojo::DOM->new($bugzilla_shorthand->($text)));
      }
      return $child;
    });
    return $node;
  });
  return $dom->to_string;

}


1;<|MERGE_RESOLUTION|>--- conflicted
+++ resolved
@@ -47,14 +47,9 @@
   no warnings 'utf8'; # this is needed because our perl is so old.
   # This is a bit faster since it doesn't engage the regex engine.
   # Replace < with \x{FDD4}, and remove \x{FDD4}.
-<<<<<<< HEAD
-  $markdown =~ tr/<\x{FDD4}/\x{FDD4}/d;
-  my @valid_text_parent_tags = ('h1', 'h2', 'h3', 'h4', 'h5', 'h6', 'p', 'li', 'td');
-=======
   $markdown =~ tr/\x{FDD4}//d;
   $markdown =~ s{<(?!https?://)}{\x{FDD4}}gs;
-  my @valid_text_parent_tags = ('p', 'li', 'td');
->>>>>>> 5953747f
+  my @valid_text_parent_tags = ('h1', 'h2', 'h3', 'h4', 'h5', 'h6', 'p', 'li', 'td');
   my @bad_tags               = qw( img );
   my $bugzilla_shorthand     = $self->bugzilla_shorthand;
   my $html                   = decode('UTF-8', $parser->render_html($markdown));
