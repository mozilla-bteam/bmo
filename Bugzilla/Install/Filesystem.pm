# This Source Code Form is subject to the terms of the Mozilla Public
# License, v. 2.0. If a copy of the MPL was not distributed with this
# file, You can obtain one at http://mozilla.org/MPL/2.0/.
#
# This Source Code Form is "Incompatible With Secondary Licenses", as
# defined by the Mozilla Public License, v. 2.0.

package Bugzilla::Install::Filesystem;

# NOTE: This package may "use" any modules that it likes,
# and localconfig is available. However, all functions in this
# package should assume that:
#
# * Templates are not available.
# * Files do not have the correct permissions.
# * The database does not exist.

use 5.10.1;
use strict;
use warnings;

use Bugzilla::Constants;
use Bugzilla::Error;
use Bugzilla::Install::Localconfig;
use Bugzilla::Install::Util qw(install_string);
use Bugzilla::Util;
use Bugzilla::Hook;

use File::Find;
use File::Path;
use File::Basename;
use File::Copy qw(move);
use File::Spec;
use File::Slurp;
use IO::File;
use POSIX ();

use parent qw(Exporter);
our @EXPORT = qw(
    update_filesystem
    create_htaccess
    fix_all_file_permissions
    fix_dir_permissions
    fix_file_permissions
);

use constant HT_DEFAULT_DENY => <<EOT;
# nothing in this directory is retrievable unless overridden by an .htaccess
# in a subdirectory
<IfModule mod_version.c>
  <IfVersion < 2.4>
    Deny from all
  </IfVersion>
  <IfVersion >= 2.4>
    Require all denied
  </IfVersion>
</IfModule>
<IfModule !mod_version.c>
    Deny from all
</IfModule>
EOT

###############
# Permissions #
###############

# Used by the permissions "constants" below.
sub _suexec { Bugzilla->localconfig->{'use_suexec'}     };
sub _group  { Bugzilla->localconfig->{'webservergroup'} };

# Writeable by the owner only.
use constant OWNER_WRITE => 0600;
# Executable by the owner only.
use constant OWNER_EXECUTE => 0700;
# A directory which is only writeable by the owner.
use constant DIR_OWNER_WRITE => 0700;

# A cgi script that the webserver can execute.
sub WS_EXECUTE { _group() ? 0750 : 0755 };
# A file that is read by cgi scripts, but is not ever read
# directly by the webserver.
sub CGI_READ { _group() ? 0640 : 0644 };
# A file that is written to by cgi scripts, but is not ever
# read or written directly by the webserver.
sub CGI_WRITE { _group() ? 0660 : 0666 };
# A file that is served directly by the web server.
sub WS_SERVE { (_group() and !_suexec()) ? 0640 : 0644 };

# A directory whose contents can be read or served by the
# webserver (so even directories containing cgi scripts
# would have this permission).
sub DIR_WS_SERVE { (_group() and !_suexec()) ? 0750 : 0755 };
# A directory that is read by cgi scripts, but is never accessed
# directly by the webserver
sub DIR_CGI_READ { _group() ? 0750 : 0755 };
# A directory that is written to by cgi scripts, but where the
# scripts never needs to overwrite files created by other
# users.
sub DIR_CGI_WRITE { _group() ? 0770 : 01777 };
# A directory that is written to by cgi scripts, where the
# scripts need to overwrite files created by other users.
sub DIR_CGI_OVERWRITE { _group() ? 0770 : 0777 };

# This can be combined (using "|") with other permissions for 
# directories that, in addition to their normal permissions (such
# as DIR_CGI_WRITE) also have content served directly from them
# (or their subdirectories) to the user, via the webserver.
sub DIR_ALSO_WS_SERVE { _suexec() ? 0001 : 0 };

# This looks like a constant because it effectively is, but
# it has to call other subroutines and read the current filesystem,
# so it's defined as a sub. This is not exported, so it doesn't have
# a perldoc. However, look at the various hashes defined inside this 
# function to understand what it returns. (There are comments throughout.)
#
# The rationale for the file permissions is that there is a group the
# web server executes the scripts as, so the cgi scripts should not be writable
# by this group. Otherwise someone may find it possible to change the cgis
# when exploiting some security flaw somewhere (not necessarily in Bugzilla!)
sub FILESYSTEM {
    my $datadir        = bz_locations()->{'datadir'};
    my $attachdir      = bz_locations()->{'attachdir'};
    my $extensionsdir  = bz_locations()->{'extensionsdir'};
    my $webdotdir      = bz_locations()->{'webdotdir'};
    my $templatedir    = bz_locations()->{'templatedir'};
    my $libdir         = bz_locations()->{'libpath'};
    my $extlib         = bz_locations()->{'ext_libpath'};
    my $skinsdir       = bz_locations()->{'skinsdir'};
    my $localconfig    = bz_locations()->{'localconfig'};
    my $template_cache = bz_locations()->{'template_cache'};
    my $graphsdir      = bz_locations()->{'graphsdir'};
    my $assetsdir      = bz_locations()->{'assetsdir'};
    my $error_reports  = bz_locations()->{'error_reports'};

    # We want to set the permissions the same for all localconfig files
    # across all PROJECTs, so we do something special with $localconfig,
    # lower down in the permissions section.
    if ($ENV{PROJECT}) {
        $localconfig =~ s/\.\Q$ENV{PROJECT}\E$//;
    }

    # Note: When being processed by checksetup, these have their permissions
    # set in this order: %all_dirs, %recurse_dirs, %all_files.
    #
    # Each is processed in alphabetical order of keys, so shorter keys
    # will have their permissions set before longer keys (thus setting
    # the permissions on parent directories before setting permissions
    # on their children).

    # --- FILE PERMISSIONS (Non-created files) --- #
    my %files = (
        '*'               => { perms => OWNER_WRITE },
        # Some .pl files are WS_EXECUTE because we want
        # users to be able to cron them or otherwise run
        # them as a secure user, like the webserver owner.
        '*.cgi'           => { perms => WS_EXECUTE },
        'whineatnews.pl'  => { perms => WS_EXECUTE },
        'collectstats.pl' => { perms => WS_EXECUTE },
        'importxml.pl'    => { perms => WS_EXECUTE },
        'testserver.pl'   => { perms => WS_EXECUTE },
        'whine.pl'        => { perms => WS_EXECUTE },
        'email_in.pl'     => { perms => WS_EXECUTE },
        'sanitycheck.pl'  => { perms => WS_EXECUTE },
        'checksetup.pl'   => { perms => OWNER_EXECUTE },
        'jobqueue.pl'     => { perms => OWNER_EXECUTE },
        'migrate.pl'      => { perms => OWNER_EXECUTE },
        'sentry.pl'       => { perms => WS_EXECUTE },
        'metrics.pl'      => { perms => WS_EXECUTE },
        'Makefile.PL'     => { perms => OWNER_WRITE },
        'gen-cpanfile.pl' => { perms => OWNER_EXECUTE },
        'clean-bug-user-last-visit.pl' => { perms => WS_EXECUTE },

        'app.psgi'      => { perms => CGI_READ },
        'Bugzilla.pm'    => { perms => CGI_READ },
        "$localconfig*"  => { perms => CGI_READ },
        'META.*'        => { perms => CGI_READ },
        'MYMETA.*'      => { perms => CGI_READ },
        'bugzilla.dtd'   => { perms => WS_SERVE },
        'mod_perl.pl'    => { perms => WS_SERVE },
        'robots.txt'     => { perms => WS_SERVE },
        '.htaccess'      => { perms => WS_SERVE },
        'cvs-update.log' => { perms => WS_SERVE },
        'scripts/sendunsentbugmail.pl' => { perms => WS_EXECUTE },

        'docker_files/*'             => { perms => OWNER_WRITE },
        'docker_files/*.pl'          => { perms => OWNER_EXECUTE },
        'docker_files/*.sh'          => { perms => OWNER_EXECUTE },
        'docs/bugzilla.ent'    => { perms => OWNER_WRITE },
        'docs/makedocs.pl'     => { perms => OWNER_EXECUTE },
        'docs/style.css'       => { perms => WS_SERVE },
        'docs/*/rel_notes.txt' => { perms => WS_SERVE },
        'docs/*/README.docs'   => { perms => OWNER_WRITE },
        "$datadir/params.json" => { perms => CGI_WRITE },
        "$datadir/old-params.txt"  => { perms => OWNER_WRITE },
        "$extensionsdir/create.pl" => { perms => OWNER_EXECUTE },
        "$extensionsdir/*/*.pl"    => { perms => WS_EXECUTE },
        "$extensionsdir/*/bin/*"   => { perms => WS_EXECUTE },

        # google webmaster tools verification files
        'google*.html' => { perms => WS_SERVE },
<<<<<<< HEAD
        'xt/config/generate_test_data.pl' => { perms => OWNER_EXECUTE },
=======
        'contribute.json' => { perms => WS_SERVE },
>>>>>>> fccc4831
    );

    # Directories that we want to set the perms on, but not
    # recurse through. These are directories we didn't create
    # in checkesetup.pl.
    #
    # Purpose of BMO change: unknown.
    my %non_recurse_dirs = (
        '.'  => 0755,
        docs => DIR_WS_SERVE,
    );

    # This sets the permissions for each item inside each of these 
    # directories, including the directory itself. 
    # 'CVS' directories are special, though, and are never readable by 
    # the webserver.
    my %recurse_dirs = (
        # Writeable directories
         $template_cache    => { files => CGI_READ,
                                  dirs => DIR_CGI_OVERWRITE },
         $error_reports     => { files => CGI_READ,
                                  dirs => DIR_CGI_WRITE },
         $attachdir         => { files => CGI_WRITE,
                                  dirs => DIR_CGI_WRITE },
         $webdotdir         => { files => WS_SERVE,
                                  dirs => DIR_CGI_WRITE | DIR_ALSO_WS_SERVE },
         $graphsdir         => { files => WS_SERVE,
                                  dirs => DIR_CGI_WRITE | DIR_ALSO_WS_SERVE },
         "$datadir/db"      => { files => CGI_WRITE,
                                  dirs => DIR_CGI_WRITE },
         $assetsdir         => { files => WS_SERVE,
                                  dirs => DIR_CGI_OVERWRITE | DIR_ALSO_WS_SERVE },

         # Readable directories
         "$datadir/mining"     => { files => CGI_READ,
                                     dirs => DIR_CGI_READ },
         "$libdir/Bugzilla"    => { files => CGI_READ,
                                     dirs => DIR_CGI_READ },
         $extlib               => { files => CGI_READ,
                                     dirs => DIR_CGI_READ },
         $templatedir          => { files => CGI_READ,
                                     dirs => DIR_CGI_READ },
         # Directories in the extensions/ dir are WS_SERVE so that
         # the web/ directories can be served by the web server.
         # But, for extra security, we deny direct webserver access to
         # the lib/ and template/ directories of extensions.
         $extensionsdir        => { files => CGI_READ,
                                     dirs => DIR_WS_SERVE },
         "$extensionsdir/*/lib" => { files => CGI_READ,
                                      dirs => DIR_CGI_READ },
         "$extensionsdir/*/template" => { files => CGI_READ,
                                           dirs => DIR_CGI_READ },

         # Content served directly by the webserver
         images                => { files => WS_SERVE,
                                     dirs => DIR_WS_SERVE },
         js                    => { files => WS_SERVE,
                                     dirs => DIR_WS_SERVE },
         $skinsdir             => { files => WS_SERVE,
                                     dirs => DIR_WS_SERVE },
         'docs/*/html'         => { files => WS_SERVE,
                                     dirs => DIR_WS_SERVE },
         'docs/*/pdf'          => { files => WS_SERVE,
                                     dirs => DIR_WS_SERVE },
         'docs/*/txt'          => { files => WS_SERVE,
                                     dirs => DIR_WS_SERVE },
         'docs/*/images'       => { files => WS_SERVE,
                                     dirs => DIR_WS_SERVE },
         "$extensionsdir/*/web" => { files => WS_SERVE,
                                     dirs => DIR_WS_SERVE },

         # Purpose: allow webserver to read .bzr so we execute bzr commands
         # in backticks and look at the result over the web. Used to show
         # bzr history.
         '.bzr'                => { files => WS_SERVE,
                                    dirs  => DIR_WS_SERVE },
         # Directories only for the owner, not for the webserver.
         t                     => { files => OWNER_WRITE,
                                     dirs => DIR_OWNER_WRITE },
         xt                    => { files => OWNER_WRITE,
                                     dirs => DIR_OWNER_WRITE },
         'docs/lib'            => { files => OWNER_WRITE,
                                     dirs => DIR_OWNER_WRITE },
         'docs/*/xml'          => { files => OWNER_WRITE,
                                     dirs => DIR_OWNER_WRITE },
         'scripts'             => { files => OWNER_EXECUTE,
                                     dirs => DIR_OWNER_WRITE, },
         'docker_files'              => { files => OWNER_EXECUTE,
                                     dirs => DIR_OWNER_WRITE, },
    );

    # --- FILES TO CREATE --- #

    # The name of each directory that we should actually *create*,
    # pointing at its default permissions.
    my %create_dirs = (
        # This is DIR_ALSO_WS_SERVE because it contains $webdotdir and
        # $assetsdir.
        $datadir                => DIR_CGI_OVERWRITE | DIR_ALSO_WS_SERVE,
        # Directories that are read-only for cgi scripts
        "$datadir/mining"       => DIR_CGI_READ,
        "$datadir/extensions"   => DIR_CGI_READ,
        $extensionsdir          => DIR_CGI_READ,
        # Directories that cgi scripts can write to.
        "$datadir/db"           => DIR_CGI_WRITE,
        $attachdir              => DIR_CGI_WRITE,
        $graphsdir              => DIR_CGI_WRITE | DIR_ALSO_WS_SERVE,
        $webdotdir              => DIR_CGI_WRITE | DIR_ALSO_WS_SERVE,
        $assetsdir              => DIR_CGI_WRITE | DIR_ALSO_WS_SERVE,
        $template_cache         => DIR_CGI_WRITE,
        $error_reports          => DIR_CGI_WRITE,
        # Directories that contain content served directly by the web server.
        "$skinsdir/custom"      => DIR_WS_SERVE,
        "$skinsdir/contrib"     => DIR_WS_SERVE,
    );

    # The name of each file, pointing at its default permissions and
    # default contents.
    my %create_files = (
        "$datadir/extensions/additional" => { perms    => CGI_READ, 
                                              contents => '' },
        # We create this file so that it always has the right owner
        # and permissions. Otherwise, the webserver creates it as
        # owned by itself, which can cause problems if jobqueue.pl
        # or something else is not running as the webserver or root.
        "$datadir/mailer.testfile" => { perms    => CGI_WRITE,
                                        contents => '' },
    );

    # Because checksetup controls the creation of index.html separately
    # from all other files, it gets its very own hash.
    my %index_html = (
        'index.html' => { perms => WS_SERVE, contents => <<EOT
<!DOCTYPE HTML PUBLIC "-//W3C//DTD HTML 4.01 Transitional//EN">
<html>
<head>
  <meta http-equiv="Refresh" content="0; URL=index.cgi">
</head>
<body>
  <h1>I think you are looking for <a href="index.cgi">index.cgi</a></h1>
</body>
</html>
EOT
        }
    );

    # Because checksetup controls the .htaccess creation separately
    # by a localconfig variable, these go in a separate variable from
    # %create_files.
    #
    # Note that these get WS_SERVE as their permission
    # because they're *read* by the webserver, even though they're not
    # actually, themselves, served.
    my %htaccess = (
        "$attachdir/.htaccess"       => { perms    => WS_SERVE,
                                          contents => HT_DEFAULT_DENY },
        "$libdir/Bugzilla/.htaccess" => { perms    => WS_SERVE,
                                          contents => HT_DEFAULT_DENY },
        "$extlib/.htaccess"          => { perms    => WS_SERVE,
                                          contents => HT_DEFAULT_DENY },
        "$templatedir/.htaccess"     => { perms    => WS_SERVE,
                                          contents => HT_DEFAULT_DENY },
        'scripts/.htaccess'          => { perms    => WS_SERVE,
                                          contents => HT_DEFAULT_DENY },
        'docker_files/.htaccess'           => { perms    => WS_SERVE,
                                          contents => HT_DEFAULT_DENY },
        't/.htaccess'                => { perms    => WS_SERVE,
                                          contents => HT_DEFAULT_DENY },
        'xt/.htaccess'               => { perms    => WS_SERVE,
                                          contents => HT_DEFAULT_DENY },
        "$datadir/.htaccess"         => { perms    => WS_SERVE,
                                          contents => HT_DEFAULT_DENY },
        "$error_reports/.htaccess"   => { perms    => WS_SERVE,
                                          contents => HT_DEFAULT_DENY },

        "$graphsdir/.htaccess" => { perms => WS_SERVE, contents => <<EOT
# Allow access to .png and .gif files.
<FilesMatch (\\.gif|\\.png)\$>
  <IfModule mod_version.c>
    <IfVersion < 2.4>
      Allow from all
    </IfVersion>
    <IfVersion >= 2.4>
      Require all granted
    </IfVersion>
  </IfModule>
  <IfModule !mod_version.c>
    Allow from all
  </IfModule>
</FilesMatch>

# And no directory listings, either.
<IfModule mod_version.c>
  <IfVersion < 2.4>
    Deny from all
  </IfVersion>
  <IfVersion >= 2.4>
    Require all denied
  </IfVersion>
</IfModule>
<IfModule !mod_version.c>
  Deny from all
</IfModule>
EOT
        },

        "$webdotdir/.htaccess" => { perms => WS_SERVE, contents => <<EOT
# If you run a local webdot server, you will need to allow it access to
# generated .dot files. Uncomment this section and replace the IP address with
# the IP address of your webdot server.
#<FilesMatch \\.dot\$>
#  <IfModule mod_version.c>
#    <IfVersion < 2.4>
#      Allow from 127.0.0.1/24
#      Deny from all
#    </IfVersion>
#    <IfVersion >= 2.4>
#      Require ip 127.0.0.1/24
#      Require all denied
#    </IfVersion>
#  </IfModule>
#  <IfModule !mod_version.c>
#    Allow from 127.0.0.1/24
#    Deny from all
#  </IfModule>
#</FilesMatch>

# Allow access to .png files created by a local copy of 'dot'
<FilesMatch \\.png\$>
  <IfModule mod_version.c>
    <IfVersion < 2.4>
      Allow from all
    </IfVersion>
    <IfVersion >= 2.4>
      Require all granted
    </IfVersion>
  </IfModule>
  <IfModule !mod_version.c>
     Allow from all
  </IfModule>
</FilesMatch>

# And no directory listings, either.
<IfModule mod_version.c>
  <IfVersion < 2.4>
    Deny from all
  </IfVersion>
  <IfVersion >= 2.4>
    Require all denied
  </IfVersion>
</IfModule>
<IfModule !mod_version.c>
  Deny from all
</IfModule>
EOT
        },

        "$assetsdir/.htaccess" => { perms => WS_SERVE, contents => <<EOT
# Allow access to .css files
<FilesMatch \\.(css|js)\$>
  <IfModule mod_version.c>
    <IfVersion < 2.4>
      Allow from all
    </IfVersion>
    <IfVersion >= 2.4>
      Require all granted
    </IfVersion>
  </IfModule>
  <IfModule !mod_version.c>
     Allow from all
  </IfModule>
</FilesMatch>

# And no directory listings, either.
<IfModule mod_version.c>
  <IfVersion < 2.4>
    Deny from all
  </IfVersion>
  <IfVersion >= 2.4>
    Require all denied
  </IfVersion>
</IfModule>
<IfModule !mod_version.c>
  Deny from all
</IfModule>
EOT
        },

        "$assetsdir/.htaccess" => { perms => WS_SERVE, contents => <<EOT
# Allow access to .css files
<FilesMatch \\.(css|js)\$>
  Allow from all
</FilesMatch>

# And no directory listings, either.
Deny from all
EOT
        },

    );

    Bugzilla::Hook::process('install_filesystem', {
        files            => \%files,
        create_dirs      => \%create_dirs,
        non_recurse_dirs => \%non_recurse_dirs,
        recurse_dirs     => \%recurse_dirs,
        create_files     => \%create_files,
        htaccess         => \%htaccess,
    });

    my %all_files = (%create_files, %htaccess, %index_html, %files);
    my %all_dirs  = (%create_dirs, %non_recurse_dirs);

    return {
        create_dirs  => \%create_dirs,
        recurse_dirs => \%recurse_dirs,
        all_dirs     => \%all_dirs,

        create_files => \%create_files,
        htaccess     => \%htaccess,
        index_html   => \%index_html,
        all_files    => \%all_files,
    };
}

sub update_filesystem {
    my ($params) = @_;
    my $fs = FILESYSTEM();
    my %dirs  = %{$fs->{create_dirs}};
    my %files = %{$fs->{create_files}};

    my $datadir = bz_locations->{'datadir'};
    my $graphsdir = bz_locations->{'graphsdir'};
    my $assetsdir = bz_locations->{'assetsdir'};
    # If the graphs/ directory doesn't exist, we're upgrading from
    # a version old enough that we need to update the $datadir/mining 
    # format.
    if (-d "$datadir/mining" && !-d $graphsdir) {
        _update_old_charts($datadir);
    }

    # If there is a file named '-All-' in $datadir/mining, then we're still
    # having mining files named by product name, and we need to convert them to
    # files named by product ID.
    if (-e File::Spec->catfile($datadir, 'mining', '-All-')) {
        _update_old_mining_filenames(File::Spec->catdir($datadir, 'mining'));
    }

    # By sorting the dirs, we assure that shorter-named directories
    # (meaning parent directories) are always created before their
    # child directories.
    foreach my $dir (sort keys %dirs) {
        unless (-d $dir) {
            print "Creating $dir directory...\n";
            mkdir $dir or die "mkdir $dir failed: $!";
            # For some reason, passing in the permissions to "mkdir"
            # doesn't work right, but doing a "chmod" does.
            chmod $dirs{$dir}, $dir or warn "Cannot chmod $dir: $!";
        }
    }

    # Move the testfile if we can't write to it, so that we can re-create
    # it with the correct permissions below.
    my $testfile = "$datadir/mailer.testfile";
    if (-e $testfile and !-w $testfile) {
        _rename_file($testfile, "$testfile.old");
    }

    # If old-params.txt exists in the root directory, move it to datadir.
    my $oldparamsfile = "old_params.txt";
    if (-e $oldparamsfile) {
        _rename_file($oldparamsfile, "$datadir/$oldparamsfile");
    }

    # Remove old assets htaccess file to force recreation with correct values.
    if (-e "$assetsdir/.htaccess") {
        if (read_file("$assetsdir/.htaccess") =~ /<FilesMatch \\\.css\$>/) {
            unlink("$assetsdir/.htaccess");
        }
    }

    _create_files(%files);
    if ($params->{index_html}) {
        _create_files(%{$fs->{index_html}});
    }
    elsif (-e 'index.html') {
        my $templatedir = bz_locations()->{'templatedir'};
        print <<EOT;

*** It appears that you still have an old index.html hanging around.
    Either the contents of this file should be moved into a template and 
    placed in the '$templatedir/en/custom' directory, or you should delete 
    the file.

EOT
    }

    # Delete old files that no longer need to exist

    # 2001-04-29 jake@bugzilla.org - Remove oldemailtech
    #   http://bugzilla.mozilla.org/show_bugs.cgi?id=71552
    if (-d 'shadow') {
        print "Removing shadow directory...\n";
        rmtree("shadow");
    }

    if (-e "$datadir/versioncache") {
        print "Removing versioncache...\n";
        unlink "$datadir/versioncache";
    }

    if (-e "$datadir/duplicates.rdf") {
        print "Removing duplicates.rdf...\n";
        unlink "$datadir/duplicates.rdf";
        unlink "$datadir/duplicates-old.rdf";
    }

    if (-e "$datadir/duplicates") {
        print "Removing duplicates directory...\n";
        rmtree("$datadir/duplicates");
    }

    _remove_empty_css_files();
    _convert_single_file_skins();
    _remove_dynamic_assets();
}

sub _remove_empty_css_files {
    my $skinsdir = bz_locations()->{'skinsdir'};
    foreach my $css_file (glob("$skinsdir/custom/*.css"),
                          glob("$skinsdir/contrib/*/*.css"))
    {
        _remove_empty_css($css_file);
    }
}

# A simple helper for the update code that removes "empty" CSS files.
sub _remove_empty_css {
    my ($file) = @_;
    my $basename = basename($file);
    my $empty_contents = <<EOT;
/*
 * Custom rules for $basename.
 * The rules you put here override rules in that stylesheet.
 */
EOT
    if (length($empty_contents) == -s $file) {
        open(my $fh, '<', $file) or warn "$file: $!";
        my $file_contents;
        { local $/; $file_contents = <$fh>; }
        if ($file_contents eq $empty_contents) {
            print install_string('file_remove', { name => $file }), "\n";
            unlink $file or warn "$file: $!";
        }
    };
}

# We used to allow a single css file in the skins/contrib/ directory
# to be a whole skin.
sub _convert_single_file_skins {
    my $skinsdir = bz_locations()->{'skinsdir'};
    foreach my $skin_file (glob "$skinsdir/contrib/*.css") {
        my $dir_name = $skin_file;
        $dir_name =~ s/\.css$//;
        mkdir $dir_name or warn "$dir_name: $!";
        _rename_file($skin_file, "$dir_name/global.css");
    }
}

# delete all automatically generated css/js files to force recreation at the
# next request.
sub _remove_dynamic_assets {
    my @files = (
        glob(bz_locations()->{assetsdir} . '/*.css'),
        glob(bz_locations()->{assetsdir} . '/*.js'),
    );
    foreach my $file (@files) {
        unlink($file);
    }

    # remove old skins/assets directory
    my $old_path = bz_locations()->{skinsdir} . '/assets';
    if (-d $old_path) {
        foreach my $file (glob("$old_path/*.css")) {
            unlink($file);
        }
        rmdir($old_path);
    }
}

sub create_htaccess {
    _create_files(%{FILESYSTEM()->{htaccess}});

    # Repair old .htaccess files

    my $webdot_dir = bz_locations()->{'webdotdir'};
    # The public webdot IP address changed.
    my $webdot = new IO::File("$webdot_dir/.htaccess", 'r')
        || die "$webdot_dir/.htaccess: $!";
    my $webdot_data;
    { local $/; $webdot_data = <$webdot>; }
    $webdot->close;
    if ($webdot_data =~ /192\.20\.225\.10/) {
        print "Repairing $webdot_dir/.htaccess...\n";
        $webdot_data =~ s/192\.20\.225\.10/192.20.225.0\/24/g;
        $webdot = new IO::File("$webdot_dir/.htaccess", 'w') || die $!;
        print $webdot $webdot_data;
        $webdot->close;
    }
}

sub _rename_file {
    my ($from, $to) = @_;
    print install_string('file_rename', { from => $from, to => $to }), "\n";
    if (-e $to) {
        warn "$to already exists, not moving\n";
    }
    else {
        move($from, $to) or warn $!;
    }
}

# A helper for the above functions.
sub _create_files {
    my (%files) = @_;

    # It's not necessary to sort these, but it does make the
    # output of checksetup.pl look a bit nicer.
    foreach my $file (sort keys %files) {
        unless (-e $file) {
            print "Creating $file...\n";
            my $info = $files{$file};
            my $fh = new IO::File($file, O_WRONLY | O_CREAT, $info->{perms})
                || die $!;
            print $fh $info->{contents} if $info->{contents};
            $fh->close;
        }
    }
}

# If you ran a REALLY old version of Bugzilla, your chart files are in the
# wrong format. This code is a little messy, because it's very old, and
# when moving it into this module, I couldn't test it so I left it almost 
# completely alone.
sub _update_old_charts {
    my ($datadir) = @_;
    print "Updating old chart storage format...\n";
    foreach my $in_file (glob("$datadir/mining/*")) {
        # Don't try and upgrade image or db files!
        next if (($in_file =~ /\.gif$/i) ||
                 ($in_file =~ /\.png$/i) ||
                 ($in_file =~ /\.db$/i) ||
                 ($in_file =~ /\.orig$/i));

        rename("$in_file", "$in_file.orig") or next;
        open(IN, "<", "$in_file.orig") or next;
        open(OUT, '>', $in_file) or next;

        # Fields in the header
        my @declared_fields;

        # Fields we changed to half way through by mistake
        # This list comes from an old version of collectstats.pl
        # This part is only for people who ran later versions of 2.11 (devel)
        my @intermediate_fields = qw(DATE UNCONFIRMED NEW ASSIGNED REOPENED
                                     RESOLVED VERIFIED CLOSED);

        # Fields we actually want (matches the current collectstats.pl)
        my @out_fields = qw(DATE NEW ASSIGNED REOPENED UNCONFIRMED RESOLVED
                            VERIFIED CLOSED FIXED INVALID WONTFIX LATER REMIND
                            DUPLICATE WORKSFORME MOVED);

         while (<IN>) {
            if (/^# fields?: (.*)\s$/) {
                @declared_fields = map uc, (split /\||\r/, $1);
                print OUT "# fields: ", join('|', @out_fields), "\n";
            }
            elsif (/^(\d+\|.*)/) {
                my @data = split(/\||\r/, $1);
                my %data;
                if (@data == @declared_fields) {
                    # old format
                    for my $i (0 .. $#declared_fields) {
                        $data{$declared_fields[$i]} = $data[$i];
                    }
                }
                elsif (@data == @intermediate_fields) {
                    # Must have changed over at this point
                    for my $i (0 .. $#intermediate_fields) {
                        $data{$intermediate_fields[$i]} = $data[$i];
                    }
                }
                elsif (@data == @out_fields) {
                    # This line's fine - it has the right number of entries
                    for my $i (0 .. $#out_fields) {
                        $data{$out_fields[$i]} = $data[$i];
                    }
                }
                else {
                    print "Oh dear, input line $. of $in_file had " .
                          scalar(@data) . " fields\nThis was unexpected.",
                          " You may want to check your data files.\n";
                }

                print OUT join('|', 
                    map { defined ($data{$_}) ? ($data{$_}) : "" } @out_fields),
                    "\n";
            }
            else {
                print OUT;
            }
        }

        close(IN);
        close(OUT);
    } 
}

# The old naming scheme has product names as mining file names; we rename them
# to product IDs.
sub _update_old_mining_filenames {
    my ($miningdir) = @_;
    my @conversion_errors;

    require Bugzilla::Product;

    # We use a dummy product instance with ID 0, representing all products
    my $product_all = {id => 0, name => '-All-'};
    bless($product_all, 'Bugzilla::Product');

    print "Updating old charting data file names...";
    my @products = Bugzilla::Product->get_all();
    push(@products, $product_all);
    foreach my $product (@products) {
        if (-e File::Spec->catfile($miningdir, $product->id)) {
            push(@conversion_errors,
                 { product => $product,
                   message => 'A file named "' . $product->id .
                              '" already exists.' });
        }
    }

    if (! @conversion_errors) {
        # Renaming mining files should work now without a hitch.
        foreach my $product (@products) {
            if (! rename(File::Spec->catfile($miningdir, $product->name),
                         File::Spec->catfile($miningdir, $product->id))) {
                push(@conversion_errors,
                     { product => $product,
                       message => $! });
            }
        }
    }

    # Error reporting
    if (! @conversion_errors) {
        print " done.\n";
    }
    else {
        print " FAILED:\n";
        foreach my $error (@conversion_errors) {
            printf "Cannot rename charting data file for product %d (%s): %s\n",
                   $error->{product}->id, $error->{product}->name,
                   $error->{message};
        }
        print "You need to empty the \"$miningdir\" directory, then run\n",
              "   collectstats.pl --regenerate\n",
              "in order to clean this up.\n";
    }
}

sub fix_dir_permissions {
    my ($dir) = @_;
    return if ON_WINDOWS;
    # Note that _get_owner_and_group is always silent here.
    my ($owner_id, $group_id) = _get_owner_and_group();

    my $perms;
    my $fs = FILESYSTEM();
    if ($perms = $fs->{recurse_dirs}->{$dir}) {
        _fix_perms_recursively($dir, $owner_id, $group_id, $perms);
    }
    elsif ($perms = $fs->{all_dirs}->{$dir}) {
        _fix_perms($dir, $owner_id, $group_id, $perms);
    }
    else {
        # Do nothing. We know nothing about this directory.
        warn "Unknown directory $dir";
    }
}

sub fix_file_permissions {
    my ($file) = @_;
    return if ON_WINDOWS;
    my $perms = FILESYSTEM()->{all_files}->{$file}->{perms};
    # Note that _get_owner_and_group is always silent here.
    my ($owner_id, $group_id) = _get_owner_and_group();
    _fix_perms($file, $owner_id, $group_id, $perms);
}

sub fix_all_file_permissions {
    my ($output) = @_;

    # _get_owner_and_group also checks that the webservergroup is valid.
    my ($owner_id, $group_id) = _get_owner_and_group($output);

    return if ON_WINDOWS;

    my $fs = FILESYSTEM();
    my %files = %{$fs->{all_files}};
    my %dirs  = %{$fs->{all_dirs}};
    my %recurse_dirs = %{$fs->{recurse_dirs}};

    print get_text('install_file_perms_fix') . "\n" if $output;

    foreach my $dir (sort keys %dirs) {
        next unless -d $dir;
        _fix_perms($dir, $owner_id, $group_id, $dirs{$dir});
    }

    foreach my $pattern (sort keys %recurse_dirs) {
        my $perms = $recurse_dirs{$pattern};
        # %recurse_dirs supports globs
        foreach my $dir (glob $pattern) {
            next unless -d $dir;
            _fix_perms_recursively($dir, $owner_id, $group_id, $perms);
        }
    }

    foreach my $file (sort keys %files) {
        # %files supports globs
        foreach my $filename (glob $file) {
            # Don't touch directories.
            next if -d $filename || !-e $filename;
            _fix_perms($filename, $owner_id, $group_id, 
                       $files{$file}->{perms});
        }
    }

    _fix_cvs_dirs($owner_id, '.');
}

sub _get_owner_and_group {
    my ($output) = @_;
    my $group_id = _check_web_server_group($output);
    return () if ON_WINDOWS;

    my $owner_id = POSIX::getuid();
    $group_id = POSIX::getgid() unless defined $group_id;
    return ($owner_id, $group_id);
}

# A helper for fix_all_file_permissions
sub _fix_cvs_dirs {
    my ($owner_id, $dir) = @_;
    my $owner_gid = POSIX::getgid();
    find({ no_chdir => 1, wanted => sub {
        my $name = $File::Find::name;
        if ($File::Find::dir =~ /\/CVS/ || $_ eq '.cvsignore'
            || (-d $name && $_ =~ /CVS$/)) 
        {
            my $perms = 0600;
            if (-d $name) {
                $perms = 0700;
            }
            _fix_perms($name, $owner_id, $owner_gid, $perms);
        }
    }}, $dir);
}

sub _fix_perms {
    my ($name, $owner, $group, $perms) = @_;
    #printf ("Changing $name to %o\n", $perms);

    # The webserver should never try to chown files.
    if (Bugzilla->usage_mode == USAGE_MODE_CMDLINE) {
        chown $owner, $group, $name
            or warn install_string('chown_failed', { path => $name, 
                                                     error => $! }) . "\n";
    }
    chmod $perms, $name
        or warn install_string('chmod_failed', { path => $name, 
                                                 error => $! }) . "\n";
}

sub _fix_perms_recursively {
    my ($dir, $owner_id, $group_id, $perms) = @_;
    # Set permissions on the directory itself.
    _fix_perms($dir, $owner_id, $group_id, $perms->{dirs});
    # Now recurse through the directory and set the correct permissions
    # on subdirectories and files.
    find({ no_chdir => 1, wanted => sub {
        my $name = $File::Find::name;
        if (-d $name) {
            _fix_perms($name, $owner_id, $group_id, $perms->{dirs});
        }
        else {
            _fix_perms($name, $owner_id, $group_id, $perms->{files});
        }
    }}, $dir);
}

sub _check_web_server_group {
    my ($output) = @_;

    my $group    = Bugzilla->localconfig->{'webservergroup'};
    my $filename = bz_locations()->{'localconfig'};
    my $group_id;

    # If we are on Windows, webservergroup does nothing
    if (ON_WINDOWS && $group && $output) {
        print "\n\n" . get_text('install_webservergroup_windows') . "\n\n";
    }

    # If we're not on Windows, make sure that webservergroup isn't
    # empty.
    elsif (!ON_WINDOWS && !$group && $output) {
        print "\n\n" . get_text('install_webservergroup_empty') . "\n\n";
    }

    # If we're not on Windows, make sure we are actually a member of
    # the webservergroup.
    elsif (!ON_WINDOWS && $group) {
        $group_id = getgrnam($group);
        ThrowCodeError('invalid_webservergroup', { group => $group }) 
            unless defined $group_id;

        # If on unix, see if we need to print a warning about a webservergroup
        # that we can't chgrp to
        if ($output && $< != 0 && !grep($_ eq $group_id, split(" ", $)))) {
            print "\n\n" . get_text('install_webservergroup_not_in') . "\n\n";
        }
    }

    return $group_id;
}

1;

__END__

=head1 NAME

Bugzilla::Install::Filesystem - Fix up the filesystem during
  installation.

=head1 DESCRIPTION

This module is used primarily by L<checksetup.pl> to modify the 
filesystem during installation, including creating the data/ directory.

=head1 SUBROUTINES

=over

=item C<update_filesystem({ index_html => 0 })>

Description: Creates all the directories and files that Bugzilla
             needs to function but doesn't ship with. Also does
             any updates to these files as necessary during an
             upgrade.

Params:      C<index_html> - Whether or not we should create
               the F<index.html> file.

Returns:     nothing

=item C<create_htaccess()>

Description: Creates all of the .htaccess files for Apache,
             in the various Bugzilla directories. Also updates
             the .htaccess files if they need updating.

Params:      none

Returns:     nothing

=item C<fix_all_file_permissions($output)>

Description: Sets all the file permissions on all of Bugzilla's files
             to what they should be. Note that permissions are different
             depending on whether or not C<$webservergroup> is set
             in F<localconfig>.

Params:      C<$output> - C<true> if you want this function to print
                 out information about what it's doing.

Returns:     nothing

=item C<fix_dir_permissions>

Given the name of a directory, its permissions will be fixed according to
how they are supposed to be set in Bugzilla's current configuration.
If it fails to set the permissions, a warning will be printed to STDERR.

=item C<fix_file_permissions>

Given the name of a file, its permissions will be fixed according to
how they are supposed to be set in Bugzilla's current configuration.
If it fails to set the permissions, a warning will be printed to STDERR.

=back

=head1 B<Methods in need of POD>

=over

=item CGI_WRITE

=item DIR_WS_SERVE

=item DIR_ALSO_WS_SERVE

=item WS_SERVE

=item FILESYSTEM

=item WS_EXECUTE

=item CGI_READ

=item DIR_CGI_READ

=item DIR_CGI_WRITE

=item DIR_CGI_OVERWRITE

=back<|MERGE_RESOLUTION|>--- conflicted
+++ resolved
@@ -198,11 +198,8 @@
 
         # google webmaster tools verification files
         'google*.html' => { perms => WS_SERVE },
-<<<<<<< HEAD
         'xt/config/generate_test_data.pl' => { perms => OWNER_EXECUTE },
-=======
         'contribute.json' => { perms => WS_SERVE },
->>>>>>> fccc4831
     );
 
     # Directories that we want to set the perms on, but not
