# This Source Code Form is subject to the terms of the Mozilla Public
# License, v. 2.0. If a copy of the MPL was not distributed with this
# file, You can obtain one at http://mozilla.org/MPL/2.0/.
#
# This Source Code Form is "Incompatible With Secondary Licenses", as
# defined by the Mozilla Public License, v. 2.0.

package Bugzilla::Install::Filesystem;

# NOTE: This package may "use" any modules that it likes,
# and localconfig is available. However, all functions in this
# package should assume that:
#
# * Templates are not available.
# * Files do not have the correct permissions.
# * The database does not exist.

use 5.10.1;
use strict;
use warnings;

use Bugzilla::Constants;
use Bugzilla::Error;
use Bugzilla::Install::Localconfig;
use Bugzilla::Install::Util qw(install_string);
use Bugzilla::Util;
use Bugzilla::Hook;

use File::Find;
use File::Path;
use File::Basename;
use File::Copy qw(move);
use File::Spec;
use Cwd ();
use File::Slurp;
use IO::File;
use POSIX ();

use base qw(Exporter);
our @EXPORT = qw(
    update_filesystem
    create_htaccess
    fix_all_file_permissions
    fix_dir_permissions
    fix_file_permissions
);

use constant HT_DEFAULT_DENY => <<'EOT';
# nothing in this directory is retrievable unless overridden by an .htaccess
# in a subdirectory
deny from all
EOT

use constant HT_GRAPHS_DIR => <<'EOT';
# Allow access to .png and .gif files.
<FilesMatch (\.gif|\.png)$>
  Allow from all
</FilesMatch>

# And no directory listings, either.
Deny from all
EOT

use constant HT_WEBDOT_DIR => <<'EOT';
# Restrict access to .dot files to the public webdot server at research.att.com
# if research.att.com ever changes their IP, or if you use a different
# webdot server, you'll need to edit this
<FilesMatch \.dot$>
  Allow from 192.20.225.0/24
  Deny from all
</FilesMatch>

# Allow access to .png files created by a local copy of 'dot'
<FilesMatch \.png\$>
  Allow from all
</FilesMatch>

# And no directory listings, either.
Deny from all
EOT

use constant HT_ASSETS_DIR => <<'EOT';
# Allow access to .css and js files
<Files assets.json>
    Deny from all
</Files>

FileETag None
Header set Cache-Control "public, immutable, max-age=31536000"

# And no directory listings, either.
Options -Indexes
EOT

# YUI3 cannot be (easily) made to use the AssetManager asset_file() stuff.
# So aggressively cache its dir. We'll need to change the name of the dir when we upgrade
# yui -- but we're more likely to just get rid of that code.
use constant HT_CACHE_DIR => <<'EOT';
FileETag None
Header set Cache-Control "public, immutable, max-age=31536000"
EOT

use constant INDEX_HTML => <<'EOT';
<!DOCTYPE HTML PUBLIC "-//W3C//DTD HTML 4.01 Transitional//EN">
<html>
<head>
  <meta http-equiv="Refresh" content="0; URL=index.cgi">
</head>
<body>
  <h1>I think you are looking for <a href="index.cgi">index.cgi</a></h1>
</body>
</html>
EOT

###############
# Permissions #
###############

# Used by the permissions "constants" below.
sub _suexec { Bugzilla->localconfig->{'use_suexec'}     };
sub _group  { Bugzilla->localconfig->{'webservergroup'} };

# Writeable by the owner only.
use constant OWNER_WRITE => 0600;
# Executable by the owner only.
use constant OWNER_EXECUTE => 0700;
# A directory which is only writeable by the owner.
use constant DIR_OWNER_WRITE => 0700;

# A cgi script that the webserver can execute.
sub WS_EXECUTE { _group() ? 0750 : 0755 };
# A file that is read by cgi scripts, but is not ever read
# directly by the webserver.
sub CGI_READ { _group() ? 0640 : 0644 };
# A file that is written to by cgi scripts, but is not ever
# read or written directly by the webserver.
sub CGI_WRITE { _group() ? 0660 : 0666 };
# A file that is served directly by the web server.
sub WS_SERVE { (_group() and !_suexec()) ? 0640 : 0644 };

# A directory whose contents can be read or served by the
# webserver (so even directories containing cgi scripts
# would have this permission).
sub DIR_WS_SERVE { (_group() and !_suexec()) ? 0750 : 0755 };
# A directory that is read by cgi scripts, but is never accessed
# directly by the webserver
sub DIR_CGI_READ { _group() ? 0750 : 0755 };
# A directory that is written to by cgi scripts, but where the
# scripts never needs to overwrite files created by other
# users.
sub DIR_CGI_WRITE { _group() ? 0770 : 01777 };
# A directory that is written to by cgi scripts, where the
# scripts need to overwrite files created by other users.
sub DIR_CGI_OVERWRITE { _group() ? 0770 : 0777 };

# This can be combined (using "|") with other permissions for 
# directories that, in addition to their normal permissions (such
# as DIR_CGI_WRITE) also have content served directly from them
# (or their subdirectories) to the user, via the webserver.
sub DIR_ALSO_WS_SERVE { _suexec() ? 0001 : 0 };

# This looks like a constant because it effectively is, but
# it has to call other subroutines and read the current filesystem,
# so it's defined as a sub. This is not exported, so it doesn't have
# a perldoc. However, look at the various hashes defined inside this 
# function to understand what it returns. (There are comments throughout.)
#
# The rationale for the file permissions is that there is a group the
# web server executes the scripts as, so the cgi scripts should not be writable
# by this group. Otherwise someone may find it possible to change the cgis
# when exploiting some security flaw somewhere (not necessarily in Bugzilla!)
sub FILESYSTEM {
    my $datadir        = bz_locations()->{'datadir'};
    my $attachdir      = bz_locations()->{'attachdir'};
    my $extensionsdir  = bz_locations()->{'extensionsdir'};
    my $webdotdir      = bz_locations()->{'webdotdir'};
    my $templatedir    = bz_locations()->{'templatedir'};
    my $libdir         = bz_locations()->{'libpath'};
    my $extlib         = bz_locations()->{'ext_libpath'};
    my $skinsdir       = bz_locations()->{'skinsdir'};
    my $localconfig    = bz_locations()->{'localconfig'};
    my $template_cache = bz_locations()->{'template_cache'};
    my $graphsdir      = bz_locations()->{'graphsdir'};
    my $assetsdir      = bz_locations()->{'assetsdir'};
    my $error_reports  = bz_locations()->{'error_reports'};

    # We want to set the permissions the same for all localconfig files
    # across all PROJECTs, so we do something special with $localconfig,
    # lower down in the permissions section.
    if ($ENV{PROJECT}) {
        $localconfig =~ s/\.\Q$ENV{PROJECT}\E$//;
    }

    # Note: When being processed by checksetup, these have their permissions
    # set in this order: %all_dirs, %recurse_dirs, %all_files.
    #
    # Each is processed in alphabetical order of keys, so shorter keys
    # will have their permissions set before longer keys (thus setting
    # the permissions on parent directories before setting permissions
    # on their children).

    # --- FILE PERMISSIONS (Non-created files) --- #
    my %files = (
        '*'               => { perms => OWNER_WRITE },
        # Some .pl files are WS_EXECUTE because we want
        # users to be able to cron them or otherwise run
        # them as a secure user, like the webserver owner.
        '*.cgi'           => { perms => WS_EXECUTE },
        'whineatnews.pl'  => { perms => WS_EXECUTE },
        'collectstats.pl' => { perms => WS_EXECUTE },
        'importxml.pl'    => { perms => WS_EXECUTE },
        'testserver.pl'   => { perms => WS_EXECUTE },
        'whine.pl'        => { perms => WS_EXECUTE },
        'email_in.pl'     => { perms => WS_EXECUTE },
        'sanitycheck.pl'  => { perms => WS_EXECUTE },
        'checksetup.pl'   => { perms => OWNER_EXECUTE },
        'runtests.pl'     => { perms => OWNER_EXECUTE },
        'jobqueue.pl'     => { perms => OWNER_EXECUTE },
        'migrate.pl'      => { perms => OWNER_EXECUTE },
        'sentry.pl'       => { perms => WS_EXECUTE },
        'metrics.pl'      => { perms => WS_EXECUTE },
        'Makefile.PL'     => { perms => OWNER_EXECUTE },
        'gen-cpanfile.pl' => { perms => OWNER_EXECUTE },
        'clean-bug-user-last-visit.pl' => { perms => WS_EXECUTE },

        'Bugzilla.pm'    => { perms => CGI_READ },
        "$localconfig*"  => { perms => CGI_READ },
        'META.*'        => { perms => CGI_READ },
        'MYMETA.*'      => { perms => CGI_READ },
        'bugzilla.dtd'   => { perms => WS_SERVE },
        'mod_perl.pl'    => { perms => WS_SERVE },
        'robots.txt'     => { perms => WS_SERVE },
        '.htaccess'      => { perms => WS_SERVE },
        'cvs-update.log' => { perms => WS_SERVE },
        'scripts/sendunsentbugmail.pl' => { perms => WS_EXECUTE },
        'docs/bugzilla.ent'    => { perms => OWNER_WRITE },
        'docs/makedocs.pl'     => { perms => OWNER_EXECUTE },
        'docs/style.css'       => { perms => WS_SERVE },
        'docs/*/rel_notes.txt' => { perms => WS_SERVE },
        'docs/*/README.docs'   => { perms => OWNER_WRITE },
        "$datadir/params"      => { perms => CGI_WRITE },
        "$datadir/old-params.txt"  => { perms => OWNER_WRITE },
        "$extensionsdir/create.pl" => { perms => OWNER_EXECUTE },
        "$extensionsdir/*/*.pl"    => { perms => WS_EXECUTE },
        "$extensionsdir/*/bin/*"   => { perms => WS_EXECUTE },

        # google webmaster tools verification files
        'google*.html' => { perms => WS_SERVE },
        'contribute.json' => { perms => WS_SERVE },
    );

    # Directories that we want to set the perms on, but not
    # recurse through. These are directories we didn't create
    # in checkesetup.pl.
    #
    # Purpose of BMO change: unknown.
    my %non_recurse_dirs = (
        '.'  => 0755,
        docs => DIR_WS_SERVE,
    );

    # This sets the permissions for each item inside each of these 
    # directories, including the directory itself. 
    # 'CVS' directories are special, though, and are never readable by 
    # the webserver.
    my %recurse_dirs = (
        # Writeable directories
         $template_cache    => { files => CGI_READ,
                                  dirs => DIR_CGI_OVERWRITE },
         $error_reports     => { files => CGI_READ,
                                  dirs => DIR_CGI_WRITE },
         $attachdir         => { files => CGI_WRITE,
                                  dirs => DIR_CGI_WRITE },
         $webdotdir         => { files => WS_SERVE,
                                  dirs => DIR_CGI_WRITE | DIR_ALSO_WS_SERVE },
         $graphsdir         => { files => WS_SERVE,
                                  dirs => DIR_CGI_WRITE | DIR_ALSO_WS_SERVE },
         "$datadir/db"      => { files => CGI_WRITE,
                                  dirs => DIR_CGI_WRITE },
         $assetsdir         => { files => WS_SERVE,
                                  dirs => DIR_CGI_OVERWRITE | DIR_ALSO_WS_SERVE },

         # Readable directories
         "$datadir/mining"     => { files => CGI_READ,
                                     dirs => DIR_CGI_READ },
         "$libdir/Bugzilla"    => { files => CGI_READ,
                                     dirs => DIR_CGI_READ },
         $extlib               => { files => CGI_READ,
                                     dirs => DIR_CGI_READ },
         $templatedir          => { files => CGI_READ,
                                     dirs => DIR_CGI_READ },
         # Directories in the extensions/ dir are WS_SERVE so that
         # the web/ directories can be served by the web server.
         # But, for extra security, we deny direct webserver access to
         # the lib/ and template/ directories of extensions.
         $extensionsdir        => { files => CGI_READ,
                                     dirs => DIR_WS_SERVE },
         "$extensionsdir/*/lib" => { files => CGI_READ,
                                      dirs => DIR_CGI_READ },
         "$extensionsdir/*/template" => { files => CGI_READ,
                                           dirs => DIR_CGI_READ },

         # Content served directly by the webserver
         images                => { files => WS_SERVE,
                                     dirs => DIR_WS_SERVE },
         js                    => { files => WS_SERVE,
                                     dirs => DIR_WS_SERVE },
         $skinsdir             => { files => WS_SERVE,
                                     dirs => DIR_WS_SERVE },
         'docs/*/html'         => { files => WS_SERVE,
                                     dirs => DIR_WS_SERVE },
         'docs/*/pdf'          => { files => WS_SERVE,
                                     dirs => DIR_WS_SERVE },
         'docs/*/txt'          => { files => WS_SERVE,
                                     dirs => DIR_WS_SERVE },
         'docs/*/images'       => { files => WS_SERVE,
                                     dirs => DIR_WS_SERVE },
         "$extensionsdir/*/web" => { files => WS_SERVE,
                                     dirs => DIR_WS_SERVE },

         # Purpose: allow webserver to read .bzr so we execute bzr commands
         # in backticks and look at the result over the web. Used to show
         # bzr history.
         '.bzr'                => { files => WS_SERVE,
                                    dirs  => DIR_WS_SERVE },
         # Directories only for the owner, not for the webserver.
         t                     => { files => OWNER_WRITE,
                                     dirs => DIR_OWNER_WRITE },
         xt                    => { files => OWNER_WRITE,
                                     dirs => DIR_OWNER_WRITE },
         'docs/lib'            => { files => OWNER_WRITE,
                                     dirs => DIR_OWNER_WRITE },
         'docs/*/xml'          => { files => OWNER_WRITE,
                                     dirs => DIR_OWNER_WRITE },
         'contrib'             => { files => OWNER_EXECUTE,
                                     dirs => DIR_OWNER_WRITE, },
         'scripts'             => { files => OWNER_EXECUTE,
                                     dirs => DIR_OWNER_WRITE, },
    );

    # --- FILES TO CREATE --- #

    # The name of each directory that we should actually *create*,
    # pointing at its default permissions.
    my %create_dirs = (
        # This is DIR_ALSO_WS_SERVE because it contains $webdotdir and
        # $assetsdir.
        $datadir                => DIR_CGI_OVERWRITE | DIR_ALSO_WS_SERVE,
        # Directories that are read-only for cgi scripts
        "$datadir/mining"       => DIR_CGI_READ,
        "$datadir/extensions"   => DIR_CGI_READ,
        $extensionsdir          => DIR_CGI_READ,
        # Directories that cgi scripts can write to.
        "$datadir/db"           => DIR_CGI_WRITE,
        $attachdir              => DIR_CGI_WRITE,
        $graphsdir              => DIR_CGI_WRITE | DIR_ALSO_WS_SERVE,
        $webdotdir              => DIR_CGI_WRITE | DIR_ALSO_WS_SERVE,
        $assetsdir              => DIR_WS_SERVE,
        $template_cache         => DIR_CGI_WRITE,
        $error_reports          => DIR_CGI_WRITE,
        # Directories that contain content served directly by the web server.
        "$skinsdir/custom"      => DIR_WS_SERVE,
        "$skinsdir/contrib"     => DIR_WS_SERVE,
    );

    my $yui_all_css = sub {
        return join("\n",
            map {
                my $css = read_file($_);
                _css_url_fix($css, $_, "skins/yui.css.list")
            } read_file("skins/yui.css.list", { chomp => 1 })
        );
    };

    my $yui_all_js = sub {
        return join("\n",
            map { scalar read_file($_) } read_file("js/yui.js.list", { chomp => 1 })
        );
    };

    my $yui3_all_css = sub {
        return join("\n",
            map {
                my $css = read_file($_);
                _css_url_fix($css, $_, "skins/yui3.css.list")
            } read_file("skins/yui3.css.list", { chomp => 1 })
        );
    };

    my $yui3_all_js = sub {
<<<<<<< HEAD
        my $js = join("\n",
=======
        return join(";\n",
>>>>>>> 5d222573
            map { scalar read_file($_) } read_file("js/yui3.js.list", { chomp => 1 })
        );
        return qq[\$(function() { $js; });\n];
    };

    # The name of each file, pointing at its default permissions and
    # default contents.
    my %create_files = (
        "$datadir/extensions/additional" => { perms    => CGI_READ, 
                                              contents => '' },
        # We create this file so that it always has the right owner
        # and permissions. Otherwise, the webserver creates it as
        # owned by itself, which can cause problems if jobqueue.pl
        # or something else is not running as the webserver or root.
        "$datadir/mailer.testfile" => { perms    => CGI_WRITE,
                                        contents => '' },
        "js/yui.js"               => { perms     => CGI_READ,
                                       overwrite => 1,
                                       contents  => $yui_all_js },
        "skins/yui.css"           => { perms     => CGI_READ,
                                       overwrite => 1,
                                       contents  => $yui_all_css },
        "js/yui3.js"              => { perms     => CGI_READ,
                                       overwrite => 1,
                                       contents  => $yui3_all_js },
        "skins/yui3.css"          => { perms     => CGI_READ,
                                       overwrite => 1,
                                       contents  => $yui3_all_css },
    );

    # Because checksetup controls the creation of index.html separately
    # from all other files, it gets its very own hash.
    my %index_html = (
        'index.html' => { perms => WS_SERVE, contents => INDEX_HTML }
    );

    # Because checksetup controls the .htaccess creation separately
    # by a localconfig variable, these go in a separate variable from
    # %create_files.
    #
    # Note that these get WS_SERVE as their permission
    # because they're *read* by the webserver, even though they're not
    # actually, themselves, served.
    my %htaccess = (
        "$attachdir/.htaccess"       => { perms    => WS_SERVE,
                                          contents => HT_DEFAULT_DENY },
        "$libdir/Bugzilla/.htaccess" => { perms    => WS_SERVE,
                                          contents => HT_DEFAULT_DENY },
        "$extlib/.htaccess"          => { perms    => WS_SERVE,
                                          contents => HT_DEFAULT_DENY },
        "$templatedir/.htaccess"     => { perms    => WS_SERVE,
                                          contents => HT_DEFAULT_DENY },
        'contrib/.htaccess'          => { perms    => WS_SERVE,
                                          contents => HT_DEFAULT_DENY },
        'scripts/.htaccess'          => { perms    => WS_SERVE,
                                          contents => HT_DEFAULT_DENY },
        't/.htaccess'                => { perms    => WS_SERVE,
                                          contents => HT_DEFAULT_DENY },
        'xt/.htaccess'               => { perms    => WS_SERVE,
                                          contents => HT_DEFAULT_DENY },
        "$datadir/.htaccess"         => { perms    => WS_SERVE,
                                          contents => HT_DEFAULT_DENY },
        "$error_reports/.htaccess"   => { perms    => WS_SERVE,
                                          contents => HT_DEFAULT_DENY },
        "$graphsdir/.htaEcess"       => { perms => WS_SERVE,
                                          contents => HT_GRAPHS_DIR },
        "$webdotdir/.htaccess"       => { perms => WS_SERVE,
                                          contents => HT_WEBDOT_DIR },
        "$assetsdir/.htaccess"       => { perms => WS_SERVE,
                                          contents => HT_ASSETS_DIR },
        "js/yui3/.htaccess"          => { perms => WS_SERVE,
                                          contents => HT_CACHE_DIR },
    );

    Bugzilla::Hook::process('install_filesystem', {
        files            => \%files,
        create_dirs      => \%create_dirs,
        non_recurse_dirs => \%non_recurse_dirs,
        recurse_dirs     => \%recurse_dirs,
        create_files     => \%create_files,
        htaccess         => \%htaccess,
    });

    my %all_files = (%create_files, %htaccess, %index_html, %files);
    my %all_dirs  = (%create_dirs, %non_recurse_dirs);

    return {
        create_dirs  => \%create_dirs,
        recurse_dirs => \%recurse_dirs,
        all_dirs     => \%all_dirs,

        create_files => \%create_files,
        htaccess     => \%htaccess,
        index_html   => \%index_html,
        all_files    => \%all_files,
    };
}

sub update_filesystem {
    my ($params) = @_;
    my $fs = FILESYSTEM();
    my %dirs  = %{$fs->{create_dirs}};
    my %files = %{$fs->{create_files}};

    my $datadir = bz_locations->{'datadir'};
    my $graphsdir = bz_locations->{'graphsdir'};
    my $assetsdir = bz_locations->{'assetsdir'};
    # If the graphs/ directory doesn't exist, we're upgrading from
    # a version old enough that we need to update the $datadir/mining 
    # format.
    if (-d "$datadir/mining" && !-d $graphsdir) {
        _update_old_charts($datadir);
    }

    # By sorting the dirs, we assure that shorter-named directories
    # (meaning parent directories) are always created before their
    # child directories.
    foreach my $dir (sort keys %dirs) {
        unless (-d $dir) {
            print "Creating $dir directory...\n";
            mkdir $dir or die "mkdir $dir failed: $!";
            # For some reason, passing in the permissions to "mkdir"
            # doesn't work right, but doing a "chmod" does.
            chmod $dirs{$dir}, $dir or warn "Cannot chmod $dir: $!";
        }
    }

    # Move the testfile if we can't write to it, so that we can re-create
    # it with the correct permissions below.
    my $testfile = "$datadir/mailer.testfile";
    if (-e $testfile and !-w $testfile) {
        _rename_file($testfile, "$testfile.old");
    }

    # If old-params.txt exists in the root directory, move it to datadir.
    my $oldparamsfile = "old_params.txt";
    if (-e $oldparamsfile) {
        _rename_file($oldparamsfile, "$datadir/$oldparamsfile");
    }

    # Remove old assets htaccess file to force recreation with correct values.
    if (-e "$assetsdir/.htaccess") {
        if (read_file("$assetsdir/.htaccess") =~ /<FilesMatch \\\.css\$>/) {
            unlink("$assetsdir/.htaccess");
        }
    }

    _create_files(%files);
    if ($params->{index_html}) {
        _create_files(%{$fs->{index_html}});
    }
    elsif (-e 'index.html') {
        my $templatedir = bz_locations()->{'templatedir'};
        print "*** It appears that you still have an old index.html hanging around.\n",
            "Either the contents of this file should be moved into a template and\n",
            "placed in the '$templatedir/en/custom' directory, or you should delete\n",
            "the file.\n";
    }

    # Delete old files that no longer need to exist

    # 2001-04-29 jake@bugzilla.org - Remove oldemailtech
    #   http://bugzilla.mozilla.org/show_bugs.cgi?id=71552
    if (-d 'shadow') {
        print "Removing shadow directory...\n";
        rmtree("shadow");
    }

    if (-e "$datadir/versioncache") {
        print "Removing versioncache...\n";
        unlink "$datadir/versioncache";
    }

    if (-e "$datadir/duplicates.rdf") {
        print "Removing duplicates.rdf...\n";
        unlink "$datadir/duplicates.rdf";
        unlink "$datadir/duplicates-old.rdf";
    }

    if (-e "$datadir/duplicates") {
        print "Removing duplicates directory...\n";
        rmtree("$datadir/duplicates");
    }

    _remove_empty_css_files();
    _convert_single_file_skins();
}

sub _css_url_fix {
    my ($content, $from, $to) = @_;
    my $from_dir = dirname(File::Spec->rel2abs($from, bz_locations()->{libpath}));
    my $to_dir = dirname(File::Spec->rel2abs($to, bz_locations()->{libpath}));

    return css_url_rewrite(
        $content,
        sub {
            my ($url) = @_;
            if ( $url =~ m{^(?:/|data:)} ) {
                return 'url(' . $url . ')';
            }
            else {
                my $new_url = File::Spec->abs2rel(
                    Cwd::realpath(
                        File::Spec->rel2abs( $url, $from_dir )
                    ),
                    $to_dir
                );
                return sprintf "url(%s)", $new_url;
            }
        }
    );
}

sub _css_url_fix {
    my ($content, $from, $to) = @_;
    my $from_dir = dirname(File::Spec->rel2abs($from, bz_locations()->{libpath}));
    my $to_dir = dirname(File::Spec->rel2abs($to, bz_locations()->{libpath}));

    return css_url_rewrite(
        $content,
        sub {
            my ($url) = @_;
            if ( $url =~ m{^(?:/|data:)} ) {
                return 'url(' . $url . ')';
            }
            else {
                my $new_url = File::Spec->abs2rel(
                    Cwd::realpath(
                        File::Spec->rel2abs( $url, $from_dir )
                    ),
                    $to_dir
                );
                return sprintf "url(%s)", $new_url;
            }
        }
    );
}

sub _remove_empty_css_files {
    my $skinsdir = bz_locations()->{'skinsdir'};
    foreach my $css_file (glob("$skinsdir/custom/*.css"),
                          glob("$skinsdir/contrib/*/*.css"))
    {
        _remove_empty_css($css_file);
    }
}

# A simple helper for the update code that removes "empty" CSS files.
sub _remove_empty_css {
    my ($file) = @_;
    my $basename = basename($file);
    my $empty_contents = "/* Custom rules for $basename.\n"
        . " * The rules you put here override rules in that stylesheet. */";
    if (length($empty_contents) == -s $file) {
        open(my $fh, '<', $file) or warn "$file: $!";
        my $file_contents;
        { local $/; $file_contents = <$fh>; }
        if ($file_contents eq $empty_contents) {
            print install_string('file_remove', { name => $file }), "\n";
            unlink $file or warn "$file: $!";
        }
    };
}

# We used to allow a single css file in the skins/contrib/ directory
# to be a whole skin.
sub _convert_single_file_skins {
    my $skinsdir = bz_locations()->{'skinsdir'};
    foreach my $skin_file (glob "$skinsdir/contrib/*.css") {
        my $dir_name = $skin_file;
        $dir_name =~ s/\.css$//;
        mkdir $dir_name or warn "$dir_name: $!";
        _rename_file($skin_file, "$dir_name/global.css");
    }
}

sub create_htaccess {
    _create_files(%{FILESYSTEM()->{htaccess}});

    # Repair old .htaccess files

    my $webdot_dir = bz_locations()->{'webdotdir'};
    # The public webdot IP address changed.
    my $webdot = new IO::File("$webdot_dir/.htaccess", 'r')
        || die "$webdot_dir/.htaccess: $!";
    my $webdot_data;
    { local $/; $webdot_data = <$webdot>; }
    $webdot->close;
    if ($webdot_data =~ /192\.20\.225\.10/) {
        print "Repairing $webdot_dir/.htaccess...\n";
        $webdot_data =~ s/192\.20\.225\.10/192.20.225.0\/24/g;
        $webdot = new IO::File("$webdot_dir/.htaccess", 'w') || die $!;
        print $webdot $webdot_data;
        $webdot->close;
    }
}

sub _rename_file {
    my ($from, $to) = @_;
    print install_string('file_rename', { from => $from, to => $to }), "\n";
    if (-e $to) {
        warn "$to already exists, not moving\n";
    }
    else {
        move($from, $to) or warn $!;
    }
}

# A helper for the above functions.
sub _create_files {
    my (%files) = @_;

    # It's not necessary to sort these, but it does make the
    # output of checksetup.pl look a bit nicer.
    foreach my $file (sort keys %files) {
        my $info = $files{$file};
        if ($info->{overwrite} or not -f $file) {
            print "Creating $file...\n";
            my $fh = IO::File->new( $file, O_WRONLY | O_CREAT, $info->{perms} )
                or die "unable to write $file: $!";
            my $contents = $info->{contents};
            if (ref $contents && ref($contents) eq 'CODE') {
                print $fh $contents->();
            }
            else {
                print $fh $contents;
            }
            $fh->close;
        }
    }
}

# If you ran a REALLY old version of Bugzilla, your chart files are in the
# wrong format. This code is a little messy, because it's very old, and
# when moving it into this module, I couldn't test it so I left it almost 
# completely alone.
sub _update_old_charts {
    my ($datadir) = @_;
    print "Updating old chart storage format...\n";
    foreach my $in_file (glob("$datadir/mining/*")) {
        # Don't try and upgrade image or db files!
        next if (($in_file =~ /\.gif$/i) ||
                 ($in_file =~ /\.png$/i) ||
                 ($in_file =~ /\.db$/i) ||
                 ($in_file =~ /\.orig$/i));

        rename("$in_file", "$in_file.orig") or next;
        open(IN, "<", "$in_file.orig") or next;
        open(OUT, '>', $in_file) or next;

        # Fields in the header
        my @declared_fields;

        # Fields we changed to half way through by mistake
        # This list comes from an old version of collectstats.pl
        # This part is only for people who ran later versions of 2.11 (devel)
        my @intermediate_fields = qw(DATE UNCONFIRMED NEW ASSIGNED REOPENED
                                     RESOLVED VERIFIED CLOSED);

        # Fields we actually want (matches the current collectstats.pl)
        my @out_fields = qw(DATE NEW ASSIGNED REOPENED UNCONFIRMED RESOLVED
                            VERIFIED CLOSED FIXED INVALID WONTFIX LATER REMIND
                            DUPLICATE WORKSFORME MOVED);

         while (<IN>) {
            if (/^# fields?: (.*)\s$/) {
                @declared_fields = map uc, (split /\||\r/, $1);
                print OUT "# fields: ", join('|', @out_fields), "\n";
            }
            elsif (/^(\d+\|.*)/) {
                my @data = split(/\||\r/, $1);
                my %data;
                if (@data == @declared_fields) {
                    # old format
                    for my $i (0 .. $#declared_fields) {
                        $data{$declared_fields[$i]} = $data[$i];
                    }
                }
                elsif (@data == @intermediate_fields) {
                    # Must have changed over at this point
                    for my $i (0 .. $#intermediate_fields) {
                        $data{$intermediate_fields[$i]} = $data[$i];
                    }
                }
                elsif (@data == @out_fields) {
                    # This line's fine - it has the right number of entries
                    for my $i (0 .. $#out_fields) {
                        $data{$out_fields[$i]} = $data[$i];
                    }
                }
                else {
                    print "Oh dear, input line $. of $in_file had " .
                          scalar(@data) . " fields\nThis was unexpected.",
                          " You may want to check your data files.\n";
                }

                print OUT join('|', 
                    map { defined ($data{$_}) ? ($data{$_}) : "" } @out_fields),
                    "\n";
            }
            else {
                print OUT;
            }
        }

        close(IN);
        close(OUT);
    } 
}

sub fix_dir_permissions {
    my ($dir) = @_;
    return if ON_WINDOWS;
    # Note that _get_owner_and_group is always silent here.
    my ($owner_id, $group_id) = _get_owner_and_group();

    my $perms;
    my $fs = FILESYSTEM();
    if ($perms = $fs->{recurse_dirs}->{$dir}) {
        _fix_perms_recursively($dir, $owner_id, $group_id, $perms);
    }
    elsif ($perms = $fs->{all_dirs}->{$dir}) {
        _fix_perms($dir, $owner_id, $group_id, $perms);
    }
    else {
        # Do nothing. We know nothing about this directory.
        warn "Unknown directory $dir";
    }
}

sub fix_file_permissions {
    my ($file) = @_;
    return if ON_WINDOWS;
    my $perms = FILESYSTEM()->{all_files}->{$file}->{perms};
    # Note that _get_owner_and_group is always silent here.
    my ($owner_id, $group_id) = _get_owner_and_group();
    _fix_perms($file, $owner_id, $group_id, $perms);
}

sub fix_all_file_permissions {
    my ($output) = @_;

    # _get_owner_and_group also checks that the webservergroup is valid.
    my ($owner_id, $group_id) = _get_owner_and_group($output);

    return if ON_WINDOWS;

    my $fs = FILESYSTEM();
    my %files = %{$fs->{all_files}};
    my %dirs  = %{$fs->{all_dirs}};
    my %recurse_dirs = %{$fs->{recurse_dirs}};

    print get_text('install_file_perms_fix') . "\n" if $output;

    foreach my $dir (sort keys %dirs) {
        next unless -d $dir;
        _fix_perms($dir, $owner_id, $group_id, $dirs{$dir});
    }

    foreach my $pattern (sort keys %recurse_dirs) {
        my $perms = $recurse_dirs{$pattern};
        # %recurse_dirs supports globs
        foreach my $dir (glob $pattern) {
            next unless -d $dir;
            _fix_perms_recursively($dir, $owner_id, $group_id, $perms);
        }
    }

    foreach my $file (sort keys %files) {
        # %files supports globs
        foreach my $filename (glob $file) {
            # Don't touch directories.
            next if -d $filename || !-e $filename;
            _fix_perms($filename, $owner_id, $group_id, 
                       $files{$file}->{perms});
        }
    }

    _fix_cvs_dirs($owner_id, '.');
}

sub _get_owner_and_group {
    my ($output) = @_;
    my $group_id = _check_web_server_group($output);
    return () if ON_WINDOWS;

    my $owner_id = POSIX::getuid();
    $group_id = POSIX::getgid() unless defined $group_id;
    return ($owner_id, $group_id);
}

# A helper for fix_all_file_permissions
sub _fix_cvs_dirs {
    my ($owner_id, $dir) = @_;
    my $owner_gid = POSIX::getgid();
    find({ no_chdir => 1, wanted => sub {
        my $name = $File::Find::name;
        if ($File::Find::dir =~ /\/CVS/ || $_ eq '.cvsignore'
            || (-d $name && $_ =~ /CVS$/)) 
        {
            my $perms = 0600;
            if (-d $name) {
                $perms = 0700;
            }
            _fix_perms($name, $owner_id, $owner_gid, $perms);
        }
    }}, $dir);
}

sub _fix_perms {
    my ($name, $owner, $group, $perms) = @_;
    #printf ("Changing $name to %o\n", $perms);

    # The webserver should never try to chown files.
    if (Bugzilla->usage_mode == USAGE_MODE_CMDLINE) {
        chown $owner, $group, $name
            or warn install_string('chown_failed', { path => $name, 
                                                     error => $! }) . "\n";
    }
    chmod $perms, $name
        or warn install_string('chmod_failed', { path => $name, 
                                                 error => $! }) . "\n";
}

sub _fix_perms_recursively {
    my ($dir, $owner_id, $group_id, $perms) = @_;
    # Set permissions on the directory itself.
    _fix_perms($dir, $owner_id, $group_id, $perms->{dirs});
    # Now recurse through the directory and set the correct permissions
    # on subdirectories and files.
    find({ no_chdir => 1, wanted => sub {
        my $name = $File::Find::name;
        if (-d $name) {
            _fix_perms($name, $owner_id, $group_id, $perms->{dirs});
        }
        else {
            _fix_perms($name, $owner_id, $group_id, $perms->{files});
        }
    }}, $dir);
}

sub _check_web_server_group {
    my ($output) = @_;

    my $group    = Bugzilla->localconfig->{'webservergroup'};
    my $filename = bz_locations()->{'localconfig'};
    my $group_id;

    # If we are on Windows, webservergroup does nothing
    if (ON_WINDOWS && $group && $output) {
        print "\n\n" . get_text('install_webservergroup_windows') . "\n\n";
    }

    # If we're not on Windows, make sure that webservergroup isn't
    # empty.
    elsif (!ON_WINDOWS && !$group && $output) {
        print "\n\n" . get_text('install_webservergroup_empty') . "\n\n";
    }

    # If we're not on Windows, make sure we are actually a member of
    # the webservergroup.
    elsif (!ON_WINDOWS && $group) {
        $group_id = getgrnam($group);
        ThrowCodeError('invalid_webservergroup', { group => $group }) 
            unless defined $group_id;

        # If on unix, see if we need to print a warning about a webservergroup
        # that we can't chgrp to
        if ($output && $< != 0 && !grep($_ eq $group_id, split(" ", $)))) {
            print "\n\n" . get_text('install_webservergroup_not_in') . "\n\n";
        }
    }

    return $group_id;
}

1;

__END__

=head1 NAME

Bugzilla::Install::Filesystem - Fix up the filesystem during
  installation.

=head1 DESCRIPTION

This module is used primarily by L<checksetup.pl> to modify the 
filesystem during installation, including creating the data/ directory.

=head1 SUBROUTINES

=over

=item C<update_filesystem({ index_html => 0 })>

Description: Creates all the directories and files that Bugzilla
             needs to function but doesn't ship with. Also does
             any updates to these files as necessary during an
             upgrade.

Params:      C<index_html> - Whether or not we should create
               the F<index.html> file.

Returns:     nothing

=item C<create_htaccess()>

Description: Creates all of the .htaccess files for Apache,
             in the various Bugzilla directories. Also updates
             the .htaccess files if they need updating.

Params:      none

Returns:     nothing

=item C<fix_all_file_permissions($output)>

Description: Sets all the file permissions on all of Bugzilla's files
             to what they should be. Note that permissions are different
             depending on whether or not C<$webservergroup> is set
             in F<localconfig>.

Params:      C<$output> - C<true> if you want this function to print
                 out information about what it's doing.

Returns:     nothing

=item C<fix_dir_permissions>

Given the name of a directory, its permissions will be fixed according to
how they are supposed to be set in Bugzilla's current configuration.
If it fails to set the permissions, a warning will be printed to STDERR.

=item C<fix_file_permissions>

Given the name of a file, its permissions will be fixed according to
how they are supposed to be set in Bugzilla's current configuration.
If it fails to set the permissions, a warning will be printed to STDERR.

=back<|MERGE_RESOLUTION|>--- conflicted
+++ resolved
@@ -388,14 +388,9 @@
     };
 
     my $yui3_all_js = sub {
-<<<<<<< HEAD
-        my $js = join("\n",
-=======
-        return join(";\n",
->>>>>>> 5d222573
+        return join("\n",
             map { scalar read_file($_) } read_file("js/yui3.js.list", { chomp => 1 })
         );
-        return qq[\$(function() { $js; });\n];
     };
 
     # The name of each file, pointing at its default permissions and
