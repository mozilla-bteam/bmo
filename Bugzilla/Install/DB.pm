# This Source Code Form is subject to the terms of the Mozilla Public
# License, v. 2.0. If a copy of the MPL was not distributed with this
# file, You can obtain one at http://mozilla.org/MPL/2.0/.
#
# This Source Code Form is "Incompatible With Secondary Licenses", as
# defined by the Mozilla Public License, v. 2.0.

package Bugzilla::Install::DB;

# NOTE: This package may "use" any modules that it likes,
# localconfig is available, and params are up to date.

use 5.10.1;
use strict;
use warnings;

use Bugzilla::Constants;
use Bugzilla::Hook;
use Bugzilla::Install ();
use Bugzilla::Install::Util qw(indicate_progress install_string);
use Bugzilla::Util;
use Bugzilla::Series;
use Bugzilla::BugUrl;
use Bugzilla::Field;

use Date::Parse;
use Date::Format;
use IO::File;
use List::MoreUtils qw(uniq);
use URI;
use URI::QueryParam;

# NOTE: This is NOT the function for general table updates. See
# update_table_definitions for that. This is only for the fielddefs table.
sub update_fielddefs_definition {
  my $dbh = Bugzilla->dbh;

  # 2005-02-21 - LpSolit@gmail.com - Bug 279910
  # qacontact_accessible and assignee_accessible field names no longer exist
  # in the 'bugs' table. Their corresponding entries in the 'bugs_activity'
  # table should therefore be marked as obsolete, meaning that they cannot
  # be used anymore when querying the database - they are not deleted in
  # order to keep track of these fields in the activity table.
  if (!$dbh->bz_column_info('fielddefs', 'obsolete')) {
    $dbh->bz_add_column('fielddefs', 'obsolete',
      {TYPE => 'BOOLEAN', NOTNULL => 1, DEFAULT => 'FALSE'});
    print "Marking qacontact_accessible and assignee_accessible as",
      " obsolete fields...\n";
    $dbh->do(
      "UPDATE fielddefs SET obsolete = 1
                  WHERE name = 'qacontact_accessible'
                        OR name = 'assignee_accessible'"
    );
  }

  # 2005-08-10 Myk Melez <myk@mozilla.org> bug 287325
  # Record each field's type and whether or not it's a custom field,
  # in fielddefs.
  $dbh->bz_add_column('fielddefs', 'type',
    {TYPE => 'INT2', NOTNULL => 1, DEFAULT => 0});
  $dbh->bz_add_column('fielddefs', 'custom',
    {TYPE => 'BOOLEAN', NOTNULL => 1, DEFAULT => 'FALSE'});

  $dbh->bz_add_column('fielddefs', 'enter_bug',
    {TYPE => 'BOOLEAN', NOTNULL => 1, DEFAULT => 'FALSE'});

  # Change the name of the fieldid column to id, so that fielddefs
  # can use Bugzilla::Object easily. We have to do this up here, because
  # otherwise adding these field definitions will fail.
  $dbh->bz_rename_column('fielddefs', 'fieldid', 'id');

  # If the largest fielddefs sortkey is less than 100, then
  # we're using the old sorting system, and we should convert
  # it to the new one before adding any new definitions.
  if (!$dbh->selectrow_arrayref(
    'SELECT COUNT(id) FROM fielddefs WHERE sortkey >= 100'))
  {
    print "Updating the sortkeys for the fielddefs table...\n";
    my $field_ids
      = $dbh->selectcol_arrayref('SELECT id FROM fielddefs ORDER BY sortkey');
    my $sortkey = 100;
    foreach my $field_id (@$field_ids) {
      $dbh->do('UPDATE fielddefs SET sortkey = ? WHERE id = ?',
        undef, $sortkey, $field_id);
      $sortkey += 100;
    }
  }

  $dbh->bz_add_column('fielddefs', 'visibility_field_id', {TYPE => 'INT3'});
  $dbh->bz_add_column('fielddefs', 'value_field_id',      {TYPE => 'INT3'});
  $dbh->bz_add_index('fielddefs', 'fielddefs_value_field_id_idx',
    ['value_field_id']);

  # Bug 344878
  if (!$dbh->bz_column_info('fielddefs', 'buglist')) {
    $dbh->bz_add_column('fielddefs', 'buglist',
      {TYPE => 'BOOLEAN', NOTNULL => 1, DEFAULT => 'FALSE'});

    # Set non-multiselect custom fields as valid buglist fields
    # Note that default fields will be handled in Field.pm
    $dbh->do('UPDATE fielddefs SET buglist = 1 WHERE custom = 1 AND type != '
        . FIELD_TYPE_MULTI_SELECT);
  }

  #2008-08-26 elliotte_martin@yahoo.com - Bug 251556
  $dbh->bz_add_column('fielddefs', 'reverse_desc', {TYPE => 'TINYTEXT'});

  $dbh->do(
    'UPDATE fielddefs SET buglist = 1
               WHERE custom = 1 AND type = ' . FIELD_TYPE_MULTI_SELECT
  );

  $dbh->bz_add_column('fielddefs', 'is_mandatory',
    {TYPE => 'BOOLEAN', NOTNULL => 1, DEFAULT => 'FALSE'});
  $dbh->bz_add_index('fielddefs', 'fielddefs_is_mandatory_idx', ['is_mandatory']);

  # 2010-04-05 dkl@redhat.com - Bug 479400
  _migrate_field_visibility_value();

  $dbh->bz_add_column('fielddefs', 'is_numeric',
    {TYPE => 'BOOLEAN', NOTNULL => 1, DEFAULT => 'FALSE'});
  $dbh->do(
    'UPDATE fielddefs SET is_numeric = 1 WHERE type = ' . FIELD_TYPE_BUG_ID);

  Bugzilla::Hook::process('install_update_db_fielddefs');

  # Remember, this is not the function for adding general table changes.
  # That is below. Add new changes to the fielddefs table above this
  # comment.
}

# Small changes can be put directly into this function.
# However, larger changes (more than three or four lines) should
# go into their own private subroutine, and you should call that
# subroutine from this function. That keeps this function readable.
#
# This function runs in historical order--from upgrades that older
# installations need, to upgrades that newer installations need.
# The order of items inside this function should only be changed if
# absolutely necessary.
#
# The subroutines should have long, descriptive names, so that you
# can easily see what is being done, just by reading this function.
#
# This function is mostly self-documenting. If you're curious about
# what each of the added/removed columns does, you should see the schema
# docs at:
# http://www.ravenbrook.com/project/p4dti/tool/cgi/bugzilla-schema/
#
# When you add a change, you should only add a comment if you want
# to describe why the change was made. You don't need to describe
# the purpose of a column.
#
sub update_table_definitions {
  my $old_params = shift;
  my $dbh        = Bugzilla->dbh;
  _update_pre_checksetup_bugzillas();

  $dbh->bz_add_column('attachments', 'submitter_id',
    {TYPE => 'INT3', NOTNULL => 1}, 0);

  $dbh->bz_rename_column('bugs_activity', 'when', 'bug_when');

  _add_bug_vote_cache();
  _update_product_name_definition();

  $dbh->bz_add_column('profiles', 'disabledtext',
    {TYPE => 'MEDIUMTEXT', NOTNULL => 1}, '');

  _populate_longdescs();
  _update_bugs_activity_field_to_fieldid();

  if (!$dbh->bz_column_info('bugs', 'lastdiffed')) {
    $dbh->bz_add_column('bugs', 'lastdiffed', {TYPE => 'DATETIME'});
    $dbh->do('UPDATE bugs SET lastdiffed = NOW()');
  }

  _add_unique_login_name_index_to_profiles();

  $dbh->bz_add_column('profiles', 'mybugslink',
    {TYPE => 'BOOLEAN', NOTNULL => 1, DEFAULT => 'TRUE'});

  _update_component_user_fields_to_ids();

  $dbh->bz_add_column('bugs', 'everconfirmed', {TYPE => 'BOOLEAN', NOTNULL => 1},
    1);

  _populate_milestones_table();

  # 2000-03-22 Changed the default value for target_milestone to be "---"
  # (which is still not quite correct, but much better than what it was
  # doing), and made the size of the value field in the milestones table match
  # the size of the target_milestone field in the bugs table.
  $dbh->bz_alter_column('bugs', 'target_milestone',
    {TYPE => 'varchar(20)', NOTNULL => 1, DEFAULT => "'---'"});
  $dbh->bz_alter_column('milestones', 'value',
    {TYPE => 'varchar(20)', NOTNULL => 1});

  _add_products_defaultmilestone();

  # 2000-03-24 Added unique indexes into the cc and keyword tables.  This
  # prevents certain database inconsistencies, and, moreover, is required for
  # new generalized list code to work.
  if ( !$dbh->bz_index_info('cc', 'cc_bug_id_idx')
    || !$dbh->bz_index_info('cc', 'cc_bug_id_idx')->{TYPE})
  {
    $dbh->bz_drop_index('cc', 'cc_bug_id_idx');
    $dbh->bz_add_index('cc', 'cc_bug_id_idx',
      {TYPE => 'UNIQUE', FIELDS => [qw(bug_id who)]});
  }
  if ( !$dbh->bz_index_info('keywords', 'keywords_bug_id_idx')
    || !$dbh->bz_index_info('keywords', 'keywords_bug_id_idx')->{TYPE})
  {
    $dbh->bz_drop_index('keywords', 'keywords_bug_id_idx');
    $dbh->bz_add_index('keywords', 'keywords_bug_id_idx',
      {TYPE => 'UNIQUE', FIELDS => [qw(bug_id keywordid)]});
  }

  _copy_from_comments_to_longdescs();
  _populate_duplicates_table();

  if (!$dbh->bz_column_info('email_setting', 'user_id')) {
    $dbh->bz_add_column('profiles', 'emailflags', {TYPE => 'MEDIUMTEXT'});
  }

  if (!$dbh->bz_index_info('email_rates', 'email_rates_message_ts_idx')) {
    $dbh->bz_add_index('email_rates', 'email_rates_message_ts_idx', ['message_ts']);
  }

  $dbh->bz_add_column('groups', 'isactive',
    {TYPE => 'BOOLEAN', NOTNULL => 1, DEFAULT => 'TRUE'});

  $dbh->bz_add_column('attachments', 'isobsolete',
    {TYPE => 'BOOLEAN', NOTNULL => 1, DEFAULT => 'FALSE'});

  $dbh->bz_drop_column("profiles", "emailnotification");
  $dbh->bz_drop_column("profiles", "newemailtech");

  # 2003-11-19; chicks@chicks.net; bug 225973: fix field size to accommodate
  # wider algorithms such as Blowfish. Note that this needs to be run
  # before recrypting passwords in the following block.
  $dbh->bz_alter_column('profiles', 'cryptpassword', {TYPE => 'varchar(128)'});

  _recrypt_plaintext_passwords();

  # 2001-06-15 kiko@async.com.br - Change bug:version size to avoid
  # truncates re http://bugzilla.mozilla.org/show_bug.cgi?id=9352
  $dbh->bz_alter_column('bugs', 'version', {TYPE => 'varchar(64)', NOTNULL => 1});

  _update_bugs_activity_to_only_record_changes();

  # bug 90933: Make disabledtext NOT NULL
  if (!$dbh->bz_column_info('profiles', 'disabledtext')->{NOTNULL}) {
    $dbh->bz_alter_column("profiles", "disabledtext",
      {TYPE => 'MEDIUMTEXT', NOTNULL => 1}, '');
  }

  $dbh->bz_add_column("bugs", "reporter_accessible",
    {TYPE => 'BOOLEAN', NOTNULL => 1, DEFAULT => 'TRUE'});
  $dbh->bz_add_column("bugs", "cclist_accessible",
    {TYPE => 'BOOLEAN', NOTNULL => 1, DEFAULT => 'TRUE'});

  $dbh->bz_add_column("bugs_activity", "attach_id", {TYPE => 'INT5'});

  _delete_logincookies_cryptpassword_and_handle_invalid_cookies();

  # qacontact/assignee should always be able to see bugs: bug 97471
  $dbh->bz_drop_column("bugs", "qacontact_accessible");
  $dbh->bz_drop_column("bugs", "assignee_accessible");

  # 2002-02-20 jeff.hedlund@matrixsi.com - bug 24789 time tracking
  $dbh->bz_add_column("longdescs", "work_time",
    {TYPE => 'decimal(5,2)', NOTNULL => 1, DEFAULT => '0'});
  $dbh->bz_add_column("bugs", "estimated_time",
    {TYPE => 'decimal(5,2)', NOTNULL => 1, DEFAULT => '0'});
  $dbh->bz_add_column("bugs", "remaining_time",
    {TYPE => 'decimal(5,2)', NOTNULL => 1, DEFAULT => '0'});
  $dbh->bz_add_column("bugs", "deadline", {TYPE => 'DATETIME'});

  _use_ip_instead_of_hostname_in_logincookies();

  $dbh->bz_add_column('longdescs', 'isprivate',
    {TYPE => 'BOOLEAN', NOTNULL => 1, DEFAULT => 'FALSE'});
  $dbh->bz_add_column('attachments', 'isprivate',
    {TYPE => 'BOOLEAN', NOTNULL => 1, DEFAULT => 'FALSE'});

  $dbh->bz_add_column("bugs", "alias", {TYPE => "varchar(20)"});
  $dbh->bz_add_index('bugs', 'bugs_alias_idx',
    {TYPE => 'UNIQUE', FIELDS => [qw(alias)]});

  _move_quips_into_db();

  $dbh->bz_drop_column("namedqueries", "watchfordiffs");

  _use_ids_for_products_and_components();
  _convert_groups_system_from_groupset();
  _convert_attachment_statuses_to_flags();
  _remove_spaces_and_commas_from_flagtypes();
  _setup_usebuggroups_backward_compatibility();
  _remove_user_series_map();

  # 2006-08-03 remi_zara@mac.com bug 346241, make series.creator nullable
  # This must happen before calling _copy_old_charts_into_database().
  if ($dbh->bz_column_info('series', 'creator')->{NOTNULL}) {
    $dbh->bz_alter_column('series', 'creator', {TYPE => 'INT3'});
    $dbh->do("UPDATE series SET creator = NULL WHERE creator = 0");
  }

  _copy_old_charts_into_database();

  _add_user_group_map_grant_type();
  _add_group_group_map_grant_type();

  $dbh->bz_add_column("profiles", "extern_id", {TYPE => 'varchar(64)'});

  $dbh->bz_add_column('flagtypes', 'grant_group_id',   {TYPE => 'INT3'});
  $dbh->bz_add_column('flagtypes', 'request_group_id', {TYPE => 'INT3'});

  # mailto is no longer just userids
  $dbh->bz_rename_column('whine_schedules', 'mailto_userid', 'mailto');
  $dbh->bz_add_column('whine_schedules', 'mailto_type',
    {TYPE => 'INT2', NOTNULL => 1, DEFAULT => '0'});

  _add_longdescs_already_wrapped();

  # Moved enum types to separate tables so we need change the old enum
  # types to standard varchars in the bugs table.
  $dbh->bz_alter_column('bugs', 'bug_status',
    {TYPE => 'varchar(64)', NOTNULL => 1});

  # 2005-03-23 Tomas.Kopal@altap.cz - add default value to resolution,
  # bug 286695
  $dbh->bz_alter_column('bugs', 'resolution',
    {TYPE => 'varchar(64)', NOTNULL => 1, DEFAULT => "''"});
  $dbh->bz_alter_column('bugs', 'priority',
    {TYPE => 'varchar(64)', NOTNULL => 1});
  $dbh->bz_alter_column('bugs', 'bug_severity',
    {TYPE => 'varchar(64)', NOTNULL => 1});
  $dbh->bz_alter_column('bugs', 'rep_platform',
    {TYPE => 'varchar(64)', NOTNULL => 1}, '');
  $dbh->bz_alter_column('bugs', 'op_sys', {TYPE => 'varchar(64)', NOTNULL => 1});

  # When migrating quips from the '$datadir/comments' file to the DB,
  # the user ID should be NULL instead of 0 (which is an invalid user ID).
  if ($dbh->bz_column_info('quips', 'userid')->{NOTNULL}) {
    $dbh->bz_alter_column('quips', 'userid', {TYPE => 'INT3'});
    print "Changing owner to NULL for quips where the owner is", " unknown...\n";
    $dbh->do('UPDATE quips SET userid = NULL WHERE userid = 0');
  }

  _convert_attachments_filename_from_mediumtext();

  $dbh->bz_add_column('quips', 'approved',
    {TYPE => 'BOOLEAN', NOTNULL => 1, DEFAULT => 'TRUE'});

  # 2002-12-20 Bug 180870 - remove manual shadowdb replication code
  $dbh->bz_drop_table("shadowlog");

  _rename_votes_count_and_force_group_refresh();

  # 2004/02/15 - Summaries shouldn't be null - see bug 220232
  if (!exists $dbh->bz_column_info('bugs', 'short_desc')->{NOTNULL}) {
    $dbh->bz_alter_column('bugs', 'short_desc',
      {TYPE => 'MEDIUMTEXT', NOTNULL => 1}, '');
  }

  $dbh->bz_add_column('products', 'classification_id',
    {TYPE => 'INT2', NOTNULL => 1, DEFAULT => '1'});

  _fix_group_with_empty_name();

  $dbh->bz_add_index('bugs_activity', 'bugs_activity_who_idx', [qw(who)]);

  # Add defaults for some fields that should have them but didn't.
  $dbh->bz_alter_column('bugs', 'status_whiteboard',
    {TYPE => 'MEDIUMTEXT', NOTNULL => 1, DEFAULT => "''"});
  if ($dbh->bz_column_info('bugs', 'votes')) {
    $dbh->bz_alter_column('bugs', 'votes',
      {TYPE => 'INT3', NOTNULL => 1, DEFAULT => '0'});
  }

  $dbh->bz_alter_column('bugs', 'lastdiffed', {TYPE => 'DATETIME'});

  # 2005-03-09 qa_contact should be NULL instead of 0, bug 285534
  if ($dbh->bz_column_info('bugs', 'qa_contact')->{NOTNULL}) {
    $dbh->bz_alter_column('bugs', 'qa_contact', {TYPE => 'INT3'});
    $dbh->do("UPDATE bugs SET qa_contact = NULL WHERE qa_contact = 0");
  }

  # 2005-03-27 initialqacontact should be NULL instead of 0, bug 287483
  if ($dbh->bz_column_info('components', 'initialqacontact')->{NOTNULL}) {
    $dbh->bz_alter_column('components', 'initialqacontact', {TYPE => 'INT3'});
  }
  $dbh->do("UPDATE components SET initialqacontact = NULL "
      . "WHERE initialqacontact = 0");

  _migrate_email_prefs_to_new_table();
  _initialize_new_email_prefs();
  _change_all_mysql_booleans_to_tinyint();

  # make classification_id field type be consistent with DB:Schema
  $dbh->bz_alter_column('products', 'classification_id',
    {TYPE => 'INT2', NOTNULL => 1, DEFAULT => '1'});

  # initialowner was accidentally NULL when we checked-in Schema,
  # when it really should be NOT NULL.
  $dbh->bz_alter_column('components', 'initialowner',
    {TYPE => 'INT3', NOTNULL => 1}, 0);

  # 2005-03-28 - bug 238800 - index flags.type_id for editflagtypes.cgi
  $dbh->bz_add_index('flags', 'flags_type_id_idx', [qw(type_id)]);

  # For a short time, the flags_type_id_idx was misnamed in upgraded installs.
  $dbh->bz_drop_index('flags', 'type_id');

  # 2005-04-28 - LpSolit@gmail.com - Bug 7233: add an index to versions
  $dbh->bz_alter_column('versions', 'value',
    {TYPE => 'varchar(64)', NOTNULL => 1});
  _add_versions_product_id_index();

  if (!exists $dbh->bz_column_info('milestones', 'sortkey')->{DEFAULT}) {
    $dbh->bz_alter_column('milestones', 'sortkey',
      {TYPE => 'INT2', NOTNULL => 1, DEFAULT => 0});
  }

  # 2005-06-14 - LpSolit@gmail.com - Bug 292544
  $dbh->bz_alter_column('bugs', 'creation_ts', {TYPE => 'DATETIME'});

  _fix_whine_queries_title_and_op_sys_value();
  _fix_attachments_submitter_id_idx();
  _copy_attachments_thedata_to_attach_data();
  _fix_broken_all_closed_series();

  # 2005-08-14 bugreport@peshkin.net -- Bug 304583
  # Get rid of leftover DERIVED group permissions
  use constant GRANT_DERIVED => 1;
  $dbh->do("DELETE FROM user_group_map WHERE grant_type = " . GRANT_DERIVED);

  _rederive_regex_groups();

  # PUBLIC is a reserved word in Oracle.
  $dbh->bz_rename_column('series', 'public', 'is_public');

  # 2005-11-04 LpSolit@gmail.com - Bug 305927
  $dbh->bz_alter_column('groups', 'userregexp',
    {TYPE => 'TINYTEXT', NOTNULL => 1, DEFAULT => "''"});

  _clean_control_characters_from_short_desc();

  # 2005-12-07 altlst@sonic.net -- Bug 225221
  $dbh->bz_add_column('longdescs', 'comment_id',
    {TYPE => 'INTSERIAL', NOTNULL => 1, PRIMARYKEY => 1});

  _stop_storing_inactive_flags();
  _change_short_desc_from_mediumtext_to_varchar();

  # 2006-07-01 wurblzap@gmail.com -- Bug 69000
  $dbh->bz_add_column('namedqueries', 'id',
    {TYPE => 'MEDIUMSERIAL', NOTNULL => 1, PRIMARYKEY => 1});
  _move_namedqueries_linkinfooter_to_its_own_table();

  _add_classifications_sortkey();
  _move_data_nomail_into_db();

  # The products table lacked sensible defaults.
  if ($dbh->bz_column_info('products', 'milestoneurl')) {
    $dbh->bz_alter_column('products', 'milestoneurl',
      {TYPE => 'TINYTEXT', NOTNULL => 1, DEFAULT => "''"});
  }
  if ($dbh->bz_column_info('products', 'disallownew')) {
    $dbh->bz_alter_column('products', 'disallownew',
      {TYPE => 'BOOLEAN', NOTNULL => 1, DEFAULT => 0});

    if ($dbh->bz_column_info('products', 'votesperuser')) {
      $dbh->bz_alter_column('products', 'votesperuser',
        {TYPE => 'INT2', NOTNULL => 1, DEFAULT => 0});
      $dbh->bz_alter_column('products', 'votestoconfirm',
        {TYPE => 'INT2', NOTNULL => 1, DEFAULT => 0});
    }
  }

  # 2006-08-04 LpSolit@gmail.com - Bug 305941
  $dbh->bz_drop_column('profiles', 'refreshed_when');
  $dbh->bz_drop_column('groups',   'last_changed');

  # 2006-08-06 LpSolit@gmail.com - Bug 347521
  $dbh->bz_alter_column('flagtypes', 'id',
    {TYPE => 'SMALLSERIAL', NOTNULL => 1, PRIMARYKEY => 1});

  $dbh->bz_alter_column('keyworddefs', 'id',
    {TYPE => 'SMALLSERIAL', NOTNULL => 1, PRIMARYKEY => 1});

  # 2006-08-19 LpSolit@gmail.com - Bug 87795
  $dbh->bz_alter_column('tokens', 'userid', {TYPE => 'INT3'});

  $dbh->bz_drop_index('bugs', 'bugs_short_desc_idx');

  # The profiles table was missing some defaults.
  $dbh->bz_alter_column('profiles', 'disabledtext',
    {TYPE => 'MEDIUMTEXT', NOTNULL => 1, DEFAULT => "''"});
  $dbh->bz_alter_column('profiles', 'realname',
    {TYPE => 'varchar(255)', NOTNULL => 1, DEFAULT => "''"});

  _update_longdescs_who_index();

  $dbh->bz_add_column('setting', 'subclass', {TYPE => 'varchar(32)'});

  $dbh->bz_alter_column('longdescs', 'thetext',
    {TYPE => 'LONGTEXT', NOTNULL => 1}, '');

  # 2006-10-20 LpSolit@gmail.com - Bug 189627
  $dbh->bz_add_column('group_control_map', 'editcomponents',
    {TYPE => 'BOOLEAN', NOTNULL => 1, DEFAULT => 'FALSE'});
  $dbh->bz_add_column('group_control_map', 'editbugs',
    {TYPE => 'BOOLEAN', NOTNULL => 1, DEFAULT => 'FALSE'});
  $dbh->bz_add_column('group_control_map', 'canconfirm',
    {TYPE => 'BOOLEAN', NOTNULL => 1, DEFAULT => 'FALSE'});

  # 2006-11-07 LpSolit@gmail.com - Bug 353656
  $dbh->bz_add_column('longdescs', 'type',
    {TYPE => 'INT2', NOTNULL => 1, DEFAULT => '0'});
  $dbh->bz_add_column('longdescs', 'extra_data', {TYPE => 'varchar(255)'});

  $dbh->bz_add_column('versions', 'id',
    {TYPE => 'MEDIUMSERIAL', NOTNULL => 1, PRIMARYKEY => 1});
  $dbh->bz_add_column('milestones', 'id',
    {TYPE => 'MEDIUMSERIAL', NOTNULL => 1, PRIMARYKEY => 1});

  _fix_uppercase_custom_field_names();
  _fix_uppercase_index_names();

  # 2007-05-17 LpSolit@gmail.com - Bug 344965
  _initialize_workflow_for_upgrade($old_params);

  # 2007-08-08 LpSolit@gmail.com - Bug 332149
  $dbh->bz_add_column('groups', 'icon_url', {TYPE => 'TINYTEXT'});

  # 2007-08-21 wurblzap@gmail.com - Bug 365378
  _make_lang_setting_dynamic();

  # 2007-11-29 xiaoou.wu@oracle.com - Bug 153129
  _change_text_types();

  # 2007-09-09 LpSolit@gmail.com - Bug 99215
  _fix_attachment_modification_date();

  $dbh->bz_drop_index('longdescs', 'longdescs_thetext_idx');
  _populate_bugs_fulltext();

  # 2008-01-18 xiaoou.wu@oracle.com - Bug 414292
  $dbh->bz_alter_column('series', 'query', {TYPE => 'MEDIUMTEXT', NOTNULL => 1});

  # Add FK to multi select field tables
  _add_foreign_keys_to_multiselects();

  # 2008-07-28 tfu@redhat.com - Bug 431669
  $dbh->bz_alter_column('group_control_map', 'product_id',
    {TYPE => 'INT2', NOTNULL => 1});

  # 2008-09-07 LpSolit@gmail.com - Bug 452893
  _fix_illegal_flag_modification_dates();

  _add_visibility_value_to_value_tables();

  # 2009-03-02 arbingersys@gmail.com - Bug 423613
  _add_extern_id_index();

  # 2009-03-31 LpSolit@gmail.com - Bug 478972
  $dbh->bz_alter_column('group_control_map', 'entry',
    {TYPE => 'BOOLEAN', NOTNULL => 1, DEFAULT => 'FALSE'});
  $dbh->bz_alter_column('group_control_map', 'canedit',
    {TYPE => 'BOOLEAN', NOTNULL => 1, DEFAULT => 'FALSE'});

  # 2009-01-16 oreomike@gmail.com - Bug 302420
  $dbh->bz_add_column('whine_events', 'mailifnobugs',
    {TYPE => 'BOOLEAN', NOTNULL => 1, DEFAULT => 'FALSE'});

  _convert_disallownew_to_isactive();

  $dbh->bz_alter_column('bugs_activity', 'added', {TYPE => 'varchar(255)'});
  $dbh->bz_add_index('bugs_activity', 'bugs_activity_added_idx', ['added']);

  # 2009-09-28 LpSolit@gmail.com - Bug 519032
  $dbh->bz_drop_column('series', 'last_viewed');

  # 2009-09-28 LpSolit@gmail.com - Bug 399073
  _fix_logincookies_ipaddr();

  # 2009-11-01 LpSolit@gmail.com - Bug 525025
  _fix_invalid_custom_field_names();

  _set_attachment_comment_types();

  $dbh->bz_drop_column('products', 'milestoneurl');

  _add_allows_unconfirmed_to_product_table();
  _convert_flagtypes_fks_to_set_null();
  _fix_decimal_types();
  _fix_series_creator_fk();

  # 2009-11-14 dkl@redhat.com - Bug 310450
  $dbh->bz_add_column('bugs_activity', 'comment_id', {TYPE => 'INT4'});

  # 2010-04-07 LpSolit@gmail.com - Bug 69621
  $dbh->bz_drop_column('bugs', 'keywords');

  # 2010-05-07 ewong@pw-wspx.org - Bug 463945
  $dbh->bz_alter_column('group_control_map', 'membercontrol',
    {TYPE => 'INT1', NOTNULL => 1, DEFAULT => CONTROLMAPNA});
  $dbh->bz_alter_column('group_control_map', 'othercontrol',
    {TYPE => 'INT1', NOTNULL => 1, DEFAULT => CONTROLMAPNA});

  # Add NOT NULL to some columns that need it, and DEFAULT to
  # attachments.ispatch.
  $dbh->bz_alter_column('attachments', 'ispatch',
    {TYPE => 'BOOLEAN', NOTNULL => 1, DEFAULT => 'FALSE'});
  $dbh->bz_alter_column('keyworddefs', 'description',
    {TYPE => 'MEDIUMTEXT', NOTNULL => 1}, '');
  $dbh->bz_alter_column('products', 'description',
    {TYPE => 'MEDIUMTEXT', NOTNULL => 1}, '');

  # Change the default of allows_unconfirmed to TRUE as part
  # of the new workflow.
  $dbh->bz_alter_column('products', 'allows_unconfirmed',
    {TYPE => 'BOOLEAN', NOTNULL => 1, DEFAULT => 'TRUE'});

  # 2010-07-18 LpSolit@gmail.com - Bug 119703
  _remove_attachment_isurl();

  # 2009-05-07 ghendricks@novell.com - Bug 77193
  _add_isactive_to_product_fields();

  # 2010-10-09 LpSolit@gmail.com - Bug 505165
  $dbh->bz_alter_column('flags', 'setter_id', {TYPE => 'INT3', NOTNULL => 1});

  # 2010-10-09 LpSolit@gmail.com - Bug 451735
  _fix_series_indexes();

  $dbh->bz_add_column('bug_see_also', 'id',
    {TYPE => 'MEDIUMSERIAL', NOTNULL => 1, PRIMARYKEY => 1});

  _rename_tags_to_tag();

  # 2011-01-29 LpSolit@gmail.com - Bug 616185
  _migrate_user_tags();

  _populate_bug_see_also_class();

  # 2011-06-15 dkl@mozilla.com - Bug 658929
  _migrate_disabledtext_boolean();

  # 2011-10-11 miketosh - Bug 690173
  _on_delete_set_null_for_audit_log_userid();

  # 2011-11-01 glob@mozilla.com - Bug 240437
  $dbh->bz_add_column('profiles', 'last_seen_date', {TYPE => 'DATETIME'});

  # 2011-11-28 dkl@mozilla.com - Bug 685611
  _fix_notnull_defaults();

  # 2012-02-15 LpSolit@gmail.com - Bug 722113
  if ($dbh->bz_index_info('profile_search', 'profile_search_user_id')) {
    $dbh->bz_drop_index('profile_search', 'profile_search_user_id');
    $dbh->bz_add_index('profile_search', 'profile_search_user_id_idx',
      [qw(user_id)]);
  }

  # 2012-06-06 dkl@mozilla.com - Bug 762288
  $dbh->bz_alter_column('bugs_activity', 'removed', {TYPE => 'varchar(255)'});
  $dbh->bz_add_index('bugs_activity', 'bugs_activity_removed_idx', ['removed']);

  # 2012-06-13 dkl@mozilla.com - Bug 764457
  $dbh->bz_add_column('bugs_activity', 'id',
    {TYPE => 'INTSERIAL', NOTNULL => 1, PRIMARYKEY => 1});

  # 2012-06-13 dkl@mozilla.com - Bug 764466
  $dbh->bz_add_column('profiles_activity', 'id',
    {TYPE => 'MEDIUMSERIAL', NOTNULL => 1, PRIMARYKEY => 1});

  # 2012-07-24 dkl@mozilla.com - Bug 776972
  # BMO - we change this to BIGSERIAL further down
  #$dbh->bz_alter_column('bugs_activity', 'id',
  #                      {TYPE => 'INTSERIAL', NOTNULL => 1, PRIMARYKEY => 1});


  # 2012-07-24 dkl@mozilla.com - Bug 776982
  _fix_longdescs_primary_key();

  # 2012-08-02 dkl@mozilla.com - Bug 756953
  _fix_dependencies_dupes();

  # 2013-02-04 dkl@mozilla.com - Bug 824346
  _fix_flagclusions_indexes();

  # 2012-04-15 Frank@Frank-Becker.de - Bug 740536
  $dbh->bz_add_index('audit_log', 'audit_log_class_idx', ['class', 'at_time']);

  # 2013-08-16 glob@mozilla.com - Bug 905925
  $dbh->bz_add_index('attachments', 'attachments_ispatch_idx', ['ispatch']);

  # 2014-06-09 dylan@mozilla.com - Bug 1022923
  $dbh->bz_add_index('bug_user_last_visit',
    'bug_user_last_visit_last_visit_ts_idx',
    ['last_visit_ts']);

  # 2014-07-14 sgreen@redhat.com - Bug 726696
  $dbh->bz_alter_column('tokens', 'tokentype',
    {TYPE => 'varchar(16)', NOTNULL => 1});

  # 2014-07-27 LpSolit@gmail.com - Bug 1044561
  _fix_user_api_keys_indexes();


  # 2018-06-14 dylan@mozilla.com - Bug 1468818
  $dbh->bz_add_column('longdescs', 'is_markdown',
    {TYPE => 'BOOLEAN', NOTNULL => 1, DEFAULT => 'FALSE'});

  # 2014-10-?? dkl@mozilla.com - Bug 1062940
  $dbh->bz_alter_column('bugs', 'alias', {TYPE => 'varchar(40)'});

  # 2015-05-13 dylan@mozilla.com - Bug 1160430
  $dbh->bz_add_column('keyworddefs', 'is_active',
    {TYPE => 'BOOLEAN', NOTNULL => 1, DEFAULT => 'TRUE'});

  $dbh->bz_add_column('user_api_keys', 'app_id', {TYPE => 'varchar(64)'});
  $dbh->bz_add_index('user_api_keys', 'user_api_keys_user_id_app_id_idx',
    [qw(user_id app_id)]);

  $dbh->bz_add_column('user_api_keys', 'sticky',
    {TYPE => 'BOOLEAN', NOTNULL => 1, DEFAULT => 'FALSE'});

  _add_attach_size();

  _fix_disable_mail();

  # 2015-07-25 dylan@mozilla.com - Bug 1179856
  $dbh->bz_alter_column('tokens', 'token',
    {TYPE => 'varchar(22)', NOTNULL => 1, PRIMARYKEY => 1});

  # 2015-08-20 dylan@mozilla.com - Bug 1196092
  $dbh->bz_alter_column('logincookies', 'cookie',
    {TYPE => 'varchar(22)', NOTNULL => 1});
  $dbh->bz_add_index('logincookies', 'logincookies_cookie_idx',
    {TYPE => 'UNIQUE', FIELDS => ['cookie']});
  $dbh->bz_add_column('logincookies', 'id',
    {TYPE => 'INTSERIAL', NOTNULL => 1, PRIMARYKEY => 1});

  $dbh->bz_add_column('user_api_keys', 'last_used_ip', {TYPE => 'varchar(40)'});

  _add_restrict_ipaddr();

  $dbh->bz_add_column('profiles', 'password_change_required',
    {TYPE => 'BOOLEAN', NOTNULL => 1, DEFAULT => 'FALSE'});
  $dbh->bz_add_column('profiles', 'password_change_reason',
    {TYPE => 'varchar(64)'});

  $dbh->bz_add_column('profiles', 'mfa',
    {TYPE => 'varchar(8)',, DEFAULT => "''"});

  $dbh->bz_add_column('profiles', 'mfa_required_date', {TYPE => 'DATETIME'});

  # 2019-05-08 imadueme@mozilla.com - Bug 1550145
  $dbh->bz_add_column('profiles', 'forget_after_date', {TYPE => 'DATETIME'});

  _migrate_group_owners();

  $dbh->bz_add_column('groups', 'idle_member_removal',
    {TYPE => 'INT2', NOTNULL => 1, DEFAULT => '0'});

  _migrate_preference_categories();

  # 2016-09-01 dkl@mozilla.com - Bug 1268317
  $dbh->bz_add_column('components', 'triage_owner_id', {TYPE => 'INT3'});

  $dbh->bz_add_column('profiles', 'nickname',
    {TYPE => 'varchar(255)', NOTNULL => 1, DEFAULT => "''"});
  $dbh->bz_add_index('profiles', 'profiles_nickname_idx', [qw(nickname)]);

  $dbh->bz_add_index('profiles', 'profiles_realname_ft_idx',
    {TYPE => 'FULLTEXT', FIELDS => ['realname']});
  _migrate_nicknames();

  # Bug 1354589 - dkl@mozilla.com
  _populate_oauth2_scopes();

  # Bug 1510109, 1252298 - kohei.yoshino@gmail.com
  $dbh->bz_add_column('products', 'bug_description_template',
    {TYPE => 'MEDIUMTEXT'});
  $dbh->bz_add_column('components', 'bug_description_template',
    {TYPE => 'MEDIUMTEXT'});

  # Bug 1522341, 1541617, 1546788 - kohei.yoshino@gmail.com
  $dbh->bz_add_column('bugs', 'bug_type', {TYPE => 'varchar(20)'});
  $dbh->bz_add_column('components', 'default_bug_type', {TYPE => 'varchar(20)'});
  $dbh->bz_add_column('products',   'default_bug_type', {TYPE => 'varchar(20)'});
  $dbh->bz_alter_column('bugs', 'bug_type',
    {TYPE => 'varchar(20)', NOTNULL => 1}, '--');

  _add_oauth2_jwt_support();

  # Bug 1565403 - kohei.yoshino@gmail.com
  $dbh->bz_add_column('bugs', 'filed_via',
    {TYPE => 'varchar(40)', NOTNULL => 1, DEFAULT => "'unknown'"});

  # Bug 1576667 - dkl@mozilla.com
  _populate_api_keys_creation_ts();

<<<<<<< HEAD
  # Bug 1588221 - dkl@mozilla.com
  _populate_attachment_storage_class();
=======
  # Bug 1612290 - dkl@mozilla.com
  $dbh->bz_add_column('profiles', 'bounce_count', {TYPE => 'INT1', NOTNULL => 1, DEFAULT => 0});
>>>>>>> 1141abd2

  ################################################################
  # New --TABLE-- changes should go *** A B O V E *** this point #
  ################################################################

  Bugzilla::Hook::process('install_update_db');

  # We do this here because otherwise the foreign key from
  # products.classification_id to classifications.id will fail
  # (because products.classification_id defaults to "1", so on upgraded
  # installations it's already been set before the first Classification
  # exists).
  Bugzilla::Install::create_default_classification();

  $dbh->bz_setup_foreign_keys();
}

# Subroutines should be ordered in the order that they are called.
# Thus, newer subroutines should be at the bottom.

sub _update_pre_checksetup_bugzillas {
  my $dbh = Bugzilla->dbh;

  # really old fields that were added before checksetup.pl existed
  # but aren't in very old bugzilla's (like 2.1)
  # Steve Stock (sstock@iconnect-inc.com)

  $dbh->bz_add_column('bugs', 'target_milestone',
    {TYPE => 'varchar(20)', NOTNULL => 1, DEFAULT => "'---'"});
  $dbh->bz_add_column('bugs', 'qa_contact', {TYPE => 'INT3'});
  $dbh->bz_add_column('bugs', 'status_whiteboard',
    {TYPE => 'MEDIUMTEXT', NOTNULL => 1, DEFAULT => "''"});
  if (!$dbh->bz_column_info('products', 'isactive')) {
    $dbh->bz_add_column('products', 'disallownew',
      {TYPE => 'BOOLEAN', NOTNULL => 1}, 0);
  }

  $dbh->bz_add_column('components', 'initialqacontact', {TYPE => 'TINYTEXT'});
  $dbh->bz_add_column('components', 'description',
    {TYPE => 'MEDIUMTEXT', NOTNULL => 1}, '');
}

sub _add_bug_vote_cache {
  my $dbh = Bugzilla->dbh;

  # 1999-10-11 Restructured voting database to add a cached value in each
  # bug recording how many total votes that bug has.  While I'm at it,
  # I removed the unused "area" field from the bugs database.  It is
  # distressing to realize that the bugs table has reached the maximum
  # number of indices allowed by MySQL (16), which may make future
  # enhancements awkward.
  # (P.S. All is not lost; it appears that the latest betas of MySQL
  # support a new table format which will allow 32 indices.)

  if ($dbh->bz_column_info('bugs', 'area')) {
    $dbh->bz_drop_column('bugs', 'area');
    $dbh->bz_add_column('bugs', 'votes',
      {TYPE => 'INT3', NOTNULL => 1, DEFAULT => 0});
    $dbh->bz_add_index('bugs', 'bugs_votes_idx', [qw(votes)]);
    $dbh->bz_add_column('products', 'votesperuser', {TYPE => 'INT2', NOTNULL => 1},
      0);
  }
}

sub _update_product_name_definition {
  my $dbh = Bugzilla->dbh;

  # The product name used to be very different in various tables.
  #
  # It was   varchar(16)   in bugs
  #          tinytext      in components
  #          tinytext      in products
  #          tinytext      in versions
  #
  # tinytext is equivalent to varchar(255), which is quite huge, so I change
  # them all to varchar(64).

  # Only do this if these fields still exist - they're removed in
  # a later change
  if ($dbh->bz_column_info('products', 'product')) {
    $dbh->bz_alter_column('bugs', 'product', {TYPE => 'varchar(64)', NOTNULL => 1});
    $dbh->bz_alter_column('components', 'program', {TYPE => 'varchar(64)'});
    $dbh->bz_alter_column('products',   'product', {TYPE => 'varchar(64)'});
    $dbh->bz_alter_column('versions', 'program',
      {TYPE => 'varchar(64)', NOTNULL => 1});
  }
}

# A helper for the function below.
sub _write_one_longdesc {
  my ($id, $who, $when, $buffer) = (@_);
  my $dbh = Bugzilla->dbh;
  $buffer = trim($buffer);
  return if !$buffer;
  $dbh->do(
    "INSERT INTO longdescs (bug_id, who, bug_when, thetext)
                   VALUES (?,?,?,?)", undef, $id, $who,
    time2str("%Y/%m/%d %H:%M:%S", $when), $buffer
  );
}

sub _populate_longdescs {
  my $dbh = Bugzilla->dbh;

  # 2000-01-20 Added a new "longdescs" table, which is supposed to have
  # all the long descriptions in it, replacing the old long_desc field
  # in the bugs table. The below hideous code populates this new table
  # with things from the old field, with ugly parsing and heuristics.

  if ($dbh->bz_column_info('bugs', 'long_desc')) {
    my ($total) = $dbh->selectrow_array("SELECT COUNT(*) FROM bugs");

    print "Populating new long_desc table. This is slow. There are",
      " $total\nbugs to process; a line of dots will be printed",
      " for each 50.\n\n";
    local $| = 1;

    # On MySQL, longdescs doesn't benefit from transactions, but this
    # doesn't hurt.
    $dbh->bz_start_transaction();

    $dbh->do('DELETE FROM longdescs');

    my $sth = $dbh->prepare(
      "SELECT bug_id, creation_ts, reporter,
                                        long_desc FROM bugs ORDER BY bug_id"
    );
    $sth->execute();
    my $count = 0;
    while (my ($id, $createtime, $reporterid, $desc) = $sth->fetchrow_array()) {
      $count++;
      indicate_progress({total => $total, current => $count});
      $desc =~ s/\r//g;
      my $who    = $reporterid;
      my $when   = str2time($createtime);
      my $buffer = "";
      foreach my $line (split(/\n/, $desc)) {
        $line =~ s/\s+$//g;    # Trim trailing whitespace.
        if ($line =~ /^------- Additional Comments From ([^\s]+)\s+(\d.+\d)\s+-------$/)
        {
          my $name = $1;
          my $date = str2time($2);

          # Oy, what a hack.  The creation time is accurate to the
          # second. But the long text only contains things accurate
          # to the And so, if someone makes a comment within a
          # minute of the original bug creation, then the comment can
          # come *before* the bug creation.  So, we add 59 seconds to
          # the time of all comments, so that they are always
          # considered to have happened at the *end* of the given
          # minute, not the beginning.
          $date += 59;
          if ($date >= $when) {
            _write_one_longdesc($id, $who, $when, $buffer);
            $buffer = "";
            $when   = $date;
            my $s2 = $dbh->prepare("SELECT userid FROM profiles " . "WHERE login_name = ?");
            $s2->execute($name);
            ($who) = ($s2->fetchrow_array());

            if (!$who) {

              # This username doesn't exist.  Maybe someone
              # renamed them or something.  Invent a new profile
              # entry disabled, just to represent them.
              $dbh->do(
                "INSERT INTO profiles (login_name,
                                      cryptpassword, disabledtext)
                                      VALUES (?,?,?)", undef, $name, '*',
                "Account created only to maintain" . " database integrity"
              );
              $who = $dbh->bz_last_key('profiles', 'userid');
            }
            next;
          }
        }
        $buffer .= $line . "\n";
      }
      _write_one_longdesc($id, $who, $when, $buffer);
    }    # while loop

    print "\n\n";
    $dbh->bz_drop_column('bugs', 'long_desc');
    $dbh->bz_commit_transaction();
  }    # main if
}

sub _update_bugs_activity_field_to_fieldid {
  my $dbh = Bugzilla->dbh;

  # 2000-01-18 Added a new table fielddefs that records information about the
  # different fields we keep an activity log on.  The bugs_activity table
  # now has a pointer into that table instead of recording the name directly.
  if ($dbh->bz_column_info('bugs_activity', 'field')) {
    $dbh->bz_add_column('bugs_activity', 'fieldid', {TYPE => 'INT3', NOTNULL => 1},
      0);

    $dbh->bz_add_index('bugs_activity', 'bugs_activity_fieldid_idx', [qw(fieldid)]);
    print "Populating new bugs_activity.fieldid field...\n";

    $dbh->bz_start_transaction();

    my $ids = $dbh->selectall_arrayref(
      'SELECT DISTINCT fielddefs.id, bugs_activity.field
               FROM bugs_activity LEFT JOIN fielddefs
                    ON bugs_activity.field = fielddefs.name', {Slice => {}}
    );

    foreach my $item (@$ids) {
      my $id    = $item->{id};
      my $field = $item->{field};

      # If the id is NULL
      if (!$id) {
        $dbh->do("INSERT INTO fielddefs (name, description) VALUES " . "(?, ?)",
          undef, $field, $field);
        $id = $dbh->bz_last_key('fielddefs', 'id');
      }
      $dbh->do("UPDATE bugs_activity SET fieldid = ? WHERE field = ?",
        undef, $id, $field);
    }
    $dbh->bz_commit_transaction();

    $dbh->bz_drop_column('bugs_activity', 'field');
  }
}

sub _add_unique_login_name_index_to_profiles {
  my $dbh = Bugzilla->dbh;

  # 2000-01-22 The "login_name" field in the "profiles" table was not
  # declared to be unique.  Sure enough, somehow, I got 22 duplicated entries
  # in my database.  This code detects that, cleans up the duplicates, and
  # then tweaks the table to declare the field to be unique.  What a pain.
  if ( !$dbh->bz_index_info('profiles', 'profiles_login_name_idx')
    || !$dbh->bz_index_info('profiles', 'profiles_login_name_idx')->{TYPE})
  {
    print "Searching for duplicate entries in the profiles table...\n";
    while (1) {

      # This code is weird in that it loops around and keeps doing this
      # select again.  That's because I'm paranoid about deleting entries
      # out from under us in the profiles table.  Things get weird if
      # there are *three* or more entries for the same user...
      my $sth = $dbh->prepare(
        "SELECT p1.userid, p2.userid, p1.login_name
                                       FROM profiles AS p1, profiles AS p2
                                      WHERE p1.userid < p2.userid
                                            AND p1.login_name = p2.login_name
                                   ORDER BY p1.login_name"
      );
      $sth->execute();
      my ($u1, $u2, $n) = ($sth->fetchrow_array);
      last if !$u1;

      print "Both $u1 & $u2 are ids for $n!  Merging $u2 into $u1...\n";
      foreach my $i (
        ["bugs",          "reporter"],
        ["bugs",          "assigned_to"],
        ["bugs",          "qa_contact"],
        ["attachments",   "submitter_id"],
        ["bugs_activity", "who"],
        ["cc",            "who"],
        ["votes",         "who"],
        ["longdescs",     "who"]
        )
      {
        my ($table, $field) = (@$i);
        if ($dbh->bz_table_info($table)) {
          print "   Updating $table.$field...\n";
          $dbh->do("UPDATE $table SET $field = $u1 " . "WHERE $field = $u2");
        }
      }
      $dbh->do("DELETE FROM profiles WHERE userid = $u2");
    }
    print "OK, changing index type to prevent duplicates in the", " future...\n";

    $dbh->bz_drop_index('profiles', 'profiles_login_name_idx');
    $dbh->bz_add_index('profiles', 'profiles_login_name_idx',
      {TYPE => 'UNIQUE', FIELDS => [qw(login_name)]});
  }
}

sub _update_component_user_fields_to_ids {
  my $dbh = Bugzilla->dbh;

  # components.initialowner
  my $comp_init_owner = $dbh->bz_column_info('components', 'initialowner');
  if ($comp_init_owner && $comp_init_owner->{TYPE} eq 'TINYTEXT') {
    my $sth = $dbh->prepare(
      "SELECT program, value, initialowner
                                   FROM components"
    );
    $sth->execute();
    while (my ($program, $value, $initialowner) = $sth->fetchrow_array()) {
      my ($id)
        = $dbh->selectrow_array("SELECT userid FROM profiles WHERE login_name = ?",
        undef, $initialowner);

      unless (defined $id) {
        print "Warning: You have an invalid default assignee",
          " '$initialowner'\n in component '$value' of program", " '$program'!\n";
        $id = 0;
      }

      $dbh->do(
        "UPDATE components SET initialowner = ?
                       WHERE program = ? AND value = ?", undef, $id, $program, $value
      );
    }
    $dbh->bz_alter_column('components', 'initialowner', {TYPE => 'INT3'});
  }

  # components.initialqacontact
  my $comp_init_qa = $dbh->bz_column_info('components', 'initialqacontact');
  if ($comp_init_qa && $comp_init_qa->{TYPE} eq 'TINYTEXT') {
    my $sth = $dbh->prepare(
      "SELECT program, value, initialqacontact
                                   FROM components"
    );
    $sth->execute();
    while (my ($program, $value, $initialqacontact) = $sth->fetchrow_array()) {
      my ($id)
        = $dbh->selectrow_array("SELECT userid FROM profiles WHERE login_name = ?",
        undef, $initialqacontact);

      unless (defined $id) {
        if ($initialqacontact) {
          print "Warning: You have an invalid default QA contact",
            " $initialqacontact' in program '$program',", " component '$value'!\n";
        }
        $id = 0;
      }

      $dbh->do(
        "UPDATE components SET initialqacontact = ?
                       WHERE program = ? AND value = ?", undef, $id, $program, $value
      );
    }

    $dbh->bz_alter_column('components', 'initialqacontact', {TYPE => 'INT3'});
  }
}

sub _populate_milestones_table {
  my $dbh = Bugzilla->dbh;

  # 2000-03-21 Adding a table for target milestones to
  # database - matthew@zeroknowledge.com
  # If the milestones table is empty, and we're still back in a Bugzilla
  # that has a bugs.product field, that means that we just created
  # the milestones table and it needs to be populated.
  my $milestones_exist
    = $dbh->selectrow_array("SELECT DISTINCT 1 FROM milestones");
  if (!$milestones_exist && $dbh->bz_column_info('bugs', 'product')) {
    print "Replacing blank milestones...\n";

    $dbh->do(
      "UPDATE bugs
                     SET target_milestone = '---'
                   WHERE target_milestone = ' '"
    );

    # If we are upgrading from 2.8 or earlier, we will have *created*
    # the milestones table with a product_id field, but Bugzilla expects
    # it to have a "product" field. So we change the field backward so
    # other code can run. The change will be reversed later in checksetup.
    if ($dbh->bz_column_info('milestones', 'product_id')) {

      # Dropping the column leaves us with a milestones_product_id_idx
      # index that is only on the "value" column. We need to drop the
      # whole index so that it can be correctly re-created later.
      $dbh->bz_drop_index('milestones', 'milestones_product_id_idx');
      $dbh->bz_drop_column('milestones', 'product_id');
      $dbh->bz_add_column('milestones', 'product',
        {TYPE => 'varchar(64)', NOTNULL => 1}, '');
    }

    # Populate the milestone table with all existing values in the database
    my $sth = $dbh->prepare(
      "SELECT DISTINCT target_milestone, product
                                   FROM bugs"
    );
    $sth->execute();

    print "Populating milestones table...\n";

    while (my ($value, $product) = $sth->fetchrow_array()) {

      # check if the value already exists
      my $sortkey = substr($value, 1);
      if ($sortkey !~ /^\d+$/) {
        $sortkey = 0;
      }
      else {
        $sortkey *= 10;
      }
      my $ms_exists = $dbh->selectrow_array(
        "SELECT value FROM milestones
                  WHERE value = ? AND product = ?", undef, $value, $product
      );

      if (!$ms_exists) {
        $dbh->do(
          "INSERT INTO milestones(value, product, sortkey)
                          VALUES (?,?,?)", undef, $value, $product, $sortkey
        );
      }
    }
  }
}

sub _add_products_defaultmilestone {
  my $dbh = Bugzilla->dbh;

  # 2000-03-23 Added a defaultmilestone field to the products table, so that
  # we know which milestone to initially assign bugs to.
  if (!$dbh->bz_column_info('products', 'defaultmilestone')) {
    $dbh->bz_add_column('products', 'defaultmilestone',
      {TYPE => 'varchar(20)', NOTNULL => 1, DEFAULT => "'---'"});
    my $sth = $dbh->prepare("SELECT product, defaultmilestone FROM products");
    $sth->execute();
    while (my ($product, $default_ms) = $sth->fetchrow_array()) {
      my $exists = $dbh->selectrow_array(
        "SELECT value FROM milestones
                  WHERE value = ? AND product = ?", undef, $default_ms, $product
      );
      if (!$exists) {
        $dbh->do("INSERT INTO milestones(value, product) " . "VALUES (?, ?)",
          undef, $default_ms, $product);
      }
    }
  }
}

sub _copy_from_comments_to_longdescs {
  my $dbh = Bugzilla->dbh;

  # 2000-11-27 For Bugzilla 2.5 and later. Copy data from 'comments' to
  # 'longdescs' - the new name of the comments table.
  if ($dbh->bz_table_info('comments')) {
    print "Copying data from 'comments' to 'longdescs'...\n";
    my $quoted_when = $dbh->quote_identifier('when');
    $dbh->do(
      "INSERT INTO longdescs (bug_when, bug_id, who, thetext)
                  SELECT $quoted_when, bug_id, who, comment
                    FROM comments"
    );
    $dbh->bz_drop_table("comments");
  }
}

sub _populate_duplicates_table {
  my $dbh = Bugzilla->dbh;

  # 2000-07-15 Added duplicates table so Bugzilla tracks duplicates in a
  # better way than it used to. This code searches the comments to populate
  # the table initially. It's executed if the table is empty; if it's
  # empty because there are no dupes (as opposed to having just created
  # the table) it won't have any effect anyway, so it doesn't matter.
  my ($dups_exist) = $dbh->selectrow_array("SELECT DISTINCT 1 FROM duplicates");

  # We also check against a schema change that happened later.
  if (!$dups_exist && !$dbh->bz_column_info('groups', 'isactive')) {

    # populate table
    print "Populating duplicates table from comments...\n";

    my $sth = $dbh->prepare(
      "SELECT longdescs.bug_id, thetext
                FROM longdescs LEFT JOIN bugs
                     ON longdescs.bug_id = bugs.bug_id
               WHERE ("
        . $dbh->sql_regexp("thetext",
            "'[.*.]{3} This bug has been marked as a duplicate"
          . " of [[:digit:]]+ [.*.]{3}'")
        . ")
                     AND resolution = 'DUPLICATE'
            ORDER BY longdescs.bug_when"
    );
    $sth->execute();

    my (%dupes, $key);

    # Because of the way hashes work, this loop removes all but the
    # last dupe resolution found for a given bug.
    while (my ($dupe, $dupe_of) = $sth->fetchrow_array()) {
      $dupes{$dupe} = $dupe_of;
    }

    foreach $key (keys(%dupes)) {
      $dupes{$key}
        =~ /^.*\*\*\* This bug has been marked as a duplicate of (\d+) \*\*\*$/ms;
      $dupes{$key} = $1;
      $dbh->do("INSERT INTO duplicates VALUES(?, ?)", undef, $dupes{$key}, $key);

      #        BugItsADupeOf  Dupe
    }
  }
}

sub _recrypt_plaintext_passwords {
  my $dbh = Bugzilla->dbh;

  # 2001-06-12; myk@mozilla.org; bugs 74032, 77473:
  # Recrypt passwords using Perl &crypt instead of the MySQL equivalent
  # and delete plaintext passwords from the database.
  if ($dbh->bz_column_info('profiles', 'password')) {

    print <<ENDTEXT;
Your current installation of Bugzilla stores passwords in plaintext
in the database and uses MySQL's encrypt function instead of Perl's
crypt function to crypt passwords.  Passwords are now going to be
re-crypted with the Perl function, and plaintext passwords will be
deleted from the database.  This could take a while if your
installation has many users.
ENDTEXT

    # Re-crypt everyone's password.
    my $total = $dbh->selectrow_array('SELECT COUNT(*) FROM profiles');
    my $sth   = $dbh->prepare("SELECT userid, password FROM profiles");
    $sth->execute();

    my $i = 1;

    print "Fixing passwords...\n";
    while (my ($userid, $password) = $sth->fetchrow_array()) {
      my $cryptpassword = $dbh->quote(bz_crypt($password));
      $dbh->do("UPDATE profiles "
          . "SET cryptpassword = $cryptpassword "
          . "WHERE userid = $userid");
      indicate_progress({total => $total, current => $i, every => 10});
    }
    print "\n";

    # Drop the plaintext password field.
    $dbh->bz_drop_column('profiles', 'password');
  }
}

sub _update_bugs_activity_to_only_record_changes {
  my $dbh = Bugzilla->dbh;

  # 2001-07-20 jake@bugzilla.org - Change bugs_activity to only record changes
  #  http://bugzilla.mozilla.org/show_bug.cgi?id=55161
  if ($dbh->bz_column_info('bugs_activity', 'oldvalue')) {
    $dbh->bz_add_column("bugs_activity", "removed", {TYPE => "TINYTEXT"});
    $dbh->bz_add_column("bugs_activity", "added",   {TYPE => "TINYTEXT"});

    # Need to get field id's for the fields that have multiple values
    my @multi;
    foreach my $f ("cc", "dependson", "blocked", "keywords") {
      my $sth = $dbh->prepare("SELECT id " . "FROM fielddefs " . "WHERE name = '$f'");
      $sth->execute();
      my ($fid) = $sth->fetchrow_array();
      push(@multi, $fid);
    }

    # Now we need to process the bugs_activity table and reformat the data
    print "Fixing activity log...\n";
    my $total = $dbh->selectrow_array('SELECT COUNT(*) FROM bugs_activity');
    my $sth   = $dbh->prepare(
      "SELECT bug_id, who, bug_when, fieldid,
                                oldvalue, newvalue FROM bugs_activity"
    );
    $sth->execute;
    my $i = 0;
    while (my ($bug_id, $who, $bug_when, $fieldid, $oldvalue, $newvalue)
      = $sth->fetchrow_array())
    {
      $i++;
      indicate_progress({total => $total, current => $i, every => 10});

      # Make sure (old|new)value isn't null (to suppress warnings)
      $oldvalue ||= "";
      $newvalue ||= "";
      my ($added, $removed) = "";
      if (grep ($_ eq $fieldid, @multi)) {
        $oldvalue =~ s/[\s,]+/ /g;
        $newvalue =~ s/[\s,]+/ /g;
        my @old = split(" ", $oldvalue);
        my @new = split(" ", $newvalue);
        my (@add, @remove) = ();

        # Find values that were "added"
        foreach my $value (@new) {
          if (!grep ($_ eq $value, @old)) {
            push(@add, $value);
          }
        }

        # Find values that were removed
        foreach my $value (@old) {
          if (!grep ($_ eq $value, @new)) {
            push(@remove, $value);
          }
        }
        $added   = join(", ", @add);
        $removed = join(", ", @remove);

        # If we can't determine what changed, put a ? in both fields
        unless ($added || $removed) {
          $added   = "?";
          $removed = "?";
        }

        # If the original field (old|new)value was full, then this
        # could be incomplete data.
        if (length($oldvalue) == 255 || length($newvalue) == 255) {
          $added   = "? $added";
          $removed = "? $removed";
        }
      }
      else {
        $removed = $oldvalue;
        $added   = $newvalue;
      }
      $added   = $dbh->quote($added);
      $removed = $dbh->quote($removed);
      $dbh->do(
        "UPDATE bugs_activity
                         SET removed = $removed, added = $added
                       WHERE bug_id = $bug_id AND who = $who
                             AND bug_when = '$bug_when'
                             AND fieldid = $fieldid"
      );
    }
    print "\n";
    $dbh->bz_drop_column("bugs_activity", "oldvalue");
    $dbh->bz_drop_column("bugs_activity", "newvalue");
  }
}

sub _delete_logincookies_cryptpassword_and_handle_invalid_cookies {
  my $dbh = Bugzilla->dbh;

  # 2002-02-04 bbaetz@student.usyd.edu.au bug 95732
  # Remove logincookies.cryptpassword, and delete entries which become
  # invalid
  if ($dbh->bz_column_info("logincookies", "cryptpassword")) {

    # We need to delete any cookies which are invalid before dropping the
    # column
    print "Removing invalid login cookies...\n";

    # MySQL doesn't support DELETE with multi-table queries, so we have
    # to iterate
    my $sth
      = $dbh->prepare("SELECT cookie FROM logincookies, profiles "
        . "WHERE logincookies.cryptpassword != "
        . "profiles.cryptpassword AND "
        . "logincookies.userid = profiles.userid");
    $sth->execute();
    while (my ($cookie) = $sth->fetchrow_array()) {
      $dbh->do("DELETE FROM logincookies WHERE cookie = $cookie");
    }

    $dbh->bz_drop_column("logincookies", "cryptpassword");
  }
}

sub _use_ip_instead_of_hostname_in_logincookies {
  my $dbh = Bugzilla->dbh;

  # 2002-03-15 bbaetz@student.usyd.edu.au - bug 129466
  # 2002-05-13 preed@sigkill.com - bug 129446 patch backported to the
  #  BUGZILLA-2_14_1-BRANCH as a security blocker for the 2.14.2 release
  #
  # Use the IP, not the hostname, in the logincookies table
  if ($dbh->bz_column_info("logincookies", "hostname")) {
    print "Clearing the logincookies table...\n";

    # We've changed what we match against, so all entries are now invalid
    $dbh->do("DELETE FROM logincookies");

    # Now update the logincookies schema
    $dbh->bz_drop_column("logincookies", "hostname");
    $dbh->bz_add_column("logincookies", "ipaddr", {TYPE => 'varchar(40)'});
  }
}

sub _move_quips_into_db {
  my $dbh     = Bugzilla->dbh;
  my $datadir = bz_locations->{'datadir'};

  # 2002-07-15 davef@tetsubo.com - bug 67950
  # Move quips to the db.
  if (-e "$datadir/comments") {
    print "Populating quips table from $datadir/comments...\n";
    my $comments = new IO::File("$datadir/comments", 'r')
      || die "$datadir/comments: $!";
    $comments->untaint;
    while (<$comments>) {
      chomp;
      $dbh->do("INSERT INTO quips (quip) VALUES (?)", undef, $_);
    }

    print "\n", install_string('update_quips', {data => $datadir}), "\n";
    $comments->close;
    rename("$datadir/comments", "$datadir/comments.bak")
      || warn "Failed to rename: $!";
  }
}

sub _use_ids_for_products_and_components {
  my $dbh = Bugzilla->dbh;

  # 2002-08-12 jake@bugzilla.org/bbaetz@student.usyd.edu.au - bug 43600
  # Use integer IDs for products and components.
  if ($dbh->bz_column_info("products", "product")) {
    print "Updating database to use product IDs.\n";

    # First, we need to remove possible NULL entries
    # NULLs may exist, but won't have been used, since all the uses of them
    # are in NOT NULL fields in other tables
    $dbh->do("DELETE FROM products WHERE product IS NULL");
    $dbh->do("DELETE FROM components WHERE value IS NULL");

    $dbh->bz_add_column("products", "id",
      {TYPE => 'SMALLSERIAL', NOTNULL => 1, PRIMARYKEY => 1});
    $dbh->bz_add_column("components", "product_id", {TYPE => 'INT2', NOTNULL => 1},
      0);
    $dbh->bz_add_column("versions", "product_id", {TYPE => 'INT2', NOTNULL => 1},
      0);
    $dbh->bz_add_column("milestones", "product_id", {TYPE => 'INT2', NOTNULL => 1},
      0);
    $dbh->bz_add_column("bugs", "product_id", {TYPE => 'INT2', NOTNULL => 1}, 0);

    # The attachstatusdefs table was added in version 2.15, but
    # removed again in early 2.17.  If it exists now, we still need
    # to perform this change with product_id because the code later on
    # which converts the attachment statuses to flags depends on it.
    # But we need to avoid this if the user is upgrading from 2.14
    # or earlier (because it won't be there to convert).
    if ($dbh->bz_table_info("attachstatusdefs")) {
      $dbh->bz_add_column("attachstatusdefs", "product_id",
        {TYPE => 'INT2', NOTNULL => 1}, 0);
    }

    my %products;
    my $sth = $dbh->prepare("SELECT id, product FROM products");
    $sth->execute;
    while (my ($product_id, $product) = $sth->fetchrow_array()) {
      if (exists $products{$product}) {
        print "Ignoring duplicate product $product\n";
        $dbh->do("DELETE FROM products WHERE id = $product_id");
        next;
      }
      $products{$product} = 1;
      $dbh->do("UPDATE components SET product_id = $product_id "
          . "WHERE program = "
          . $dbh->quote($product));
      $dbh->do("UPDATE versions SET product_id = $product_id "
          . "WHERE program = "
          . $dbh->quote($product));
      $dbh->do("UPDATE milestones SET product_id = $product_id "
          . "WHERE product = "
          . $dbh->quote($product));
      $dbh->do("UPDATE bugs SET product_id = $product_id "
          . "WHERE product = "
          . $dbh->quote($product));
      $dbh->do("UPDATE attachstatusdefs SET product_id = $product_id "
          . "WHERE product = "
          . $dbh->quote($product))
        if $dbh->bz_table_info("attachstatusdefs");
    }

    print "Updating the database to use component IDs.\n";

    $dbh->bz_add_column("components", "id",
      {TYPE => 'SMALLSERIAL', NOTNULL => 1, PRIMARYKEY => 1});
    $dbh->bz_add_column("bugs", "component_id", {TYPE => 'INT2', NOTNULL => 1}, 0);

    my %components;
    $sth = $dbh->prepare("SELECT id, value, product_id FROM components");
    $sth->execute;
    while (my ($component_id, $component, $product_id) = $sth->fetchrow_array()) {
      if (exists $components{$component}) {
        if (exists $components{$component}{$product_id}) {
          print "Ignoring duplicate component $component for", " product $product_id\n";
          $dbh->do("DELETE FROM components WHERE id = $component_id");
          next;
        }
      }
      else {
        $components{$component} = {};
      }
      $components{$component}{$product_id} = 1;
      $dbh->do("UPDATE bugs SET component_id = $component_id "
          . "WHERE component = "
          . $dbh->quote($component)
          . " AND product_id = $product_id");
    }
    print "Fixing Indexes and Uniqueness.\n";
    $dbh->bz_drop_index('milestones', 'milestones_product_idx');

    $dbh->bz_add_index('milestones', 'milestones_product_id_idx',
      {TYPE => 'UNIQUE', FIELDS => [qw(product_id value)]});

    $dbh->bz_drop_index('bugs', 'bugs_product_idx');
    $dbh->bz_add_index('bugs', 'bugs_product_id_idx', [qw(product_id)]);
    $dbh->bz_drop_index('bugs', 'bugs_component_idx');
    $dbh->bz_add_index('bugs', 'bugs_component_id_idx', [qw(component_id)]);

    print "Removing, renaming, and retyping old product and",
      " component fields.\n";
    $dbh->bz_drop_column("components",       "program");
    $dbh->bz_drop_column("versions",         "program");
    $dbh->bz_drop_column("milestones",       "product");
    $dbh->bz_drop_column("bugs",             "product");
    $dbh->bz_drop_column("bugs",             "component");
    $dbh->bz_drop_column("attachstatusdefs", "product")
      if $dbh->bz_table_info("attachstatusdefs");
    $dbh->bz_rename_column("products", "product", "name");
    $dbh->bz_alter_column("products", "name",
      {TYPE => 'varchar(64)', NOTNULL => 1});
    $dbh->bz_rename_column("components", "value", "name");
    $dbh->bz_alter_column("components", "name",
      {TYPE => 'varchar(64)', NOTNULL => 1});

    print "Adding indexes for products and components tables.\n";
    $dbh->bz_add_index('products', 'products_name_idx',
      {TYPE => 'UNIQUE', FIELDS => [qw(name)]});
    $dbh->bz_add_index('components', 'components_product_id_idx',
      {TYPE => 'UNIQUE', FIELDS => [qw(product_id name)]});
    $dbh->bz_add_index('components', 'components_name_idx', [qw(name)]);
  }
}

# Helper for the below function.
#
# _list_bits(arg) returns a list of UNKNOWN<n> if the group
# has been deleted for all bits set in arg. When the activity
# records are converted from groupset numbers to lists of
# group names, _list_bits is used to fill in a list of references
# to groupset bits for groups that no longer exist.
sub _list_bits {
  my ($num) = @_;
  my $dbh = Bugzilla->dbh;
  my @res;
  my $curr = 1;
  while (1) {

    # Convert a big integer to a list of bits
    my $sth = $dbh->prepare(
      "SELECT ($num & ~$curr) > 0,
                                        ($num & $curr),
                                        ($num & ~$curr),
                                        $curr << 1"
    );
    $sth->execute;
    my ($more, $thisbit, $remain, $nval) = $sth->fetchrow_array;
    push @res, "UNKNOWN<$curr>" if ($thisbit);
    $curr = $nval;
    $num  = $remain;
    last if !$more;
  }
  return @res;
}

sub _convert_groups_system_from_groupset {
  my $dbh = Bugzilla->dbh;

  # 2002-09-22 - bugreport@peshkin.net - bug 157756
  #
  # If the whole groups system is new, but the installation isn't,
  # convert all the old groupset groups, etc...
  #
  # This requires:
  # 1) define groups ids in group table
  # 2) populate user_group_map with grants from old groupsets
  #    and blessgroupsets
  # 3) populate bug_group_map with data converted from old bug groupsets
  # 4) convert activity logs to use group names instead of numbers
  # 5) identify the admin from the old all-ones groupset

  # The groups system needs to be converted if groupset exists
  if ($dbh->bz_column_info("profiles", "groupset")) {

    # Some MySQL versions will promote any unique key to primary key
    # so all unique keys are removed first and then added back in
    $dbh->bz_drop_index('groups', 'groups_bit_idx');
    $dbh->bz_drop_index('groups', 'groups_name_idx');
    my @primary_key = $dbh->primary_key(undef, undef, 'groups');
    if (@primary_key) {
      $dbh->do("ALTER TABLE groups DROP PRIMARY KEY");
    }

    $dbh->bz_add_column('groups', 'id',
      {TYPE => 'MEDIUMSERIAL', NOTNULL => 1, PRIMARYKEY => 1});

    $dbh->bz_add_index('groups', 'groups_name_idx',
      {TYPE => 'UNIQUE', FIELDS => [qw(name)]});

    # Convert all existing groupset records to map entries before removing
    # groupset fields or removing "bit" from groups.
    my $sth = $dbh->prepare("SELECT bit, id FROM groups WHERE bit > 0");
    $sth->execute();
    while (my ($bit, $gid) = $sth->fetchrow_array) {

      # Create user_group_map membership grants for old groupsets.
      # Get each user with the old groupset bit set
      my $sth2 = $dbh->prepare(
        "SELECT userid FROM profiles
                                       WHERE (groupset & $bit) != 0"
      );
      $sth2->execute();
      while (my ($uid) = $sth2->fetchrow_array) {

        # Check to see if the user is already a member of the group
        # and, if not, insert a new record.
        my $query = "SELECT user_id FROM user_group_map
                              WHERE group_id = $gid AND user_id = $uid
                                    AND isbless = 0";
        my $sth3 = $dbh->prepare($query);
        $sth3->execute();
        if (!$sth3->fetchrow_array()) {
          $dbh->do(
            "INSERT INTO user_group_map
                              (user_id, group_id, isbless, grant_type)
                              VALUES ($uid, $gid, 0, " . GRANT_DIRECT . ")"
          );
        }
      }

      # Create user can bless group grants for old groupsets, but only
      # if we're upgrading from a Bugzilla that had blessing.
      if ($dbh->bz_column_info('profiles', 'blessgroupset')) {

        # Get each user with the old blessgroupset bit set
        $sth2 = $dbh->prepare(
          "SELECT userid FROM profiles
                                        WHERE (blessgroupset & $bit) != 0"
        );
        $sth2->execute();
        while (my ($uid) = $sth2->fetchrow_array) {
          $dbh->do(
            "INSERT INTO user_group_map
                              (user_id, group_id, isbless, grant_type)
                              VALUES ($uid, $gid, 1, " . GRANT_DIRECT . ")"
          );
        }
      }

      # Create bug_group_map records for old groupsets.
      # Get each bug with the old group bit set.
      $sth2 = $dbh->prepare(
        "SELECT bug_id FROM bugs
                                    WHERE (groupset & $bit) != 0"
      );
      $sth2->execute();
      while (my ($bug_id) = $sth2->fetchrow_array) {

        # Insert the bug, group pair into the bug_group_map.
        $dbh->do(
          "INSERT INTO bug_group_map (bug_id, group_id)
                          VALUES ($bug_id, $gid)"
        );
      }
    }

    # Replace old activity log groupset records with lists of names
    # of groups.
    $sth = $dbh->prepare(
      "SELECT id FROM fielddefs
                               WHERE name = " . $dbh->quote('bug_group')
    );
    $sth->execute();
    my ($bgfid) = $sth->fetchrow_array;

    # Get the field id for the old groupset field
    $sth = $dbh->prepare(
      "SELECT id FROM fielddefs
                               WHERE name = " . $dbh->quote('groupset')
    );
    $sth->execute();
    my ($gsid) = $sth->fetchrow_array;

    # Get all bugs_activity records from groupset changes
    if ($gsid) {
      $sth = $dbh->prepare(
        "SELECT bug_id, bug_when, who, added, removed
                                    FROM bugs_activity WHERE fieldid = $gsid"
      );
      $sth->execute();
      while (my ($bug_id, $bug_when, $who, $added, $removed) = $sth->fetchrow_array) {
        $added   ||= 0;
        $removed ||= 0;

        # Get names of groups added.
        my $sth2 = $dbh->prepare(
          "SELECT name FROM groups
                                           WHERE (bit & $added) != 0
                                                 AND (bit & $removed) = 0"
        );
        $sth2->execute();
        my @logadd;
        while (my ($n) = $sth2->fetchrow_array) {
          push @logadd, $n;
        }

        # Get names of groups removed.
        $sth2 = $dbh->prepare(
          "SELECT name FROM groups
                                        WHERE (bit & $removed) != 0
                                              AND (bit & $added) = 0"
        );
        $sth2->execute();
        my @logrem;
        while (my ($n) = $sth2->fetchrow_array) {
          push @logrem, $n;
        }

        # Get list of group bits added that correspond to
        # missing groups.
        $sth2 = $dbh->prepare(
          "SELECT ($added & ~BIT_OR(bit))
                                         FROM groups"
        );
        $sth2->execute();
        my ($miss) = $sth2->fetchrow_array;
        if ($miss) {
          push @logadd, _list_bits($miss);
          print "\nWARNING - GROUPSET ACTIVITY ON BUG $bug_id",
            " CONTAINS DELETED GROUPS\n";
        }

        # Get list of group bits deleted that correspond to
        # missing groups.
        $sth2 = $dbh->prepare(
          "SELECT ($removed & ~BIT_OR(bit))
                                         FROM groups"
        );
        $sth2->execute();
        ($miss) = $sth2->fetchrow_array;
        if ($miss) {
          push @logrem, _list_bits($miss);
          print "\nWARNING - GROUPSET ACTIVITY ON BUG $bug_id",
            " CONTAINS DELETED GROUPS\n";
        }
        my $logr = "";
        my $loga = "";
        $logr = join(", ", @logrem) . '?' if @logrem;
        $loga = join(", ", @logadd) . '?' if @logadd;

        # Replace to old activity record with the converted data.
        $dbh->do("UPDATE bugs_activity SET fieldid = $bgfid, added = "
            . $dbh->quote($loga)
            . ", removed = "
            . $dbh->quote($logr)
            . " WHERE bug_id = $bug_id AND bug_when = "
            . $dbh->quote($bug_when)
            . " AND who = $who AND fieldid = $gsid");
      }

      # Replace groupset changes with group name changes in
      # profiles_activity. Get profiles_activity records for groupset.
      $sth
        = $dbh->prepare("SELECT userid, profiles_when, who, newvalue, oldvalue "
          . "FROM profiles_activity "
          . "WHERE fieldid = $gsid");
      $sth->execute();
      while (my ($uid, $uwhen, $uwho, $added, $removed) = $sth->fetchrow_array) {
        $added   ||= 0;
        $removed ||= 0;

        # Get names of groups added.
        my $sth2 = $dbh->prepare(
          "SELECT name FROM groups
                                           WHERE (bit & $added) != 0
                                                 AND (bit & $removed) = 0"
        );
        $sth2->execute();
        my @logadd;
        while (my ($n) = $sth2->fetchrow_array) {
          push @logadd, $n;
        }

        # Get names of groups removed.
        $sth2 = $dbh->prepare(
          "SELECT name FROM groups
                                        WHERE (bit & $removed) != 0
                                              AND (bit & $added) = 0"
        );
        $sth2->execute();
        my @logrem;
        while (my ($n) = $sth2->fetchrow_array) {
          push @logrem, $n;
        }
        my $ladd = "";
        my $lrem = "";
        $ladd = join(", ", @logadd) . '?' if @logadd;
        $lrem = join(", ", @logrem) . '?' if @logrem;

        # Replace profiles_activity record for groupset change
        # with group list.
        $dbh->do("UPDATE profiles_activity "
            . "SET fieldid = $bgfid, newvalue = "
            . $dbh->quote($ladd)
            . ", oldvalue = "
            . $dbh->quote($lrem)
            . " WHERE userid = $uid AND profiles_when = "
            . $dbh->quote($uwhen)
            . " AND who = $uwho AND fieldid = $gsid");
      }
    }

    # Identify admin group.
    my ($admin_gid)
      = $dbh->selectrow_array("SELECT id FROM groups WHERE name = 'admin'");
    if (!$admin_gid) {
      $dbh->do(
        q{INSERT INTO groups (name, description)
                                   VALUES ('admin', 'Administrators')}
      );
      $admin_gid = $dbh->bz_last_key('groups', 'id');
    }

    # Find current admins
    my @admins;

    # Don't lose admins from DBs where Bug 157704 applies
    $sth
      = $dbh->prepare("SELECT userid, (groupset & 65536), login_name "
        . "FROM profiles "
        . "WHERE (groupset | 65536) = 9223372036854775807");
    $sth->execute();
    while (my ($userid, $iscomplete, $login_name) = $sth->fetchrow_array()) {

      # existing administrators are made members of group "admin"
      print "\nWARNING - $login_name IS AN ADMIN IN SPITE OF BUG", " 157704\n\n"
        if (!$iscomplete);
      push(@admins, $userid) unless grep($_ eq $userid, @admins);
    }

    # Now make all those users admins directly. They were already
    # added to every other group, above, because of their groupset.
    foreach my $admin_id (@admins) {
      $dbh->do(
        "INSERT INTO user_group_map
                                  (user_id, group_id, isbless, grant_type)
                           VALUES (?, ?, ?, ?)", undef, $admin_id, $admin_gid, $_,
        GRANT_DIRECT
      ) foreach (0, 1);
    }

    $dbh->bz_drop_column('profiles', 'groupset');
    $dbh->bz_drop_column('profiles', 'blessgroupset');
    $dbh->bz_drop_column('bugs',     'groupset');
    $dbh->bz_drop_column('groups',   'bit');
    $dbh->do("DELETE FROM fielddefs WHERE name = " . $dbh->quote('groupset'));
  }
}

sub _convert_attachment_statuses_to_flags {
  my $dbh = Bugzilla->dbh;

  # September 2002 myk@mozilla.org bug 98801
  # Convert the attachment statuses tables into flags tables.
  if ( $dbh->bz_table_info("attachstatuses")
    && $dbh->bz_table_info("attachstatusdefs"))
  {
    print "Converting attachment statuses to flags...\n";

    # Get IDs for the old attachment status and new flag fields.
    my ($old_field_id)
      = $dbh->selectrow_array(
      "SELECT id FROM fielddefs WHERE name='attachstatusdefs.name'")
      || 0;
    my ($new_field_id)
      = $dbh->selectrow_array(
      "SELECT id FROM fielddefs WHERE name = 'flagtypes.name'");

    # Convert attachment status definitions to flag types.  If more than one
    # status has the same name and description, it is merged into a single
    # status with multiple inclusion records.

    my $sth = $dbh->prepare(
      "SELECT id, name, description, sortkey, product_id
               FROM attachstatusdefs"
    );

    # status definition IDs indexed by name/description
    my $def_ids = {};

    # merged IDs and the IDs they were merged into.  The key is the old ID,
    # the value is the new one.  This allows us to give statuses the right
    # ID when we convert them over to flags.  This map includes IDs that
    # weren't merged (in this case the old and new IDs are the same), since
    # it makes the code simpler.
    my $def_id_map = {};

    $sth->execute();
    while (my ($id, $name, $desc, $sortkey, $prod_id) = $sth->fetchrow_array()) {
      my $key = $name . $desc;
      if (!$def_ids->{$key}) {
        $def_ids->{$key} = $id;
        my $quoted_name = $dbh->quote($name);
        my $quoted_desc = $dbh->quote($desc);
        $dbh->do(
          "INSERT INTO flagtypes (id, name, description,
                                                 sortkey, target_type)
                          VALUES ($id, $quoted_name, $quoted_desc,
                                  $sortkey,'a')"
        );
      }
      $def_id_map->{$id} = $def_ids->{$key};
      $dbh->do(
        "INSERT INTO flaginclusions (type_id, product_id)
                      VALUES ($def_id_map->{$id}, $prod_id)"
      );
    }

    # Note: even though we've converted status definitions, we still
    # can't drop the table because we need it to convert the statuses
    # themselves.

    # Convert attachment statuses to flags.  To do this we select
    # the statuses from the status table and then, for each one,
    # figure out who set it and when they set it from the bugs
    # activity table.
    my $id = 0;
    $sth = $dbh->prepare(
      "SELECT attachstatuses.attach_id, attachstatusdefs.id,
                    attachstatusdefs.name, attachments.bug_id
               FROM attachstatuses, attachstatusdefs, attachments
              WHERE attachstatuses.statusid = attachstatusdefs.id
                    AND attachstatuses.attach_id = attachments.attach_id"
    );

    # a query to determine when the attachment status was set and who set it
    my $sth2 = $dbh->prepare(
      "SELECT added, who, bug_when
                                    FROM bugs_activity
                                   WHERE bug_id = ? AND attach_id = ?
                                         AND fieldid = $old_field_id
                                ORDER BY bug_when DESC"
    );

    $sth->execute();
    while (my ($attach_id, $def_id, $status, $bug_id) = $sth->fetchrow_array()) {
      ++$id;

      # Determine when the attachment status was set and who set it.
      # We should always be able to find out this info from the bug
      # activity, but we fall back to default values just in case.
      $sth2->execute($bug_id, $attach_id);
      my ($added, $who, $when);
      while (($added, $who, $when) = $sth2->fetchrow_array()) {
        last if $added =~ /(^|[, ]+)\Q$status\E([, ]+|$)/;
      }
      $who = $dbh->quote($who);    # "NULL" by default if $who is undefined
      $when = $when ? $dbh->quote($when) : "NOW()";


      $dbh->do(
        "INSERT INTO flags (id, type_id, status, bug_id,
                      attach_id, creation_date, modification_date,
                      requestee_id, setter_id)
                      VALUES ($id, $def_id_map->{$def_id}, '+', $bug_id,
                              $attach_id, $when, $when, NULL, $who)"
      );
    }

    # Now that we've converted both tables we can drop them.
    $dbh->bz_drop_table("attachstatuses");
    $dbh->bz_drop_table("attachstatusdefs");

    # Convert activity records for attachment statuses into records
    # for flags.
    $sth = $dbh->prepare(
      "SELECT attach_id, who, bug_when, added,
                                     removed
                                FROM bugs_activity
                               WHERE fieldid = $old_field_id"
    );
    $sth->execute();
    while (my ($attach_id, $who, $when, $old_added, $old_removed)
      = $sth->fetchrow_array())
    {
      my @additions = split(/[, ]+/, $old_added);
      @additions = map("$_+", @additions);
      my $new_added = $dbh->quote(join(", ", @additions));

      my @removals = split(/[, ]+/, $old_removed);
      @removals = map("$_+", @removals);
      my $new_removed = $dbh->quote(join(", ", @removals));

      $old_added   = $dbh->quote($old_added);
      $old_removed = $dbh->quote($old_removed);
      $who         = $dbh->quote($who);
      $when        = $dbh->quote($when);

      $dbh->do("UPDATE bugs_activity SET fieldid = $new_field_id, "
          . "added = $new_added, removed = $new_removed "
          . "WHERE attach_id = $attach_id AND who = $who "
          . "AND bug_when = $when AND fieldid = $old_field_id "
          . "AND added = $old_added AND removed = $old_removed");
    }

    # Remove the attachment status field from the field definitions.
    $dbh->do("DELETE FROM fielddefs WHERE name='attachstatusdefs.name'");

    print "done.\n";
  }
}

sub _remove_spaces_and_commas_from_flagtypes {
  my $dbh = Bugzilla->dbh;

  # Get all names and IDs, to find broken ones and to
  # check for collisions when renaming.
  my $sth = $dbh->prepare("SELECT name, id FROM flagtypes");
  $sth->execute();

  my %flagtypes;
  my @badflagnames;

  # find broken flagtype names, and populate a hash table
  # to check for collisions.
  while (my ($name, $id) = $sth->fetchrow_array()) {
    $flagtypes{$name} = $id;
    if ($name =~ /[ ,]/) {
      push(@badflagnames, $name);
    }
  }
  if (@badflagnames) {
    print "Removing spaces and commas from flag names...\n";
    my ($flagname, $tryflagname);
    my $sth = $dbh->prepare("UPDATE flagtypes SET name = ? WHERE id = ?");
    foreach $flagname (@badflagnames) {
      print "  Bad flag type name \"$flagname\" ...\n";

      # find a new name for this flagtype.
      ($tryflagname = $flagname) =~ tr/ ,/__/;

      # avoid collisions with existing flagtype names.
      while (defined($flagtypes{$tryflagname})) {
        print "  ... can't rename as \"$tryflagname\" ...\n";
        $tryflagname .= "'";
        if (length($tryflagname) > 50) {
          my $lastchanceflagname = (substr $tryflagname, 0, 47) . '...';
          if (defined($flagtypes{$lastchanceflagname})) {
            print "  ... last attempt as \"$lastchanceflagname\" still failed.'\n";
            die install_string('update_flags_bad_name', {flag => $flagname}), "\n";
          }
          $tryflagname = $lastchanceflagname;
        }
      }
      $sth->execute($tryflagname, $flagtypes{$flagname});
      print "  renamed flag type \"$flagname\" as \"$tryflagname\"\n";
      $flagtypes{$tryflagname} = $flagtypes{$flagname};
      delete $flagtypes{$flagname};
    }
    print "... done.\n";
  }
}

sub _setup_usebuggroups_backward_compatibility {
  my $dbh = Bugzilla->dbh;

  # Don't run this on newer Bugzillas. This is a reliable test because
  # the longdescs table existed in 2.16 (which had usebuggroups)
  # but not in 2.18, and this code happens between 2.16 and 2.18.
  return if $dbh->bz_column_info('longdescs', 'already_wrapped');

  # 2002-11-24 - bugreport@peshkin.net - bug 147275
  #
  # If group_control_map is empty, backward-compatibility
  # usebuggroups-equivalent records should be created.
  my ($maps_exist)
    = $dbh->selectrow_array("SELECT DISTINCT 1 FROM group_control_map");
  if (!$maps_exist) {
    print "Converting old usebuggroups controls...\n";

    # Initially populate group_control_map.
    # First, get all the existing products and their groups.
    my $sth = $dbh->prepare(
      "SELECT groups.id, products.id, groups.name,
                                        products.name
                                  FROM groups, products
                                 WHERE isbuggroup != 0"
    );
    $sth->execute();
    while (my ($groupid, $productid, $groupname, $productname)
      = $sth->fetchrow_array())
    {
      if ($groupname eq $productname) {

        # Product and group have same name.
        $dbh->do(
          "INSERT INTO group_control_map "
            . "(group_id, product_id, membercontrol, othercontrol) "
            . "VALUES (?, ?, ?, ?)",
          undef,
          ($groupid, $productid, CONTROLMAPDEFAULT, CONTROLMAPNA)
        );
      }
      else {
        # See if this group is a product group at all.
        my $sth2 = $dbh->prepare(
          "SELECT id FROM products
                    WHERE name = " . $dbh->quote($groupname)
        );
        $sth2->execute();
        my ($id) = $sth2->fetchrow_array();
        if (!$id) {

          # If there is no product with the same name as this
          # group, then it is permitted for all products.
          $dbh->do(
            "INSERT INTO group_control_map "
              . "(group_id, product_id, membercontrol, othercontrol) "
              . "VALUES (?, ?, ?, ?)",
            undef,
            ($groupid, $productid, CONTROLMAPSHOWN, CONTROLMAPNA)
          );
        }
      }
    }
  }
}

sub _remove_user_series_map {
  my $dbh = Bugzilla->dbh;

  # 2004-07-17 GRM - Remove "subscriptions" concept from charting, and add
  # group-based security instead.
  if ($dbh->bz_table_info("user_series_map")) {

    # Oracle doesn't like "date" as a column name, and apparently some DBs
    # don't like 'value' either. We use the changes to subscriptions as
    # something to hang these renamings off.
    $dbh->bz_rename_column('series_data', 'date',  'series_date');
    $dbh->bz_rename_column('series_data', 'value', 'series_value');

    # series_categories.category_id produces a too-long column name for the
    # auto-incrementing sequence (Oracle again).
    $dbh->bz_rename_column('series_categories', 'category_id', 'id');

    $dbh->bz_add_column("series", "public",
      {TYPE => 'BOOLEAN', NOTNULL => 1, DEFAULT => 'FALSE'});

    # Migrate public-ness across from user_series_map to new field
    my $sth = $dbh->prepare(
      "SELECT series_id from user_series_map " . "WHERE user_id = 0");
    $sth->execute();
    while (my ($public_series_id) = $sth->fetchrow_array()) {
      $dbh->do(
        "UPDATE series SET public = 1 " . "WHERE series_id = $public_series_id");
    }

    $dbh->bz_drop_table("user_series_map");
  }
}

sub _copy_old_charts_into_database {
  my $dbh     = Bugzilla->dbh;
  my $datadir = bz_locations()->{'datadir'};

  # 2003-06-26 Copy the old charting data into the database, and create the
  # queries that will keep it all running. When the old charting system goes
  # away, if this code ever runs, it'll just find no files and do nothing.
  my $series_exists
    = $dbh->selectrow_array("SELECT 1 FROM series " . $dbh->sql_limit(1));
  if (!$series_exists && -d "$datadir/mining" && -e "$datadir/mining/-All-") {
    print "Migrating old chart data into database...\n";

    # We prepare the handle to insert the series data
    my $seriesdatasth = $dbh->prepare(
      "INSERT INTO series_data (series_id, series_date, series_value)
                  VALUES (?, ?, ?)"
    );

    my $deletesth = $dbh->prepare(
      "DELETE FROM series_data WHERE series_id = ? AND series_date = ?");

    my $groupmapsth = $dbh->prepare(
      "INSERT INTO category_group_map (category_id, group_id)
                  VALUES (?, ?)"
    );

    # Fields in the data file (matches the current collectstats.pl)
    my @statuses = qw(NEW ASSIGNED REOPENED UNCONFIRMED RESOLVED VERIFIED CLOSED);
    my @resolutions
      = qw(FIXED INVALID WONTFIX LATER REMIND DUPLICATE WORKSFORME MOVED);
    my @fields = (@statuses, @resolutions);

    # We have a localization problem here. Where do we get these values?
    my $all_name  = "-All-";
    my $open_name = "All Open";

    $dbh->bz_start_transaction();
    my $products = $dbh->selectall_arrayref("SELECT name FROM products");

    foreach my $product ((map { $_->[0] } @$products), "-All-") {
      print "$product:\n";

      # First, create the series
      my %queries;
      my %seriesids;

      my $query_prod = "";
      if ($product ne "-All-") {
        $query_prod = "product=" . html_quote($product) . "&";
      }

      # The query for statuses is different to that for resolutions.
      $queries{$_} = ($query_prod . "bug_status=$_") foreach (@statuses);
      $queries{$_} = ($query_prod . "resolution=$_") foreach (@resolutions);

      foreach my $field (@fields) {

        # Create a Series for each field in this product.
        my $series = new Bugzilla::Series(undef, $product, $all_name, $field, undef, 1,
          $queries{$field}, 1);
        $series->writeToDatabase();
        $seriesids{$field} = $series->{'series_id'};
      }

      # We also add a new query for "Open", so that migrated products get
      # the same set as new products (see editproducts.cgi.)
      my @openedstatuses = ("UNCONFIRMED", "NEW", "ASSIGNED", "REOPENED");
      my $query = join("&", map {"bug_status=$_"} @openedstatuses);
      my $series
        = new Bugzilla::Series(undef, $product, $all_name, $open_name, undef, 1,
        $query_prod . $query, 1);
      $series->writeToDatabase();
      $seriesids{$open_name} = $series->{'series_id'};

      # Now, we attempt to read in historical data, if any
      # Convert the name in the same way that collectstats.pl does
      my $product_file = $product;
      $product_file =~ s/\//-/gs;
      $product_file = "$datadir/mining/$product_file";

      # There are many reasons that this might fail (e.g. no stats
      # for this product), so we don't worry if it does.
      my $in = new IO::File($product_file) or next;

      # The data files should be in a standard format, even for old
      # Bugzillas, because of the conversion code further up this file.
      my %data;
      my $last_date = "";

      my @lines = <$in>;
      while (my $line = shift @lines) {
        if ($line =~ /^(\d+\|.*)/) {
          my @numbers = split(/\||\r/, $1);

          # Only take the first line for each date; it was possible to
          # run collectstats.pl more than once in a day.
          next if $numbers[0] eq $last_date;

          for my $i (0 .. $#fields) {

            # $numbers[0] is the date
            $data{$fields[$i]}{$numbers[0]} = $numbers[$i + 1];

            # Keep a total of the number of open bugs for this day
            if (grep { $_ eq $fields[$i] } @openedstatuses) {
              $data{$open_name}{$numbers[0]} += $numbers[$i + 1];
            }
          }

          $last_date = $numbers[0];
        }
      }

      $in->close;

      my $total_items = (scalar(@fields) + 1) * scalar(keys %{$data{'NEW'}});
      my $count       = 0;
      foreach my $field (@fields, $open_name) {

        # Insert values into series_data: series_id, date, value
        my %fielddata = %{$data{$field}};
        foreach my $date (keys %fielddata) {

          # We need to delete in case the text file had duplicate
          # entries in it.
          $deletesth->execute($seriesids{$field}, $date);

          # We prepared this above
          $seriesdatasth->execute($seriesids{$field}, $date, $fielddata{$date} || 0);
          indicate_progress({total => $total_items, current => ++$count, every => 100});
        }
      }

      # Create the groupsets for the category
      my $category_id = $dbh->selectrow_array(
        "SELECT id FROM series_categories " . "WHERE name = " . $dbh->quote($product));
      my $product_id = $dbh->selectrow_array(
        "SELECT id FROM products " . "WHERE name = " . $dbh->quote($product));

      if (defined($category_id) && defined($product_id)) {

        # Get all the mandatory groups for this product
        my $group_ids
          = $dbh->selectcol_arrayref("SELECT group_id "
            . "FROM group_control_map "
            . "WHERE product_id = $product_id "
            . "AND (membercontrol = "
            . CONTROLMAPMANDATORY
            . " OR othercontrol = "
            . CONTROLMAPMANDATORY
            . ")");

        foreach my $group_id (@$group_ids) {
          $groupmapsth->execute($category_id, $group_id);
        }
      }
    }

    $dbh->bz_commit_transaction();
  }
}

sub _add_user_group_map_grant_type {
  my $dbh = Bugzilla->dbh;

  # 2004-04-12 - Keep regexp-based group permissions up-to-date - Bug 240325
  if ($dbh->bz_column_info("user_group_map", "isderived")) {
    $dbh->bz_add_column('user_group_map', 'grant_type',
      {TYPE => 'INT1', NOTNULL => 1, DEFAULT => '0'});
    $dbh->do("DELETE FROM user_group_map WHERE isderived != 0");
    $dbh->do("UPDATE user_group_map SET grant_type = " . GRANT_DIRECT);
    $dbh->bz_drop_column("user_group_map", "isderived");

    $dbh->bz_drop_index('user_group_map', 'user_group_map_user_id_idx');
    $dbh->bz_add_index('user_group_map', 'user_group_map_user_id_idx',
      {TYPE => 'UNIQUE', FIELDS => [qw(user_id group_id grant_type isbless)]});
  }
}

sub _add_group_group_map_grant_type {
  my $dbh = Bugzilla->dbh;

  # 2004-07-16 - Make it possible to have group-group relationships other than
  # membership and bless.
  if ($dbh->bz_column_info("group_group_map", "isbless")) {
    $dbh->bz_add_column('group_group_map', 'grant_type',
      {TYPE => 'INT1', NOTNULL => 1, DEFAULT => '0'});
    $dbh->do("UPDATE group_group_map SET grant_type = "
        . "IF(isbless, "
        . GROUP_BLESS . ", "
        . GROUP_MEMBERSHIP
        . ")");
    $dbh->bz_drop_index('group_group_map', 'group_group_map_member_id_idx');
    $dbh->bz_drop_column("group_group_map", "isbless");
    $dbh->bz_add_index(
      'group_group_map',
      'group_group_map_member_id_idx',
      {TYPE => 'UNIQUE', FIELDS => [qw(member_id grantor_id grant_type)]}
    );
  }
}

sub _add_longdescs_already_wrapped {
  my $dbh = Bugzilla->dbh;

  # 2005-01-29 - mkanat@bugzilla.org
  if (!$dbh->bz_column_info('longdescs', 'already_wrapped')) {

    # Old, pre-wrapped comments should not be auto-wrapped
    $dbh->bz_add_column('longdescs', 'already_wrapped',
      {TYPE => 'BOOLEAN', NOTNULL => 1, DEFAULT => 'FALSE'}, 1);

    # If an old comment doesn't have a newline in the first 81 characters,
    # (or doesn't contain a newline at all) and it contains a space,
    # then it's probably a mis-wrapped comment and we should wrap it
    # at display-time.
    print "Fixing old, mis-wrapped comments...\n";
    $dbh->do(
      q{UPDATE longdescs SET already_wrapped = 0
                    WHERE (} . $dbh->sql_position(q{'\n'}, 'thetext') . q{ > 81
                       OR } . $dbh->sql_position(q{'\n'}, 'thetext') . q{ = 0)
                      AND SUBSTRING(thetext FROM 1 FOR 80) LIKE '% %'}
    );
  }
}

sub _convert_attachments_filename_from_mediumtext {
  my $dbh = Bugzilla->dbh;

  # 2002 November, myk@mozilla.org, bug 178841:
  #
  # Convert the "attachments.filename" column from a ridiculously large
  # "mediumtext" to a much more sensible "varchar(100)".  Also takes
  # the opportunity to remove paths from existing filenames, since they
  # shouldn't be there for security.  Buggy browsers include them,
  # and attachment.cgi now takes them out, but old ones need converting.
  my $ref = $dbh->bz_column_info("attachments", "filename");
  if ($ref->{TYPE} ne 'varchar(100)') {
    print "Removing paths from filenames in attachments table...";

    my $sth
      = $dbh->prepare("SELECT attach_id, filename FROM attachments "
        . "WHERE "
        . $dbh->sql_position(q{'/'}, 'filename')
        . " > 0 OR "
        . $dbh->sql_position(q{'\\\\'}, 'filename')
        . " > 0");
    $sth->execute;

    while (my ($attach_id, $filename) = $sth->fetchrow_array) {
      $filename =~ s/^.*[\/\\]//;
      my $quoted_filename = $dbh->quote($filename);
      $dbh->do("UPDATE attachments SET filename = $quoted_filename "
          . "WHERE attach_id = $attach_id");
    }

    print "Done.\n";

    $dbh->bz_alter_column("attachments", "filename",
      {TYPE => 'varchar(100)', NOTNULL => 1});
  }
}

sub _rename_votes_count_and_force_group_refresh {
  my $dbh = Bugzilla->dbh;

  # 2003-04-27 - bugzilla@chimpychompy.org (GavinS)
  #
  # Bug 180086 (http://bugzilla.mozilla.org/show_bug.cgi?id=180086)
  #
  # Renaming the 'count' column in the votes table because Sybase doesn't
  # like it
  return if !$dbh->bz_table_info('votes');
  return if $dbh->bz_column_info('votes', 'count');
  $dbh->bz_rename_column('votes', 'count', 'vote_count');
}

sub _fix_group_with_empty_name {
  my $dbh = Bugzilla->dbh;

  # 2005-01-12 Nick Barnes <nb@ravenbrook.com> bug 278010
  # Rename any group which has an empty name.
  # Note that there can be at most one such group (because of
  # the SQL index on the name column).
  my ($emptygroupid)
    = $dbh->selectrow_array("SELECT id FROM groups where name = ''");
  if ($emptygroupid) {

    # There is a group with an empty name; find a name to rename it
    # as.  Must avoid collisions with existing names.  Start with
    # group_$gid and add _<n> if necessary.
    my $trycount = 0;
    my $trygroupname;
    my $sth         = $dbh->prepare("SELECT 1 FROM groups where name = ?");
    my $name_exists = 1;

    while ($name_exists) {
      $trygroupname = "group_$emptygroupid";
      if ($trycount > 0) {
        $trygroupname .= "_$trycount";
      }
      $name_exists = $dbh->selectrow_array($sth, undef, $trygroupname);
      $trycount++;
    }
    $dbh->do("UPDATE groups SET name = ? WHERE id = ?",
      undef, $trygroupname, $emptygroupid);
    print "Group $emptygroupid had an empty name; renamed as",
      " '$trygroupname'.\n";
  }
}

# A helper for the emailprefs subs below
sub _clone_email_event {
  my ($source, $target) = @_;
  my $dbh = Bugzilla->dbh;

  $dbh->do(
    "INSERT INTO email_setting (user_id, relationship, event)
                   SELECT user_id, relationship, $target FROM email_setting
                    WHERE event = $source"
  );
}

sub _migrate_email_prefs_to_new_table {
  my $dbh = Bugzilla->dbh;

  # 2005-03-29 - gerv@gerv.net - bug 73665.
  # Migrate email preferences to new email prefs table.
  if ($dbh->bz_column_info("profiles", "emailflags")) {
    print "Migrating email preferences to new table...\n";

    # These are the "roles" and "reasons" from the original code, mapped to
    # the new terminology of relationships and events.
    my %relationships = (
      "Owner"     => REL_ASSIGNEE,
      "Reporter"  => REL_REPORTER,
      "QAcontact" => REL_QA,
      "CClist"    => REL_CC,

      # REL_VOTER was "4" before it was moved to an
      #  extension.
      "Voter" => 4
    );

    my %events = (
      "Removeme"    => EVT_ADDED_REMOVED,
      "Comments"    => EVT_COMMENT,
      "Attachments" => EVT_ATTACHMENT,
      "Status"      => EVT_PROJ_MANAGEMENT,
      "Resolved"    => EVT_OPENED_CLOSED,
      "Keywords"    => EVT_KEYWORD,
      "CC"          => EVT_CC,
      "Other"       => EVT_OTHER,
      "Unconfirmed" => EVT_UNCONFIRMED
    );

    # Request preferences
    my %requestprefs = (
      "FlagRequestee" => EVT_FLAG_REQUESTED,
      "FlagRequester" => EVT_REQUESTED_FLAG
    );

    # We run the below code in a transaction to speed things up.
    $dbh->bz_start_transaction();

    # Select all emailflags flag strings
    my $total = $dbh->selectrow_array('SELECT COUNT(*) FROM profiles');
    my $sth   = $dbh->prepare("SELECT userid, emailflags FROM profiles");
    $sth->execute();
    my $i = 0;

    while (my ($userid, $flagstring) = $sth->fetchrow_array()) {
      $i++;
      indicate_progress({total => $total, current => $i, every => 10});

      # If the user has never logged in since emailprefs arrived, and the
      # temporary code to give them a default string never ran, then
      # $flagstring will be null. In this case, they just get all mail.
      $flagstring ||= "";

      # The 255 param is here, because without a third param, split will
      # trim any trailing null fields, which causes Perl to eject lots of
      # warnings. Any suitably large number would do.
      my %emailflags = split(/~/, $flagstring, 255);

      my $sth2
        = $dbh->prepare("INSERT into email_setting "
          . "(user_id, relationship, event) VALUES ("
          . "$userid, ?, ?)");
      foreach my $relationship (keys %relationships) {
        foreach my $event (keys %events) {
          my $key = "email$relationship$event";
          if (!exists($emailflags{$key}) || $emailflags{$key} eq 'on') {
            $sth2->execute($relationships{$relationship}, $events{$event});
          }
        }
      }

      # Note that in the old system, the value of "excludeself" is
      # assumed to be off if the preference does not exist in the
      # user's list, unlike other preferences whose value is
      # assumed to be on if they do not exist.
      #
      # This preference has changed from global to per-relationship.
      if (!exists($emailflags{'ExcludeSelf'}) || $emailflags{'ExcludeSelf'} ne 'on') {
        foreach my $relationship (keys %relationships) {
          $dbh->do("INSERT into email_setting "
              . "(user_id, relationship, event) VALUES ("
              . $userid . ", "
              . $relationships{$relationship} . ", "
              . EVT_CHANGED_BY_ME
              . ")");
        }
      }

      foreach my $key (keys %requestprefs) {
        if (!exists($emailflags{$key}) || $emailflags{$key} eq 'on') {
          $dbh->do("INSERT into email_setting "
              . "(user_id, relationship, event) VALUES ("
              . $userid . ", "
              . REL_ANY . ", "
              . $requestprefs{$key}
              . ")");
        }
      }
    }
    print "\n";

    # EVT_ATTACHMENT_DATA should initially have identical settings to
    # EVT_ATTACHMENT.
    _clone_email_event(EVT_ATTACHMENT, EVT_ATTACHMENT_DATA);

    $dbh->bz_commit_transaction();
    $dbh->bz_drop_column("profiles", "emailflags");
  }
}

sub _initialize_new_email_prefs {
  my $dbh = Bugzilla->dbh;

  # Check for any "new" email settings that wouldn't have been ported over
  # during the block above.  Since these settings would have otherwise
  # fallen under EVT_OTHER, we'll just clone those settings.  That way if
  # folks have already disabled all of that mail, there won't be any change.
  my %events = (
    "Dependency Tree Changes"   => EVT_DEPEND_BLOCK,
    "Product/Component Changes" => EVT_COMPONENT,
  );

  foreach my $desc (keys %events) {
    my $event       = $events{$desc};
    my $have_events = $dbh->selectrow_array(
      "SELECT 1 FROM email_setting WHERE event = $event " . $dbh->sql_limit(1));

    if (!$have_events) {

      # No settings in the table yet, so we assume that this is the
      # first time it's being set.
      print "Initializing \"$desc\" email_setting ...\n";
      _clone_email_event(EVT_OTHER, $event);
    }
  }
}

sub _change_all_mysql_booleans_to_tinyint {
  my $dbh = Bugzilla->dbh;

  # 2005-03-27: Standardize all boolean fields to plain "tinyint"
  if ($dbh->isa('Bugzilla::DB::Mysql')) {

    # This is a change to make things consistent with Schema, so we use
    # direct-database access methods.
    my $quip_info_sth = $dbh->column_info(undef, undef, 'quips', '%');
    my $quips_cols    = $quip_info_sth->fetchall_hashref("COLUMN_NAME");
    my $approved_col  = $quips_cols->{'approved'};
    if (  $approved_col->{TYPE_NAME} eq 'TINYINT'
      and $approved_col->{COLUMN_SIZE} == 1)
    {
      # series.public could have been renamed to series.is_public,
      # and so wouldn't need to be fixed manually.
      if ($dbh->bz_column_info('series', 'public')) {
        $dbh->bz_alter_column_raw('series', 'public',
          {TYPE => 'BOOLEAN', NOTNULL => 1, DEFAULT => '0'});
      }
      $dbh->bz_alter_column_raw('bug_status', 'isactive',
        {TYPE => 'BOOLEAN', NOTNULL => 1, DEFAULT => '1'});
      $dbh->bz_alter_column_raw('rep_platform', 'isactive',
        {TYPE => 'BOOLEAN', NOTNULL => 1, DEFAULT => '1'});
      $dbh->bz_alter_column_raw('resolution', 'isactive',
        {TYPE => 'BOOLEAN', NOTNULL => 1, DEFAULT => '1'});
      $dbh->bz_alter_column_raw('op_sys', 'isactive',
        {TYPE => 'BOOLEAN', NOTNULL => 1, DEFAULT => '1'});
      $dbh->bz_alter_column_raw('bug_severity', 'isactive',
        {TYPE => 'BOOLEAN', NOTNULL => 1, DEFAULT => '1'});
      $dbh->bz_alter_column_raw('priority', 'isactive',
        {TYPE => 'BOOLEAN', NOTNULL => 1, DEFAULT => '1'});
      $dbh->bz_alter_column_raw('quips', 'approved',
        {TYPE => 'BOOLEAN', NOTNULL => 1, DEFAULT => '1'});
    }
  }
}

# A helper for the below function.
sub _de_dup_version {
  my ($product_id, $version) = @_;
  my $dbh = Bugzilla->dbh;
  print "Fixing duplicate version $version in product_id $product_id...\n";
  $dbh->do('DELETE FROM versions WHERE product_id = ? AND value = ?',
    undef, $product_id, $version);
  $dbh->do('INSERT INTO versions (product_id, value) VALUES (?,?)',
    undef, $product_id, $version);
}

sub _add_versions_product_id_index {
  my $dbh = Bugzilla->dbh;
  if (!$dbh->bz_index_info('versions', 'versions_product_id_idx')) {
    my $dup_versions = $dbh->selectall_arrayref(
      'SELECT product_id, value FROM versions
           GROUP BY product_id, value HAVING COUNT(value) > 1', {Slice => {}}
    );
    foreach my $dup_version (@$dup_versions) {
      _de_dup_version($dup_version->{product_id}, $dup_version->{value});
    }

    $dbh->bz_add_index('versions', 'versions_product_id_idx',
      {TYPE => 'UNIQUE', FIELDS => [qw(product_id value)]});
  }
}

sub _fix_whine_queries_title_and_op_sys_value {
  my $dbh = Bugzilla->dbh;
  if (!exists $dbh->bz_column_info('whine_queries', 'title')->{DEFAULT}) {

    # The below change actually has nothing to do with the whine_queries
    # change, it just has to be contained within a schema change so that
    # it doesn't run every time we run checksetup.

    # Old Bugzillas have "other" as an OS choice, new ones have "Other"
    # (capital O).
    print "Setting any 'other' op_sys to 'Other'...\n";
    $dbh->do('UPDATE op_sys SET value = ? WHERE value = ?', undef, "Other",
      "other");
    $dbh->do('UPDATE bugs SET op_sys = ? WHERE op_sys = ?', undef, "Other",
      "other");
    if (Bugzilla->params->{'defaultopsys'} eq 'other') {

      # We can't actually fix the param here, because WriteParams() will
      # make $datadir/params unwriteable to the webservergroup.
      # It's too much of an ugly hack to copy the permission-fixing code
      # down to here. (It would create more potential future bugs than
      # it would solve problems.)
      print "WARNING: Your 'defaultopsys' param is set to 'other', but"
        . " Bugzilla now\n"
        . "         uses 'Other' (capital O).\n";
    }

    # Add a DEFAULT to whine_queries stuff so that editwhines.cgi
    # works on PostgreSQL.
    $dbh->bz_alter_column('whine_queries', 'title',
      {TYPE => 'varchar(128)', NOTNULL => 1, DEFAULT => "''"});
  }
}

sub _fix_attachments_submitter_id_idx {
  my $dbh = Bugzilla->dbh;

  # 2005-06-29 bugreport@peshkin.net, bug 299156
  if (
    $dbh->bz_index_info('attachments', 'attachments_submitter_id_idx')
    && (
      scalar(@{
        $dbh->bz_index_info('attachments', 'attachments_submitter_id_idx')->{FIELDS}
      }) < 2
    )
    )
  {
    $dbh->bz_drop_index('attachments', 'attachments_submitter_id_idx');
  }
  $dbh->bz_add_index('attachments', 'attachments_submitter_id_idx',
    [qw(submitter_id bug_id)]);
}

sub _copy_attachments_thedata_to_attach_data {
  my $dbh = Bugzilla->dbh;

  # 2005-08-25 - bugreport@peshkin.net - Bug 305333
  if ($dbh->bz_column_info("attachments", "thedata")) {
    print "Migrating attachment data to its own table...\n";
    print "(This may take a very long time)\n";
    $dbh->do(
      "INSERT INTO attach_data (id, thedata)
                       SELECT attach_id, thedata FROM attachments"
    );
    $dbh->bz_drop_column("attachments", "thedata");
  }
}

sub _fix_broken_all_closed_series {
  my $dbh = Bugzilla->dbh;

  # 2005-11-26 - wurblzap@gmail.com - Bug 300473
  # Repair broken automatically generated series queries for non-open bugs.
  my $broken_series_indicator
    = 'field0-0-0=resolution&type0-0-0=notequals&value0-0-0=---';
  my $broken_nonopen_series = $dbh->selectall_arrayref(
    "SELECT series_id, query FROM series
                                 WHERE query LIKE '$broken_series_indicator%'"
  );
  if (@$broken_nonopen_series) {
    print 'Repairing broken series...';
    my $sth_nuke = $dbh->prepare('DELETE FROM series_data WHERE series_id = ?');

    # This statement is used to repair a series by replacing the broken
    # query with the correct one.
    my $sth_repair
      = $dbh->prepare('UPDATE series SET query = ? WHERE series_id = ?');

    # The corresponding series for open bugs look like one of these two
    # variations (bug 225687 changed the order of bug states).
    # This depends on the set of bug states representing open bugs not
    # to have changed since series creation.
    my $open_bugs_query_base_old = join("&",
      map { "bug_status=" . url_quote($_) }
        ('UNCONFIRMED', 'NEW', 'ASSIGNED', 'REOPENED'));
    my $open_bugs_query_base_new = join("&",
      map { "bug_status=" . url_quote($_) }
        ('NEW', 'REOPENED', 'ASSIGNED', 'UNCONFIRMED'));
    my $sth_openbugs_series
      = $dbh->prepare("SELECT series_id FROM series WHERE query IN (?, ?)");

    # Statement to find the series which has collected the most data.
    my $sth_data_collected = $dbh->prepare(
      'SELECT count(*) FROM series_data
                            WHERE series_id = ?'
    );

    # Statement to select a broken non-open bugs count data entry.
    my $sth_select_broken_nonopen_data = $dbh->prepare(
      'SELECT series_date, series_value FROM series_data' . ' WHERE series_id = ?');

    # Statement to select an open bugs count data entry.
    my $sth_select_open_data = $dbh->prepare('SELECT series_value FROM series_data'
        . ' WHERE series_id = ? AND series_date = ?');

    # Statement to fix a broken non-open bugs count data entry.
    my $sth_fix_broken_nonopen_data
      = $dbh->prepare('UPDATE series_data SET series_value = ?'
        . ' WHERE series_id = ? AND series_date = ?');

    # Statement to delete an unfixable broken non-open bugs count data
    # entry.
    my $sth_delete_broken_nonopen_data = $dbh->prepare(
      'DELETE FROM series_data' . ' WHERE series_id = ? AND series_date = ?');
    foreach (@$broken_nonopen_series) {
      my ($broken_series_id, $nonopen_bugs_query) = @$_;

      # Determine the product-and-component part of the query.
      if ($nonopen_bugs_query =~ /^$broken_series_indicator(.*)$/) {
        my $prodcomp = $1;

        # If there is more than one series for the corresponding
        # open-bugs series, we pick the one with the most data,
        # which should be the one which was generated on creation.
        # It's a pity we can't do subselects.
        $sth_openbugs_series->execute($open_bugs_query_base_old . $prodcomp,
          $open_bugs_query_base_new . $prodcomp);

        my ($found_open_series_id, $datacount) = (undef, -1);
        foreach my $open_ser_id ($sth_openbugs_series->fetchrow_array) {
          $sth_data_collected->execute($open_ser_id);
          my ($this_datacount) = $sth_data_collected->fetchrow_array;
          if ($this_datacount > $datacount) {
            $datacount            = $this_datacount;
            $found_open_series_id = $open_ser_id;
          }
        }

        if ($found_open_series_id) {

          # Move along corrupted series data and correct it. The
          # corruption consists of it being the number of all bugs
          # instead of the number of non-open bugs, so we calculate
          # the correct count by subtracting the number of open bugs.
          # If there is no corresponding open-bugs count for some
          # reason (shouldn't happen), we drop the data entry.
          print " $broken_series_id...";
          $sth_select_broken_nonopen_data->execute($broken_series_id);
          while (my $rowref = $sth_select_broken_nonopen_data->fetchrow_arrayref) {
            my ($date, $broken_value) = @$rowref;
            my ($openbugs_value)
              = $dbh->selectrow_array($sth_select_open_data, undef, $found_open_series_id,
              $date);
            if (defined($openbugs_value)) {
              $sth_fix_broken_nonopen_data->execute($broken_value - $openbugs_value,
                $broken_series_id, $date);
            }
            else {
              print <<EOT;

WARNING - During repairs of series $broken_series_id, the irreparable data
entry for date $date was encountered and is being deleted.

Continuing repairs...
EOT
              $sth_delete_broken_nonopen_data->execute($broken_series_id, $date);
            }
          }

          # Fix the broken query so that it collects correct data
          # in the future.
          $nonopen_bugs_query
            =~ s/^$broken_series_indicator/field0-0-0=resolution&type0-0-0=regexp&value0-0-0=./;
          $sth_repair->execute($nonopen_bugs_query, $broken_series_id);
        }
        else {
          print <<EOT;

WARNING - Series $broken_series_id was meant to collect non-open bug
counts, but it has counted all bugs instead. It cannot be repaired
automatically because no series that collected open bug counts was found.
You'll probably want to delete or repair collected data for
series $broken_series_id manually

Continuing repairs...
EOT
        }    #  if ($found_open_series_id)
      }    #  if ($nonopen_bugs_query =~
    }    # foreach (@$broken_nonopen_series)
    print " done.\n";
  }    # if (@$broken_nonopen_series)
}

# This needs to happen at two times: when we upgrade from 2.16 (thus creating
# user_group_map), and when we kill derived gruops in the DB.
sub _rederive_regex_groups {
  my $dbh = Bugzilla->dbh;

  my $regex_groups_exist = $dbh->selectrow_array(
    "SELECT 1 FROM groups WHERE userregexp = '' " . $dbh->sql_limit(1));
  return if !$regex_groups_exist;

  my $regex_derivations
    = $dbh->selectrow_array('SELECT 1 FROM user_group_map WHERE grant_type = '
      . GRANT_REGEXP . ' '
      . $dbh->sql_limit(1));
  return if $regex_derivations;

  print "Deriving regex group memberships...\n";

  # Re-evaluate all regexps, to keep them up-to-date.
  my $sth = $dbh->prepare(
    "SELECT profiles.userid, profiles.login_name, groups.id,
                groups.userregexp, user_group_map.group_id
           FROM (profiles CROSS JOIN groups)
                LEFT JOIN user_group_map
                       ON user_group_map.user_id = profiles.userid
                          AND user_group_map.group_id = groups.id
                          AND user_group_map.grant_type = ?
          WHERE userregexp != '' OR user_group_map.group_id IS NOT NULL"
  );

  my $sth_add = $dbh->prepare(
    "INSERT INTO user_group_map (user_id, group_id, isbless, grant_type)
              VALUES (?, ?, 0, " . GRANT_REGEXP . ")"
  );

  my $sth_del = $dbh->prepare(
    "DELETE FROM user_group_map
          WHERE user_id  = ? AND group_id = ? AND isbless = 0
                AND grant_type = " . GRANT_REGEXP
  );

  $sth->execute(GRANT_REGEXP);
  while (my ($uid, $login, $gid, $rexp, $present) = $sth->fetchrow_array()) {
    if ($login =~ m/$rexp/i) {
      $sth_add->execute($uid, $gid) unless $present;
    }
    else {
      $sth_del->execute($uid, $gid) if $present;
    }
  }
}

sub _clean_control_characters_from_short_desc {
  my $dbh = Bugzilla->dbh;

  # Fixup for Bug 101380
  # "Newlines, nulls, leading/trailing spaces are getting into summaries"

  my $controlchar_bugs
    = $dbh->selectall_arrayref("SELECT short_desc, bug_id FROM bugs WHERE "
      . $dbh->sql_regexp('short_desc', "'[[:cntrl:]]'"));
  if (scalar(@$controlchar_bugs)) {
    my $msg   = 'Cleaning control characters from bug summaries...';
    my $found = 0;
    foreach (@$controlchar_bugs) {
      my ($short_desc, $bug_id) = @$_;
      my $clean_short_desc = clean_text($short_desc);
      if ($clean_short_desc ne $short_desc) {
        print $msg if !$found;
        $found = 1;
        print " $bug_id...";
        $dbh->do("UPDATE bugs SET short_desc = ? WHERE bug_id = ?",
          undef, $clean_short_desc, $bug_id);
      }
    }
    print " done.\n" if $found;
  }
}

sub _stop_storing_inactive_flags {
  my $dbh = Bugzilla->dbh;

  # 2006-03-02 LpSolit@gmail.com - Bug 322285
  # Do not store inactive flags in the DB anymore.
  if ($dbh->bz_column_info('flags', 'id')->{'TYPE'} eq 'INT3') {

    # We first have to remove all existing inactive flags.
    if ($dbh->bz_column_info('flags', 'is_active')) {
      $dbh->do('DELETE FROM flags WHERE is_active = 0');
    }

    # Now we convert the id column to the auto_increment format.
    $dbh->bz_alter_column('flags', 'id',
      {TYPE => 'MEDIUMSERIAL', NOTNULL => 1, PRIMARYKEY => 1});

    # And finally, we remove the is_active column.
    $dbh->bz_drop_column('flags', 'is_active');
  }
}

sub _change_short_desc_from_mediumtext_to_varchar {
  my $dbh = Bugzilla->dbh;

  # short_desc should not be a mediumtext, fix anything longer than 255 chars.
  if ($dbh->bz_column_info('bugs', 'short_desc')->{TYPE} eq 'MEDIUMTEXT') {

    # Move extremely long summaries into a comment ("from" the Reporter),
    # and then truncate the summary.
    my $long_summary_bugs = $dbh->selectall_arrayref(
      'SELECT bug_id, short_desc, reporter
               FROM bugs WHERE CHAR_LENGTH(short_desc) > 255'
    );

    if (@$long_summary_bugs) {
      print "\n", install_string('update_summary_truncated');
      my $comment_sth = $dbh->prepare(
        'INSERT INTO longdescs (bug_id, who, thetext, bug_when)
                      VALUES (?, ?, ?, NOW())'
      );
      my $desc_sth = $dbh->prepare(
        'UPDATE bugs SET short_desc = ?
                                           WHERE bug_id = ?'
      );
      my @affected_bugs;
      foreach my $bug (@$long_summary_bugs) {
        my ($bug_id, $summary, $reporter_id) = @$bug;
        my $summary_comment
          = install_string('update_summary_truncate_comment', {summary => $summary});
        $comment_sth->execute($bug_id, $reporter_id, $summary_comment);
        my $short_summary = substr($summary, 0, 252) . "...";
        $desc_sth->execute($short_summary, $bug_id);
        push(@affected_bugs, $bug_id);
      }
      print join(', ', @affected_bugs) . "\n\n";
    }

    $dbh->bz_alter_column('bugs', 'short_desc',
      {TYPE => 'varchar(255)', NOTNULL => 1});
  }
}

sub _move_namedqueries_linkinfooter_to_its_own_table {
  my $dbh = Bugzilla->dbh;
  if ($dbh->bz_column_info("namedqueries", "linkinfooter")) {

    # Move link-in-footer information into a table of its own.
    my $sth_read = $dbh->prepare(
      'SELECT id, userid
                                        FROM namedqueries
                                       WHERE linkinfooter = 1'
    );
    my $sth_write = $dbh->prepare(
      'INSERT INTO namedqueries_link_in_footer
                                       (namedquery_id, user_id) VALUES (?, ?)'
    );
    $sth_read->execute();
    while (my ($id, $userid) = $sth_read->fetchrow_array()) {
      $sth_write->execute($id, $userid);
    }
    $dbh->bz_drop_column("namedqueries", "linkinfooter");
  }
}

sub _add_classifications_sortkey {
  my $dbh = Bugzilla->dbh;

  # 2006-07-07 olav@bkor.dhs.org - Bug 277377
  # Add a sortkey to the classifications
  if (!$dbh->bz_column_info('classifications', 'sortkey')) {
    $dbh->bz_add_column('classifications', 'sortkey',
      {TYPE => 'INT2', NOTNULL => 1, DEFAULT => 0});

    my $class_ids
      = $dbh->selectcol_arrayref('SELECT id FROM classifications ORDER BY name');
    my $sth
      = $dbh->prepare('UPDATE classifications SET sortkey = ? ' . 'WHERE id = ?');
    my $sortkey = 0;
    foreach my $class_id (@$class_ids) {
      $sth->execute($sortkey, $class_id);
      $sortkey += 100;
    }
  }
}

sub _move_data_nomail_into_db {
  my $dbh     = Bugzilla->dbh;
  my $datadir = bz_locations()->{'datadir'};

  # 2006-07-14 karl@kornel.name - Bug 100953
  # If a nomail file exists, move its contents into the DB
  $dbh->bz_add_column('profiles', 'disable_mail',
    {TYPE => 'BOOLEAN', NOTNULL => 1, DEFAULT => 'FALSE'});
  if (-e "$datadir/nomail") {

    # We have a data/nomail file, read it in and delete it
    my %nomail;
    print "Found a data/nomail file.  Moving nomail entries into DB...\n";
    my $nomail_file = new IO::File("$datadir/nomail", 'r');
    while (<$nomail_file>) {
      $nomail{trim($_)} = 1;
    }
    $nomail_file->close;

    # Go through each entry read.  If a user exists, set disable_mail.
    my $query = $dbh->prepare(
      'UPDATE profiles
                                      SET disable_mail = 1
                                    WHERE userid = ?'
    );
    foreach my $user_to_check (keys %nomail) {
      my $uid
        = $dbh->selectrow_array('SELECT userid FROM profiles WHERE login_name = ?',
        undef, $user_to_check);
      next if !$uid;
      print "\tDisabling email for user $user_to_check\n";
      $query->execute($uid);
      delete $nomail{$user_to_check};
    }

    # If there are any nomail entries remaining, move them to nomail.bad
    # and say something to the user.
    if (scalar(keys %nomail)) {
      print "\n", install_string('update_nomail_bad', {data => $datadir}), "\n";
      my $nomail_bad = new IO::File("$datadir/nomail.bad", '>>');
      foreach my $unknown_user (keys %nomail) {
        print "\t$unknown_user\n";
        print $nomail_bad "$unknown_user\n";
        delete $nomail{$unknown_user};
      }
      $nomail_bad->close;
      print "\n";
    }

    # Now that we don't need it, get rid of the nomail file.
    unlink "$datadir/nomail";
  }
}

sub _update_longdescs_who_index {
  my $dbh = Bugzilla->dbh;

  # When doing a search on who posted a comment, longdescs is joined
  # against the bugs table. So we need an index on both of these,
  # not just on "who".
  my $who_index = $dbh->bz_index_info('longdescs', 'longdescs_who_idx');
  if (!$who_index || scalar @{$who_index->{FIELDS}} == 1) {

    # If the index doesn't exist, this will harmlessly do nothing.
    $dbh->bz_drop_index('longdescs', 'longdescs_who_idx');
    $dbh->bz_add_index('longdescs', 'longdescs_who_idx', [qw(who bug_id)]);
  }
}

sub _fix_uppercase_custom_field_names {

  # Before the final release of 3.0, custom fields could be
  # created with mixed-case names.
  my $dbh    = Bugzilla->dbh;
  my $fields = $dbh->selectall_arrayref(
    'SELECT name, type FROM fielddefs WHERE custom = 1');
  foreach my $row (@$fields) {
    my ($name, $type) = @$row;
    if ($name ne lc($name)) {
      $dbh->bz_rename_column('bugs', $name, lc($name));
      $dbh->bz_rename_table($name, lc($name)) if $type == FIELD_TYPE_SINGLE_SELECT;
      $dbh->do('UPDATE fielddefs SET name = ? WHERE name = ?',
        undef, lc($name), $name);
    }
  }
}

sub _fix_uppercase_index_names {

  # We forgot to fix indexes in the above code.
  my $dbh = Bugzilla->dbh;
  my $fields
    = $dbh->selectcol_arrayref(
    'SELECT name FROM fielddefs WHERE type = ? AND custom = 1',
    undef, FIELD_TYPE_SINGLE_SELECT);
  foreach my $field (@$fields) {
    my $indexes = $dbh->bz_table_indexes($field);
    foreach my $name (keys %$indexes) {
      next if $name eq lc($name);
      my $index = $indexes->{$name};

      # Lowercase the name and everything in the definition.
      my $new_name   = lc($name);
      my @new_fields = map { lc($_) } @{$index->{FIELDS}};
      my $new_def    = {FIELDS => \@new_fields, TYPE => $index->{TYPE}};
      $new_def = \@new_fields if !$index->{TYPE};
      $dbh->bz_drop_index($field, $name);
      $dbh->bz_add_index($field, $new_name, $new_def);
    }
  }
}

sub _initialize_workflow_for_upgrade {
  my $old_params = shift;
  my $dbh        = Bugzilla->dbh;

  $dbh->bz_add_column('bug_status', 'is_open',
    {TYPE => 'BOOLEAN', NOTNULL => 1, DEFAULT => 'TRUE'});

  # Till now, bug statuses were not customizable. Nevertheless, local
  # changes are possible and so we will try to respect these changes.
  # This means: get the status of bugs having a resolution different from ''
  # and mark these statuses as 'closed', even if some of these statuses are
  # expected to be open statuses. Bug statuses we have no information about
  # are left as 'open'.
  #
  # We append the default list of closed statuses *unless* we detect at least
  # one closed state in the DB (i.e. with is_open = 0). This would mean that
  # the DB has already been updated at least once and maybe the admin decided
  # that e.g. 'RESOLVED' is now an open state, in which case we don't want to
  # override this attribute. At least one bug status has to be a closed state
  # anyway (due to the 'duplicate_or_move_bug_status' parameter) so it's safe
  # to use this criteria.
  my $num_closed_states = $dbh->selectrow_array(
    'SELECT COUNT(*) FROM bug_status
                                                   WHERE is_open = 0'
  );

  if (!$num_closed_states) {
    my @closed_statuses = @{
      $dbh->selectcol_arrayref(
        'SELECT DISTINCT bug_status FROM bugs
                                         WHERE resolution != ?', undef, ''
      )
    };
    @closed_statuses
      = map { $dbh->quote($_) } (@closed_statuses, qw(RESOLVED VERIFIED CLOSED));

    print "Marking closed bug statuses as such...\n";
    $dbh->do('UPDATE bug_status SET is_open = 0 WHERE value IN ('
        . join(', ', @closed_statuses)
        . ')');
  }

  # We only populate the workflow here if we're upgrading from a version
  # before 4.0 (which is where init_workflow was added). This was the
  # first schema change done for 4.0, so we check this.
  return if $dbh->bz_column_info('bugs_activity', 'comment_id');

  # Populate the status_workflow table. We do nothing if the table already
  # has entries. If all bug status transitions have been deleted, the
  # workflow will be restored to its default schema.
  my $count = $dbh->selectrow_array('SELECT COUNT(*) FROM status_workflow');

  if (!$count) {

    # Make sure the variables below are defined as
    # status_workflow.require_comment cannot be NULL.
    my $create  = $old_params->{'commentoncreate'}  || 0;
    my $confirm = $old_params->{'commentonconfirm'} || 0;
    my $accept  = $old_params->{'commentonaccept'}  || 0;
    my $resolve = $old_params->{'commentonresolve'} || 0;
    my $verify  = $old_params->{'commentonverify'}  || 0;
    my $close   = $old_params->{'commentonclose'}   || 0;
    my $reopen  = $old_params->{'commentonreopen'}  || 0;

    # This was till recently the only way to get back to NEW for
    # confirmed bugs, so we use this parameter here.
    my $reassign = $old_params->{'commentonreassign'} || 0;

    # This is the default workflow for upgrading installations.
    my @workflow = (
      [undef,         'UNCONFIRMED', $create],
      [undef,         'NEW',         $create],
      [undef,         'ASSIGNED',    $create],
      ['UNCONFIRMED', 'NEW',         $confirm],
      ['UNCONFIRMED', 'ASSIGNED',    $accept],
      ['UNCONFIRMED', 'RESOLVED',    $resolve],
      ['NEW',         'ASSIGNED',    $accept],
      ['NEW',         'RESOLVED',    $resolve],
      ['ASSIGNED',    'NEW',         $reassign],
      ['ASSIGNED',    'RESOLVED',    $resolve],
      ['REOPENED',    'NEW',         $reassign],
      ['REOPENED',    'ASSIGNED',    $accept],
      ['REOPENED',    'RESOLVED',    $resolve],
      ['RESOLVED',    'UNCONFIRMED', $reopen],
      ['RESOLVED',    'REOPENED',    $reopen],
      ['RESOLVED',    'VERIFIED',    $verify],
      ['RESOLVED',    'CLOSED',      $close],
      ['VERIFIED',    'UNCONFIRMED', $reopen],
      ['VERIFIED',    'REOPENED',    $reopen],
      ['VERIFIED',    'CLOSED',      $close],
      ['CLOSED',      'UNCONFIRMED', $reopen],
      ['CLOSED',      'REOPENED',    $reopen]
    );

    print
      "Now filling the 'status_workflow' table with valid bug status transitions...\n";
    my $sth_select = $dbh->prepare('SELECT id FROM bug_status WHERE value = ?');
    my $sth        = $dbh->prepare(
      'INSERT INTO status_workflow (old_status, new_status,
                                             require_comment) VALUES (?, ?, ?)'
    );

    foreach my $transition (@workflow) {
      my ($from, $to);

      # If it's an initial state, there is no "old" value.
      $from = $dbh->selectrow_array($sth_select, undef, $transition->[0])
        if $transition->[0];
      $to = $dbh->selectrow_array($sth_select, undef, $transition->[1]);

      # If one of the bug statuses doesn't exist, the transition is invalid.
      next if (($transition->[0] && !$from) || !$to);

      $sth->execute($from, $to, $transition->[2] ? 1 : 0);
    }
  }

  # Make sure the bug status used by the 'duplicate_or_move_bug_status'
  # parameter has all the required transitions set.
  my $dup_status = Bugzilla->params->{'duplicate_or_move_bug_status'};
  my $status_id
    = $dbh->selectrow_array('SELECT id FROM bug_status WHERE value = ?',
    undef, $dup_status);

  # There's a minor chance that this status isn't in the DB.
  $status_id || return;

  my $missing_statuses = $dbh->selectcol_arrayref(
    'SELECT id FROM bug_status
                        LEFT JOIN status_workflow ON old_status = id
                                                     AND new_status = ?
          WHERE old_status IS NULL', undef, $status_id
  );

  my $sth = $dbh->prepare(
    'INSERT INTO status_workflow
                             (old_status, new_status) VALUES (?, ?)'
  );

  foreach my $old_status_id (@$missing_statuses) {
    next if ($old_status_id == $status_id);
    $sth->execute($old_status_id, $status_id);
  }
}

sub _make_lang_setting_dynamic {
  my $dbh   = Bugzilla->dbh;
  my $count = $dbh->selectrow_array(
    q{SELECT 1 FROM setting
                                         WHERE name = 'lang'
                                           AND subclass IS NULL}
  );
  if ($count) {
    $dbh->do(q{UPDATE setting SET subclass = 'Lang' WHERE name = 'lang'});
    $dbh->do(q{DELETE FROM setting_value WHERE name = 'lang'});
  }
}

sub _fix_attachment_modification_date {
  my $dbh = Bugzilla->dbh;
  if (!$dbh->bz_column_info('attachments', 'modification_time')) {

    # Allow NULL values till the modification time has been set.
    $dbh->bz_add_column('attachments', 'modification_time', {TYPE => 'DATETIME'});

    print "Setting the modification time for attachments...\n";
    $dbh->do('UPDATE attachments SET modification_time = creation_ts');

    # Now force values to be always defined.
    $dbh->bz_alter_column('attachments', 'modification_time',
      {TYPE => 'DATETIME', NOTNULL => 1});

    # Update the modification time for attachments which have been modified.
    my $attachments = $dbh->selectall_arrayref(
      'SELECT attach_id, MAX(bug_when) FROM bugs_activity
                                    WHERE attach_id IS NOT NULL '
        . $dbh->sql_group_by('attach_id')
    );

    my $sth = $dbh->prepare(
      'UPDATE attachments SET modification_time = ?
                                 WHERE attach_id = ?'
    );
    $sth->execute($_->[1], $_->[0]) foreach (@$attachments);
  }

  # We add this here to be sure to have the index being added, due to the original
  # patch omitting it.
  $dbh->bz_add_index('attachments', 'attachments_modification_time_idx',
    [qw(modification_time)]);
}

sub _change_text_types {
  my $dbh = Bugzilla->dbh;
  return if $dbh->bz_column_info('namedqueries', 'query')->{TYPE} eq 'LONGTEXT';
  _check_content_length('attachments', 'mimetype',    255, 'attach_id');
  _check_content_length('fielddefs',   'description', 255, 'id');
  _check_content_length('attachments', 'description', 255, 'attach_id');

  $dbh->bz_alter_column('bugs', 'bug_file_loc', {TYPE => 'MEDIUMTEXT'});
  $dbh->bz_alter_column('longdescs', 'thetext',
    {TYPE => 'LONGTEXT', NOTNULL => 1});
  $dbh->bz_alter_column('attachments', 'description',
    {TYPE => 'TINYTEXT', NOTNULL => 1});
  $dbh->bz_alter_column('attachments', 'mimetype',
    {TYPE => 'TINYTEXT', NOTNULL => 1});

  # This also changes NULL to NOT NULL.
  $dbh->bz_alter_column('flagtypes', 'description',
    {TYPE => 'MEDIUMTEXT', NOTNULL => 1}, '');
  $dbh->bz_alter_column('fielddefs', 'description',
    {TYPE => 'TINYTEXT', NOTNULL => 1});
  $dbh->bz_alter_column('groups', 'description',
    {TYPE => 'MEDIUMTEXT', NOTNULL => 1});
  $dbh->bz_alter_column('quips', 'quip', {TYPE => 'MEDIUMTEXT', NOTNULL => 1});
  $dbh->bz_alter_column('namedqueries', 'query',
    {TYPE => 'LONGTEXT', NOTNULL => 1});

}

sub _check_content_length {
  my ($table_name, $field_name, $max_length, $id_field) = @_;
  my $dbh      = Bugzilla->dbh;
  my %contents = @{
    $dbh->selectcol_arrayref(
      "SELECT $id_field, $field_name FROM $table_name
          WHERE CHAR_LENGTH($field_name) > ?", {Columns => [1, 2]}, $max_length
    )
  };

  if (scalar keys %contents) {
    my $error = install_string(
      'install_data_too_long',
      {
        column     => $field_name,
        id_column  => $id_field,
        table      => $table_name,
        max_length => $max_length
      }
    );
    foreach my $id (keys %contents) {
      my $string = $contents{$id};

      # Don't dump the whole string--it could be 16MB.
      if (length($string) > 80) {
        $string = substr($string, 0, 30) . "..." . substr($string, -30) . "\n";
      }
      $error .= "$id: $string\n";
    }
    die $error;
  }
}

sub _add_foreign_keys_to_multiselects {
  my $dbh = Bugzilla->dbh;

  my $names = $dbh->selectcol_arrayref(
    'SELECT name
           FROM fielddefs
          WHERE type = ' . FIELD_TYPE_MULTI_SELECT
  );

  foreach my $name (@$names) {
    $dbh->bz_add_fk("bug_$name", "bug_id",
      {TABLE => 'bugs', COLUMN => 'bug_id', DELETE => 'CASCADE'});

    $dbh->bz_add_fk("bug_$name", "value",
      {TABLE => $name, COLUMN => 'value', DELETE => 'RESTRICT'});
  }
}

# This subroutine is used in multiple places (for times when we update
# the text of comments), so it takes an argument, $bug_ids, which causes
# it to update bugs_fulltext for those bug_ids instead of populating the
# whole table.
sub _populate_bugs_fulltext {
  my $bug_ids = shift;
  my $dbh     = Bugzilla->dbh;
  my $fulltext
    = $dbh->selectrow_array('SELECT 1 FROM bugs_fulltext ' . $dbh->sql_limit(1));

  # We only populate the table if it's empty or if we've been given a
  # set of bug ids.
  if ($bug_ids or !$fulltext) {
    $bug_ids ||= $dbh->selectcol_arrayref('SELECT bug_id FROM bugs');

    # If there are no bugs in the bugs table, there's nothing to populate.
    return if !@$bug_ids;
    my $num_bugs = scalar @$bug_ids;

    my $command = "INSERT";
    my $where   = "";
    if ($fulltext) {
      print "Updating bugs_fulltext for $num_bugs bugs...\n";
      $where = "WHERE " . $dbh->sql_in('bugs.bug_id', $bug_ids);

      # It turns out that doing a REPLACE INTO is up to 10x faster
      # than any other possible method of updating the table, in MySQL,
      # which matters a LOT for large installations.
      if ($dbh->isa('Bugzilla::DB::Mysql')) {
        $command = "REPLACE";
      }
      else {
        $dbh->do("DELETE FROM bugs_fulltext WHERE " . $dbh->sql_in('bug_id', $bug_ids));
      }
    }
    else {
      print "Populating bugs_fulltext with $num_bugs entries...";
      print " (this can take a long time.)\n";
    }

    # As recommended by Monty Widenius for GNOME's upgrade.
    # mkanat and justdave concur it'll be helpful for BMO, too.
    $dbh->do('SET SESSION myisam_sort_buffer_size = 3221225472');

    my $newline = $dbh->quote("\n");
    $dbh->do(
      qq{$command INTO bugs_fulltext (bug_id, short_desc, comments,
                                         comments_noprivate)
                   SELECT bugs.bug_id, bugs.short_desc, }
        . $dbh->sql_group_concat('longdescs.thetext', $newline, 0) . ', '
        . $dbh->sql_group_concat('nopriv.thetext',    $newline, 0)
        . qq{ FROM bugs
                          LEFT JOIN longdescs
                                 ON bugs.bug_id = longdescs.bug_id
                          LEFT JOIN longdescs AS nopriv
                                 ON longdescs.comment_id = nopriv.comment_id
                                    AND nopriv.isprivate = 0
                     $where }
        . $dbh->sql_group_by('bugs.bug_id', 'bugs.short_desc')
    );
  }
}

sub _fix_illegal_flag_modification_dates {
  my $dbh = Bugzilla->dbh;

  my $rows = $dbh->do(
    'UPDATE flags SET modification_date = creation_date
                         WHERE modification_date < creation_date'
  );

  # If no rows are affected, $dbh->do returns 0E0 instead of 0.
  print "$rows flags had an illegal modification date. Fixed!\n"
    if ($rows =~ /^\d+$/);
}

sub _add_visibility_value_to_value_tables {
  my $dbh = Bugzilla->dbh;
  my @standard_fields
    = qw(bug_status resolution priority bug_severity op_sys rep_platform);
  my $custom_fields
    = $dbh->selectcol_arrayref(
    'SELECT name FROM fielddefs WHERE custom = 1 AND type IN(?,?)',
    undef, FIELD_TYPE_SINGLE_SELECT, FIELD_TYPE_MULTI_SELECT);
  foreach my $field (@standard_fields, @$custom_fields) {
    $dbh->bz_add_column($field, 'visibility_value_id', {TYPE => 'INT2'});
    $dbh->bz_add_index($field, "${field}_visibility_value_id_idx",
      ['visibility_value_id']);
  }
}

sub _add_extern_id_index {
  my $dbh = Bugzilla->dbh;
  if (!$dbh->bz_index_info('profiles', 'profiles_extern_id_idx')) {

    # Some Bugzillas have a multiple empty strings in extern_id,
    # which need to be converted to NULLs before we add the index.
    $dbh->do("UPDATE profiles SET extern_id = NULL WHERE extern_id = ''");
    $dbh->bz_add_index('profiles', 'profiles_extern_id_idx',
      {TYPE => 'UNIQUE', FIELDS => [qw(extern_id)]});
  }
}

sub _convert_disallownew_to_isactive {
  my $dbh = Bugzilla->dbh;
  if ($dbh->bz_column_info('products', 'disallownew')) {
    $dbh->bz_add_column('products', 'isactive',
      {TYPE => 'BOOLEAN', NOTNULL => 1, DEFAULT => 'TRUE'});

    # isactive is the boolean reverse of disallownew.
    $dbh->do('UPDATE products SET isactive = 0 WHERE disallownew = 1');
    $dbh->do('UPDATE products SET isactive = 1 WHERE disallownew = 0');

    $dbh->bz_drop_column('products', 'disallownew');
  }
}

sub _fix_logincookies_ipaddr {
  my $dbh = Bugzilla->dbh;
  return if !$dbh->bz_column_info('logincookies', 'ipaddr')->{NOTNULL};

  $dbh->bz_alter_column('logincookies', 'ipaddr', {TYPE => 'varchar(40)'});
  $dbh->do('UPDATE logincookies SET ipaddr = NULL WHERE ipaddr = ?',
    undef, '0.0.0.0');
}

sub _fix_invalid_custom_field_names {
  my $fields = Bugzilla->fields({custom => 1});

  foreach my $field (@$fields) {
    next if $field->name =~ /^[a-zA-Z0-9_]+$/;

    # The field name is illegal and can break the DB. Kill the field!
    $field->set_obsolete(1);
    print install_string('update_cf_invalid_name', {field => $field->name}), "\n";
    eval { $field->remove_from_db(); };
    warn $@ if $@;
  }
}

sub _set_attachment_comment_type {
  my ($type, $string) = @_;
  my $dbh = Bugzilla->dbh;

  # We check if there are any comments of this type already, first,
  # because this is faster than a full LIKE search on the comments,
  # and currently this will run every time we run checksetup.
  my $test = $dbh->selectrow_array(
    "SELECT 1 FROM longdescs WHERE type = $type " . $dbh->sql_limit(1));
  return [] if $test;
  my %comments = @{
    $dbh->selectcol_arrayref(
      "SELECT comment_id, thetext FROM longdescs
          WHERE thetext LIKE '$string%'", {Columns => [1, 2]}
    )
  };
  my @comment_ids = keys %comments;
  return [] if !scalar @comment_ids;
  my $what = "update";
  if ($type == CMT_ATTACHMENT_CREATED) {
    $what = "creation";
  }
  print "Setting the type field on attachment $what comments...\n";
  my $sth = $dbh->prepare(
    'UPDATE longdescs SET thetext = ?, type = ?, extra_data = ?
          WHERE comment_id = ?'
  );
  my $count = 0;
  my $total = scalar @comment_ids;
  foreach my $id (@comment_ids) {
    $count++;
    my $text = $comments{$id};
    next if $text !~ /^\Q$string\E(\d+)/;
    my $attachment_id = $1;
    my @lines = split("\n", $text);
    if ($type == CMT_ATTACHMENT_CREATED) {

      # Now we have to remove the text up until we find a line that's
      # just a single newline, because the old "Created an attachment"
      # text included the attachment description underneath it, and in
      # Bugzillas before 2.20, that could be wrapped into multiple lines,
      # in the database.
      while (1) {
        my $line = shift @lines;
        last if (!defined $line or trim($line) eq '');
      }
    }
    else {
      # However, the "From update of attachment" line is always just
      # one line--the first line of the comment.
      shift @lines;
    }
    $text = join("\n", @lines);
    $sth->execute($text, $type, $attachment_id, $id);
    indicate_progress({total => $total, current => $count, every => 25});
  }
  return \@comment_ids;
}

sub _set_attachment_comment_types {
  my $dbh = Bugzilla->dbh;
  $dbh->bz_start_transaction();
  my $created_ids = _set_attachment_comment_type(CMT_ATTACHMENT_CREATED,
    'Created an attachment (id=');
  my $updated_ids = _set_attachment_comment_type(CMT_ATTACHMENT_UPDATED,
    '(From update of attachment ');
  $dbh->bz_commit_transaction();
  return unless (@$created_ids or @$updated_ids);

  my @comment_ids = (@$created_ids, @$updated_ids);

  my $bug_ids
    = $dbh->selectcol_arrayref('SELECT DISTINCT bug_id FROM longdescs WHERE '
      . $dbh->sql_in('comment_id', \@comment_ids));
  _populate_bugs_fulltext($bug_ids);
}

sub _add_allows_unconfirmed_to_product_table {
  my $dbh = Bugzilla->dbh;
  if (!$dbh->bz_column_info('products', 'allows_unconfirmed')) {
    $dbh->bz_add_column('products', 'allows_unconfirmed',
      {TYPE => 'BOOLEAN', NOTNULL => 1, DEFAULT => 'FALSE'});
    if ($dbh->bz_column_info('products', 'votestoconfirm')) {
      $dbh->do(
        'UPDATE products SET allows_unconfirmed = 1
                       WHERE votestoconfirm > 0'
      );
    }
  }
}

sub _convert_flagtypes_fks_to_set_null {
  my $dbh = Bugzilla->dbh;
  foreach my $column (qw(request_group_id grant_group_id)) {
    my $fk = $dbh->bz_fk_info('flagtypes', $column);
    if ($fk and !defined $fk->{DELETE}) {
      $fk->{DELETE} = 'SET NULL';
      $dbh->bz_alter_fk('flagtypes', $column, $fk);
    }
  }
}

sub _fix_decimal_types {
  my $dbh = Bugzilla->dbh;
  my $type = {TYPE => 'decimal(7,2)', NOTNULL => 1, DEFAULT => '0'};
  $dbh->bz_alter_column('bugs',      'estimated_time', $type);
  $dbh->bz_alter_column('bugs',      'remaining_time', $type);
  $dbh->bz_alter_column('longdescs', 'work_time',      $type);
}

sub _fix_series_creator_fk {
  my $dbh = Bugzilla->dbh;
  my $fk = $dbh->bz_fk_info('series', 'creator');
  if ($fk and $fk->{DELETE} eq 'SET NULL') {
    $fk->{DELETE} = 'CASCADE';
    $dbh->bz_alter_fk('series', 'creator', $fk);
  }
}

sub _remove_attachment_isurl {
  my $dbh = Bugzilla->dbh;

  if ($dbh->bz_column_info('attachments', 'isurl')) {

    # Now all attachments must have a filename.
    $dbh->do('UPDATE attachments SET filename = ? WHERE isurl = 1',
      undef, 'url.txt');
    $dbh->bz_drop_column('attachments', 'isurl');
    $dbh->do("DELETE FROM fielddefs WHERE name='attachments.isurl'");
  }
}

sub _add_isactive_to_product_fields {
  my $dbh = Bugzilla->dbh;

  # If we add the isactive column all values should start off as active
  if (!$dbh->bz_column_info('components', 'isactive')) {
    $dbh->bz_add_column('components', 'isactive',
      {TYPE => 'BOOLEAN', NOTNULL => 1, DEFAULT => 'TRUE'});
  }

  if (!$dbh->bz_column_info('versions', 'isactive')) {
    $dbh->bz_add_column('versions', 'isactive',
      {TYPE => 'BOOLEAN', NOTNULL => 1, DEFAULT => 'TRUE'});
  }

  if (!$dbh->bz_column_info('milestones', 'isactive')) {
    $dbh->bz_add_column('milestones', 'isactive',
      {TYPE => 'BOOLEAN', NOTNULL => 1, DEFAULT => 'TRUE'});
  }
}

sub _migrate_field_visibility_value {
  my $dbh = Bugzilla->dbh;

  if ($dbh->bz_column_info('fielddefs', 'visibility_value_id')) {
    print "Populating new field_visibility table...\n";

    $dbh->bz_start_transaction();

    my %results = @{
      $dbh->selectcol_arrayref(
        "SELECT id, visibility_value_id FROM fielddefs
                 WHERE visibility_value_id IS NOT NULL", {Columns => [1, 2]}
      )
    };

    my $insert_sth = $dbh->prepare(
      "INSERT INTO field_visibility (field_id, value_id)
                           VALUES (?, ?)"
    );

    foreach my $id (keys %results) {
      $insert_sth->execute($id, $results{$id});
    }

    $dbh->bz_commit_transaction();
    $dbh->bz_drop_column('fielddefs', 'visibility_value_id');
  }
}

sub _fix_series_indexes {
  my $dbh = Bugzilla->dbh;
  return if $dbh->bz_index_info('series', 'series_category_idx');

  $dbh->bz_drop_index('series', 'series_creator_idx');

  # Fix duplicated names under the same category/subcategory before
  # adding the more restrictive index.
  my $duplicated_series = $dbh->selectall_arrayref(
    'SELECT s1.series_id, s1.category, s1.subcategory, s1.name
            FROM series AS s1
      INNER JOIN series AS s2
              ON s1.category = s2.category
             AND s1.subcategory = s2.subcategory
             AND s1.name = s2.name
           WHERE s1.series_id != s2.series_id'
  );
  my $sth_series_update
    = $dbh->prepare('UPDATE series SET name = ? WHERE series_id = ?');
  my $sth_series_query = $dbh->prepare(
    'SELECT 1 FROM series WHERE name = ?
                                          AND category = ? AND subcategory = ?'
  );

  my %renamed_series;
  foreach my $series (@$duplicated_series) {
    my ($series_id, $category, $subcategory, $name) = @$series;

    # Leave the first series alone, then rename duplicated ones.
    if ($renamed_series{"${category}_${subcategory}_${name}"}++) {
      print "Renaming series ${category}/${subcategory}/${name}...\n";
      my $c      = 0;
      my $exists = 1;
      while ($exists) {
        $sth_series_query->execute($name . ++$c, $category, $subcategory);
        $exists = $sth_series_query->fetchrow_array;
      }
      $sth_series_update->execute($name . $c, $series_id);
    }
  }

  $dbh->bz_add_index('series', 'series_creator_idx', ['creator']);
  $dbh->bz_add_index('series', 'series_category_idx',
    {FIELDS => [qw(category subcategory name)], TYPE => 'UNIQUE'});
}

sub _migrate_user_tags {
  my $dbh = Bugzilla->dbh;
  return unless $dbh->bz_column_info('namedqueries', 'query_type');

  my $tags = $dbh->selectall_arrayref(
    'SELECT id, userid, name, query
                                           FROM namedqueries
                                          WHERE query_type != 0'
  );

  my $sth_tags = $dbh->prepare('INSERT INTO tag (user_id, name) VALUES (?, ?)');
  my $sth_tag_id
    = $dbh->prepare('SELECT id FROM tag WHERE user_id = ? AND name = ?');
  my $sth_bug_tag = $dbh->prepare(
    'INSERT INTO bug_tag (bug_id, tag_id)
                                     VALUES (?, ?)'
  );
  my $sth_nq = $dbh->prepare(
    'UPDATE namedqueries SET query = ?
                                WHERE id = ?'
  );

  if (scalar @$tags) {
    print install_string('update_queries_to_tags'), "\n";
  }

  my $total   = scalar(@$tags);
  my $current = 0;

  $dbh->bz_start_transaction();
  foreach my $tag (@$tags) {
    my ($query_id, $user_id, $name, $query) = @$tag;

    # Tags are all lowercase.
    my $tag_name = lc($name);

    $sth_tags->execute($user_id, $tag_name);

    my $tag_id = $dbh->selectrow_array($sth_tag_id, undef, $user_id, $tag_name);

    indicate_progress({current => ++$current, total => $total, every => 25});

    my $uri = URI->new("buglist.cgi?$query", 'http');
    my $bug_id_list = $uri->query_param_delete('bug_id');
    if (!$bug_id_list) {
      warn "No bug_id param for tag $name from user $user_id: $query";
      next;
    }
    my @bug_ids = split(/[\s,]+/, $bug_id_list);

    # Make sure that things like "001" get converted to "1"
    @bug_ids = map { int($_) } @bug_ids;

    # And remove duplicates
    @bug_ids = uniq @bug_ids;
    foreach my $bug_id (@bug_ids) {

      # If "int" above failed this might be undef. We also
      # don't want to accept bug 0.
      next if !$bug_id;
      $sth_bug_tag->execute($bug_id, $tag_id);
    }

    # Existing tags may be used in whines, or shared with
    # other users. So we convert them rather than delete them.
    $uri->query_param('tag', $tag_name);
    $sth_nq->execute($uri->query, $query_id);
  }

  $dbh->bz_commit_transaction();

  $dbh->bz_drop_column('namedqueries', 'query_type');
}

sub _populate_bug_see_also_class {
  my $dbh = Bugzilla->dbh;

  if ($dbh->bz_column_info('bug_see_also', 'class')) {

    # The length was incorrectly set to 64 instead of 255.
    $dbh->bz_alter_column('bug_see_also', 'class',
      {TYPE => 'varchar(255)', NOTNULL => 1, DEFAULT => "''"});
    return;
  }

  $dbh->bz_add_column('bug_see_also', 'class',
    {TYPE => 'varchar(255)', NOTNULL => 1, DEFAULT => "''"}, '');

  my $result = $dbh->selectall_arrayref("SELECT id, value FROM bug_see_also");

  my $update_sth
    = $dbh->prepare("UPDATE bug_see_also SET class = ? WHERE id = ?");

  $dbh->bz_start_transaction();
  foreach my $see_also (@$result) {
    my ($id, $value) = @$see_also;
    my $class = Bugzilla::BugUrl->class_for($value);
    $update_sth->execute($class, $id);
  }
  $dbh->bz_commit_transaction();
}

sub _migrate_disabledtext_boolean {
  my $dbh = Bugzilla->dbh;
  if (!$dbh->bz_column_info('profiles', 'is_enabled')) {
    $dbh->bz_add_column("profiles", 'is_enabled',
      {TYPE => 'BOOLEAN', NOTNULL => 1, DEFAULT => 'TRUE'});
    $dbh->do(
      "UPDATE profiles SET is_enabled = 0
                  WHERE disabledtext != ''"
    );
  }
}

sub _rename_tags_to_tag {
  my $dbh = Bugzilla->dbh;
  if ($dbh->bz_table_info('tags')) {

    # If we get here, it's because the schema created "tag" as an empty
    # table while "tags" still exists. We get rid of the empty
    # tag table so we can do the rename over the top of it.
    $dbh->bz_drop_table('tag');
    $dbh->bz_drop_index('tags', 'tags_user_id_idx');
    $dbh->bz_rename_table('tags', 'tag');
    $dbh->bz_add_index('tag', 'tag_user_id_idx',
      {FIELDS => [qw(user_id name)], TYPE => 'UNIQUE'});
  }
  if (my $bug_tag_fk = $dbh->bz_fk_info('bug_tag', 'tag_id')) {

    # bz_rename_table() didn't handle FKs correctly.
    if ($bug_tag_fk->{TABLE} eq 'tags') {
      $bug_tag_fk->{TABLE} = 'tag';
      $dbh->bz_alter_fk('bug_tag', 'tag_id', $bug_tag_fk);
    }
  }
}

sub _on_delete_set_null_for_audit_log_userid {
  my $dbh = Bugzilla->dbh;
  my $fk = $dbh->bz_fk_info('audit_log', 'user_id');
  if ($fk and !defined $fk->{DELETE}) {
    $fk->{DELETE} = 'SET NULL';
    $dbh->bz_alter_fk('audit_log', 'user_id', $fk);
  }
}

sub _fix_notnull_defaults {
  my $dbh = Bugzilla->dbh;

  $dbh->bz_alter_column('bugs', 'bug_file_loc',
    {TYPE => 'MEDIUMTEXT', NOTNULL => 1, DEFAULT => "''"}, '');

  my $custom_fields
    = Bugzilla::Field->match({
    custom => 1, type => [FIELD_TYPE_FREETEXT, FIELD_TYPE_TEXTAREA]
    });

  foreach my $field (@$custom_fields) {
    if ($field->type == FIELD_TYPE_FREETEXT) {
      $dbh->bz_alter_column('bugs', $field->name,
        {TYPE => 'varchar(255)', NOTNULL => 1, DEFAULT => "''"}, '');
    }
    if ($field->type == FIELD_TYPE_TEXTAREA) {
      $dbh->bz_alter_column('bugs', $field->name,
        {TYPE => 'MEDIUMTEXT', NOTNULL => 1, DEFAULT => "''"}, '');
    }
  }
}

sub _fix_longdescs_primary_key {
  my $dbh = Bugzilla->dbh;
  if ($dbh->bz_column_info('longdescs', 'comment_id')->{TYPE} ne 'INTSERIAL') {
    $dbh->bz_drop_related_fks('longdescs', 'comment_id');
    $dbh->bz_alter_column('bugs_activity', 'comment_id', {TYPE => 'INT4'});
    $dbh->bz_alter_column('longdescs', 'comment_id',
      {TYPE => 'INTSERIAL', NOTNULL => 1, PRIMARYKEY => 1});
  }
}

sub _fix_dependencies_dupes {
  my $dbh = Bugzilla->dbh;
  my $blocked_idx
    = $dbh->bz_index_info('dependencies', 'dependencies_blocked_idx');
  if ($blocked_idx && scalar @{$blocked_idx->{'FIELDS'}} < 2) {

    # Remove duplicated entries
    my $dupes = $dbh->selectall_arrayref("
            SELECT blocked, dependson, COUNT(*) AS count
              FROM dependencies " . $dbh->sql_group_by('blocked, dependson') . "
            HAVING COUNT(*) > 1", {Slice => {}});
    print "Removing duplicated entries from the 'dependencies' table...\n"
      if @$dupes;
    foreach my $dupe (@$dupes) {
      $dbh->do(
        "DELETE FROM dependencies
                      WHERE blocked = ? AND dependson = ?", undef, $dupe->{blocked},
        $dupe->{dependson}
      );
      $dbh->do("INSERT INTO dependencies (blocked, dependson) VALUES (?, ?)",
        undef, $dupe->{blocked}, $dupe->{dependson});
    }
    $dbh->bz_drop_index('dependencies', 'dependencies_blocked_idx');
    $dbh->bz_add_index('dependencies', 'dependencies_blocked_idx',
      {FIELDS => [qw(blocked dependson)], TYPE => 'UNIQUE'});
  }
}

sub _fix_flagclusions_indexes {
  my $dbh = Bugzilla->dbh;
  foreach my $table ('flaginclusions', 'flagexclusions') {
    my $index = $table . '_type_id_idx';
    my $idx_info = $dbh->bz_index_info($table, $index);
    if ($idx_info && $idx_info->{'TYPE'} ne 'UNIQUE') {

      # Remove duplicated entries
      my $dupes = $dbh->selectall_arrayref("
                SELECT type_id, product_id, component_id, COUNT(*) AS count
                  FROM $table "
          . $dbh->sql_group_by('type_id, product_id, component_id') . "
                HAVING COUNT(*) > 1", {Slice => {}});
      print "Removing duplicated entries from the '$table' table...\n" if @$dupes;
      foreach my $dupe (@$dupes) {
        $dbh->do(
          "DELETE FROM $table
                          WHERE type_id = ? AND product_id = ? AND component_id = ?",
          undef, $dupe->{type_id}, $dupe->{product_id}, $dupe->{component_id}
        );
        $dbh->do(
          "INSERT INTO $table (type_id, product_id, component_id) VALUES (?, ?, ?)",
          undef, $dupe->{type_id}, $dupe->{product_id}, $dupe->{component_id});
      }
      $dbh->bz_drop_index($table, $index);
      $dbh->bz_add_index($table, $index,
        {FIELDS => [qw(type_id product_id component_id)], TYPE => 'UNIQUE'});
    }
  }
}

sub _fix_user_api_keys_indexes {
  my $dbh = Bugzilla->dbh;

  if ($dbh->bz_index_info('user_api_keys', 'user_api_keys_key')) {
    $dbh->bz_drop_index('user_api_keys', 'user_api_keys_key');
    $dbh->bz_add_index('user_api_keys', 'user_api_keys_api_key_idx',
      {FIELDS => ['api_key'], TYPE => 'UNIQUE'});
  }
  if ($dbh->bz_index_info('user_api_keys', 'user_api_keys_user_id')) {
    $dbh->bz_drop_index('user_api_keys', 'user_api_keys_user_id');
    $dbh->bz_add_index('user_api_keys', 'user_api_keys_user_id_idx', ['user_id']);
  }
}

sub _add_attach_size {
  my $dbh = Bugzilla->dbh;

  return if $dbh->bz_column_info('attachments', 'attach_size');

  $dbh->bz_add_column('attachments', 'attach_size',
    {TYPE => 'INT4', NOTNULL => 1, DEFAULT => 0});

  print "Setting attach_size...\n";
  $dbh->do("
        UPDATE attachments
               INNER JOIN attach_data ON attach_data.id = attachments.attach_id
           SET attachments.attach_size = LENGTH(attach_data.thedata)
    ");
}

sub _fix_disable_mail {

  # you can no longer have disabled accounts with enabled mail
  Bugzilla->dbh->do("UPDATE profiles SET disable_mail = 1 WHERE is_enabled = 0");
}

sub _add_restrict_ipaddr {
  my $dbh = Bugzilla->dbh;
  return if $dbh->bz_column_info('logincookies', 'restrict_ipaddr');

  $dbh->bz_add_column('logincookies', 'restrict_ipaddr',
    {TYPE => 'BOOLEAN', NOTNULL => 1, DEFAULT => 0});
  $dbh->do(
    "UPDATE logincookies SET restrict_ipaddr = 1 WHERE ipaddr IS NOT NULL");
}

sub _migrate_group_owners {
  my $dbh = Bugzilla->dbh;
  return if $dbh->bz_column_info('groups', 'owner_user_id');
  $dbh->bz_add_column('groups', 'owner_user_id', {TYPE => 'INT3'});
  my $nobody = Bugzilla::User->check('nobody@mozilla.org');
  $dbh->do('UPDATE groups SET owner_user_id = ?', undef, $nobody->id);
}

sub _migrate_nicknames {
  my $dbh = Bugzilla->dbh;
  my $sth
    = $dbh->prepare(
    'SELECT userid FROM profiles WHERE realname LIKE "%:%" AND is_enabled = 1 AND NOT nickname'
    );
  $sth->execute();
  while (my ($user_id) = $sth->fetchrow_array) {
    my $user = Bugzilla::User->new($user_id);
    $user->set_name($user->name);
    $user->update();
  }
}

sub _migrate_preference_categories {
  my $dbh = Bugzilla->dbh;
  return if $dbh->bz_column_info('setting', 'category');
  $dbh->bz_add_column('setting', 'category',
    {TYPE => 'varchar(64)', NOTNULL => 1, DEFAULT => "'General'"});
  my @settings = @{Bugzilla::Install::SETTINGS()};
  foreach my $params (@settings) {
    $dbh->do('UPDATE setting SET category = ? WHERE name = ?',
      undef, $params->{category}, $params->{name});
  }
}

sub _populate_oauth2_scopes {
  my $dbh = Bugzilla->dbh;

  # if there are no scopes, then we're creating a database from scratch
  my ($scope_count) = $dbh->selectrow_array('SELECT COUNT(*) FROM oauth2_scope');
  return if $scope_count;
  $dbh->do("INSERT INTO oauth2_scope (id, description) VALUES (1, 'user:read')");
}

sub _add_oauth2_jwt_support {
  my $dbh = Bugzilla->dbh;

  # Return if we have already made these changes
  return if $dbh->bz_column_info('oauth2_client', 'client_id');

  print "Updating OAuth2 tables for JWT support...\n";

  # Some tables need to be dropped completely
  foreach my $table (
    qw/ oauth2_refresh_token_scope oauth2_refresh_token
    oauth2_access_token_scope oauth2_access_token
    oauth2_auth_code_scope oauth2_auth_code /
    )
  {
    $dbh->bz_drop_table($table);
  }

  # Drop foreign keys. THey will be recreated later.
  $dbh->bz_drop_fk('oauth2_client_scope', 'client_id');
  $dbh->bz_drop_fk('oauth2_client_scope', 'scope_id');

  # client id should no longer be the primary key for the clients table
  $dbh->bz_rename_column('oauth2_client', 'id', 'client_id');
  $dbh->bz_alter_column('oauth2_client', 'client_id',
    {TYPE => 'varchar(255)', NOTNULL => 1});

  # scope table needs INTSERIAL (INT4)
  $dbh->bz_alter_column('oauth2_scope', 'id',
    {TYPE => 'INTSERIAL', NOTNULL => 1, PRIMARYKEY => 1});

  # oauth2_client_scope.allowed is unnecessary so we drop it
  $dbh->bz_drop_column('oauth2_client_scope', 'allowed');

  # Update old non-id string columns to new id column
  $dbh->bz_alter_column('oauth2_client_scope', 'scope_id',
    {TYPE => 'INT4', NOTNULL => 1});

  # Add primary key columns to the tables that require it
  foreach my $table (qw/oauth2_client oauth2_client_scope/) {
    $dbh->bz_add_column($table, 'id',
      {TYPE => 'INTSERIAL', NOTNULL => 1, PRIMARYKEY => 1});
  }

  # Last changes needed for the oauth2_client_scope table by
  # populating the client_id table with integers instead of keys.
  $dbh->bz_add_column('oauth2_client_scope', 'client_id_new', {TYPE => 'INT4'});
  $dbh->do(
    'UPDATE oauth2_client_scope AS oacs,
    (SELECT * FROM oauth2_client) AS oac
    SET oacs.client_id_new = oac.id'
  );
  $dbh->bz_drop_column('oauth2_client_scope', 'client_id');
  $dbh->bz_rename_column('oauth2_client_scope', 'client_id_new', 'client_id');
  $dbh->bz_alter_column('oauth2_client_scope', 'client_id',
    {TYPE => 'INT4', NOTNULL => 1});
}

sub _populate_api_keys_creation_ts {
  my $dbh = Bugzilla->dbh;

  # Return if we have already made these changes
  return if $dbh->bz_column_info('user_api_keys', 'creation_ts');

  $dbh->bz_add_column('user_api_keys', 'creation_ts', {TYPE => 'DATETIME'});

  # We do not have a way to tell when an API key was originally created
  # so we use the last_used timestamp as the initial creation value.
  $dbh->do('UPDATE user_api_keys SET creation_ts = COALESCE(last_used, LOCALTIMESTAMP(0))');

  $dbh->bz_alter_column('user_api_keys', 'creation_ts',
    {TYPE => 'DATETIME', NOTNULL => 1});
}

sub _populate_attachment_storage_class {
  my $dbh = Bugzilla->dbh;

  my $attach_count
    = $dbh->selectrow_array('SELECT COUNT(attach_id) FROM attachments');
  my $class_count
    = $dbh->selectrow_array('SELECT COUNT(id) FROM attachment_storage_class');

  # Return if we have already made these changes
  if ($attach_count != $class_count) {
    print "Populating attachments_storage_class table...\n";
    my $attach_ids = $dbh->selectcol_arrayref(
      'SELECT attach_id FROM attachments ORDER BY attach_id');
    foreach my $attach_id (@$attach_ids) {
      if (!$dbh->selectrow_array(
        'SELECT id FROM attachment_storage_class WHERE id = ?',
        undef, $attach_id
      ))
      {
        $dbh->do(
          "INSERT INTO attachment_storage_class (id, storage_class) VALUES (?, 'database')",
          undef, $attach_id
        );
      }
    }
  }
}


1;

__END__

=head1 NAME

Bugzilla::Install::DB - Fix up the database during installation.

=head1 SYNOPSIS

 use Bugzilla::Install::DB qw(indicate_progress);
 Bugzilla::Install::DB::update_table_definitions();

 indicate_progress({ total => $total, current => $count, every => 10 });

=head1 DESCRIPTION

This module is used primarily by L<checksetup.pl> to modify the
database during upgrades.

=head1 SUBROUTINES

=over

=item C<update_table_definitions()>

Description: This is the primary code that updates table definitions
             during upgrades. If you modify the schema in some
             way, you should add code to the end of this function to
             make sure that your modifications happen over all installations.

Params:      none

Returns:     nothing

=item C<update_fielddefs_definition()>

Description: L<checksetup.pl> depends on the fielddefs table having
             its schema adjusted before the rest of the tables. So
             these schema updates happen in a separate function from
             L</update_table_definitions()>.

Params:      none

Returns:     nothing

=back<|MERGE_RESOLUTION|>--- conflicted
+++ resolved
@@ -805,13 +805,11 @@
   # Bug 1576667 - dkl@mozilla.com
   _populate_api_keys_creation_ts();
 
-<<<<<<< HEAD
+  # Bug 1612290 - dkl@mozilla.com
+  $dbh->bz_add_column('profiles', 'bounce_count', {TYPE => 'INT1', NOTNULL => 1, DEFAULT => 0});
+
   # Bug 1588221 - dkl@mozilla.com
   _populate_attachment_storage_class();
-=======
-  # Bug 1612290 - dkl@mozilla.com
-  $dbh->bz_add_column('profiles', 'bounce_count', {TYPE => 'INT1', NOTNULL => 1, DEFAULT => 0});
->>>>>>> 1141abd2
 
   ################################################################
   # New --TABLE-- changes should go *** A B O V E *** this point #
