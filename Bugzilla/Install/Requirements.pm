# -*- Mode: perl; indent-tabs-mode: nil -*-
#
# The contents of this file are subject to the Mozilla Public
# License Version 1.1 (the "License"); you may not use this file
# except in compliance with the License. You may obtain a copy of
# the License at http://www.mozilla.org/MPL/
#
# Software distributed under the License is distributed on an "AS
# IS" basis, WITHOUT WARRANTY OF ANY KIND, either express or
# implied. See the License for the specific language governing
# rights and limitations under the License.
#
# The Original Code is the Bugzilla Bug Tracking System.
#
# Contributor(s): Max Kanat-Alexander <mkanat@bugzilla.org>
#                 Marc Schumann <wurblzap@gmail.com>

package Bugzilla::Install::Requirements;

# NOTE: This package MUST NOT "use" any Bugzilla modules other than
# Bugzilla::Constants, anywhere. We may "use" standard perl modules.
#
# Subroutines may "require" and "import" from modules, but they
# MUST NOT "use."

use strict;
use version;

use Bugzilla::Constants;
use Bugzilla::Install::Util qw(vers_cmp install_string bin_loc 
                               extension_requirement_packages);
use List::Util qw(max);
use Safe;
use Term::ANSIColor;

# Return::Value 1.666002 pollutes the error log with warnings about this
# deprecated module. We have to set NO_CLUCK = 1 before loading Email::Send
# in have_vers() to disable these warnings.
BEGIN {
    $Return::Value::NO_CLUCK = 1;
}

use base qw(Exporter);
our @EXPORT = qw(
    REQUIRED_MODULES
    OPTIONAL_MODULES
    FEATURE_FILES

    check_requirements
    check_graphviz
    have_vers
    install_command
    map_files_to_features
);

# This is how many *'s are in the top of each "box" message printed
# by checksetup.pl.
use constant TABLE_WIDTH => 71;

# Optional Apache modules that have no Perl component to them.
# If these are installed, Bugzilla has additional functionality.
#
# The keys are the names of the modules, the values are what the module
# is called in the output of "apachectl -t -D DUMP_MODULES".
use constant APACHE_MODULES => { 
    mod_headers => 'headers_module',
    mod_env     => 'env_module',
    mod_expires => 'expires_module',
};

# These are all of the binaries that we could possibly use that can
# give us info about which Apache modules are installed.
# If we can't use "apachectl", the "httpd" binary itself takes the same
# parameters. Note that on Debian and Gentoo, there is an "apache2ctl",
# but it takes different parameters on each of those two distros, so we
# don't use apache2ctl.
use constant APACHE => qw(apachectl httpd apache2 apache);

# If we don't find any of the above binaries in the normal PATH,
# these are extra places we look.
use constant APACHE_PATH => [qw(
    /usr/sbin 
    /usr/local/sbin
    /usr/libexec
    /usr/local/libexec
)];

# The below two constants are subroutines so that they can implement
# a hook. Other than that they are actually constants.

# "package" is the perl package we're checking for. "module" is the name
# of the actual module we load with "require" to see if the package is
# installed or not. "version" is the version we need, or 0 if we'll accept
# any version.
#
# "blacklist" is an arrayref of regular expressions that describe versions that
# are 'blacklisted'--that is, even if the version is high enough, Bugzilla
# will refuse to say that it's OK to run with that version.
sub REQUIRED_MODULES {
    my $perl_ver = sprintf('%vd', $^V);
    my @modules = (
    {
        package => 'CGI.pm',
        module  => 'CGI',
        # 3.51 fixes a security problem that affects Bugzilla.
        # (bug 591165)
        version => '3.51',
    },
    {
        package => 'Digest-SHA',
        module  => 'Digest::SHA',
        version => 0
    },
    {
        package => 'TimeDate',
        module  => 'Date::Format',
        version => '2.21'
    },
    # 0.28 fixed some important bugs in DateTime.
    {
        package => 'DateTime',
        module  => 'DateTime',
        version => '0.28'
    },
    # 0.79 is required to work on Windows Vista and Windows Server 2008.
    # As correctly detecting the flavor of Windows is not easy,
    # we require this version for all Windows installations.
    # 0.71 fixes a major bug affecting all platforms.
    {
        package => 'DateTime-TimeZone',
        module  => 'DateTime::TimeZone',
        version => ON_WINDOWS ? '0.79' : '0.71'
    },
    {
        package => 'DBI',
        module  => 'DBI',
        version => (vers_cmp($perl_ver, '5.13.3') > -1) ? '1.614' : '1.41'
    },
    # 2.22 fixes various problems related to UTF8 strings in hash keys,
    # as well as line endings on Windows.
    {
        package => 'Template-Toolkit',
        module  => 'Template',
        version => '2.22'
    },
    {
        package => 'Email-Send',
        module  => 'Email::Send',
        version => ON_WINDOWS ? '2.16' : '2.00',
        blacklist => ['^2\.196$']
    },
    {
        package => 'Email-MIME',
        module  => 'Email::MIME',
        # This fixes a memory leak in walk_parts that affected jobqueue.pl.
        version => '1.904'
    },
    {
        package => 'URI',
        module  => 'URI',
        # This version properly handles a semicolon as the delimiter
        # in a URL query string.
        version => '1.37',
    },
    {
        package => 'List-MoreUtils',
        module  => 'List::MoreUtils',
        version => 0.22,
    },
    {
        package => 'Math-Random-ISAAC',
        module  => 'Math::Random::ISAAC',
        version => '1.0.1',
    },
    );

    if (ON_WINDOWS) {
        push(@modules, {
            package => 'Win32',
            module  => 'Win32',
            # 0.35 fixes a memory leak in GetOSVersion, which we use.
            version => 0.35,
        }, 
        {
            package => 'Win32-API',
            module  => 'Win32::API',
            # 0.55 fixes a bug with char* that might affect Bugzilla::RNG.
            version => '0.55',
        });
    }

    my $extra_modules = _get_extension_requirements('REQUIRED_MODULES');
    push(@modules, @$extra_modules);
    return \@modules;
};

sub OPTIONAL_MODULES {
    my $perl_ver = sprintf('%vd', $^V);
    my @modules = (
    {
        package => 'GD',
        module  => 'GD',
        version => '1.20',
        feature => [qw(graphical_reports new_charts old_charts)],
    },
    {
        package => 'Chart',
        module  => 'Chart::Lines',
        # Versions below 2.1 cannot be detected accurately.
        # There is no 2.1.0 release (it was 2.1), but .0 is required to fix
        # https://rt.cpan.org/Public/Bug/Display.html?id=28218.
        version => '2.1.0',
        feature => [qw(new_charts old_charts)],
    },
    {
        package => 'Template-GD',
        # This module tells us whether or not Template-GD is installed
        # on Template-Toolkits after 2.14, and still works with 2.14 and lower.
        module  => 'Template::Plugin::GD::Image',
        version => 0,
        feature => ['graphical_reports'],
    },
    {
        package => 'GDTextUtil',
        module  => 'GD::Text',
        version => 0,
        feature => ['graphical_reports'],
    },
    {
        package => 'GDGraph',
        module  => 'GD::Graph',
        version => 0,
        feature => ['graphical_reports'],
    },
    {
        package => 'MIME-tools',
        # MIME::Parser is packaged as MIME::Tools on ActiveState Perl
        module  => ON_WINDOWS ? 'MIME::Tools' : 'MIME::Parser',
        version => '5.406',
        feature => ['moving'],
    },
    {
        package => 'libwww-perl',
        module  => 'LWP::UserAgent',
        version => 0,
        feature => ['updates'],
    },
    {
        package => 'XML-Twig',
        module  => 'XML::Twig',
        version => 0,
        feature => ['moving', 'updates'],
    },
    {
        package => 'PatchReader',
        module  => 'PatchReader',
        # 0.9.6 fixes two notable bugs and significantly improves the UX.
        version => '0.9.6',
        feature => ['patch_viewer'],
    },
    {
        package => 'perl-ldap',
        module  => 'Net::LDAP',
        version => 0,
        feature => ['auth_ldap'],
    },
    {
        package => 'Authen-SASL',
        module  => 'Authen::SASL',
        version => 0,
        feature => ['smtp_auth'],
    },
    {
        package => 'RadiusPerl',
        module  => 'Authen::Radius',
        version => 0,
        feature => ['auth_radius'],
    },
    {
        package => 'SOAP-Lite',
        module  => 'SOAP::Lite',
        # Fixes various bugs, including 542931 and 552353 + stops
        # throwing warnings with Perl 5.12.
        version => '0.712',
        feature => ['xmlrpc'],
    },
    {
        package => 'JSON-RPC',
        module  => 'JSON::RPC',
        version => 0,
        feature => ['jsonrpc', 'rest'],
    },
    {
        package => 'JSON-XS',
        module  => 'JSON::XS',
        # 2.0 is the first version that will work with JSON::RPC.
        version => '2.0',
        feature => ['jsonrpc_faster'],
    },
    {
        package => 'Test-Taint',
        module  => 'Test::Taint',
        version => 0,
        feature => ['jsonrpc', 'xmlrpc', 'rest'],
    },
    {
        # We need the 'utf8_mode' method of HTML::Parser, for HTML::Scrubber.
        package => 'HTML-Parser',
        module  => 'HTML::Parser',
        version => (vers_cmp($perl_ver, '5.13.3') > -1) ? '3.67' : '3.40',
        feature => ['html_desc'],
    },
    {
        package => 'HTML-Scrubber',
        module  => 'HTML::Scrubber',
        version => 0,
        feature => ['html_desc'],
    },
    {
        # we need version 2.21 of Encode for mime_name
        package => 'Encode',
        module  => 'Encode',
        version => 2.21,
        feature => ['detect_charset'],
    },
    {
        package => 'Encode-Detect',
        module  => 'Encode::Detect',
        version => 0,
        feature => ['detect_charset'],
    },

    # Inbound Email
    {
        package => 'Email-MIME-Attachment-Stripper',
        module  => 'Email::MIME::Attachment::Stripper',
        version => 0,
        feature => ['inbound_email'],
    },
    {
        package => 'Email-Reply',
        module  => 'Email::Reply',
        version => 0,
        feature => ['inbound_email'],
    },

    # Mail Queueing
    {
        package => 'TheSchwartz',
        module  => 'TheSchwartz',
        version => 0,
        feature => ['jobqueue'],
    },
    {
        package => 'Daemon-Generic',
        module  => 'Daemon::Generic',
        version => 0,
        feature => ['jobqueue'],
    },

    # mod_perl
    {
        package => 'mod_perl',
        module  => 'mod_perl2',
        version => '1.999022',
        feature => ['mod_perl'],
    },
    {
        package => 'Apache-SizeLimit',
        module  => 'Apache2::SizeLimit',
        # 0.96 properly determines process size on Linux.
        version => '0.96',
        feature => ['mod_perl'],
    },
    );

    my $extra_modules = _get_extension_requirements('OPTIONAL_MODULES');
    push(@modules, @$extra_modules);
    return \@modules;
};

# This maps features to the files that require that feature in order
# to compile. It is used by t/001compile.t and mod_perl.pl.
use constant FEATURE_FILES => (
    jsonrpc       => ['Bugzilla/WebService/Server/JSONRPC.pm', 'jsonrpc.cgi'],
    xmlrpc        => ['Bugzilla/WebService/Server/XMLRPC.pm', 'xmlrpc.cgi',
                      'Bugzilla/WebService.pm', 'Bugzilla/WebService/*.pm'],
    rest          => ['Bugzilla/WebService/Server/REST.pm', 'rest.cgi'],
    moving        => ['importxml.pl'],
    auth_ldap     => ['Bugzilla/Auth/Verify/LDAP.pm'],
    auth_radius   => ['Bugzilla/Auth/Verify/RADIUS.pm'],
    inbound_email => ['email_in.pl'],
    jobqueue      => ['Bugzilla/Job/*', 'Bugzilla/JobQueue.pm',
                      'Bugzilla/JobQueue/*', 'jobqueue.pl'],
    patch_viewer  => ['Bugzilla/Attachment/PatchReader.pm'],
    updates       => ['Bugzilla/Update.pm'],
);

# This implements the REQUIRED_MODULES and OPTIONAL_MODULES stuff
# described in in Bugzilla::Extension.
sub _get_extension_requirements {
    my ($function) = @_;

    my $packages = extension_requirement_packages();
    my @modules;
    foreach my $package (@$packages) {
        if ($package->can($function)) {
            my $extra_modules = $package->$function;
            push(@modules, @$extra_modules);
        }
    }
    return \@modules;
};

sub check_requirements {
    my ($output) = @_;

    print "\n", install_string('checking_modules'), "\n" if $output;
    my $root = ROOT_USER;
    my $missing = _check_missing(REQUIRED_MODULES, $output);

    print "\n", install_string('checking_dbd'), "\n" if $output;
    my $have_one_dbd = 0;
    my $db_modules = DB_MODULE;
    foreach my $db (keys %$db_modules) {
        my $dbd = $db_modules->{$db}->{dbd};
        $have_one_dbd = 1 if have_vers($dbd, $output);
    }

    print "\n", install_string('checking_optional'), "\n" if $output;
    my $missing_optional = _check_missing(OPTIONAL_MODULES, $output);

    my $missing_apache = _missing_apache_modules(APACHE_MODULES, $output);

    # If we're running on Windows, reset the input line terminator so that
    # console input works properly - loading CGI tends to mess it up
    $/ = "\015\012" if ON_WINDOWS;

    my $pass = !scalar(@$missing) && $have_one_dbd;
    return {
        pass     => $pass,
        one_dbd  => $have_one_dbd,
        missing  => $missing,
        optional => $missing_optional,
        apache   => $missing_apache,
        any_missing => !$pass || scalar(@$missing_optional),
    };
}

# A helper for check_requirements
sub _check_missing {
    my ($modules, $output) = @_;

    my @missing;
    foreach my $module (@$modules) {
        unless (have_vers($module, $output)) {
            push(@missing, $module);
        }
    }

    return \@missing;
}

sub _missing_apache_modules {
    my ($modules, $output) = @_;
    my $apachectl = _get_apachectl();
    return [] if !$apachectl;
    my $command = "$apachectl -t -D DUMP_MODULES";
    my $cmd_info = `$command 2>&1`;
    # If apachectl returned a value greater than 0, then there was an
    # error parsing Apache's configuration, and we can't check modules.
    my $retval = $?;
    if ($retval > 0) {
        print STDERR install_string('apachectl_failed', 
            { command => $command, root => ROOT_USER }), "\n";
        return [];
    }
    my @missing;
    foreach my $module (keys %$modules) {
        my $ok = _check_apache_module($module, $modules->{$module}, 
                                      $cmd_info, $output);
        push(@missing, $module) if !$ok;
    }
    return \@missing;
}

sub _get_apachectl {
    foreach my $bin_name (APACHE) {
        my $bin = bin_loc($bin_name);
        return $bin if $bin;
    }
    # Try again with a possibly different path.
    foreach my $bin_name (APACHE) {
        my $bin = bin_loc($bin_name, APACHE_PATH);
        return $bin if $bin;
    }
    return undef;
}

sub _check_apache_module {
    my ($module, $config_name, $mod_info, $output) = @_;
    my $ok;
    if ($mod_info =~ /^\s+\Q$config_name\E\b/m) {
        $ok = 1;
    }
    if ($output) {
        _checking_for({ package => $module, ok => $ok });
    }
    return $ok;
}

sub print_module_instructions {
    my ($check_results, $output) = @_;

    # First we print the long explanatory messages.

    if (scalar @{$check_results->{missing}}) {
        print install_string('modules_message_required');
    }

    if (!$check_results->{one_dbd}) {
        print install_string('modules_message_db');
    }

    if (my @missing = @{$check_results->{optional}} and $output) {
        print install_string('modules_message_optional');
        # Now we have to determine how large the table cols will be.
        my $longest_name = max(map(length($_->{package}), @missing));

        # The first column header is at least 11 characters long.
        $longest_name = 11 if $longest_name < 11;

        # The table is TABLE_WIDTH characters long. There are seven mandatory
        # characters (* and space) in the string. So, we have a total
        # of TABLE_WIDTH - 7 characters to work with.
        my $remaining_space = (TABLE_WIDTH - 7) - $longest_name;
        print '*' x TABLE_WIDTH . "\n";
        printf "* \%${longest_name}s * %-${remaining_space}s *\n",
               'MODULE NAME', 'ENABLES FEATURE(S)';
        print '*' x TABLE_WIDTH . "\n";
        foreach my $package (@missing) {
            printf "* \%${longest_name}s * %-${remaining_space}s *\n",
                   $package->{package}, 
                   _translate_feature($package->{feature});
        }
    }

    if (my @missing = @{ $check_results->{apache} }) {
        print install_string('modules_message_apache');
        my $missing_string = join(', ', @missing);
        my $size = TABLE_WIDTH - 7;
        printf "*    \%-${size}s *\n", $missing_string;
        my $spaces = TABLE_WIDTH - 2;
        print "*", (' ' x $spaces), "*\n";
    }

    my $need_module_instructions =  
        ( (!$output and @{$check_results->{missing}})
          or ($output and $check_results->{any_missing}) ) ? 1 : 0;

    if ($need_module_instructions or @{ $check_results->{apache} }) {
        # If any output was required, we want to close the "table"
        print "*" x TABLE_WIDTH . "\n";
    }

    # And now we print the actual installation commands.

    if (my @missing = @{$check_results->{optional}} and $output) {
        print install_string('commands_optional') . "\n\n";
        foreach my $module (@missing) {
            my $command = install_command($module);
            printf "%15s: $command\n", $module->{package};
        }
        print "\n";
    }

    if (!$check_results->{one_dbd}) {
        print install_string('commands_dbd') . "\n";
        my %db_modules = %{DB_MODULE()};
        foreach my $db (keys %db_modules) {
            my $command = install_command($db_modules{$db}->{dbd});
            printf "%10s: \%s\n", $db_modules{$db}->{name}, $command;
        }
        print "\n";
    }

    if (my @missing = @{$check_results->{missing}}) {
        print colored(install_string('commands_required'), COLOR_ERROR), "\n";
        foreach my $package (@missing) {
            my $command = install_command($package);
            print "    $command\n";
        }
    }

    if ($output && $check_results->{any_missing} && !ON_ACTIVESTATE
        && !$check_results->{hide_all}) 
    {
        print install_string('install_all', { perl => $^X });
    }
    if (!$check_results->{pass}) {
        print colored(install_string('installation_failed'), COLOR_ERROR),
              "\n\n";
    }
}

sub _translate_feature {
    my $features = shift;
    my @strings;
    foreach my $feature (@$features) {
        push(@strings, install_string("feature_$feature"));
    }
    return join(', ', @strings);
}

sub check_graphviz {
    my ($output) = @_;

    my $webdotbase = Bugzilla->params->{'webdotbase'};
    return 1 if $webdotbase =~ /^https?:/;

    my $return;
    $return = 1 if -x $webdotbase;

    if ($output) {
        _checking_for({ package => 'GraphViz', ok => $return });
    }

    if (!$return) {
        print install_string('bad_executable', { bin => $webdotbase }), "\n";
    }

    my $webdotdir = bz_locations()->{'webdotdir'};
    # Check .htaccess allows access to generated images
    if (-e "$webdotdir/.htaccess") {
        my $htaccess = new IO::File("$webdotdir/.htaccess", 'r') 
            || die "$webdotdir/.htaccess: " . $!;
        if (!grep(/png/, $htaccess->getlines)) {
            print STDERR install_string('webdot_bad_htaccess',
                                        { dir => $webdotdir }), "\n";
        }
        $htaccess->close;
    }

    return $return;
}

# This was originally clipped from the libnet Makefile.PL, adapted here for
# accurate version checking.
sub have_vers {
    my ($params, $output) = @_;
    my $module  = $params->{module};
    my $package = $params->{package};
    if (!$package) {
        $package = $module;
        $package =~ s/::/-/g;
    }
    my $wanted  = $params->{version};

    eval "require $module;";
    # Don't let loading a module change the output-encoding of STDOUT
    # or STDERR. (CGI.pm tries to set "binmode" on these file handles when
    # it's loaded, and other modules may do the same in the future.)
    Bugzilla::Install::Util::set_output_encoding();

    # VERSION is provided by UNIVERSAL::, and can be called even if
    # the module isn't loaded. We eval'uate ->VERSION because it can die
    # when the version is not valid (yes, this happens from time to time).
    # In that case, we use an uglier method to get the version.
    my $vnum = eval { $module->VERSION };
    if ($@) {
        no strict 'refs';
        $vnum = ${"${module}::VERSION"};
<<<<<<< HEAD
    }
    $vnum ||= -1;

    # CGI's versioning scheme went 2.75, 2.751, 2.752, 2.753, 2.76
    # That breaks the standard version tests, so we need to manually correct
    # the version
    if ($module eq 'CGI' && $vnum =~ /(2\.7\d)(\d+)/) {
        $vnum = $1 . "." . $2;
    }
    # CPAN did a similar thing, where it has versions like 1.9304.
    if ($module eq 'CPAN' and $vnum =~ /^(\d\.\d{2})\d{2}$/) {
        $vnum = $1;
=======

        # If we come here, then the version is not a valid one.
        # We try to sanitize it.
        if ($vnum =~ /^((\d+)(\.\d+)*)/) {
            $vnum = $1;
        }
>>>>>>> 6bc75254
    }
    $vnum ||= -1;

    # Must do a string comparison as $vnum may be of the form 5.10.1.
    my $vok = ($vnum ne '-1' && version->new($vnum) >= version->new($wanted)) ? 1 : 0;
    my $blacklisted;
    if ($vok && $params->{blacklist}) {
        $blacklisted = grep($vnum =~ /$_/, @{$params->{blacklist}});
        $vok = 0 if $blacklisted;
    }

    if ($output) {
        _checking_for({ 
            package => $package, ok => $vok, wanted => $wanted,
            found   => $vnum, blacklisted => $blacklisted
        });
    }
    
    return $vok ? 1 : 0;
}

sub _checking_for {
    my ($params) = @_;
    my ($package, $ok, $wanted, $blacklisted, $found) = 
        @$params{qw(package ok wanted blacklisted found)};

    my $ok_string = $ok ? install_string('module_ok') : '';

    # If we're actually checking versions (like for Perl modules), then
    # we have some rather complex logic to determine what we want to 
    # show. If we're not checking versions (like for GraphViz) we just
    # show "ok" or "not found".
    if (exists $params->{found}) {
        my $found_string;
        # We do a string compare in case it's non-numeric. We make sure
        # it's not a version object as negative versions are forbidden.
        if ($found && !ref($found) && $found eq '-1') {
            $found_string = install_string('module_not_found');
        }
        elsif ($found) {
            $found_string = install_string('module_found', { ver => $found });
        }
        else {
            $found_string = install_string('module_unknown_version');
        }
        $ok_string = $ok ? "$ok_string: $found_string" : $found_string;
    }
    elsif (!$ok) {
        $ok_string = install_string('module_not_found');
    }

    my $black_string = $blacklisted ? install_string('blacklisted') : '';
    my $want_string  = $wanted ? "v$wanted" : install_string('any');

    my $str = sprintf "%s %20s %-11s $ok_string $black_string\n",
                install_string('checking_for'), $package, "($want_string)";
    print $ok ? $str : colored($str, COLOR_ERROR);
}

sub install_command {
    my $module = shift;
    my ($command, $package);

    if (ON_ACTIVESTATE) {
        $command = 'ppm install %s';
        $package = $module->{package};
    }
    else {
        $command = "$^X install-module.pl \%s";
        # Non-Windows installations need to use module names, because
        # CPAN doesn't understand package names.
        $package = $module->{module};
    }
    return sprintf $command, $package;
}

# This does a reverse mapping for FEATURE_FILES.
sub map_files_to_features {
    my %features = FEATURE_FILES;
    my %files;
    foreach my $feature (keys %features) {
        my @my_files = @{ $features{$feature} };
        foreach my $pattern (@my_files) {
            foreach my $file (glob $pattern) {
                $files{$file} = $feature;
            }
        }
    }
    return \%files;
}

1;

__END__

=head1 NAME

Bugzilla::Install::Requirements - Functions and variables dealing
  with Bugzilla's perl-module requirements.

=head1 DESCRIPTION

This module is used primarily by C<checksetup.pl> to determine whether
or not all of Bugzilla's prerequisites are installed. (That is, all the
perl modules it requires.)

=head1 CONSTANTS

=over

=item C<REQUIRED_MODULES>

An arrayref of hashrefs that describes the perl modules required by 
Bugzilla. The hashes have three keys: 

=over

=item C<package> - The name of the Perl package that you'd find on
CPAN for this requirement. 

=item C<module> - The name of a module that can be passed to the
C<install> command in C<CPAN.pm> to install this module.

=item C<version> - The version of this module that we require, or C<0>
if any version is acceptable.

=back

=item C<OPTIONAL_MODULES>

An arrayref of hashrefs that describes the perl modules that add
additional features to Bugzilla if installed. Its hashes have all
the fields of L</REQUIRED_MODULES>, plus a C<feature> item--an arrayref
of strings that describe what features require this module.

=item C<FEATURE_FILES>

A hashref that describes what files should only be compiled if a certain
feature is enabled. The feature is the key, and the values are arrayrefs
of file names (which are passed to C<glob>, so shell patterns work).

=back


=head1 SUBROUTINES

=over 4

=item C<check_requirements>

=over

=item B<Description>

This checks what optional or required perl modules are installed, like
C<checksetup.pl> does.

=item B<Params>

=over

=item C<$output> - C<true> if you want the function to print out information
about what it's doing, and the versions of everything installed.

=back

=item B<Returns>

A hashref containing these values:

=over

=item C<pass> - Whether or not we have all the mandatory requirements.

=item C<missing> - An arrayref containing any required modules that
are not installed or that are not up-to-date. Each item in the array is
a hashref in the format of items from L</REQUIRED_MODULES>.

=item C<optional> - The same as C<missing>, but for optional modules.

=item C<apache> - The name of each optional Apache module that is missing.

=item C<have_one_dbd> - True if at least one C<DBD::> module is installed.

=item C<any_missing> - True if there are any missing Perl modules, even
optional modules.

=back

=back

=item C<check_graphviz($output)>

Description: Checks if the graphviz binary specified in the 
  C<webdotbase> parameter is a valid binary, or a valid URL.

Params:      C<$output> - C<$true> if you want the function to
                 print out information about what it's doing.

Returns:     C<1> if the check was successful, C<0> otherwise.

=item C<have_vers($module, $output)>

 Description: Tells you whether or not you have the appropriate
              version of the module requested. It also prints
              out a message to the user explaining the check
              and the result.

 Params:      C<$module> - A hashref, in the format of an item from 
                           L</REQUIRED_MODULES>.
              C<$output> - Set to true if you want this function to
                           print information to STDOUT about what it's
                           doing.

 Returns:   C<1> if you have the module installed and you have the
            appropriate version. C<0> otherwise.

=item C<install_command($module)>

 Description: Prints out the appropriate command to install the
              module specified, depending on whether you're
              on Windows or Linux.

 Params:      C<$module> - A hashref, in the format of an item from
                           L</REQUIRED_MODULES>.

 Returns:     nothing

=item C<map_files_to_features>

Returns a hashref where file names are the keys and the value is the feature
that must be enabled in order to compile that file.

=back<|MERGE_RESOLUTION|>--- conflicted
+++ resolved
@@ -670,27 +670,12 @@
     if ($@) {
         no strict 'refs';
         $vnum = ${"${module}::VERSION"};
-<<<<<<< HEAD
-    }
-    $vnum ||= -1;
-
-    # CGI's versioning scheme went 2.75, 2.751, 2.752, 2.753, 2.76
-    # That breaks the standard version tests, so we need to manually correct
-    # the version
-    if ($module eq 'CGI' && $vnum =~ /(2\.7\d)(\d+)/) {
-        $vnum = $1 . "." . $2;
-    }
-    # CPAN did a similar thing, where it has versions like 1.9304.
-    if ($module eq 'CPAN' and $vnum =~ /^(\d\.\d{2})\d{2}$/) {
-        $vnum = $1;
-=======
 
         # If we come here, then the version is not a valid one.
         # We try to sanitize it.
         if ($vnum =~ /^((\d+)(\.\d+)*)/) {
             $vnum = $1;
         }
->>>>>>> 6bc75254
     }
     $vnum ||= -1;
 
