--- conflicted
+++ resolved
@@ -15,49 +15,25 @@
 
 use 5.10.1;
 use strict;
-<<<<<<< HEAD
-use version;
-
-use Bugzilla::Constants;
-use Bugzilla::Install::Util qw(vers_cmp install_string bin_loc
-                               success extension_requirement_packages);
-=======
 use warnings;
 
 use Bugzilla::Constants;
 use Bugzilla::Install::Util qw(install_string bin_loc success
                                extension_requirement_packages);
->>>>>>> 28144059
 use List::Util qw(max);
 use Term::ANSIColor;
 
-<<<<<<< HEAD
-# Return::Value 1.666002 pollutes the error log with warnings about this
-# deprecated module. We have to set NO_CLUCK = 1 before loading Email::Send
-# in have_vers() to disable these warnings.
-BEGIN {
-    $Return::Value::NO_CLUCK = 1;
-}
-
-use base qw(Exporter);
-use autodie;
-=======
 use parent qw(Exporter);
 use autodie;
 
->>>>>>> 28144059
 our @EXPORT = qw(
     REQUIRED_MODULES
     OPTIONAL_MODULES
     FEATURE_FILES
 
     check_requirements
-<<<<<<< HEAD
-    check_graphviz
-=======
     check_webdotbase
     check_font_file
->>>>>>> 28144059
     export_cpanfile
     have_vers
     install_command
@@ -235,16 +211,9 @@
     {
         package => 'Chart',
         module  => 'Chart::Lines',
-<<<<<<< HEAD
-        # Versions below 2.1 cannot be detected accurately.
-        # There is no 2.1.0 release (it was 2.1), but .0 is required to fix
-        # https://rt.cpan.org/Public/Bug/Display.html?id=28218.
-        version => '2.1.0',
-=======
         # Versions below 2.4.10 throw deprecation warnings, and will crash in
         # Perl 2.21 and above.
         version => '2.4.10',
->>>>>>> 28144059
         feature => [qw(new_charts old_charts)],
     },
     {
@@ -372,11 +341,7 @@
         package => 'HTTP-Response',
         module  => 'HTTP::Response',
         version => 0,
-<<<<<<< HEAD
-        feature => ['jsonrpc', 'xmlrpc', 'rest'],
-=======
         feature => ['rest']
->>>>>>> 28144059
     },
     {
         # We need the 'utf8_mode' method of HTML::Parser, for HTML::Scrubber.
@@ -464,7 +429,6 @@
         feature => ['mod_perl'],
     },
 
-<<<<<<< HEAD
     # memcached
     {
         package => 'URI-Escape',
@@ -481,8 +445,8 @@
 
     # BMO - metrics
     {
-        package => 'ElasticSearch',
-        module  => 'ElasticSearch',
+        package => 'Search-Elasticsearch',
+        module  => 'Search::Elasticsearch',
         version => '0',
         feature => ['elasticsearch'],
     },
@@ -500,7 +464,7 @@
         version => '0',
         feature => ['mfa'],
     },
-=======
+
     # typesniffer
     {
         package => 'File-MimeInfo',
@@ -515,13 +479,6 @@
         feature => ['typesniffer'],
     },
 
-    # memcached
-    {
-        package => 'Cache-Memcached-Fast',
-        module  => 'Cache::Memcached::Fast',
-        version => '0.17',
-        feature => ['memcached'],
-    },
 
     # Markdown
     {
@@ -532,16 +489,12 @@
         feature => ['markdown'],
     },
 
->>>>>>> 28144059
     # Documentation
     {
         package => 'File-Copy-Recursive',
         module  => 'File::Copy::Recursive',
         version => 0,
         feature => ['documentation'],
-<<<<<<< HEAD
-    }
-=======
     },
     {
         package => 'File-Which',
@@ -549,7 +502,6 @@
         version => 0,
         feature => ['documentation'],
     },
->>>>>>> 28144059
     );
 
     my $extra_modules = _get_extension_requirements('OPTIONAL_MODULES');
@@ -563,12 +515,8 @@
     jsonrpc       => ['Bugzilla/WebService/Server/JSONRPC.pm', 'jsonrpc.cgi'],
     xmlrpc        => ['Bugzilla/WebService/Server/XMLRPC.pm', 'xmlrpc.cgi',
                       'Bugzilla/WebService.pm', 'Bugzilla/WebService/*.pm'],
-<<<<<<< HEAD
-    rest          => ['Bugzilla/WebService/Server/REST.pm', 'rest.cgi'],
-=======
     rest          => ['Bugzilla/WebService/Server/REST.pm', 'rest.cgi',
                       'Bugzilla/WebService/Server/REST/Resources/*.pm'],
->>>>>>> 28144059
     moving        => ['importxml.pl'],
     auth_ldap     => ['Bugzilla/Auth/Verify/LDAP.pm'],
     auth_radius   => ['Bugzilla/Auth/Verify/RADIUS.pm'],
@@ -578,13 +526,9 @@
                       'Bugzilla/JobQueue/*', 'jobqueue.pl'],
     patch_viewer  => ['Bugzilla/Attachment/PatchReader.pm'],
     updates       => ['Bugzilla/Update.pm'],
-<<<<<<< HEAD
-    memcached     => ['Bugzilla/Memcache.pm'],
     mfa           => ['Bugzilla/MFA/*.pm'],
-=======
     markdown      => ['Bugzilla/Markdown.pm'],
     memcached     => ['Bugzilla/Memcache.pm'],
->>>>>>> 28144059
 );
 
 # This implements the REQUIRED_MODULES and OPTIONAL_MODULES stuff
@@ -835,8 +779,6 @@
     return $return;
 }
 
-<<<<<<< HEAD
-=======
 sub check_font_file {
     my ($output) = @_;
 
@@ -862,7 +804,6 @@
     return $readable && $ttf;
 }
 
->>>>>>> 28144059
 # This was originally clipped from the libnet Makefile.PL, adapted here for
 # accurate version checking.
 sub have_vers {
