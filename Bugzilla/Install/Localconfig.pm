# This Source Code Form is subject to the terms of the Mozilla Public
# License, v. 2.0. If a copy of the MPL was not distributed with this
# file, You can obtain one at http://mozilla.org/MPL/2.0/.
#
# This Source Code Form is "Incompatible With Secondary Licenses", as
# defined by the Mozilla Public License, v. 2.0.

package Bugzilla::Install::Localconfig;

# NOTE: This package may "use" any modules that it likes. However,
# all functions in this package should assume that:
#
# * The data/ directory does not exist.
# * Templates are not available.
# * Files do not have the correct permissions
# * The database is not up to date

use 5.10.1;
use strict;
use warnings;

use Bugzilla::Constants;
use Bugzilla::Install::Util qw(bin_loc install_string);
use Bugzilla::Util qw(generate_random_password wrap_hard);

use Data::Dumper;
use File::Basename qw(dirname);
use English qw($EGID);
use List::Util qw(first);
use Safe;
use Term::ANSIColor;

use parent qw(Exporter);

our @EXPORT_OK = qw(
    read_localconfig
    update_localconfig
);

sub _sensible_group {
    return '' if ON_WINDOWS;
    my @groups     = qw( apache www-data _www );
    my $sensible_group = first { return getgrnam($_) } @groups;

    return $sensible_group // getgrgid($EGID) // '';
}

use constant LOCALCONFIG_VARS => (
    {
        name    => 'create_htaccess',
        default => 1,
    },
    {
        name    => 'webservergroup',
        default => _sensible_group(),
    },
    {
        name    => 'use_suexec',
        default => 0,
    },
    {
        name    => 'db_driver',
        default => 'sqlite',
    },
    {
        name    => 'db_host',
        default => 'localhost',           
    },
    {
        name    => 'db_name',
        default => 'bugs',
    },
    {
        name    => 'db_user',
        default => 'bugs',
    },
    {
        name    => 'db_pass',
        default => '',
    },
    {
        name    => 'db_port',
        default => 0,
    },
    {
        name    => 'db_sock',
        default => '',
    },
    {
        name    => 'db_check',
        default => 1,
    },
    {
        name    => 'db_mysql_ssl_ca_file',
        default => '',
    },
    {
        name    => 'db_mysql_ssl_ca_path',
        default => '',
    },
    {
        name    => 'db_mysql_ssl_client_cert',
        default => '',
    },
    {
        name    => 'db_mysql_ssl_client_key',
        default => '',
    },
    {
        name    => 'index_html',
        default => 0,
    },
    {
        name    => 'interdiffbin',
        default => sub { bin_loc('interdiff') },
    },
    {
        name    => 'diffpath',
        default => sub { dirname(bin_loc('diff')) },
    },
    {
        name    => 'font_file',
        default => '',
    },
    {
        name    => 'webdotbase',
        default => '',
    },
    {
        name    => 'site_wide_secret',
        # 64 characters is roughly the equivalent of a 384-bit key, which
        # is larger than anybody would ever be able to brute-force.
        default => sub { generate_random_password(64) },
    },
    {
<<<<<<< HEAD
        name    => 'param_override',
        default => {
            inbound_proxies     => undef,
            memcached_servers   => undef,
            memcached_namespace => undef,
            shadowdb            => undef,
            shadowdbhost        => undef,
            shadowdbport        => undef,
            shadowdbsock        => undef,
        },
    },
    {
=======
>>>>>>> c2265a62
        name    => 'apache_size_limit',
        default => 250000,
    },
);


sub read_localconfig {
    my ($include_deprecated) = @_;
    my $filename = bz_locations()->{'localconfig'};

    my %localconfig;
    if (-e $filename) {
        my $s = new Safe;
        # Some people like to store their database password in another file.
        $s->permit('dofile');

        $s->rdo($filename);
        if ($@ || $!) {
            my $err_msg = $@ ? $@ : $!;
            die install_string('error_localconfig_read',
                    { error => $err_msg, localconfig => $filename }), "\n";
        }

        my @read_symbols;
        if ($include_deprecated) {
            # First we have to get the whole symbol table
            my $safe_root = $s->root;
            my %safe_package;
            { no strict 'refs'; %safe_package = %{$safe_root . "::"}; }
            # And now we read the contents of every var in the symbol table.
            # However:
            # * We only include symbols that start with an alphanumeric
            #   character. This excludes symbols like "_<./localconfig"
            #   that show up in some perls.
            # * We ignore the INC symbol, which exists in every package.
            # * Perl 5.10 imports a lot of random symbols that all
            #   contain "::", and we want to ignore those.
            @read_symbols = grep { /^[A-Za-z0-1]/ and !/^INC$/ and !/::/ }
                                 (keys %safe_package);
        }
        else {
            @read_symbols = map($_->{name}, LOCALCONFIG_VARS);
        }
        foreach my $var (@read_symbols) {
            my $glob = $s->varglob($var);
            # We can't get the type of a variable out of a Safe automatically.
            # We can only get the glob itself. So we figure out its type this
            # way, by trying first a scalar, then an array, then a hash.
            #
            # The interesting thing is that this converts all deprecated 
            # array or hash vars into hashrefs or arrayrefs, but that's 
            # fine since as I write this all modern localconfig vars are 
            # actually scalars.
            if (defined $$glob) {
                $localconfig{$var} = $$glob;
            }
            elsif (@$glob) {
                $localconfig{$var} = \@$glob;
            }
            elsif (%$glob) {
                $localconfig{$var} = \%$glob;
            }
        }
    }

    return \%localconfig;
}


#
# This is quite tricky. But fun!
#
# First we read the file 'localconfig'. Then we check if the variables we
# need are defined. If not, we will append the new settings to
# localconfig, instruct the user to check them, and stop.
#
# Why do it this way?
#
# Assume we will enhance Bugzilla and eventually more local configuration
# stuff arises on the horizon.
#
# But the file 'localconfig' is not in the Bugzilla CVS or tarfile. You
# know, we never want to overwrite your own version of 'localconfig', so
# we can't put it into the CVS/tarfile, can we?
#
# Now, when we need a new variable, we simply add the necessary stuff to
# LOCALCONFIG_VARS. When the user gets the new version of Bugzilla from CVS and
# runs checksetup, it finds out "Oh, there is something new". Then it adds
# some default value to the user's local setup and informs the user to
# check that to see if it is what the user wants.
#
# Cute, ey?
#
sub update_localconfig {
    my ($params) = @_;

    my $output      = $params->{output} || 0;
    my $answer      = Bugzilla->installation_answers;
    my $localconfig = read_localconfig('include deprecated');

    my @new_vars;
    foreach my $var (LOCALCONFIG_VARS) {
        my $name = $var->{name};
        my $value = $localconfig->{$name};
        # Regenerate site_wide_secret if it was made by our old, weak
        # generate_random_password. Previously we used to generate
        # a 256-character string for site_wide_secret.
        $value = undef if ($name eq 'site_wide_secret' and defined $value
                           and length($value) == 256);

        if (!defined $value) {
            $var->{default} = &{$var->{default}} if ref($var->{default}) eq 'CODE';
            if (exists $answer->{$name}) {
                $localconfig->{$name} = $answer->{$name};
            }
            elsif (exists Bugzilla->params->{$name}) {
                $localconfig->{$name} = Bugzilla->params->{$name};
            }
            else {
                # If the user did not supply an answers file, then they get
                # notified about every variable that gets added. If there was
                # an answer file, then we don't notify about site_wide_secret
                # because we assume the intent was to auto-generate it anyway.
                if (!scalar(keys %$answer) || $name ne 'site_wide_secret') {
                    push(@new_vars, $name);
                }
                $localconfig->{$name} = $var->{default};
            }
        }
    }

    if (!$localconfig->{'interdiffbin'} && $output) {
        print "\n", install_string('patchutils_missing'), "\n";
    }

    my @old_vars;
    foreach my $var (keys %$localconfig) {
        push(@old_vars, $var) if !grep($_->{name} eq $var, LOCALCONFIG_VARS);
    }

    my $filename = bz_locations->{'localconfig'};

    # Ensure output is sorted and deterministic
    local $Data::Dumper::Sortkeys = 1;

    # Move any custom or old variables into a separate file.
    if (scalar @old_vars) {
        my $filename_old = "$filename.old";
        open(my $old_file, ">>:utf8", $filename_old) 
            or die "$filename_old: $!";
        local $Data::Dumper::Purity = 1;
        foreach my $var (@old_vars) {
            print $old_file Data::Dumper->Dump([$localconfig->{$var}], 
                                               ["*$var"]) . "\n\n";
        }
        close $old_file;
        my $oldstuff = join(', ', @old_vars);
        print install_string('lc_old_vars',
            { localconfig => $filename, old_file => $filename_old,
              vars => $oldstuff }), "\n";
    }

    # Re-write localconfig
    open(my $fh, ">:utf8", $filename) or die "$filename: $!";
    foreach my $var (LOCALCONFIG_VARS) {
        my $name = $var->{name};
        my $desc = install_string("localconfig_$name", { root => ROOT_USER });
        chomp($desc);
        # Make the description into a comment.
        $desc =~ s/^/# /mg;
        print $fh $desc, "\n",
                  Data::Dumper->Dump([$localconfig->{$name}],
                                     ["*$name"]), "\n";
   }

    if (@new_vars) {
        my $newstuff = join(', ', @new_vars);
        print "\n";
        print colored(install_string('lc_new_vars', { localconfig => $filename,
                                                      new_vars => wrap_hard($newstuff, 70) }),
                      COLOR_ERROR), "\n";
        exit;
    }

    # Reset the cache for Bugzilla->localconfig so that it will be re-read
    delete Bugzilla->request_cache->{localconfig};

    return { old_vars => \@old_vars, new_vars => \@new_vars };
}

1;

__END__

=head1 NAME

Bugzilla::Install::Localconfig - Functions and variables dealing
  with the manipulation and creation of the F<localconfig> file.

=head1 SYNOPSIS

 use Bugzilla::Install::Requirements qw(update_localconfig);
 update_localconfig({ output => 1 });

=head1 DESCRIPTION

This module is used primarily by L<checksetup.pl> to create and
modify the localconfig file. Most scripts should use L<Bugzilla/localconfig>
to access localconfig variables.

=head1 CONSTANTS

=over

=item C<LOCALCONFIG_VARS>

An array of hashrefs. These hashrefs contain three keys:

 name    - The name of the variable.
 default - The default value for the variable. Should always be
           something that can fit in a scalar.
 desc    - Additional text to put in localconfig before the variable
           definition. Must end in a newline. Each line should start
           with "#" unless you have some REALLY good reason not
           to do that.

=item C<OLD_LOCALCONFIG_VARS>

An array of names of variables. If C<update_localconfig> finds these
variables defined in localconfig, it will print out a warning.

=back

=head1 SUBROUTINES

=over

=item C<read_localconfig>

=over

=item B<Description>

Reads the localconfig file and returns all valid values in a hashref.

=item B<Params>

=over

=item C<$include_deprecated> 

C<true> if you want the returned hashref to include *any* variable
currently defined in localconfig, even if it doesn't exist in 
C<LOCALCONFIG_VARS>. Generally this is is only for use 
by L</update_localconfig>.

=back

=item B<Returns>

A hashref of the localconfig variables. If an array is defined in
localconfig, it will be an arrayref in the returned hash. If a
hash is defined, it will be a hashref in the returned hash.
Only includes variables specified in C<LOCALCONFIG_VARS>, unless
C<$include_deprecated> is true.

=back


=item C<update_localconfig>

Description: Adds any new variables to localconfig that aren't
             currently defined there. Also optionally prints out
             a message about vars that *should* be there and aren't.
             Exits the program if it adds any new vars.

Params:      C<$output> - C<true> if the function should display informational
                 output and warnings. It will always display errors or
                 any message which would cause program execution to halt.

Returns:     A hashref, with C<old_vals> being an array of names of variables
             that were removed, and C<new_vals> being an array of names
             of variables that were added to localconfig.

=back<|MERGE_RESOLUTION|>--- conflicted
+++ resolved
@@ -133,7 +133,6 @@
         default => sub { generate_random_password(64) },
     },
     {
-<<<<<<< HEAD
         name    => 'param_override',
         default => {
             inbound_proxies     => undef,
@@ -146,11 +145,9 @@
         },
     },
     {
-=======
->>>>>>> c2265a62
         name    => 'apache_size_limit',
         default => 250000,
-    },
+    }
 );
 
 
