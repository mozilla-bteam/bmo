# This Source Code Form is subject to the terms of the Mozilla Public
# License, v. 2.0. If a copy of the MPL was not distributed with this
# file, You can obtain one at http://mozilla.org/MPL/2.0/.
#
# This Source Code Form is "Incompatible With Secondary Licenses", as
# defined by the Mozilla Public License, v. 2.0.

=head1 NAME

Bugzilla::DB::Oracle - Bugzilla database compatibility layer for Oracle

=head1 DESCRIPTION

This module overrides methods of the Bugzilla::DB module with Oracle
specific implementation. It is instantiated by the Bugzilla::DB module
and should never be used directly.

For interface details see L<Bugzilla::DB> and L<DBI>.

=cut

package Bugzilla::DB::Oracle;

use 5.10.1;
use strict;
use warnings;

use parent qw(Bugzilla::DB);

use DBD::Oracle;
use DBD::Oracle qw(:ora_types);
use List::Util qw(max);

use Bugzilla::Constants;
use Bugzilla::Error;
use Bugzilla::Util;

#####################################################################
# Constants
#####################################################################
use constant EMPTY_STRING  => '__BZ_EMPTY_STR__';
use constant ISOLATION_LEVEL => 'READ COMMITTED';
use constant BLOB_TYPE => { ora_type => ORA_BLOB };
# The max size allowed for LOB fields, in kilobytes.
use constant MIN_LONG_READ_LEN => 32 * 1024;
use constant FULLTEXT_OR => ' OR ';

our $fulltext_label = 0;

sub new {
    my ($class, $params) = @_;
    my ($user, $pass, $host, $dbname, $port) = 
        @$params{qw(db_user db_pass db_host db_name db_port)};

    # You can never connect to Oracle without a DB name,
    # and there is no default DB.
    $dbname ||= Bugzilla->localconfig->{db_name};

    # Set the language enviroment
    $ENV{'NLS_LANG'} = '.AL32UTF8';

    # construct the DSN from the parameters we got
    my $dsn = "dbi:Oracle:host=$host;sid=$dbname";
    $dsn .= ";port=$port" if $port;
    my $attrs = { FetchHashKeyName => 'NAME_lc',  
                  LongReadLen => max(Bugzilla->params->{'maxattachmentsize'} || 0,
                                     MIN_LONG_READ_LEN) * 1024,
                };
    my $self = $class->db_new({ dsn => $dsn, user => $user, 
                                pass => $pass, attrs => $attrs });
    # Needed by TheSchwartz
    $self->{private_bz_dsn} = $dsn;

    bless ($self, $class);

    # Set the session's default date format to match MySQL
    $self->do("ALTER SESSION SET NLS_DATE_FORMAT='YYYY-MM-DD HH24:MI:SS'");
    $self->do("ALTER SESSION SET NLS_TIMESTAMP_FORMAT='YYYY-MM-DD HH24:MI:SS'");
    $self->do("ALTER SESSION SET NLS_LENGTH_SEMANTICS='CHAR'");
    # To allow case insensitive query.
    $self->do("ALTER SESSION SET NLS_COMP='ANSI'");
    $self->do("ALTER SESSION SET NLS_SORT='BINARY_AI'");
    return $self;
}

sub bz_last_key {
    my ($self, $table, $column) = @_;

    my $seq = $table . "_" . $column . "_SEQ";
    my ($last_insert_id) = $self->selectrow_array("SELECT $seq.CURRVAL "
                                                  . " FROM DUAL");
    return $last_insert_id;
}

sub bz_check_regexp {
    my ($self, $pattern) = @_;

    eval { $self->do("SELECT 1 FROM DUAL WHERE "
          . $self->sql_regexp($self->quote("a"), $pattern, 1)) };

    $@ && ThrowUserError('illegal_regexp',
        { value => $pattern, dberror => $self->errstr });
}

sub bz_explain { 
     my ($self, $sql) = @_; 
     my $sth = $self->prepare("EXPLAIN PLAN FOR $sql"); 
     $sth->execute();
     my $explain = $self->selectcol_arrayref(
         "SELECT PLAN_TABLE_OUTPUT FROM TABLE(DBMS_XPLAN.DISPLAY)");
     return join("\n", @$explain); 
} 

sub sql_group_concat {
    my ($self, $text, $separator) = @_;
    $separator = $self->quote(', ') if !defined $separator;
    my ($distinct, $rest) = $text =~/^(\s*DISTINCT\s|)(.+)$/i;
    return "group_concat($distinct T_CLOB_DELIM(NVL($rest, ' '), $separator))";
}

sub sql_regexp {
    my ($self, $expr, $pattern, $nocheck, $real_pattern) = @_;
    $real_pattern ||= $pattern;

    $self->bz_check_regexp($real_pattern) if !$nocheck;

    return "REGEXP_LIKE($expr, $pattern)";
}

sub sql_not_regexp {
    my ($self, $expr, $pattern, $nocheck, $real_pattern) = @_;
    $real_pattern ||= $pattern;

    $self->bz_check_regexp($real_pattern) if !$nocheck;

    return "NOT REGEXP_LIKE($expr, $pattern)" 
}

sub sql_limit {
    my ($self, $limit, $offset) = @_;

    if(defined $offset) {
        return  "/* LIMIT $limit $offset */";
    }
    return "/* LIMIT $limit */";
}

sub sql_string_concat {
    my ($self, @params) = @_;

    return 'CONCAT(' . join(', ', @params) . ')';
}

sub sql_to_days {
    my ($self, $date) = @_;

    return " TO_CHAR(TO_DATE($date),'J') ";
}
sub sql_from_days{
    my ($self, $date) = @_;

    return " TO_DATE($date,'J') ";
}

sub sql_fulltext_search {
    my ($self, $column, $text) = @_;
<<<<<<< HEAD
    $text = $self->quote($text);
    trick_taint($text);
    $fulltext_label++;
    return "CONTAINS($column,$text,$fulltext_label) > 0", "SCORE($fulltext_label)";
=======
    state $label = 0;
    $text = $self->quote($text);
    trick_taint($text);
    $label++;
    return "CONTAINS($column,$text,$label) > 0", "SCORE($label)";
>>>>>>> 28144059
}

sub sql_date_format {
    my ($self, $date, $format) = @_;
    
    $format = "%Y.%m.%d %H:%i:%s" if !$format;

    $format =~ s/\%Y/YYYY/g;
    $format =~ s/\%y/YY/g;
    $format =~ s/\%m/MM/g;
    $format =~ s/\%d/DD/g;
    $format =~ s/\%a/Dy/g;
    $format =~ s/\%H/HH24/g;
    $format =~ s/\%i/MI/g;
    $format =~ s/\%s/SS/g;

    return "TO_CHAR($date, " . $self->quote($format) . ")";
}

sub sql_date_math {
    my ($self, $date, $operator, $interval, $units) = @_;
    my $time_sql;
    if ($units =~ /YEAR|MONTH/i) {
        $time_sql = "NUMTOYMINTERVAL($interval,'$units')";
    } else{
        $time_sql = "NUMTODSINTERVAL($interval,'$units')";
    }
   return "$date $operator $time_sql";
}

sub sql_position {
    my ($self, $fragment, $text) = @_;
    return "INSTR($text, $fragment)";
}

sub sql_in {
    my ($self, $column_name, $in_list_ref, $negate) = @_;
    my @in_list = @$in_list_ref;
    return $self->SUPER::sql_in($column_name, $in_list_ref, $negate) if $#in_list < 1000;
    my @in_str;
    while (@in_list) {
        my $length = $#in_list + 1;
        my $splice = $length > 1000 ? 1000 : $length;
        my @sub_in_list = splice(@in_list, 0, $splice);
        push(@in_str, 
             $self->SUPER::sql_in($column_name, \@sub_in_list, $negate));
    }
    return "( " . join(" OR ", @in_str) . " )";
}

sub _bz_add_field_table {
    my ($self, $name, $schema_ref, $type) = @_;
    $self->SUPER::_bz_add_field_table($name, $schema_ref);
    if (defined($type) && $type == FIELD_TYPE_MULTI_SELECT) {
        my $uk_name = "UK_" . $self->_bz_schema->_hash_identifier($name . '_value');
        $self->do("ALTER TABLE $name ADD CONSTRAINT $uk_name UNIQUE(value)");
    }
}

sub bz_drop_table {
     my ($self, $name) = @_;
     my $table_exists = $self->bz_table_info($name);
     if ($table_exists) {
         $self->_bz_drop_fks($name);
         $self->SUPER::bz_drop_table($name);
     }
}

# Dropping all FKs for a specified table. 
sub _bz_drop_fks {
    my ($self, $table) = @_;
    my @columns = $self->bz_table_columns($table);
    foreach my $column (@columns) {
        $self->bz_drop_fk($table, $column);
    }
}

sub _fix_empty {
    my ($string) = @_;
    $string = '' if $string eq EMPTY_STRING;
    return $string;
}

sub _fix_arrayref {
    my ($row) = @_;
    return undef if !defined $row;
    foreach my $field (@$row) {
        $field = _fix_empty($field) if defined $field;
    }
    return $row;
}

sub _fix_hashref {
     my ($row) = @_;
     return undef if !defined $row;
     foreach my $value (values %$row) {
       $value = _fix_empty($value) if defined $value;
     }
     return $row;
}

sub adjust_statement {
    my ($sql) = @_;
    
    if ($sql =~ /^CREATE OR REPLACE.*/i){
        return $sql;
    } 

    # We can't just assume any occurrence of "''" in $sql is an empty
    # string, since "''" can occur inside a string literal as a way of
    # escaping a single "'" in the literal.  Therefore we must be trickier...

    # split the statement into parts by single-quotes.  The negative value
    # at the end to the split operator from dropping trailing empty strings
    # (e.g., when $sql ends in "''")
    my @parts = split /'/, $sql, -1;

    if( !(@parts % 2) ) {
        # Either the string is empty or the quotes are mismatched
        # Returning input unmodified.
        return $sql;
    }

    # We already verified that we have an odd number of parts.  If we take
    # the first part off now, we know we're entering the loop with an even
    # number of parts
    my @result;
    my $part = shift @parts;
    
    # Oracle requires a FROM clause in all SELECT statements, so append
    # "FROM dual" to queries without one (e.g., "SELECT NOW()")
    my $is_select = ($part =~ m/^\s*SELECT\b/io);
    my $has_from =  ($part =~ m/\bFROM\b/io) if $is_select;

<<<<<<< HEAD
    # Oracle recognizes CURRENT_DATE, but not CURRENT_DATE()
    # and its CURRENT_DATE is a date+time, so wrap in TRUNC()
    $part =~ s/\bCURRENT_DATE\b(?:\(\))?/TRUNC(CURRENT_DATE)/io;
=======
    # Oracle includes the time in CURRENT_DATE.
    $part =~ s/\bCURRENT_DATE\b/TRUNC(CURRENT_DATE)/io;
>>>>>>> 28144059

    # Oracle use SUBSTR instead of SUBSTRING
    $part =~ s/\bSUBSTRING\b/SUBSTR/io;
   
    # Oracle need no 'AS'
    $part =~ s/\bAS\b//ig;
    
    # Oracle doesn't have LIMIT, so if we find the LIMIT comment, wrap the
    # query with "SELECT * FROM (...) WHERE rownum < $limit"
    my ($limit,$offset) = ($part =~ m{/\* LIMIT (\d*) (\d*) \*/}o);
    
    push @result, $part;
    while( @parts ) {
        my $string = shift @parts;
        my $nonstring = shift @parts;
    
        # if the non-string part is zero-length and there are more parts left,
        # then this is an escaped quote inside a string literal   
        while( !(length $nonstring) && @parts  ) {
            # we know it's safe to remove two parts at a time, since we
            # entered the loop with an even number of parts
            $string .= "''" . shift @parts;
            $nonstring = shift @parts;
        }

        # Look for a FROM if this is a SELECT and we haven't found one yet
        $has_from = ($nonstring =~ m/\bFROM\b/io) 
                    if ($is_select and !$has_from);

<<<<<<< HEAD
        # Oracle recognizes CURRENT_DATE, but not CURRENT_DATE()
        # and its CURRENT_DATE is a date+time, so wrap in TRUNC()
        $nonstring =~ s/\bCURRENT_DATE\b(?:\(\))?/TRUNC(CURRENT_DATE)/io;
=======
        # Oracle includes the time in CURRENT_DATE.
        $nonstring =~ s/\bCURRENT_DATE\b/TRUNC(CURRENT_DATE)/io;
>>>>>>> 28144059

        # Oracle use SUBSTR instead of SUBSTRING
        $nonstring =~ s/\bSUBSTRING\b/SUBSTR/io;

        # Oracle need no 'AS'
        $nonstring =~ s/\bAS\b//ig;

        # Look for a LIMIT clause
        ($limit) = ($nonstring =~ m(/\* LIMIT (\d*) \*/)o);

        if(!length($string)){
           push @result, EMPTY_STRING;
           push @result, $nonstring;
        } else {
           push @result, $string;
           push @result, $nonstring;
        }
    }

    my $new_sql = join "'", @result;

    # Append "FROM dual" if this is a SELECT without a FROM clause
    $new_sql .= " FROM DUAL" if ($is_select and !$has_from);

    # Wrap the query with a "WHERE rownum <= ..." if we found LIMIT
    
    if (defined($limit)) {
        if ($new_sql !~ /\bWHERE\b/) {
            $new_sql = $new_sql." WHERE 1=1";
        }
        my ($before_where, $after_where) = split(/\bWHERE\b/i, $new_sql, 2);
        if (defined($offset)) {
            my ($before_from, $after_from) = split(/\bFROM\b/i, $new_sql, 2);
            $before_where = "$before_from FROM ($before_from,"
                          . " ROW_NUMBER() OVER (ORDER BY 1) R "
                          . " FROM $after_from ) "; 
            $after_where = " R BETWEEN $offset+1 AND $limit+$offset";
        } else {
            $after_where = " rownum <=$limit AND ".$after_where;
        }
        $new_sql = $before_where." WHERE ".$after_where;
    }
    return $new_sql;
}

sub do {
    my $self = shift;
    my $sql  = shift;
    $sql = adjust_statement($sql);
    unshift @_, $sql;
    return $self->SUPER::do(@_);
}

sub selectrow_array {
    my $self = shift;
    my $stmt = shift;
    my $new_stmt = (ref $stmt) ? $stmt : adjust_statement($stmt);
    unshift @_, $new_stmt;
    if ( wantarray ) {
        my @row = $self->SUPER::selectrow_array(@_);
        _fix_arrayref(\@row);
        return @row;
    } else {
        my $row = $self->SUPER::selectrow_array(@_);
        $row = _fix_empty($row) if defined $row;
        return $row;
    }
}

sub selectrow_arrayref {
    my $self = shift;
    my $stmt = shift;
    my $new_stmt = (ref $stmt) ? $stmt : adjust_statement($stmt);
    unshift @_, $new_stmt;
    my $ref = $self->SUPER::selectrow_arrayref(@_);
    return undef if !defined $ref;

    _fix_arrayref($ref);
    return $ref;
}

sub selectrow_hashref {
    my $self = shift;
    my $stmt = shift;
    my $new_stmt = (ref $stmt) ? $stmt : adjust_statement($stmt);
    unshift @_, $new_stmt;
    my $ref = $self->SUPER::selectrow_hashref(@_);
    return undef if !defined $ref;

    _fix_hashref($ref);
    return $ref;
}

sub selectall_arrayref {
    my $self = shift;
    my $stmt = shift;
    my $new_stmt = (ref $stmt) ? $stmt : adjust_statement($stmt);
    unshift @_, $new_stmt;
    my $ref = $self->SUPER::selectall_arrayref(@_);
    return undef if !defined $ref;
    
    foreach my $row (@$ref) {
       if (ref($row) eq 'ARRAY') {
            _fix_arrayref($row);
       }
       elsif (ref($row) eq 'HASH') {
            _fix_hashref($row);
       }
    }

    return $ref;
}

sub selectall_hashref {
    my $self = shift;
    my $stmt = shift;
    my $new_stmt = (ref $stmt) ? $stmt : adjust_statement($stmt);
    unshift @_, $new_stmt;
    my $rows = $self->SUPER::selectall_hashref(@_);
    return undef if !defined $rows;
    foreach my $row (values %$rows) { 
          _fix_hashref($row);
    }
    return $rows;
}

sub selectcol_arrayref {
    my $self = shift;
    my $stmt = shift;
    my $new_stmt = (ref $stmt) ? $stmt : adjust_statement($stmt);
    unshift @_, $new_stmt;
    my $ref = $self->SUPER::selectcol_arrayref(@_);
    return undef if !defined $ref;
    _fix_arrayref($ref);
    return $ref;
}

sub prepare {
    my $self = shift;
    my $sql  = shift;
    my $new_sql = adjust_statement($sql);
    unshift @_, $new_sql;
    return bless $self->SUPER::prepare(@_),
                        'Bugzilla::DB::Oracle::st';
}

sub prepare_cached {
    my $self = shift;
    my $sql  = shift;
    my $new_sql = adjust_statement($sql);
    unshift @_, $new_sql;
    return bless $self->SUPER::prepare_cached(@_),
                      'Bugzilla::DB::Oracle::st';
}

sub quote_identifier {
     my ($self,$id) = @_;
     return $id;
}

#####################################################################
# Protected "Real Database" Schema Information Methods
#####################################################################

sub bz_table_columns_real {
    my ($self, $table) = @_;
    $table = uc($table);
    my $cols = $self->selectcol_arrayref(
        "SELECT LOWER(COLUMN_NAME) FROM USER_TAB_COLUMNS WHERE 
         TABLE_NAME = ?  ORDER BY COLUMN_NAME", undef, $table);
    return @$cols;
}

sub bz_table_list_real {
    my ($self) = @_;
    my $tables = $self->selectcol_arrayref(
        "SELECT LOWER(TABLE_NAME) FROM USER_TABLES WHERE 
        TABLE_NAME NOT LIKE ?  ORDER BY TABLE_NAME", undef, 'DR$%');
    return @$tables;
}

#####################################################################
# Custom Database Setup
#####################################################################

sub bz_setup_database {
    my $self = shift;
    
    # Create a function that returns SYSDATE to emulate MySQL's "NOW()".
    # Function NOW() is used widely in Bugzilla SQLs, but Oracle does not 
    # have that function, So we have to create one ourself. 
    $self->do("CREATE OR REPLACE FUNCTION NOW "
              . " RETURN DATE IS BEGIN RETURN SYSDATE; END;");
    $self->do("CREATE OR REPLACE FUNCTION CHAR_LENGTH(COLUMN_NAME VARCHAR2)" 
              . " RETURN NUMBER IS BEGIN RETURN LENGTH(COLUMN_NAME); END;");
    
    # Create types for group_concat
    my $type_exists = $self->selectrow_array("SELECT 1 FROM user_types
                                              WHERE type_name = 'T_GROUP_CONCAT'");
    $self->do("DROP TYPE T_GROUP_CONCAT") if $type_exists;
    $self->do("CREATE OR REPLACE TYPE T_CLOB_DELIM AS OBJECT "
          . "( p_CONTENT CLOB, p_DELIMITER VARCHAR2(256)"
          . ", MAP MEMBER FUNCTION T_CLOB_DELIM_ToVarchar return VARCHAR2"
          . ");");
    $self->do("CREATE OR REPLACE TYPE BODY T_CLOB_DELIM IS
                  MAP MEMBER FUNCTION T_CLOB_DELIM_ToVarchar return VARCHAR2 is
                  BEGIN
                      RETURN p_CONTENT;
                  END;
              END;");

    $self->do("CREATE OR REPLACE TYPE T_GROUP_CONCAT AS OBJECT 
               (  CLOB_CONTENT CLOB,
                  DELIMITER    VARCHAR2(256),
                  STATIC FUNCTION ODCIAGGREGATEINITIALIZE(
                      SCTX IN OUT NOCOPY T_GROUP_CONCAT)
                  RETURN NUMBER,
                  MEMBER FUNCTION ODCIAGGREGATEITERATE(
                      SELF IN OUT NOCOPY T_GROUP_CONCAT,
                      VALUE IN T_CLOB_DELIM) 
                  RETURN NUMBER,
                  MEMBER FUNCTION ODCIAGGREGATETERMINATE(
                      SELF IN T_GROUP_CONCAT,
                      RETURNVALUE OUT NOCOPY CLOB,
                      FLAGS       IN NUMBER)
                  RETURN NUMBER,
                  MEMBER FUNCTION ODCIAGGREGATEMERGE(
                      SELF IN OUT NOCOPY T_GROUP_CONCAT,
                      CTX2 IN T_GROUP_CONCAT) 
                  RETURN NUMBER);");

    $self->do("CREATE OR REPLACE TYPE BODY T_GROUP_CONCAT IS
                  STATIC FUNCTION ODCIAGGREGATEINITIALIZE(
                  SCTX IN OUT NOCOPY T_GROUP_CONCAT)
                  RETURN NUMBER IS
                  BEGIN
                      SCTX := T_GROUP_CONCAT(EMPTY_CLOB(), NULL);
                      DBMS_LOB.CREATETEMPORARY(SCTX.CLOB_CONTENT, TRUE);
                      RETURN ODCICONST.SUCCESS;
                  END;
                  MEMBER FUNCTION ODCIAGGREGATEITERATE(
                      SELF IN OUT NOCOPY T_GROUP_CONCAT,
                      VALUE IN T_CLOB_DELIM) 
                  RETURN NUMBER IS
                  BEGIN
                      SELF.DELIMITER := VALUE.P_DELIMITER;
                      DBMS_LOB.WRITEAPPEND(SELF.CLOB_CONTENT, 
                                           LENGTH(SELF.DELIMITER),
                                           SELF.DELIMITER);
                      DBMS_LOB.APPEND(SELF.CLOB_CONTENT, VALUE.P_CONTENT);
  
                      RETURN ODCICONST.SUCCESS;
                  END;
                  MEMBER FUNCTION ODCIAGGREGATETERMINATE(
                      SELF IN T_GROUP_CONCAT,
                      RETURNVALUE OUT NOCOPY CLOB,
                      FLAGS IN NUMBER) 
                  RETURN NUMBER IS
                  BEGIN
                      RETURNVALUE := RTRIM(LTRIM(SELF.CLOB_CONTENT, 
                                     SELF.DELIMITER), 
                                     SELF.DELIMITER);
                      RETURN ODCICONST.SUCCESS;
                  END;
                  MEMBER FUNCTION ODCIAGGREGATEMERGE(
                      SELF IN OUT NOCOPY T_GROUP_CONCAT,
                      CTX2 IN T_GROUP_CONCAT) 
                  RETURN NUMBER IS
                  BEGIN
                      DBMS_LOB.WRITEAPPEND(SELF.CLOB_CONTENT, 
                                           LENGTH(SELF.DELIMITER), 
                                           SELF.DELIMITER);
                      DBMS_LOB.APPEND(SELF.CLOB_CONTENT, CTX2.CLOB_CONTENT);
                      RETURN ODCICONST.SUCCESS;
                  END;
               END;");

    # Create user-defined aggregate function group_concat
    $self->do("CREATE OR REPLACE FUNCTION GROUP_CONCAT(P_INPUT T_CLOB_DELIM) 
               RETURN CLOB 
               DETERMINISTIC PARALLEL_ENABLE AGGREGATE USING T_GROUP_CONCAT;");

    # Create a WORLD_LEXER named BZ_LEX for multilingual fulltext search
    my $lexer = $self->selectcol_arrayref(
       "SELECT pre_name FROM CTXSYS.CTX_PREFERENCES WHERE pre_name = ? AND
          pre_owner = ?",
          undef,'BZ_LEX',uc(Bugzilla->localconfig->{db_user}));
    if(!@$lexer) {
       $self->do("BEGIN CTX_DDL.CREATE_PREFERENCE
                        ('BZ_LEX', 'WORLD_LEXER'); END;");
    }

    $self->SUPER::bz_setup_database(@_);

    my $sth = $self->prepare("SELECT OBJECT_NAME FROM USER_OBJECTS WHERE OBJECT_NAME = ?");
    my @tables = $self->bz_table_list_real();

    foreach my $table (@tables) {
        my @columns = $self->bz_table_columns_real($table);
        foreach my $column (@columns) {
            my $def = $self->bz_column_info($table, $column);
            # bz_add_column() before Bugzilla 4.2.3 didn't handle primary keys
            # correctly (bug 731156). We have to add missing sequences and
            # triggers ourselves.
            if ($def->{TYPE} =~ /SERIAL/i) {
                my $sequence = "${table}_${column}_SEQ";
                my $exists = $self->selectrow_array($sth, undef, $sequence);
                if (!$exists) {
                    my @sql = $self->_get_create_seq_ddl($table, $column);
                    $self->do($_) foreach @sql;
                }
            }

            if ($def->{REFERENCES}) {
                my $references = $def->{REFERENCES};
                my $update = $references->{UPDATE} || 'CASCADE';
                my $to_table  = $references->{TABLE};
                my $to_column = $references->{COLUMN};
                my $fk_name = $self->_bz_schema->_get_fk_name($table,
                                                              $column,
                                                              $references);
                # bz_rename_table didn't rename the trigger correctly.
                if ($table eq 'bug_tag' && $to_table eq 'tags') {
                    $to_table = 'tag';
                }
                if ( $update =~ /CASCADE/i ){
                    my $trigger_name = uc($fk_name . "_UC");
                    my $exist_trigger = $self->selectcol_arrayref($sth, undef, $trigger_name);
                    if(@$exist_trigger) {
                        $self->do("DROP TRIGGER $trigger_name");
                    }
  
                    my $tr_str = "CREATE OR REPLACE TRIGGER $trigger_name"
                         . " AFTER UPDATE OF $to_column ON $to_table "
                         . " REFERENCING "
                         . " NEW AS NEW "
                         . " OLD AS OLD "
                         . " FOR EACH ROW "
                         . " BEGIN "
                         . "     UPDATE $table"
                         . "        SET $column = :NEW.$to_column"
                         . "      WHERE $column = :OLD.$to_column;"
                         . " END $trigger_name;";
                    $self->do($tr_str);
                }
            }
        }
    }

   # Drop the trigger which causes bug 541553
   my $trigger_name = "PRODUCTS_MILESTONEURL";
   my $exist_trigger = $self->selectcol_arrayref($sth, undef, $trigger_name);
   if(@$exist_trigger) {
       $self->do("DROP TRIGGER $trigger_name");
   }
}

# These two methods have been copied from Bugzilla::DB::Schema::Oracle.
sub _get_create_seq_ddl {
    my ($self, $table, $column) = @_;

    my $seq_name = "${table}_${column}_SEQ";
    my $seq_sql = "CREATE SEQUENCE $seq_name INCREMENT BY 1 START WITH 1 " .
                  "NOMAXVALUE NOCYCLE NOCACHE";
    my $trigger_sql = $self->_get_create_trigger_ddl($table, $column, $seq_name);
    return ($seq_sql, $trigger_sql);
}

sub _get_create_trigger_ddl {
    my ($self, $table, $column, $seq_name) = @_;

    my $trigger_sql = "CREATE OR REPLACE TRIGGER ${table}_${column}_TR "
                    . " BEFORE INSERT ON $table "
                    . " FOR EACH ROW "
                    . " BEGIN "
                    . "   SELECT ${seq_name}.NEXTVAL "
                    . "   INTO :NEW.$column FROM DUAL; "
                    . " END;";
    return $trigger_sql;
}

############################################################################

package Bugzilla::DB::Oracle::st;

use 5.10.1;
use strict;
use warnings;

use parent -norequire, qw(DBI::st);
 
sub fetchrow_arrayref {
    my $self = shift;
    my $ref = $self->SUPER::fetchrow_arrayref(@_);
    return undef if !defined $ref;
    Bugzilla::DB::Oracle::_fix_arrayref($ref);
    return $ref;
}

sub fetchrow_array {
    my $self = shift;
    if ( wantarray ) {
        my @row = $self->SUPER::fetchrow_array(@_);
        Bugzilla::DB::Oracle::_fix_arrayref(\@row);
        return @row;
    } else {
        my $row = $self->SUPER::fetchrow_array(@_);
        $row = Bugzilla::DB::Oracle::_fix_empty($row) if defined $row;
        return $row;
    }
}

sub fetchrow_hashref {
    my $self = shift;
    my $ref = $self->SUPER::fetchrow_hashref(@_);
    return undef if !defined $ref;
    Bugzilla::DB::Oracle::_fix_hashref($ref);
    return $ref;
}

sub fetchall_arrayref {
    my $self = shift;
    my $ref = $self->SUPER::fetchall_arrayref(@_);
    return undef if !defined $ref;
    foreach my $row (@$ref) {
        if (ref($row) eq 'ARRAY') {
             Bugzilla::DB::Oracle::_fix_arrayref($row);
        }
        elsif (ref($row) eq 'HASH') {
            Bugzilla::DB::Oracle::_fix_hashref($row);
        }
    }
    return $ref;
}

sub fetchall_hashref {
    my $self = shift;
    my $ref = $self->SUPER::fetchall_hashref(@_);
    return undef if !defined $ref;
    foreach my $row (values %$ref) {
         Bugzilla::DB::Oracle::_fix_hashref($row);
    }
     return $ref;
}

sub fetch {
    my $self = shift;
    my $row = $self->SUPER::fetch(@_);
    if ($row) {
      Bugzilla::DB::Oracle::_fix_arrayref($row);
    }
   return $row;
}
1;

=head1 B<Methods in need of POD>

=over

=item adjust_statement

=item bz_check_regexp

=item bz_drop_table

=item bz_explain

=item bz_last_key

=item bz_setup_database

=item bz_table_columns_real

=item bz_table_list_real

=item do

=item prepare

=item prepare_cached

=item quote_identifier

=item selectall_arrayref

=item selectall_hashref

=item selectcol_arrayref

=item selectrow_array

=item selectrow_arrayref

=item selectrow_hashref

=item sql_date_format

=item sql_date_math

=item sql_from_days

=item sql_fulltext_search

=item sql_group_concat

=item sql_in

=item sql_limit

=item sql_not_regexp

=item sql_position

=item sql_regexp

=item sql_string_concat

=item sql_to_days

=back<|MERGE_RESOLUTION|>--- conflicted
+++ resolved
@@ -164,18 +164,11 @@
 
 sub sql_fulltext_search {
     my ($self, $column, $text) = @_;
-<<<<<<< HEAD
-    $text = $self->quote($text);
-    trick_taint($text);
-    $fulltext_label++;
-    return "CONTAINS($column,$text,$fulltext_label) > 0", "SCORE($fulltext_label)";
-=======
     state $label = 0;
     $text = $self->quote($text);
     trick_taint($text);
     $label++;
     return "CONTAINS($column,$text,$label) > 0", "SCORE($label)";
->>>>>>> 28144059
 }
 
 sub sql_date_format {
@@ -310,14 +303,8 @@
     my $is_select = ($part =~ m/^\s*SELECT\b/io);
     my $has_from =  ($part =~ m/\bFROM\b/io) if $is_select;
 
-<<<<<<< HEAD
-    # Oracle recognizes CURRENT_DATE, but not CURRENT_DATE()
-    # and its CURRENT_DATE is a date+time, so wrap in TRUNC()
-    $part =~ s/\bCURRENT_DATE\b(?:\(\))?/TRUNC(CURRENT_DATE)/io;
-=======
     # Oracle includes the time in CURRENT_DATE.
     $part =~ s/\bCURRENT_DATE\b/TRUNC(CURRENT_DATE)/io;
->>>>>>> 28144059
 
     # Oracle use SUBSTR instead of SUBSTRING
     $part =~ s/\bSUBSTRING\b/SUBSTR/io;
@@ -347,14 +334,8 @@
         $has_from = ($nonstring =~ m/\bFROM\b/io) 
                     if ($is_select and !$has_from);
 
-<<<<<<< HEAD
-        # Oracle recognizes CURRENT_DATE, but not CURRENT_DATE()
-        # and its CURRENT_DATE is a date+time, so wrap in TRUNC()
-        $nonstring =~ s/\bCURRENT_DATE\b(?:\(\))?/TRUNC(CURRENT_DATE)/io;
-=======
         # Oracle includes the time in CURRENT_DATE.
         $nonstring =~ s/\bCURRENT_DATE\b/TRUNC(CURRENT_DATE)/io;
->>>>>>> 28144059
 
         # Oracle use SUBSTR instead of SUBSTRING
         $nonstring =~ s/\bSUBSTRING\b/SUBSTR/io;
