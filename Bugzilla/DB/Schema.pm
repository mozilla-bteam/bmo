# This Source Code Form is subject to the terms of the Mozilla Public
# License, v. 2.0. If a copy of the MPL was not distributed with this
# file, You can obtain one at http://mozilla.org/MPL/2.0/.
#
# This Source Code Form is "Incompatible With Secondary Licenses", as
# defined by the Mozilla Public License, v. 2.0.

package Bugzilla::DB::Schema;

###########################################################################
#
# Purpose: Object-oriented, DBMS-independent database schema for Bugzilla
#
# This is the base class implementing common methods and abstract schema.
#
###########################################################################

use 5.10.1;
use strict;
use warnings;

use Bugzilla::Error;
use Bugzilla::Hook;
use Bugzilla::Util;
use Bugzilla::Constants;

use Carp qw(confess);
use Digest::MD5 qw(md5_hex);
use Hash::Util qw(lock_value unlock_hash lock_keys unlock_keys);
use List::MoreUtils qw(firstidx natatime);
use Safe;
# Historical, needed for SCHEMA_VERSION = '1.00'
use Storable qw(dclone freeze thaw);

# New SCHEMA_VERSIONs (2+) use this
use Data::Dumper;

# Whether or not this database can safely create FKs when doing a
# CREATE TABLE statement. This is false for most DBs, because they
# prevent you from creating FKs on tables and columns that don't
# yet exist. (However, in SQLite it's 1 because SQLite allows that.)
use constant FK_ON_CREATE => 0;

=head1 NAME

Bugzilla::DB::Schema - Abstract database schema for Bugzilla

=head1 SYNOPSIS

  # Obtain MySQL database schema.
  # Do not do this. Use Bugzilla::DB instead.
  use Bugzilla::DB::Schema;
  my $mysql_schema = new Bugzilla::DB::Schema('Mysql');

  # Recommended way to obtain database schema.
  use Bugzilla::DB;
  my $dbh = Bugzilla->dbh;
  my $schema = $dbh->_bz_schema();

  # Get the list of tables in the Bugzilla database.
  my @tables = $schema->get_table_list();

  # Get the SQL statements need to create the bugs table.
  my @statements = $schema->get_table_ddl('bugs');

  # Get the database-specific SQL data type used to implement
  # the abstract data type INT1.
  my $db_specific_type = $schema->sql_type('INT1');

=head1 DESCRIPTION

This module implements an object-oriented, abstract database schema.
It should be considered package-private to the Bugzilla::DB module.
That means that CGI scripts should never call any function in this
module directly, but should instead rely on methods provided by
Bugzilla::DB.

=head1 NEW TO SCHEMA.PM?

If this is your first time looking at Schema.pm, especially if
you are making changes to the database, please take a look at
L<http://www.bugzilla.org/docs/developer.html#sql-schema> to learn
more about how this integrates into the rest of Bugzilla.

=cut

#--------------------------------------------------------------------------
# Define the Bugzilla abstract database schema and version as constants.

=head1 CONSTANTS

=over

=item C<SCHEMA_VERSION>

The 'version' of the internal schema structure. This version number
is incremented every time the the fundamental structure of Schema
internals changes.

This is NOT changed every time a table or a column is added. This 
number is incremented only if the internal structures of this 
Schema would be incompatible with the internal structures of a 
previous Schema version.

In general, unless you are messing around with serialization
and deserialization of the schema, you don't need to worry about
this constant.

=begin private

An example of the use of the version number:

Today, we store all individual columns like this:

column_name => { TYPE => 'SOMETYPE', NOTNULL => 1 }

Imagine that someday we decide that NOTNULL => 1 is bad, and we want
to change it so that the schema instead uses NULL => 0.

But we have a bunch of Bugzilla installations around the world with a
serialized schema that has NOTNULL in it! When we deserialize that 
structure, it just WILL NOT WORK properly inside of our new Schema object.
So, immediately after deserializing, we need to go through the hash 
and change all NOTNULLs to NULLs and so on.

We know that we need to do that on deserializing because we know that
version 1.00 used NOTNULL. Having made the change to NULL, we would now
be version 1.01.

=end private

=item C<ABSTRACT_SCHEMA>

The abstract database schema structure consists of a hash reference
in which each key is the name of a table in the Bugzilla database.

The value for each key is a hash reference containing the keys
C<FIELDS> and C<INDEXES> which in turn point to array references
containing information on the table's fields and indexes. 

A field hash reference should must contain the key C<TYPE>. Optional field
keys include C<PRIMARYKEY>, C<NOTNULL>, and C<DEFAULT>. 

The C<INDEXES> array reference contains index names and information 
regarding the index. If the index name points to an array reference,
then the index is a regular index and the array contains the indexed
columns. If the index name points to a hash reference, then the hash
must contain the key C<FIELDS>. It may also contain the key C<TYPE>,
which can be used to specify the type of index such as UNIQUE or FULLTEXT.

=back

=head2 Referential Integrity

Bugzilla::DB::Schema supports "foreign keys", a way of saying
that "Column X may only contain values from Column Y in Table Z".
For example, in Bugzilla, bugs.resolution should only contain
values from the resolution.values field.

It does this by adding an additional item to a column, called C<REFERENCES>.
This is a hash with the following members:

=over

=item C<TABLE>

The table the foreign key points at

=item C<COLUMN>

The column pointed at in that table.

=item C<DELETE>

What to do if the row in the parent table is deleted. Choices are
C<RESTRICT>, C<CASCADE>, or C<SET NULL>. 

C<RESTRICT> means the deletion of the row in the parent table will 
be forbidden by the database if there is a row in I<this> table that 
still refers to it. This is the default, if you don't specify
C<DELETE>.

C<CASCADE> means that this row will be deleted along with that row.

C<SET NULL> means that the column will be set to C<NULL> when the parent
row is deleted. Note that this is only valid if the column can actually
be set to C<NULL>. (That is, the column isn't C<NOT NULL>.)

=item C<UPDATE>

What to do if the value in the parent table is updated. You can set this
to C<CASCADE> or C<RESTRICT>, which mean the same thing as they do for
L</DELETE>. This variable defaults to C<CASCADE>, which means "also 
update this column in this table."

=back

=cut

use constant SCHEMA_VERSION  => 3;
use constant ADD_COLUMN      => 'ADD COLUMN';
# Multiple FKs can be added using ALTER TABLE ADD CONSTRAINT in one
# SQL statement. This isn't true for all databases.
use constant MULTIPLE_FKS_IN_ALTER => 1;
# This is a reasonable default that's true for both PostgreSQL and MySQL.
use constant MAX_IDENTIFIER_LEN => 63;

use constant FIELD_TABLE_SCHEMA => {
    FIELDS => [
        id       => {TYPE => 'SMALLSERIAL', NOTNULL => 1,
                     PRIMARYKEY => 1},
        value    => {TYPE => 'varchar(64)', NOTNULL => 1},
        sortkey  => {TYPE => 'INT2', NOTNULL => 1, DEFAULT => 0},
        isactive => {TYPE => 'BOOLEAN', NOTNULL => 1,
                     DEFAULT => 'TRUE'},
        visibility_value_id => {TYPE => 'INT2'},
    ],
    # Note that bz_add_field_table should prepend the table name
    # to these index names.
    INDEXES => [
        value_idx   => {FIELDS => ['value'], TYPE => 'UNIQUE'},
        sortkey_idx => ['sortkey', 'value'],
        visibility_value_id_idx => ['visibility_value_id'],
    ],
};

use constant ABSTRACT_SCHEMA => {

    # BUG-RELATED TABLES
    # ------------------

    # General Bug Information
    # -----------------------
    bugs => {
        FIELDS => [
            bug_id              => {TYPE => 'MEDIUMSERIAL', NOTNULL => 1,
                                    PRIMARYKEY => 1},
            assigned_to         => {TYPE => 'INT3', NOTNULL => 1,
                                    REFERENCES => {TABLE  => 'profiles',
                                                   COLUMN => 'userid'}},
            bug_file_loc        => {TYPE => 'MEDIUMTEXT', 
                                    NOTNULL => 1, DEFAULT => "''"},
            bug_severity        => {TYPE => 'varchar(64)', NOTNULL => 1},
            bug_status          => {TYPE => 'varchar(64)', NOTNULL => 1},
            creation_ts         => {TYPE => 'DATETIME'},
            delta_ts            => {TYPE => 'DATETIME', NOTNULL => 1},
            short_desc          => {TYPE => 'varchar(255)', NOTNULL => 1},
            op_sys              => {TYPE => 'varchar(64)', NOTNULL => 1},
            priority            => {TYPE => 'varchar(64)', NOTNULL => 1},
            product_id          => {TYPE => 'INT2', NOTNULL => 1,
                                    REFERENCES => {TABLE  => 'products',
                                                   COLUMN => 'id'}},
            rep_platform        => {TYPE => 'varchar(64)', NOTNULL => 1},
            reporter            => {TYPE => 'INT3', NOTNULL => 1,
                                    REFERENCES => {TABLE  => 'profiles',
                                                   COLUMN => 'userid'}},
            version             => {TYPE => 'varchar(64)', NOTNULL => 1},
            component_id        => {TYPE => 'INT3', NOTNULL => 1,
                                    REFERENCES => {TABLE  => 'components',
                                                   COLUMN => 'id'}},
            resolution          => {TYPE => 'varchar(64)',
                                    NOTNULL => 1, DEFAULT => "''"},
            target_milestone    => {TYPE => 'varchar(64)',
                                    NOTNULL => 1, DEFAULT => "'---'"},
            qa_contact          => {TYPE => 'INT3',
                                    REFERENCES => {TABLE  => 'profiles',
                                                   COLUMN => 'userid'}},
            status_whiteboard   => {TYPE => 'MEDIUMTEXT', NOTNULL => 1,
                                    DEFAULT => "''"},
            lastdiffed          => {TYPE => 'DATETIME'},
            everconfirmed       => {TYPE => 'BOOLEAN', NOTNULL => 1},
            reporter_accessible => {TYPE => 'BOOLEAN',
                                    NOTNULL => 1, DEFAULT => 'TRUE'},
            cclist_accessible   => {TYPE => 'BOOLEAN',
                                    NOTNULL => 1, DEFAULT => 'TRUE'},
            estimated_time      => {TYPE => 'decimal(7,2)',
                                    NOTNULL => 1, DEFAULT => '0'},
            remaining_time      => {TYPE => 'decimal(7,2)',
                                    NOTNULL => 1, DEFAULT => '0'},
            deadline            => {TYPE => 'DATETIME'},
<<<<<<< HEAD
            alias               => {TYPE => 'varchar(40)'},
=======
>>>>>>> 28144059
        ],
        INDEXES => [
            bugs_assigned_to_idx      => ['assigned_to'],
            bugs_creation_ts_idx      => ['creation_ts'],
            bugs_delta_ts_idx         => ['delta_ts'],
            bugs_bug_severity_idx     => ['bug_severity'],
            bugs_bug_status_idx       => ['bug_status'],
            bugs_op_sys_idx           => ['op_sys'],
            bugs_priority_idx         => ['priority'],
            bugs_product_id_idx       => ['product_id'],
            bugs_reporter_idx         => ['reporter'],
            bugs_version_idx          => ['version'],
            bugs_component_id_idx     => ['component_id'],
            bugs_resolution_idx       => ['resolution'],
            bugs_target_milestone_idx => ['target_milestone'],
            bugs_qa_contact_idx       => ['qa_contact'],
        ],
    },

    bugs_fulltext => {
        FIELDS => [
            bug_id     => {TYPE => 'INT3', NOTNULL => 1, PRIMARYKEY => 1,
                           REFERENCES => {TABLE  => 'bugs',
                                          COLUMN => 'bug_id',
                                          DELETE => 'CASCADE'}},
            short_desc => {TYPE => 'varchar(255)', NOTNULL => 1},
            # Comments are stored all together in one column for searching.
            # This allows us to examine all comments together when deciding
            # the relevance of a bug in fulltext search.
            comments   => {TYPE => 'LONGTEXT'},
            comments_noprivate => {TYPE => 'LONGTEXT'},
        ],
        INDEXES => [
            bugs_fulltext_short_desc_idx => {FIELDS => ['short_desc'],
                                               TYPE => 'FULLTEXT'},
            bugs_fulltext_comments_idx   => {FIELDS => ['comments'],
                                               TYPE => 'FULLTEXT'},
            bugs_fulltext_comments_noprivate_idx => {
                FIELDS => ['comments_noprivate'], TYPE => 'FULLTEXT'},
        ],
    },

    bugs_activity => {
        FIELDS => [
            id        => {TYPE => 'INTSERIAL', NOTNULL => 1, 
                          PRIMARYKEY => 1}, 
            bug_id    => {TYPE => 'INT3', NOTNULL => 1,
                          REFERENCES    =>  {TABLE  =>  'bugs',
                                             COLUMN =>  'bug_id',
                                             DELETE => 'CASCADE'}},
            attach_id => {TYPE => 'INT3',
                          REFERENCES    =>  {TABLE  =>  'attachments',
                                            COLUMN  =>  'attach_id',
                                            DELETE => 'CASCADE'}},
            who       => {TYPE => 'INT3', NOTNULL => 1,
                          REFERENCES => {TABLE  => 'profiles',
                                         COLUMN => 'userid'}},
            bug_when  => {TYPE => 'DATETIME', NOTNULL => 1},
            fieldid   => {TYPE => 'INT3', NOTNULL => 1,
                          REFERENCES    =>  {TABLE  =>  'fielddefs',
                                             COLUMN =>  'id'}},
            added     => {TYPE => 'varchar(255)'},
            removed   => {TYPE => 'varchar(255)'},
            comment_id => {TYPE => 'INT4', 
                           REFERENCES => { TABLE  => 'longdescs',
                                           COLUMN => 'comment_id',
                                           DELETE => 'CASCADE'}},
        ],
        INDEXES => [
            bugs_activity_bug_id_idx  => ['bug_id'],
            bugs_activity_who_idx     => ['who'],
            bugs_activity_bug_when_idx => ['bug_when'],
            bugs_activity_fieldid_idx => ['fieldid'],
            bugs_activity_added_idx   => ['added'],
            bugs_activity_removed_idx => ['removed'], 
<<<<<<< HEAD
=======
        ],
    },

    bugs_aliases => {
        FIELDS => [
            alias     => {TYPE => 'varchar(40)', NOTNULL => 1},
            bug_id    => {TYPE => 'INT3',
                          REFERENCES => {TABLE  => 'bugs',
                                         COLUMN => 'bug_id',
                                         DELETE => 'CASCADE'}},
        ],
        INDEXES => [
            bugs_aliases_bug_id_idx => ['bug_id'],
            bugs_aliases_alias_idx  => {FIELDS => ['alias'],
                                        TYPE => 'UNIQUE'},
>>>>>>> 28144059
        ],
    },

    cc => {
        FIELDS => [
            bug_id => {TYPE => 'INT3', NOTNULL => 1,
                       REFERENCES => {TABLE  => 'bugs',
                                      COLUMN => 'bug_id',
                                      DELETE => 'CASCADE'}},
            who    => {TYPE => 'INT3', NOTNULL => 1,
                       REFERENCES => {TABLE  => 'profiles',
                                      COLUMN => 'userid',
                                      DELETE => 'CASCADE'}},
        ],
        INDEXES => [
            cc_bug_id_idx => {FIELDS => [qw(bug_id who)],
                              TYPE => 'UNIQUE'},
            cc_who_idx    => ['who'],
        ],
    },

    longdescs => {
        FIELDS => [
            comment_id      => {TYPE => 'INTSERIAL',  NOTNULL => 1,
                                PRIMARYKEY => 1},
            bug_id          => {TYPE => 'INT3',  NOTNULL => 1,
                                REFERENCES => {TABLE => 'bugs',
                                               COLUMN => 'bug_id',
                                               DELETE => 'CASCADE'}},
            who             => {TYPE => 'INT3', NOTNULL => 1,
                                REFERENCES => {TABLE => 'profiles',
                                               COLUMN => 'userid'}},
            bug_when        => {TYPE => 'DATETIME', NOTNULL => 1},
            work_time       => {TYPE => 'decimal(7,2)', NOTNULL => 1,
                                DEFAULT => '0'},
            thetext         => {TYPE => 'LONGTEXT', NOTNULL => 1},
            isprivate       => {TYPE => 'BOOLEAN', NOTNULL => 1,
                                DEFAULT => 'FALSE'},
            already_wrapped => {TYPE => 'BOOLEAN', NOTNULL => 1,
                                DEFAULT => 'FALSE'},
            type            => {TYPE => 'INT2', NOTNULL => 1,
                                DEFAULT => '0'},
            extra_data      => {TYPE => 'varchar(255)'},
            is_markdown     => {TYPE => 'BOOLEAN', NOTNULL => 1, DEFAULT => 'FALSE'}
        ],
        INDEXES => [
            longdescs_bug_id_idx   => [qw(bug_id work_time)],
            longdescs_who_idx     => [qw(who bug_id)],
            longdescs_bug_when_idx => ['bug_when'],
        ],
    },

    longdescs_tags => {
        FIELDS => [
            id         => { TYPE => 'MEDIUMSERIAL', NOTNULL => 1, PRIMARYKEY => 1 },
            comment_id => { TYPE => 'INT4',
                            REFERENCES => { TABLE  => 'longdescs',
                                            COLUMN => 'comment_id',
                                            DELETE => 'CASCADE' }},
            tag        => { TYPE => 'varchar(24)',  NOTNULL => 1 },
        ],
        INDEXES => [
            longdescs_tags_idx => { FIELDS => ['comment_id', 'tag'], TYPE => 'UNIQUE' },
        ],
    },

    longdescs_tags_weights => {
        FIELDS => [
            id     => { TYPE => 'MEDIUMSERIAL', NOTNULL => 1, PRIMARYKEY => 1 },
            tag    => { TYPE => 'varchar(24)',  NOTNULL => 1 },
            weight => { TYPE => 'INT3',         NOTNULL => 1 },
        ],
        INDEXES => [
            longdescs_tags_weights_tag_idx => { FIELDS => ['tag'], TYPE => 'UNIQUE' },
        ],
    },

    longdescs_tags_activity => {
        FIELDS => [
            id         => { TYPE => 'MEDIUMSERIAL', NOTNULL => 1, PRIMARYKEY => 1 },
            bug_id     => { TYPE => 'INT3', NOTNULL => 1,
                            REFERENCES =>  { TABLE  =>  'bugs',
                                             COLUMN =>  'bug_id',
                                             DELETE => 'CASCADE' }},
            comment_id => { TYPE => 'INT4',
                            REFERENCES => { TABLE  => 'longdescs',
                                            COLUMN => 'comment_id',
                                            DELETE => 'CASCADE' }},
            who        => { TYPE => 'INT3', NOTNULL => 1,
                            REFERENCES => { TABLE  => 'profiles',
                                            COLUMN => 'userid' }},
            bug_when  => { TYPE => 'DATETIME', NOTNULL => 1 },
            added     => { TYPE => 'varchar(24)' },
            removed   => { TYPE => 'varchar(24)' },
        ],
        INDEXES => [
            longdescs_tags_activity_bug_id_idx  => ['bug_id'],
        ],
    },

    dependencies => {
        FIELDS => [
            blocked   => {TYPE => 'INT3', NOTNULL => 1,
                          REFERENCES    =>  {TABLE  =>   'bugs',
                                            COLUMN  =>  'bug_id',
                                            DELETE => 'CASCADE'}},
            dependson => {TYPE => 'INT3', NOTNULL => 1,
                          REFERENCES    =>  {TABLE  =>   'bugs',
                                            COLUMN  =>  'bug_id',
                                            DELETE => 'CASCADE'}},
        ],
        INDEXES => [
            dependencies_blocked_idx => {FIELDS => [qw(blocked dependson)],
                                         TYPE   => 'UNIQUE'},
            dependencies_dependson_idx => ['dependson'],
        ],
    },

    attachments => {
        FIELDS => [
            attach_id    => {TYPE => 'MEDIUMSERIAL', NOTNULL => 1,
                             PRIMARYKEY => 1},
            bug_id       => {TYPE => 'INT3', NOTNULL => 1,
                             REFERENCES    =>  {TABLE  => 'bugs',
                                                COLUMN => 'bug_id',
                                                DELETE => 'CASCADE'}},
            creation_ts  => {TYPE => 'DATETIME', NOTNULL => 1},
            modification_time => {TYPE => 'DATETIME', NOTNULL => 1},
            description  => {TYPE => 'TINYTEXT', NOTNULL => 1},
            mimetype     => {TYPE => 'TINYTEXT', NOTNULL => 1},
            ispatch      => {TYPE => 'BOOLEAN', NOTNULL => 1,
                             DEFAULT => 'FALSE'},
            filename     => {TYPE => 'varchar(255)', NOTNULL => 1},
            submitter_id => {TYPE => 'INT3', NOTNULL => 1,
                             REFERENCES => {TABLE => 'profiles',
                                            COLUMN => 'userid'}},
            isobsolete   => {TYPE => 'BOOLEAN', NOTNULL => 1,
                             DEFAULT => 'FALSE'},
            isprivate    => {TYPE => 'BOOLEAN', NOTNULL => 1,
                             DEFAULT => 'FALSE'},
            attach_size  => {TYPE => 'INT4', NOTNULL => 1,
                             DEFAULT => 0},
        ],
        INDEXES => [
            attachments_bug_id_idx => ['bug_id'],
            attachments_creation_ts_idx => ['creation_ts'],
            attachments_modification_time_idx => ['modification_time'],
            attachments_submitter_id_idx => ['submitter_id', 'bug_id'],
            attachments_ispatch_idx => ['ispatch'],
        ],
    },
    attach_data => {
        FIELDS => [
            id      => {TYPE => 'INT3', NOTNULL => 1,
                        PRIMARYKEY => 1,
                        REFERENCES  =>  {TABLE  => 'attachments',
                                         COLUMN => 'attach_id',
                                         DELETE => 'CASCADE'}},
            thedata => {TYPE => 'LONGBLOB', NOTNULL => 1},
        ],
    },

    duplicates => {
        FIELDS => [
            dupe_of => {TYPE => 'INT3', NOTNULL => 1,
                        REFERENCES => {TABLE  =>  'bugs',
                                       COLUMN =>  'bug_id',
                                       DELETE =>  'CASCADE'}},
            dupe    => {TYPE => 'INT3', NOTNULL => 1,
                        PRIMARYKEY => 1,
                        REFERENCES => {TABLE  =>  'bugs',
                                       COLUMN =>  'bug_id',
                                       DELETE =>  'CASCADE'}},
        ],
    },

    bug_see_also => {
        FIELDS => [
            id     => {TYPE => 'MEDIUMSERIAL', NOTNULL => 1,
                       PRIMARYKEY => 1},
            bug_id => {TYPE => 'INT3', NOTNULL => 1,
                       REFERENCES => {TABLE  => 'bugs',
                                      COLUMN => 'bug_id',
                                      DELETE => 'CASCADE'}},
            value  => {TYPE => 'varchar(255)', NOTNULL => 1},
            class  => {TYPE => 'varchar(255)', NOTNULL => 1, DEFAULT => "''"},
        ],
        INDEXES => [
            bug_see_also_bug_id_idx => {FIELDS => [qw(bug_id value)], 
                                        TYPE   => 'UNIQUE'},
        ],
    },

    # Auditing
    # --------

    audit_log => {
        FIELDS => [
            user_id   => {TYPE => 'INT3',
                          REFERENCES => {TABLE  => 'profiles',
                                         COLUMN => 'userid',
                                         DELETE => 'SET NULL'}},
            class     => {TYPE => 'varchar(255)', NOTNULL => 1},
            object_id => {TYPE => 'INT4', NOTNULL => 1},
            field     => {TYPE => 'varchar(64)', NOTNULL => 1},
            removed   => {TYPE => 'MEDIUMTEXT'},
            added     => {TYPE => 'MEDIUMTEXT'},
            at_time   => {TYPE => 'DATETIME', NOTNULL => 1},
        ],
        INDEXES => [
<<<<<<< HEAD
            audit_log_class_idx => ['class', 'at_time'],
=======
                    audit_log_class_idx => ['class', 'at_time'],
>>>>>>> 28144059
        ],
    },

    # Keywords
    # --------

    keyworddefs => {
        FIELDS => [
            id          => {TYPE => 'SMALLSERIAL', NOTNULL => 1,
                            PRIMARYKEY => 1},
            name        => {TYPE => 'varchar(64)', NOTNULL => 1},
            description => {TYPE => 'MEDIUMTEXT', NOTNULL => 1},
            is_active   => {TYPE => 'BOOLEAN', NOTNULL => 1,
                            DEFAULT => 'TRUE'},
        ],
        INDEXES => [
            keyworddefs_name_idx   => {FIELDS => ['name'],
                                       TYPE => 'UNIQUE'},
        ],
    },

    keywords => {
        FIELDS => [
            bug_id    => {TYPE => 'INT3', NOTNULL => 1,
                          REFERENCES => {TABLE  => 'bugs',
                                         COLUMN => 'bug_id',
                                         DELETE => 'CASCADE'}},
            keywordid => {TYPE => 'INT2', NOTNULL => 1,
                          REFERENCES => {TABLE  => 'keyworddefs',
                                         COLUMN => 'id',
                                         DELETE => 'CASCADE'}},
        ],
        INDEXES => [
            keywords_bug_id_idx    => {FIELDS => [qw(bug_id keywordid)],
                                       TYPE => 'UNIQUE'},
            keywords_keywordid_idx => ['keywordid'],
        ],
    },

    # Flags
    # -----

    # "flags" stores one record for each flag on each bug/attachment.
    flags => {
        FIELDS => [
            id                => {TYPE => 'MEDIUMSERIAL', NOTNULL => 1,
                                  PRIMARYKEY => 1},
            type_id           => {TYPE => 'INT2', NOTNULL => 1,
                                  REFERENCES => {TABLE  => 'flagtypes',
                                                 COLUMN => 'id',
                                                 DELETE => 'CASCADE'}},
            status            => {TYPE => 'char(1)', NOTNULL => 1},
            bug_id            => {TYPE => 'INT3', NOTNULL => 1,
                                  REFERENCES => {TABLE  => 'bugs',
                                                 COLUMN => 'bug_id',
                                                 DELETE => 'CASCADE'}},
            attach_id         => {TYPE => 'INT3',
                                  REFERENCES => {TABLE  => 'attachments',
                                                 COLUMN => 'attach_id',
                                                 DELETE => 'CASCADE'}},
            creation_date     => {TYPE => 'DATETIME', NOTNULL => 1},
            modification_date => {TYPE => 'DATETIME'},
            setter_id         => {TYPE => 'INT3', NOTNULL => 1,
                                  REFERENCES => {TABLE  => 'profiles',
                                                 COLUMN => 'userid'}},
            requestee_id      => {TYPE => 'INT3',
                                  REFERENCES => {TABLE  => 'profiles',
                                                 COLUMN => 'userid'}},
        ],
        INDEXES => [
            flags_bug_id_idx       => [qw(bug_id attach_id)],
            flags_setter_id_idx    => ['setter_id'],
            flags_requestee_id_idx => ['requestee_id'],
            flags_type_id_idx      => ['type_id'],
        ],
    },

    # "flagtypes" defines the types of flags that can be set.
    flagtypes => {
        FIELDS => [
            id               => {TYPE => 'SMALLSERIAL', NOTNULL => 1,
                                 PRIMARYKEY => 1},
            name             => {TYPE => 'varchar(50)', NOTNULL => 1},
            description      => {TYPE => 'MEDIUMTEXT', NOTNULL => 1},
            cc_list          => {TYPE => 'varchar(200)'},
            target_type      => {TYPE => 'char(1)', NOTNULL => 1,
                                 DEFAULT => "'b'"},
            is_active        => {TYPE => 'BOOLEAN', NOTNULL => 1,
                                 DEFAULT => 'TRUE'},
            is_requestable   => {TYPE => 'BOOLEAN', NOTNULL => 1,
                                 DEFAULT => 'FALSE'},
            is_requesteeble  => {TYPE => 'BOOLEAN', NOTNULL => 1,
                                 DEFAULT => 'FALSE'},
            is_multiplicable => {TYPE => 'BOOLEAN', NOTNULL => 1,
                                 DEFAULT => 'FALSE'},
            sortkey          => {TYPE => 'INT2', NOTNULL => 1,
                                 DEFAULT => '0'},
            grant_group_id   => {TYPE => 'INT3',
                                 REFERENCES => {TABLE  => 'groups',
                                                COLUMN => 'id',
                                                DELETE => 'SET NULL'}},
            request_group_id => {TYPE => 'INT3',
                                 REFERENCES => {TABLE  => 'groups',
                                                COLUMN => 'id',
                                                DELETE => 'SET NULL'}},
        ],
    },

    # "flaginclusions" and "flagexclusions" specify the products/components
    #     a bug/attachment must belong to in order for flags of a given type
    #     to be set for them.
    flaginclusions => {
        FIELDS => [
            type_id      => {TYPE => 'INT2', NOTNULL => 1,
                             REFERENCES => {TABLE  => 'flagtypes',
                                            COLUMN => 'id',
                                            DELETE => 'CASCADE'}},
            product_id   => {TYPE => 'INT2',
                             REFERENCES => {TABLE  => 'products',
                                            COLUMN => 'id',
                                            DELETE => 'CASCADE'}},
            component_id => {TYPE => 'INT3',
                             REFERENCES => {TABLE  => 'components',
                                            COLUMN => 'id',
                                            DELETE => 'CASCADE'}},
        ],
        INDEXES => [
            flaginclusions_type_id_idx => { FIELDS => [qw(type_id product_id component_id)],
                                            TYPE   => 'UNIQUE' },
        ],
    },

    flagexclusions => {
        FIELDS => [
            type_id      => {TYPE => 'INT2', NOTNULL => 1,
                             REFERENCES => {TABLE  => 'flagtypes',
                                            COLUMN => 'id',
                                            DELETE => 'CASCADE'}},
            product_id   => {TYPE => 'INT2',
                             REFERENCES => {TABLE  => 'products',
                                            COLUMN => 'id',
                                            DELETE => 'CASCADE'}},
            component_id => {TYPE => 'INT3',
                             REFERENCES => {TABLE  => 'components',
                                            COLUMN => 'id',
                                            DELETE => 'CASCADE'}},
        ],
        INDEXES => [
            flagexclusions_type_id_idx => { FIELDS => [qw(type_id product_id component_id)],
                                            TYPE   => 'UNIQUE' },
        ],
    },

    # General Field Information
    # -------------------------

    fielddefs => {
        FIELDS => [
            id          => {TYPE => 'MEDIUMSERIAL', NOTNULL => 1,
                            PRIMARYKEY => 1},
            name        => {TYPE => 'varchar(64)', NOTNULL => 1},
            type        => {TYPE => 'INT2', NOTNULL => 1,
                            DEFAULT => FIELD_TYPE_UNKNOWN},
            custom      => {TYPE => 'BOOLEAN', NOTNULL => 1,
                            DEFAULT => 'FALSE'},
            description => {TYPE => 'TINYTEXT', NOTNULL => 1},
            long_desc   => {TYPE => 'varchar(255)', NOTNULL => 1, DEFAULT => "''"},
            mailhead    => {TYPE => 'BOOLEAN', NOTNULL => 1,
                            DEFAULT => 'FALSE'},
            sortkey     => {TYPE => 'INT2', NOTNULL => 1},
            obsolete    => {TYPE => 'BOOLEAN', NOTNULL => 1,
                            DEFAULT => 'FALSE'},
            enter_bug   => {TYPE => 'BOOLEAN', NOTNULL => 1,
                            DEFAULT => 'FALSE'},
            buglist     => {TYPE => 'BOOLEAN', NOTNULL => 1,
                            DEFAULT => 'FALSE'},
            visibility_field_id => {TYPE => 'INT3', 
                                    REFERENCES => {TABLE  => 'fielddefs',
                                                   COLUMN => 'id'}},
            value_field_id => {TYPE => 'INT3',
                               REFERENCES => {TABLE  => 'fielddefs',
                                              COLUMN => 'id'}},
            reverse_desc => {TYPE => 'TINYTEXT'},
            is_mandatory => {TYPE => 'BOOLEAN', NOTNULL => 1,
                             DEFAULT => 'FALSE'},
            is_numeric    => {TYPE => 'BOOLEAN', NOTNULL => 1,
                             DEFAULT => 'FALSE'},
        ],
        INDEXES => [
            fielddefs_name_idx    => {FIELDS => ['name'],
                                      TYPE => 'UNIQUE'},
            fielddefs_sortkey_idx => ['sortkey'],
            fielddefs_value_field_id_idx => ['value_field_id'],
            fielddefs_is_mandatory_idx => ['is_mandatory'],
        ],
    },

    # Field Visibility Information
    # -------------------------

    field_visibility => {
        FIELDS => [
            field_id => {TYPE => 'INT3', 
                         REFERENCES => {TABLE  => 'fielddefs',
                                        COLUMN => 'id',
                                        DELETE => 'CASCADE'}},
            value_id => {TYPE => 'INT2', NOTNULL => 1}
        ],
        INDEXES => [
            field_visibility_field_id_idx => {
                FIELDS => [qw(field_id value_id)],
                TYPE   => 'UNIQUE'
            },
        ],
    },

    # Per-product Field Values
    # ------------------------

    versions => {
        FIELDS => [
            id         =>  {TYPE => 'MEDIUMSERIAL', NOTNULL => 1,
                            PRIMARYKEY => 1},
            value      =>  {TYPE => 'varchar(64)', NOTNULL => 1},
            product_id =>  {TYPE => 'INT2', NOTNULL => 1,
                            REFERENCES => {TABLE  => 'products',
                                           COLUMN => 'id',
                                           DELETE => 'CASCADE'}},
            isactive   =>  {TYPE => 'BOOLEAN', NOTNULL => 1, 
                            DEFAULT => 'TRUE'},
        ],
        INDEXES => [
            versions_product_id_idx => {FIELDS => [qw(product_id value)],
                                        TYPE => 'UNIQUE'},
        ],
    },

    milestones => {
        FIELDS => [
            id         => {TYPE => 'MEDIUMSERIAL', NOTNULL => 1, 
                           PRIMARYKEY => 1},
            product_id => {TYPE => 'INT2', NOTNULL => 1,
                           REFERENCES => {TABLE  => 'products',
                                          COLUMN => 'id',
                                          DELETE => 'CASCADE'}},
            value      => {TYPE => 'varchar(64)', NOTNULL => 1},
            sortkey    => {TYPE => 'INT2', NOTNULL => 1,
                           DEFAULT => 0},
            isactive   => {TYPE => 'BOOLEAN', NOTNULL => 1, 
                           DEFAULT => 'TRUE'},
        ],
        INDEXES => [
            milestones_product_id_idx => {FIELDS => [qw(product_id value)],
                                          TYPE => 'UNIQUE'},
        ],
    },

    # Global Field Values
    # -------------------

    bug_status => {
        FIELDS => [
            @{ dclone(FIELD_TABLE_SCHEMA->{FIELDS}) },
            is_open  => {TYPE => 'BOOLEAN', NOTNULL => 1, DEFAULT => 'TRUE'},

        ],
        INDEXES => [
            bug_status_value_idx  => {FIELDS => ['value'],
                                       TYPE => 'UNIQUE'},
            bug_status_sortkey_idx => ['sortkey', 'value'],
            bug_status_visibility_value_id_idx => ['visibility_value_id'],
        ],
    },

    resolution => {
        FIELDS => dclone(FIELD_TABLE_SCHEMA->{FIELDS}),
        INDEXES => [
            resolution_value_idx   => {FIELDS => ['value'],
                                       TYPE => 'UNIQUE'},
            resolution_sortkey_idx => ['sortkey', 'value'],
            resolution_visibility_value_id_idx => ['visibility_value_id'],
        ],
    },

    bug_severity => {
        FIELDS => dclone(FIELD_TABLE_SCHEMA->{FIELDS}),
        INDEXES => [
            bug_severity_value_idx   => {FIELDS => ['value'],
                                         TYPE => 'UNIQUE'},
            bug_severity_sortkey_idx => ['sortkey', 'value'],
            bug_severity_visibility_value_id_idx => ['visibility_value_id'],
        ],
    },

    priority => {
        FIELDS => dclone(FIELD_TABLE_SCHEMA->{FIELDS}),
        INDEXES => [
            priority_value_idx   => {FIELDS => ['value'],
                                     TYPE => 'UNIQUE'},
            priority_sortkey_idx => ['sortkey', 'value'],
            priority_visibility_value_id_idx => ['visibility_value_id'],
        ],
    },

    rep_platform => {
        FIELDS => dclone(FIELD_TABLE_SCHEMA->{FIELDS}),
        INDEXES => [
            rep_platform_value_idx   => {FIELDS => ['value'],
                                         TYPE => 'UNIQUE'},
            rep_platform_sortkey_idx => ['sortkey', 'value'],
            rep_platform_visibility_value_id_idx => ['visibility_value_id'],
        ],
    },

    op_sys => {
        FIELDS => dclone(FIELD_TABLE_SCHEMA->{FIELDS}),
        INDEXES => [
            op_sys_value_idx   => {FIELDS => ['value'],
                                   TYPE => 'UNIQUE'},
            op_sys_sortkey_idx => ['sortkey', 'value'],
            op_sys_visibility_value_id_idx => ['visibility_value_id'],
        ],
    },

    status_workflow => {
        FIELDS => [
            # On bug creation, there is no old value.
            old_status      => {TYPE => 'INT2',
                                REFERENCES => {TABLE  => 'bug_status', 
                                               COLUMN => 'id',
                                               DELETE => 'CASCADE'}},
            new_status      => {TYPE => 'INT2', NOTNULL => 1,
                                REFERENCES => {TABLE  => 'bug_status', 
                                               COLUMN => 'id',
                                               DELETE => 'CASCADE'}},
            require_comment => {TYPE => 'INT1', NOTNULL => 1, DEFAULT => 0},
        ],
        INDEXES => [
            status_workflow_idx  => {FIELDS => ['old_status', 'new_status'],
                                     TYPE => 'UNIQUE'},
        ],
    },

    # USER INFO
    # ---------

    # General User Information
    # ------------------------

    profiles => {
        FIELDS => [
            userid         => {TYPE => 'MEDIUMSERIAL', NOTNULL => 1,
                               PRIMARYKEY => 1},
            login_name     => {TYPE => 'varchar(255)', NOTNULL => 1},
            cryptpassword  => {TYPE => 'varchar(128)'},
            realname       => {TYPE => 'varchar(255)', NOTNULL => 1,
                               DEFAULT => "''"},
            disabledtext   => {TYPE => 'MEDIUMTEXT', NOTNULL => 1,
                               DEFAULT => "''"},
            disable_mail   => {TYPE => 'BOOLEAN', NOTNULL => 1,
                               DEFAULT => 'FALSE'},
            mybugslink     => {TYPE => 'BOOLEAN', NOTNULL => 1,
                               DEFAULT => 'TRUE'},
            extern_id      => {TYPE => 'varchar(64)'},
<<<<<<< HEAD
            is_enabled     => {TYPE => 'BOOLEAN', NOTNULL => 1,
                               DEFAULT => 'TRUE'},
            last_seen_date => {TYPE => 'DATETIME'},
            password_change_required => { TYPE => 'BOOLEAN', NOTNULL => 1, DEFAULT => 'FALSE' },
            password_change_reason   => { TYPE => 'varchar(64)' },
            mfa            => {TYPE => 'varchar(8)', DEFAULT => "''" },
=======
            is_enabled     => {TYPE => 'BOOLEAN', NOTNULL => 1, 
                               DEFAULT => 'TRUE'}, 
            last_seen_date => {TYPE => 'DATETIME'},
>>>>>>> 28144059
        ],
        INDEXES => [
            profiles_login_name_idx => {FIELDS => ['login_name'],
                                        TYPE => 'UNIQUE'},
            profiles_extern_id_idx => {FIELDS => ['extern_id'],
                                       TYPE   => 'UNIQUE'}
        ],
    },

    profile_search => {
        FIELDS => [
            id         => {TYPE => 'INTSERIAL', NOTNULL => 1, PRIMARYKEY => 1},
            user_id    => {TYPE => 'INT3', NOTNULL => 1, 
                           REFERENCES => {TABLE  => 'profiles', 
                                          COLUMN => 'userid', 
                                          DELETE => 'CASCADE'}},
            bug_list   => {TYPE => 'MEDIUMTEXT', NOTNULL => 1},
            list_order => {TYPE => 'MEDIUMTEXT'},
        ],
        INDEXES => [
            profile_search_user_id_idx => [qw(user_id)],
        ],
    },

    profiles_activity => {
        FIELDS => [
            id            => {TYPE => 'MEDIUMSERIAL', NOTNULL => 1, 
                              PRIMARYKEY => 1}, 
            userid        => {TYPE => 'INT3', NOTNULL => 1,
                              REFERENCES => {TABLE  => 'profiles', 
                                             COLUMN => 'userid',
                                             DELETE => 'CASCADE'}},
            who           => {TYPE => 'INT3', NOTNULL => 1,
                              REFERENCES => {TABLE  => 'profiles',
                                             COLUMN => 'userid'}},
            profiles_when => {TYPE => 'DATETIME', NOTNULL => 1},
            fieldid       => {TYPE => 'INT3', NOTNULL => 1,
                              REFERENCES => {TABLE  => 'fielddefs',
                                             COLUMN => 'id'}},
            oldvalue      => {TYPE => 'TINYTEXT'},
            newvalue      => {TYPE => 'TINYTEXT'},
        ],
        INDEXES => [
            profiles_activity_userid_idx  => ['userid'],
            profiles_activity_profiles_when_idx => ['profiles_when'],
            profiles_activity_fieldid_idx => ['fieldid'],
        ],
    },

    profile_mfa => {
        FIELDS => [
            id      => { TYPE => 'INTSERIAL', NOTNULL => 1, PRIMARYKEY => 1 },
            user_id => { TYPE => 'INT3', NOTNULL => 1,
                REFERENCES => { TABLE => 'profiles', COLUMN => 'userid', DELETE => 'CASCADE' } },
            name    => { TYPE => 'varchar(16)', NOTNULL => 1 },
            value   => { TYPE => 'varchar(255)' },
        ],
        INDEXES => [
            profile_mfa_userid_name_idx => { FIELDS => [ 'user_id', 'name' ], TYPE   => 'UNIQUE' },
        ],
    },

    email_setting => {
        FIELDS => [
            user_id      => {TYPE => 'INT3', NOTNULL => 1,
                             REFERENCES => {TABLE  => 'profiles',
                                            COLUMN => 'userid',
                                            DELETE => 'CASCADE'}},
            relationship => {TYPE => 'INT1', NOTNULL => 1},
            event        => {TYPE => 'INT1', NOTNULL => 1},
        ],
        INDEXES => [
            email_setting_user_id_idx  =>
                                    {FIELDS => [qw(user_id relationship event)],
                                     TYPE => 'UNIQUE'},
        ],
    },

    email_bug_ignore => {
        FIELDS => [
            user_id => {TYPE => 'INT3', NOTNULL => 1,
                        REFERENCES => {TABLE  => 'profiles',
                                       COLUMN => 'userid',
                                       DELETE => 'CASCADE'}},
            bug_id  => {TYPE => 'INT3', NOTNULL => 1,
                        REFERENCES => {TABLE  => 'bugs',
                                       COLUMN => 'bug_id',
                                       DELETE => 'CASCADE'}},
        ],
        INDEXES => [
            email_bug_ignore_user_id_idx => {FIELDS => [qw(user_id bug_id)],
                                             TYPE   => 'UNIQUE'},
        ],
    },

    watch => {
        FIELDS => [
            watcher => {TYPE => 'INT3', NOTNULL => 1,
                        REFERENCES => {TABLE  => 'profiles',
                                       COLUMN => 'userid',
                                       DELETE => 'CASCADE'}},
            watched => {TYPE => 'INT3', NOTNULL => 1,
                        REFERENCES => {TABLE  => 'profiles',
                                       COLUMN => 'userid',
                                       DELETE => 'CASCADE'}},
        ],
        INDEXES => [
            watch_watcher_idx => {FIELDS => [qw(watcher watched)],
                                  TYPE => 'UNIQUE'},
            watch_watched_idx => ['watched'],
        ],
    },

    namedqueries => {
        FIELDS => [
            id           => {TYPE => 'MEDIUMSERIAL', NOTNULL => 1,
                             PRIMARYKEY => 1},
            userid       => {TYPE => 'INT3', NOTNULL => 1,
                             REFERENCES => {TABLE  => 'profiles',
                                            COLUMN => 'userid',
                                            DELETE => 'CASCADE'}},
            name         => {TYPE => 'varchar(64)', NOTNULL => 1},
            query        => {TYPE => 'LONGTEXT', NOTNULL => 1},
        ],
        INDEXES => [
            namedqueries_userid_idx => {FIELDS => [qw(userid name)],
                                        TYPE => 'UNIQUE'},
        ],
    },

    namedqueries_link_in_footer => {
        FIELDS => [
            namedquery_id => {TYPE => 'INT3', NOTNULL => 1,
                              REFERENCES => {TABLE  => 'namedqueries',
                                             COLUMN => 'id',
                                             DELETE => 'CASCADE'}},
            user_id       => {TYPE => 'INT3', NOTNULL => 1,
                              REFERENCES => {TABLE  => 'profiles',
                                             COLUMN => 'userid',
                                             DELETE => 'CASCADE'}},
        ],
        INDEXES => [
            namedqueries_link_in_footer_id_idx => {FIELDS => [qw(namedquery_id user_id)],
                                                   TYPE => 'UNIQUE'},
            namedqueries_link_in_footer_userid_idx => ['user_id'],
        ],
    },

    tag => {
        FIELDS => [
            id   => {TYPE => 'MEDIUMSERIAL', NOTNULL => 1, PRIMARYKEY => 1},
            name => {TYPE => 'varchar(64)', NOTNULL => 1},
            user_id  => {TYPE => 'INT3', NOTNULL => 1,
                         REFERENCES => {TABLE  => 'profiles',
                                        COLUMN => 'userid',
                                        DELETE => 'CASCADE'}},
        ],
        INDEXES => [
            tag_user_id_idx => {FIELDS => [qw(user_id name)], TYPE => 'UNIQUE'},
        ],
    },

    bug_tag => {
        FIELDS => [
            bug_id => {TYPE => 'INT3', NOTNULL => 1,
                       REFERENCES => {TABLE  => 'bugs',
                                      COLUMN => 'bug_id',
                                      DELETE => 'CASCADE'}},
            tag_id => {TYPE => 'INT3', NOTNULL => 1,
                       REFERENCES => {TABLE  => 'tag',
                                      COLUMN => 'id',
                                      DELETE => 'CASCADE'}},
        ],
        INDEXES => [
            bug_tag_bug_id_idx => {FIELDS => [qw(bug_id tag_id)], TYPE => 'UNIQUE'},
        ],
    },

    reports => {
        FIELDS => [
            id      => {TYPE => 'MEDIUMSERIAL', NOTNULL => 1,
                        PRIMARYKEY => 1},
            user_id => {TYPE => 'INT3', NOTNULL => 1,
                        REFERENCES => {TABLE  => 'profiles',
                                       COLUMN => 'userid',
                                       DELETE => 'CASCADE'}},
            name    => {TYPE => 'varchar(64)', NOTNULL => 1},
            query   => {TYPE => 'LONGTEXT', NOTNULL => 1},
        ],
        INDEXES => [
            reports_user_id_idx => {FIELDS => [qw(user_id name)],
                                   TYPE => 'UNIQUE'},
        ],
    },

    component_cc => {

        FIELDS => [
            user_id      => {TYPE => 'INT3', NOTNULL => 1,
                             REFERENCES => {TABLE  => 'profiles',
                                            COLUMN => 'userid',
                                            DELETE => 'CASCADE'}},
            component_id => {TYPE => 'INT3', NOTNULL => 1,
                             REFERENCES => {TABLE  => 'components',
                                            COLUMN => 'id',
                                            DELETE => 'CASCADE'}},
        ],
        INDEXES => [
            component_cc_user_id_idx => {FIELDS => [qw(component_id user_id)],
                                         TYPE => 'UNIQUE'},
        ],
    },

    # Authentication
    # --------------

    logincookies => {
        FIELDS => [
<<<<<<< HEAD
            cookie   => {TYPE => 'varchar(22)', NOTNULL => 1},
=======
            cookie   => {TYPE => 'varchar(22)', NOTNULL => 1,
                         PRIMARYKEY => 1},
>>>>>>> 28144059
            userid   => {TYPE => 'INT3', NOTNULL => 1,
                         REFERENCES => {TABLE  => 'profiles',
                                        COLUMN => 'userid',
                                        DELETE => 'CASCADE'}},
            ipaddr   => {TYPE => 'varchar(40)'},
            lastused => {TYPE => 'DATETIME', NOTNULL => 1},
            id       => {TYPE => 'INTSERIAL', NOTNULL => 1, PRIMARYKEY => 1},
            restrict_ipaddr => {TYPE => 'BOOLEAN', NOTNULL => 1, DEFAULT => 0},
        ],
        INDEXES => [
            logincookies_lastused_idx => ['lastused'],
            logincookies_cookie_idx => {FIELDS => ['cookie'], TYPE => 'UNIQUE'},
        ],
    },

    login_failure => {
        FIELDS => [
            user_id    => {TYPE => 'INT3', NOTNULL => 1,
                           REFERENCES => {TABLE  => 'profiles',
                                          COLUMN => 'userid',
                                          DELETE => 'CASCADE'}},
            login_time => {TYPE => 'DATETIME', NOTNULL => 1},
            ip_addr    => {TYPE => 'varchar(40)', NOTNULL => 1},
        ],
        INDEXES => [
            # We do lookups by every item in the table simultaneously, but 
            # having an index with all three items would be the same size as
            # the table. So instead we have an index on just the smallest item, 
            # to speed lookups.
            login_failure_user_id_idx => ['user_id'],
        ],
    },


    # "tokens" stores the tokens users receive when a password or email
    #     change is requested.  Tokens provide an extra measure of security
    #     for these changes.
    tokens => {
        FIELDS => [
            userid    => {TYPE => 'INT3', REFERENCES => {TABLE  => 'profiles',
                                                         COLUMN => 'userid',
                                                         DELETE => 'CASCADE'}},
            issuedate => {TYPE => 'DATETIME', NOTNULL => 1} ,
            token     => {TYPE => 'varchar(22)', NOTNULL => 1,
                          PRIMARYKEY => 1},
            tokentype => {TYPE => 'varchar(16)', NOTNULL => 1} ,
            eventdata => {TYPE => 'TINYTEXT'},
        ],
        INDEXES => [
            tokens_userid_idx => ['userid'],
        ],
    },

    token_data => {
        FIELDS => [
            id         => { TYPE => 'INTSERIAL', NOTNULL => 1, PRIMARYKEY => 1 },
            token      => { TYPE => 'varchar(22)', NOTNULL => 1,
                            REFERENCES => { TABLE => 'tokens', COLUMN => 'token', DELETE => 'CASCADE' }},
            extra_data => { TYPE => 'MEDIUMTEXT', NOTNULL => 1 },
        ],
        INDEXES => [
            token_data_idx => { FIELDS => ['token'], TYPE => 'UNIQUE' },
        ],
    },

    # GROUPS
    # ------

    groups => {
        FIELDS => [
            id           => {TYPE => 'MEDIUMSERIAL', NOTNULL => 1,
                             PRIMARYKEY => 1},
            name         => {TYPE => 'varchar(255)', NOTNULL => 1},
            description  => {TYPE => 'MEDIUMTEXT', NOTNULL => 1},
            isbuggroup   => {TYPE => 'BOOLEAN', NOTNULL => 1},
            userregexp   => {TYPE => 'TINYTEXT', NOTNULL => 1,
                             DEFAULT => "''"},
            isactive     => {TYPE => 'BOOLEAN', NOTNULL => 1,
                             DEFAULT => 'TRUE'},
            icon_url     => {TYPE => 'TINYTEXT'},
            owner_user_id => {TYPE       => 'INT3',
                              REFERENCES => {
                                  TABLE  => 'profiles',
                                  COLUMN => 'userid'}},
            idle_member_removal => {TYPE => 'INT2', NOTNULL => 1, DEFAULT => '0'}
        ],
        INDEXES => [
            groups_name_idx => {FIELDS => ['name'], TYPE => 'UNIQUE'},
        ],
    },

    group_control_map => {
        FIELDS => [
            group_id      => {TYPE => 'INT3', NOTNULL => 1,
                              REFERENCES => {TABLE  => 'groups',
                                             COLUMN => 'id',
                                             DELETE => 'CASCADE'}},
            product_id    => {TYPE => 'INT2', NOTNULL => 1,
                              REFERENCES => {TABLE  =>  'products',
                                             COLUMN =>  'id',
                                             DELETE =>  'CASCADE'}},
            entry         => {TYPE => 'BOOLEAN', NOTNULL => 1,
                              DEFAULT => 'FALSE'},
            membercontrol => {TYPE => 'INT1', NOTNULL => 1,
                              DEFAULT => CONTROLMAPNA},
            othercontrol  => {TYPE => 'INT1', NOTNULL => 1,
                              DEFAULT => CONTROLMAPNA},
            canedit       => {TYPE => 'BOOLEAN', NOTNULL => 1,
                              DEFAULT => 'FALSE'},
            editcomponents => {TYPE => 'BOOLEAN', NOTNULL => 1,
                               DEFAULT => 'FALSE'},
            editbugs      => {TYPE => 'BOOLEAN', NOTNULL => 1,
                              DEFAULT => 'FALSE'},
            canconfirm    => {TYPE => 'BOOLEAN', NOTNULL => 1,
                              DEFAULT => 'FALSE'},
        ],
        INDEXES => [
            group_control_map_product_id_idx =>
            {FIELDS => [qw(product_id group_id)], TYPE => 'UNIQUE'},
            group_control_map_group_id_idx    => ['group_id'],
        ],
    },

    # "user_group_map" determines the groups that a user belongs to
    # directly or due to regexp and which groups can be blessed by a user.
    #
    # grant_type:
    # if GRANT_DIRECT - record was explicitly granted
    # if GRANT_DERIVED - record was derived from expanding a group hierarchy
    # if GRANT_REGEXP - record was created by evaluating a regexp
    user_group_map => {
        FIELDS => [
            user_id    => {TYPE => 'INT3', NOTNULL => 1,
                           REFERENCES => {TABLE  => 'profiles',
                                          COLUMN => 'userid',
                                          DELETE => 'CASCADE'}},
            group_id   => {TYPE => 'INT3', NOTNULL => 1,
                           REFERENCES => {TABLE  => 'groups',
                                          COLUMN => 'id',
                                          DELETE => 'CASCADE'}},
            isbless    => {TYPE => 'BOOLEAN', NOTNULL => 1,
                           DEFAULT => 'FALSE'},
            grant_type => {TYPE => 'INT1', NOTNULL => 1,
                           DEFAULT => GRANT_DIRECT},
        ],
        INDEXES => [
            user_group_map_user_id_idx =>
                {FIELDS => [qw(user_id group_id grant_type isbless)],
                 TYPE => 'UNIQUE'},
        ],
    },

    # This table determines which groups are made a member of another
    # group, given the ability to bless another group, or given
    # visibility to another groups existence and membership
    # grant_type:
    # if GROUP_MEMBERSHIP - member groups are made members of grantor
    # if GROUP_BLESS - member groups may grant membership in grantor
    # if GROUP_VISIBLE - member groups may see grantor group
    group_group_map => {
        FIELDS => [
            member_id  => {TYPE => 'INT3', NOTNULL => 1,
                           REFERENCES => {TABLE  => 'groups',
                                          COLUMN => 'id',
                                          DELETE => 'CASCADE'}},
            grantor_id => {TYPE => 'INT3', NOTNULL => 1,
                           REFERENCES => {TABLE  => 'groups',
                                          COLUMN => 'id',
                                          DELETE => 'CASCADE'}},
            grant_type => {TYPE => 'INT1', NOTNULL => 1,
                           DEFAULT => GROUP_MEMBERSHIP},
        ],
        INDEXES => [
            group_group_map_member_id_idx =>
                {FIELDS => [qw(member_id grantor_id grant_type)],
                 TYPE => 'UNIQUE'},
        ],
    },

    # This table determines which groups a user must be a member of
    # in order to see a bug.
    bug_group_map => {
        FIELDS => [
            bug_id   => {TYPE => 'INT3', NOTNULL => 1,
                         REFERENCES => {TABLE  => 'bugs',
                                        COLUMN => 'bug_id',
                                        DELETE => 'CASCADE'}},
            group_id => {TYPE => 'INT3', NOTNULL => 1,
                         REFERENCES => {TABLE  => 'groups',
                                        COLUMN => 'id',
                                        DELETE => 'CASCADE'}},
        ],
        INDEXES => [
            bug_group_map_bug_id_idx   =>
                {FIELDS => [qw(bug_id group_id)], TYPE => 'UNIQUE'},
            bug_group_map_group_id_idx => ['group_id'],
        ],
    },

    # This table determines which groups a user must be a member of
    # in order to see a named query somebody else shares.
    namedquery_group_map => {
        FIELDS => [
            namedquery_id => {TYPE => 'INT3', NOTNULL => 1,
                              REFERENCES => {TABLE  => 'namedqueries',
                                             COLUMN => 'id',
                                             DELETE => 'CASCADE'}},
            group_id      => {TYPE => 'INT3', NOTNULL => 1,
                              REFERENCES => {TABLE  => 'groups',
                                             COLUMN => 'id',
                                             DELETE => 'CASCADE'}},
        ],
        INDEXES => [
            namedquery_group_map_namedquery_id_idx   =>
                {FIELDS => [qw(namedquery_id)], TYPE => 'UNIQUE'},
            namedquery_group_map_group_id_idx => ['group_id'],
        ],
    },

    category_group_map => {
        FIELDS => [
            category_id => {TYPE => 'INT2', NOTNULL => 1,
                            REFERENCES => {TABLE  => 'series_categories',
                                           COLUMN =>  'id',
                                           DELETE => 'CASCADE'}},
            group_id    => {TYPE => 'INT3', NOTNULL => 1,
                            REFERENCES => {TABLE  => 'groups',
                                           COLUMN => 'id',
                                           DELETE => 'CASCADE'}},
        ],
        INDEXES => [
            category_group_map_category_id_idx =>
                {FIELDS => [qw(category_id group_id)], TYPE => 'UNIQUE'},
        ],
    },


    # PRODUCTS
    # --------

    classifications => {
        FIELDS => [
            id          => {TYPE => 'SMALLSERIAL', NOTNULL => 1,
                            PRIMARYKEY => 1},
            name        => {TYPE => 'varchar(64)', NOTNULL => 1},
            description => {TYPE => 'MEDIUMTEXT'},
            sortkey     => {TYPE => 'INT2', NOTNULL => 1, DEFAULT => '0'},
        ],
        INDEXES => [
            classifications_name_idx => {FIELDS => ['name'],
                                           TYPE => 'UNIQUE'},
        ],
    },

    products => {
        FIELDS => [
            id                => {TYPE => 'SMALLSERIAL', NOTNULL => 1,
                                  PRIMARYKEY => 1},
            name              => {TYPE => 'varchar(64)', NOTNULL => 1},
            classification_id => {TYPE => 'INT2', NOTNULL => 1,
                                  DEFAULT => '1',
                                  REFERENCES => {TABLE  => 'classifications',
                                                 COLUMN => 'id',
                                                 DELETE => 'CASCADE'}},
            description       => {TYPE => 'MEDIUMTEXT', NOTNULL => 1},
            isactive          => {TYPE => 'BOOLEAN', NOTNULL => 1,
                                  DEFAULT => 1},
            defaultmilestone  => {TYPE => 'varchar(64)',
                                  NOTNULL => 1, DEFAULT => "'---'"},
            allows_unconfirmed => {TYPE => 'BOOLEAN', NOTNULL => 1,
                                   DEFAULT => 'TRUE'},
        ],
        INDEXES => [
            products_name_idx   => {FIELDS => ['name'],
                                    TYPE => 'UNIQUE'},
        ],
    },

    components => {
        FIELDS => [
            id               => {TYPE => 'MEDIUMSERIAL', NOTNULL => 1,
                                 PRIMARYKEY => 1},
            name             => {TYPE => 'varchar(64)', NOTNULL => 1},
            product_id       => {TYPE => 'INT2', NOTNULL => 1,
                                 REFERENCES => {TABLE  => 'products',
                                                COLUMN => 'id',
                                                DELETE => 'CASCADE'}},
            initialowner     => {TYPE => 'INT3', NOTNULL => 1,
                                 REFERENCES => {TABLE  => 'profiles',
                                                COLUMN => 'userid'}},
            initialqacontact => {TYPE => 'INT3',
                                 REFERENCES => {TABLE  => 'profiles',
                                                COLUMN => 'userid',
                                                DELETE => 'SET NULL'}},
            description      => {TYPE => 'MEDIUMTEXT', NOTNULL => 1},
            isactive         => {TYPE => 'BOOLEAN', NOTNULL => 1, 
                                 DEFAULT => 'TRUE'},
        ],
        INDEXES => [
            components_product_id_idx => {FIELDS => [qw(product_id name)],
                                          TYPE => 'UNIQUE'},
            components_name_idx   => ['name'],
        ],
    },

    # CHARTS
    # ------

    series => {
        FIELDS => [
            series_id   => {TYPE => 'MEDIUMSERIAL', NOTNULL => 1,
                            PRIMARYKEY => 1},
            creator     => {TYPE => 'INT3',
                            REFERENCES => {TABLE  => 'profiles',
                                           COLUMN => 'userid',
                                           DELETE => 'CASCADE'}},
            category    => {TYPE => 'INT2', NOTNULL => 1,
                            REFERENCES => {TABLE  => 'series_categories',
                                           COLUMN => 'id',
                                           DELETE => 'CASCADE'}},
            subcategory => {TYPE => 'INT2', NOTNULL => 1,
                            REFERENCES => {TABLE  => 'series_categories',
                                           COLUMN => 'id',
                                           DELETE => 'CASCADE'}},
            name        => {TYPE => 'varchar(64)', NOTNULL => 1},
            frequency   => {TYPE => 'INT2', NOTNULL => 1},
            query       => {TYPE => 'MEDIUMTEXT', NOTNULL => 1},
            is_public   => {TYPE => 'BOOLEAN', NOTNULL => 1,
                            DEFAULT => 'FALSE'},
        ],
        INDEXES => [
            series_creator_idx  => ['creator'],
            series_category_idx => {FIELDS => [qw(category subcategory name)],
                                    TYPE => 'UNIQUE'},
        ],
    },

    series_data => {
        FIELDS => [
            series_id    => {TYPE => 'INT3', NOTNULL => 1,
                             REFERENCES => {TABLE  => 'series',
                                            COLUMN => 'series_id',
                                            DELETE => 'CASCADE'}},
            series_date  => {TYPE => 'DATETIME', NOTNULL => 1},
            series_value => {TYPE => 'INT3', NOTNULL => 1},
        ],
        INDEXES => [
            series_data_series_id_idx =>
                {FIELDS => [qw(series_id series_date)],
                 TYPE => 'UNIQUE'},
        ],
    },

    series_categories => {
        FIELDS => [
            id   => {TYPE => 'SMALLSERIAL', NOTNULL => 1,
                     PRIMARYKEY => 1},
            name => {TYPE => 'varchar(64)', NOTNULL => 1},
        ],
        INDEXES => [
            series_categories_name_idx => {FIELDS => ['name'],
                                           TYPE => 'UNIQUE'},
        ],
    },

    # WHINE SYSTEM
    # ------------

    whine_queries => {
        FIELDS => [
            id            => {TYPE => 'MEDIUMSERIAL', PRIMARYKEY => 1,
                              NOTNULL => 1},
            eventid       => {TYPE => 'INT3', NOTNULL => 1,
                              REFERENCES => {TABLE => 'whine_events',
                                             COLUMN => 'id',
                                             DELETE => 'CASCADE'}},
            query_name    => {TYPE => 'varchar(64)', NOTNULL => 1,
                              DEFAULT => "''"},
            sortkey       => {TYPE => 'INT2', NOTNULL => 1,
                              DEFAULT => '0'},
            onemailperbug => {TYPE => 'BOOLEAN', NOTNULL => 1,
                              DEFAULT => 'FALSE'},
            title         => {TYPE => 'varchar(128)', NOTNULL => 1,
                              DEFAULT => "''"},
        ],
        INDEXES => [
            whine_queries_eventid_idx => ['eventid'],
        ],
    },

    whine_schedules => {
        FIELDS => [
            id          => {TYPE => 'MEDIUMSERIAL', PRIMARYKEY => 1,
                            NOTNULL => 1},
            eventid     => {TYPE => 'INT3', NOTNULL => 1,
                            REFERENCES => {TABLE  => 'whine_events',
                                           COLUMN => 'id',
                                           DELETE => 'CASCADE'}},
            run_day     => {TYPE => 'varchar(32)'},
            run_time    => {TYPE => 'varchar(32)'},
            run_next    => {TYPE => 'DATETIME'},
            mailto      => {TYPE => 'INT3', NOTNULL => 1},
            mailto_type => {TYPE => 'INT2', NOTNULL => 1, DEFAULT => '0'},
        ],
        INDEXES => [
            whine_schedules_run_next_idx => ['run_next'],
            whine_schedules_eventid_idx  => ['eventid'],
        ],
    },

    whine_events => {
        FIELDS => [
            id           => {TYPE => 'MEDIUMSERIAL', PRIMARYKEY => 1,
                             NOTNULL => 1},
            owner_userid => {TYPE => 'INT3', NOTNULL => 1,
                             REFERENCES => {TABLE  => 'profiles', 
                                            COLUMN => 'userid',
                                            DELETE => 'CASCADE'}},
            subject      => {TYPE => 'varchar(128)'},
            body         => {TYPE => 'MEDIUMTEXT'},
            mailifnobugs => {TYPE => 'BOOLEAN', NOTNULL => 1,
                             DEFAULT => 'FALSE'},
        ],
    },

    # QUIPS
    # -----

    quips => {
        FIELDS => [
            quipid   => {TYPE => 'MEDIUMSERIAL', NOTNULL => 1,
                         PRIMARYKEY => 1},
            userid   => {TYPE => 'INT3',
                         REFERENCES => {TABLE  => 'profiles', 
                                        COLUMN => 'userid',
                                        DELETE => 'SET NULL'}},
            quip     => {TYPE => 'varchar(512)', NOTNULL => 1},
            approved => {TYPE => 'BOOLEAN', NOTNULL => 1,
                         DEFAULT => 'TRUE'},
        ],
    },

    # SETTINGS
    # --------
    # setting          - each global setting will have exactly one entry
    #                    in this table.
    # setting_value    - stores the list of acceptable values for each
    #                    setting, and a sort index that controls the order
    #                    in which the values are displayed.
    # profile_setting  - If a user has chosen to use a value other than the
    #                    global default for a given setting, it will be
    #                    stored in this table. Note: even if a setting is
    #                    later changed so is_enabled = false, the stored
    #                    value will remain in case it is ever enabled again.
    #
    setting => {
        FIELDS => [
            name          => {TYPE => 'varchar(32)', NOTNULL => 1,
                              PRIMARYKEY => 1}, 
            default_value => {TYPE => 'varchar(32)', NOTNULL => 1},
            is_enabled    => {TYPE => 'BOOLEAN', NOTNULL => 1,
                              DEFAULT => 'TRUE'},
            subclass      => {TYPE => 'varchar(32)'},
            category      => {TYPE => 'varchar(64)', NOTNULL => 1, DEFAULT => "'General'"}
        ],
    },

    setting_value => {
        FIELDS => [
            name        => {TYPE => 'varchar(32)', NOTNULL => 1,
                            REFERENCES => {TABLE  => 'setting', 
                                           COLUMN => 'name',
                                           DELETE => 'CASCADE'}},
            value       => {TYPE => 'varchar(32)', NOTNULL => 1},
            sortindex   => {TYPE => 'INT2', NOTNULL => 1},
        ],
        INDEXES => [
            setting_value_nv_unique_idx  => {FIELDS => [qw(name value)],
                                             TYPE => 'UNIQUE'},
            setting_value_ns_unique_idx  => {FIELDS => [qw(name sortindex)],
                                             TYPE => 'UNIQUE'},
        ],
     },

    profile_setting => {
        FIELDS => [
            user_id       => {TYPE => 'INT3', NOTNULL => 1,
                              REFERENCES => {TABLE  => 'profiles',
                                             COLUMN => 'userid',
                                             DELETE => 'CASCADE'}},
            setting_name  => {TYPE => 'varchar(32)', NOTNULL => 1,
                              REFERENCES => {TABLE  => 'setting',
                                             COLUMN => 'name',
                                             DELETE => 'CASCADE'}},
            setting_value => {TYPE => 'varchar(32)', NOTNULL => 1},
        ],
        INDEXES => [
            profile_setting_value_unique_idx  => {FIELDS => [qw(user_id setting_name)],
                                                  TYPE => 'UNIQUE'},
        ],
     },

<<<<<<< HEAD
=======
    # BUGMAIL
    # -------

    mail_staging => {
        FIELDS => [
            id      => {TYPE => 'INTSERIAL', PRIMARYKEY => 1, NOTNULL => 1},
            message => {TYPE => 'LONGBLOB', NOTNULL => 1},
        ],
    },

>>>>>>> 28144059
    email_rates => {
        FIELDS => [
            id         => {TYPE => 'INTSERIAL', NOTNULL => 1,
                           PRIMARYKEY => 1},
            recipient  => {TYPE => 'varchar(255)', NOTNULL => 1},
            message_ts => {TYPE => 'DATETIME', NOTNULL => 1},
        ],
        INDEXES => [
            email_rates_idx => [qw(recipient message_ts)],
        ],
    },

    # THESCHWARTZ TABLES
    # ------------------
    # Note: In the standard TheSchwartz schema, most integers are unsigned,
    # but we didn't implement unsigned ints for Bugzilla schemas, so we
    # just create signed ints, which should be fine.

    ts_funcmap => {
        FIELDS => [
            funcid   => {TYPE => 'INTSERIAL', PRIMARYKEY => 1, NOTNULL => 1},
            funcname => {TYPE => 'varchar(255)', NOTNULL => 1},
        ],
        INDEXES => [
            ts_funcmap_funcname_idx => {FIELDS => ['funcname'], 
                                          TYPE => 'UNIQUE'},
        ],
    },

    ts_job => {
        FIELDS => [
            # In a standard TheSchwartz schema, this is a BIGINT, but we
            # don't have those and I didn't want to add them just for this.
            jobid         => {TYPE => 'INTSERIAL', PRIMARYKEY => 1, 
                              NOTNULL => 1},
            funcid        => {TYPE => 'INT4', NOTNULL => 1},
            # In standard TheSchwartz, this is a MEDIUMBLOB.
            arg           => {TYPE => 'LONGBLOB'},
            uniqkey       => {TYPE => 'varchar(255)'},
            insert_time   => {TYPE => 'INT4'},
            run_after     => {TYPE => 'INT4', NOTNULL => 1},
            grabbed_until => {TYPE => 'INT4', NOTNULL => 1},
            priority      => {TYPE => 'INT2'},
            coalesce      => {TYPE => 'varchar(255)'},
        ],
        INDEXES => [
            ts_job_funcid_idx => {FIELDS => [qw(funcid uniqkey)],
                                  TYPE   => 'UNIQUE'},
            # In a standard TheSchewartz schema, these both go in the other
            # direction, but there's no reason to have three indexes that
            # all start with the same column, and our naming scheme doesn't
            # allow it anyhow.
            ts_job_run_after_idx => [qw(run_after funcid)],
            ts_job_coalesce_idx  => [qw(coalesce funcid)],
        ],
    },

    ts_note => {
        FIELDS => [
            # This is a BIGINT in standard TheSchwartz schemas.
            jobid   => {TYPE => 'INT4', NOTNULL => 1},
            notekey => {TYPE => 'varchar(255)'},
            value   => {TYPE => 'LONGBLOB'},
        ],
        INDEXES => [
            ts_note_jobid_idx => {FIELDS => [qw(jobid notekey)], 
                                    TYPE => 'UNIQUE'},
        ],
    },

    ts_error => {
        FIELDS => [
            error_time => {TYPE => 'INT4', NOTNULL => 1},
            jobid      => {TYPE => 'INT4', NOTNULL => 1},
            message    => {TYPE => 'varchar(255)', NOTNULL => 1},
            funcid     => {TYPE => 'INT4', NOTNULL => 1, DEFAULT => 0},
        ],
        INDEXES => [
            ts_error_funcid_idx     => [qw(funcid error_time)],
            ts_error_error_time_idx => ['error_time'],
            ts_error_jobid_idx      => ['jobid'],
        ],
    },

    ts_exitstatus => {
        FIELDS => [
            jobid           => {TYPE => 'INTSERIAL', PRIMARYKEY => 1,
                                NOTNULL => 1},
            funcid          => {TYPE => 'INT4', NOTNULL => 1, DEFAULT => 0},
            status          => {TYPE => 'INT2'},
            completion_time => {TYPE => 'INT4'},
            delete_after    => {TYPE => 'INT4'},
        ],
        INDEXES => [
            ts_exitstatus_funcid_idx       => ['funcid'],
            ts_exitstatus_delete_after_idx => ['delete_after'],
        ],
    },

    # SCHEMA STORAGE
    # --------------

    bz_schema => {
        FIELDS => [
            schema_data => {TYPE => 'LONGBLOB', NOTNULL => 1},
            version     => {TYPE => 'decimal(3,2)', NOTNULL => 1},
        ],
        INDEXES => [
            bz_schema_version_idx => {FIELDS => ['version'], TYPE => 'UNIQUE'},
        ],
    },

    bug_user_last_visit => {
        FIELDS => [
            id            => {TYPE => 'INTSERIAL', NOTNULL => 1,
                              PRIMARYKEY => 1},
            user_id       => {TYPE => 'INT3', NOTNULL => 1,
                              REFERENCES => {TABLE  => 'profiles',
                                             COLUMN => 'userid',
                                             DELETE => 'CASCADE'}},
            bug_id        => {TYPE => 'INT3', NOTNULL => 1,
                              REFERENCES => {TABLE  => 'bugs',
                                             COLUMN => 'bug_id',
                                             DELETE => 'CASCADE'}},
            last_visit_ts => {TYPE => 'DATETIME', NOTNULL => 1},
        ],
        INDEXES => [
            bug_user_last_visit_idx => {FIELDS => ['user_id', 'bug_id'],
                                        TYPE => 'UNIQUE'},
            bug_user_last_visit_last_visit_ts_idx => ['last_visit_ts'],
        ],
    },

    user_api_keys => {
        FIELDS => [
            id            => {TYPE => 'INTSERIAL', NOTNULL => 1,
                              PRIMARYKEY => 1},
            user_id       => {TYPE => 'INT3', NOTNULL => 1,
                              REFERENCES => {TABLE  => 'profiles',
                                             COLUMN => 'userid',
                                             DELETE => 'CASCADE'}},
            api_key       => {TYPE => 'varchar(40)', NOTNULL => 1},
            description   => {TYPE => 'varchar(255)'},
            revoked       => {TYPE => 'BOOLEAN', NOTNULL => 1,
                              DEFAULT => 'FALSE'},
            last_used     => {TYPE => 'DATETIME'},
<<<<<<< HEAD
            last_used_ip  => {TYPE => 'varchar(40)'},
=======
>>>>>>> 28144059
            app_id        => {TYPE => 'varchar(64)'},
        ],
        INDEXES => [
            user_api_keys_api_key_idx => {FIELDS => ['api_key'], TYPE => 'UNIQUE'},
            user_api_keys_user_id_idx => ['user_id'],
            user_api_keys_user_id_app_id_idx  => ['user_id', 'app_id'],
        ],
    },
<<<<<<< HEAD

    user_request_log => {
        FIELDS => [
            id          => {TYPE => 'INTSERIAL', NOTNULL => 1,
                            PRIMARYKEY => 1},
            user_id     => {TYPE => 'INT3', NOTNULL => 1 },
            ip_address  => {TYPE => 'varchar(40)', NOTNULL => 1},
            user_agent  => {TYPE => 'TINYTEXT', NOTNULL => 1},
            timestamp   => {TYPE => 'DATETIME', NOTNULL => 1},
            bug_id      => {TYPE => 'INT3', NOTNULL => 0},
            attach_id   => {TYPE => 'INT4', NOTNULL => 0},
            request_url => {TYPE => 'TINYTEXT', NOTNULL => 1},
            method      => {TYPE => 'TINYTEXT', NOTNULL => 1},
            action      => {TYPE => 'varchar(20)', NOTNULL => 1},
            server      => {TYPE => 'varchar(7)', NOTNULL => 1},
        ],
        INDEXES => [
            user_user_request_log_user_id_idx => ['user_id'],
        ],
    },
=======
>>>>>>> 28144059
};

# Foreign Keys are added in Bugzilla::DB::bz_add_field_tables
use constant MULTI_SELECT_VALUE_TABLE => {
    FIELDS => [
        bug_id => {TYPE => 'INT3', NOTNULL => 1},
        value  => {TYPE => 'varchar(64)', NOTNULL => 1},
    ],
    INDEXES => [
        bug_id_idx => {FIELDS => [qw( bug_id value)], TYPE => 'UNIQUE'},
    ],
};

#--------------------------------------------------------------------------

=head1 METHODS

Note: Methods which can be implemented generically for all DBs are
implemented in this module. If needed, they can be overridden with
DB-specific code in a subclass. Methods which are prefixed with C<_>
are considered protected. Subclasses may override these methods, but
other modules should not invoke these methods directly.

=cut

#--------------------------------------------------------------------------
sub new {

=over

=item C<new>

 Description: Public constructor method used to instantiate objects of this
              class. However, it also can be used as a factory method to
              instantiate database-specific subclasses when an optional
              driver argument is supplied.
 Parameters:  $driver (optional) - Used to specify the type of database.
              This routine C<die>s if no subclass is found for the specified
              driver.
              $schema (optional) - A reference to a hash. Callers external
                  to this package should never use this parameter.
 Returns:     new instance of the Schema class or a database-specific subclass

=cut

    my $this = shift;
    my $class = ref($this) || $this;
    my $driver = shift;

    if ($driver) {
        (my $subclass = $driver) =~ s/^(\S)/\U$1/;
        $class .= '::' . $subclass;
        eval "require $class;";
        die "The $class class could not be found ($subclass " .
            "not supported?): $@" if ($@);
    }
    die "$class is an abstract base class. Instantiate a subclass instead."
      if ($class eq __PACKAGE__);

    my $self = {};
    bless $self, $class;
    $self = $self->_initialize(@_);

    return($self);

} #eosub--new
#--------------------------------------------------------------------------
sub _initialize {

=item C<_initialize>

 Description: Protected method that initializes an object after
              instantiation with the abstract schema. All subclasses should
              override this method. The typical subclass implementation
              should first call the C<_initialize> method of the superclass,
              then do any database-specific initialization (especially
              define the database-specific implementation of the all
              abstract data types), and then call the C<_adjust_schema>
              method.
 Parameters:  $abstract_schema (optional) - A reference to a hash. If 
                  provided, this hash will be used as the internal
                  representation of the abstract schema instead of our
                  default abstract schema. This is intended for internal 
                  use only by deserialize_abstract.
 Returns:     the instance of the Schema class

=cut

    my $self = shift;
    my $abstract_schema = shift;

    if (!$abstract_schema) {
        # While ABSTRACT_SCHEMA cannot be modified, $abstract_schema can be.
        # So, we dclone it to prevent anything from mucking with the constant.
        $abstract_schema = dclone(ABSTRACT_SCHEMA);

        # Let extensions add tables, but make sure they can't modify existing
        # tables. If we don't lock/unlock keys, lock_value complains.
        lock_keys(%$abstract_schema);
        foreach my $table (keys %{ABSTRACT_SCHEMA()}) {
            lock_value(%$abstract_schema, $table) 
                if exists $abstract_schema->{$table};
        }
        unlock_keys(%$abstract_schema);
        Bugzilla::Hook::process('db_schema_abstract_schema', 
                                { schema => $abstract_schema });
        unlock_hash(%$abstract_schema);
    }

    $self->{schema} = dclone($abstract_schema);
    $self->{abstract_schema} = $abstract_schema;

    return $self;

} #eosub--_initialize
#--------------------------------------------------------------------------
sub _adjust_schema {

=item C<_adjust_schema>

 Description: Protected method that alters the abstract schema at
              instantiation-time to be database-specific. It is a generic
              enough routine that it can be defined here in the base class.
              It takes the abstract schema and replaces the abstract data
              types with database-specific data types.
 Parameters:  none
 Returns:     the instance of the Schema class

=cut

    my $self = shift;

    # The _initialize method has already set up the db_specific hash with
    # the information on how to implement the abstract data types for the
    # instantiated DBMS-specific subclass.
    my $db_specific = $self->{db_specific};

    # Loop over each table in the abstract database schema.
    foreach my $table (keys %{ $self->{schema} }) {
        my %fields = (@{ $self->{schema}{$table}{FIELDS} });
        # Loop over the field definitions in each table.
        foreach my $field_def (values %fields) {
            # If the field type is an abstract data type defined in the
            # $db_specific hash, replace it with the DBMS-specific data type
            # that implements it.
            if (exists($db_specific->{$field_def->{TYPE}})) {
                $field_def->{TYPE} = $db_specific->{$field_def->{TYPE}};
            }
            # Replace abstract default values (such as 'TRUE' and 'FALSE')
            # with their database-specific implementations.
            if (exists($field_def->{DEFAULT})
                && exists($db_specific->{$field_def->{DEFAULT}})) {
                $field_def->{DEFAULT} = $db_specific->{$field_def->{DEFAULT}};
            }
        }
    }

    return $self;

} #eosub--_adjust_schema
#--------------------------------------------------------------------------
sub get_type_ddl {

=item C<get_type_ddl>

=over

=item B<Description>

Public method to convert abstract (database-generic) field specifiers to
database-specific data types suitable for use in a C<CREATE TABLE> or 
C<ALTER TABLE> SQL statment. If no database-specific field type has been
defined for the given field type, then it will just return the same field type.

=item B<Parameters>

=over

=item C<$def> - A reference to a hash of a field containing the following keys:
C<TYPE> (required), C<NOTNULL> (optional), C<DEFAULT> (optional), 
C<PRIMARYKEY> (optional), C<REFERENCES> (optional)

=back

=item B<Returns>

A DDL string suitable for describing a field in a C<CREATE TABLE> or 
C<ALTER TABLE> SQL statement

=back

=cut

    my $self = shift;
    my $finfo = (@_ == 1 && ref($_[0]) eq 'HASH') ? $_[0] : { @_ };
    my $type = $finfo->{TYPE};
    confess "A valid TYPE was not specified for this column (got " 
            . Dumper($finfo) . ")" unless ($type);

    my $default = $finfo->{DEFAULT};
    # Replace any abstract default value (such as 'TRUE' or 'FALSE')
    # with its database-specific implementation.
    if ( defined $default && exists($self->{db_specific}->{$default}) ) {
        $default = $self->{db_specific}->{$default};
    }

    my $type_ddl = $self->convert_type($type);
    # DEFAULT attribute must appear before any column constraints
    # (e.g., NOT NULL), for Oracle
    $type_ddl .= " DEFAULT $default" if (defined($default));
    # PRIMARY KEY must appear before NOT NULL for SQLite.
    $type_ddl .= " PRIMARY KEY" if ($finfo->{PRIMARYKEY});
    $type_ddl .= " NOT NULL" if ($finfo->{NOTNULL});

    return($type_ddl);

} #eosub--get_type_ddl


sub get_fk_ddl {

=item C<_get_fk_ddl>

=over

=item B<Description>

Protected method. Translates the C<REFERENCES> item of a column into SQL.

=item B<Params>

=over

=item C<$table>  - The name of the table the reference is from.

=item C<$column> - The name of the column the reference is from

=item C<$references> - The C<REFERENCES> hashref from a column.

=back

=item B<Returns>

SQL for to define the foreign key, or an empty string if C<$references> 
is undefined.

=back

=cut

    my ($self, $table, $column, $references) = @_;
    return "" if !$references;

    my $update    = $references->{UPDATE} || 'CASCADE';
    my $delete    = $references->{DELETE} || 'RESTRICT';
    my $to_table  = $references->{TABLE}  || confess "No table in reference";
    my $to_column = $references->{COLUMN} || confess "No column in reference";
    my $fk_name   = $self->_get_fk_name($table, $column, $references);

    return "\n     CONSTRAINT $fk_name FOREIGN KEY ($column)\n"
         . "     REFERENCES $to_table($to_column)\n"
         . "      ON UPDATE $update ON DELETE $delete";
}

# Generates a name for a Foreign Key. It's separate from get_fk_ddl
# so that certain databases can override it (for shorter identifiers or
# other reasons).
sub _get_fk_name {
    my ($self, $table, $column, $references) = @_;
    my $to_table  = $references->{TABLE}; 
    my $to_column = $references->{COLUMN};
    my $name = "fk_${table}_${column}_${to_table}_${to_column}";

    if (length($name) > $self->MAX_IDENTIFIER_LEN) {
        $name = 'fk_' . $self->_hash_identifier($name);
    }

    return $name;
}

sub _hash_identifier {
    my ($invocant, $value) = @_;
    # We do -7 to allow prefixes like "idx_" or "fk_", or perhaps something
    # longer in the future.
    return substr(md5_hex($value), 0, $invocant->MAX_IDENTIFIER_LEN - 7);
}


sub get_add_fks_sql {
    my ($self, $table, $column_fks) = @_;

    my @add = $self->_column_fks_to_ddl($table, $column_fks);

    my @sql;
    if ($self->MULTIPLE_FKS_IN_ALTER) {
        my $alter = "ALTER TABLE $table ADD " . join(', ADD ', @add);
        push(@sql, $alter);
    }
    else {
        foreach my $fk_string (@add) {
            push(@sql, "ALTER TABLE $table ADD $fk_string");
        }
    }
    return @sql;
}

sub _column_fks_to_ddl {
    my ($self, $table, $column_fks) = @_;
    my @ddl;
    foreach my $column (keys %$column_fks) {
        my $def = $column_fks->{$column};
        my $fk_string = $self->get_fk_ddl($table, $column, $def);
        push(@ddl, $fk_string);
    }
    return @ddl;
}

sub get_drop_fk_sql { 
    my ($self, $table, $column, $references) = @_;
    my $fk_name = $self->_get_fk_name($table, $column, $references);

    return ("ALTER TABLE $table DROP CONSTRAINT $fk_name");
}

sub convert_type {

=item C<convert_type>

Converts a TYPE from the L</ABSTRACT_SCHEMA> format into the real SQL type.

=cut

    my ($self, $type) = @_;
    return $self->{db_specific}->{$type} || $type;
}

sub get_column {

=item C<get_column($table, $column)>

 Description: Public method to get the abstract definition of a column.
 Parameters:  $table - the table name
              $column - a column in the table
 Returns:     a hashref containing information about the column, including its
              type (C<TYPE>), whether or not it can be null (C<NOTNULL>),
              its default value if it has one (C<DEFAULT), etc.
              Returns undef if the table or column does not exist.

=cut

    my($self, $table, $column) = @_;

    # Prevent a possible dereferencing of an undef hash, if the
    # table doesn't exist.
    if (exists $self->{schema}->{$table}) {
        my %fields = (@{ $self->{schema}{$table}{FIELDS} });
        return $fields{$column};
    }
    return undef;
} #eosub--get_column

sub get_table_list {

=item C<get_table_list>

 Description: Public method for discovering what tables should exist in the
              Bugzilla database.

 Parameters:  none

 Returns:     An array of table names, in alphabetical order.

=cut

    my $self = shift;
    return sort keys %{$self->{schema}};   
}

sub get_table_columns {

=item C<get_table_columns>

 Description: Public method for discovering what columns are in a given
              table in the Bugzilla database.
 Parameters:  $table - the table name
 Returns:     array of column names

=cut

    my($self, $table) = @_;
    my @ddl = ();

    my $thash = $self->{schema}{$table};
    die "Table $table does not exist in the database schema."
        unless (ref($thash));

    my @columns = ();
    my @fields = @{ $thash->{FIELDS} };
    while (@fields) {
        push(@columns, shift(@fields));
        shift(@fields);
    }

    return @columns;

} #eosub--get_table_columns

sub get_table_indexes_abstract {
    my ($self, $table) = @_;
    my $table_def = $self->get_table_abstract($table);
    my %indexes = @{$table_def->{INDEXES} || []};
    return \%indexes;
}

sub get_create_database_sql {
    my ($self, $name) = @_;
    return ("CREATE DATABASE \"$name\"");
}

sub get_table_ddl {

=item C<get_table_ddl>

 Description: Public method to generate the SQL statements needed to create
              the a given table and its indexes in the Bugzilla database.
              Subclasses may override or extend this method, if needed, but
              subclasses probably should override C<_get_create_table_ddl>
              or C<_get_create_index_ddl> instead.
 Parameters:  $table - the table name
 Returns:     an array of strings containing SQL statements

=cut

    my($self, $table) = @_;
    my @ddl = ();

    die "Table $table does not exist in the database schema."
        unless (ref($self->{schema}{$table}));

    my $create_table = $self->_get_create_table_ddl($table);
    push(@ddl, $create_table) if $create_table;

    my @indexes = @{ $self->{schema}{$table}{INDEXES} || [] };
    while (@indexes) {
        my $index_name = shift(@indexes);
        my $index_info = shift(@indexes);
        my $index_sql  = $self->get_add_index_ddl($table, $index_name, 
                                                  $index_info);
        push(@ddl, $index_sql) if $index_sql;
    }

    push(@ddl, @{ $self->{schema}{$table}{DB_EXTRAS} })
      if (ref($self->{schema}{$table}{DB_EXTRAS}));

    return @ddl;

} #eosub--get_table_ddl

sub _get_create_table_ddl {

=item C<_get_create_table_ddl>

 Description: Protected method to generate the "create table" SQL statement
              for a given table.
 Parameters:  $table - the table name
 Returns:     a string containing the DDL statement for the specified table

=cut

    my($self, $table) = @_;

    my $thash = $self->{schema}{$table};
    die "Table $table does not exist in the database schema."
        unless ref $thash;

    my (@col_lines, @fk_lines);
    my @fields = @{ $thash->{FIELDS} };
    while (@fields) {
        my $field = shift(@fields);
        my $finfo = shift(@fields);
        push(@col_lines, "\t$field\t" . $self->get_type_ddl($finfo));
        if ($self->FK_ON_CREATE and $finfo->{REFERENCES}) {
            my $fk = $finfo->{REFERENCES};
            my $fk_ddl = $self->get_fk_ddl($table, $field, $fk);
            push(@fk_lines, $fk_ddl);
        }
    }
    
    my $sql = "CREATE TABLE $table (\n" . join(",\n", @col_lines, @fk_lines)
              . "\n)";
    return $sql

} 

sub _get_create_index_ddl {

=item C<_get_create_index_ddl>

 Description: Protected method to generate a "create index" SQL statement
              for a given table and index.
 Parameters:  $table_name - the name of the table
              $index_name - the name of the index
              $index_fields - a reference to an array of field names
              $index_type (optional) - specify type of index (e.g., UNIQUE)
 Returns:     a string containing the DDL statement

=cut

    my ($self, $table_name, $index_name, $index_fields, $index_type) = @_;

    my $sql = "CREATE ";
    $sql .= "$index_type " if ($index_type && $index_type eq 'UNIQUE');
    $sql .= "INDEX $index_name ON $table_name \(" .
      join(", ", @$index_fields) . "\)";

    return($sql);

} #eosub--_get_create_index_ddl
#--------------------------------------------------------------------------

sub get_add_column_ddl {

=item C<get_add_column_ddl($table, $column, \%definition, $init_value)>

 Description: Generate SQL to add a column to a table.
 Params:      $table - The table containing the column.
              $column - The name of the column being added.
              \%definition - The new definition for the column,
                  in standard C<ABSTRACT_SCHEMA> format.
              $init_value - (optional) An initial value to set 
                            the column to. Should already be SQL-quoted
                            if necessary.
 Returns:     An array of SQL statements.

=cut

    my ($self, $table, $column, $definition, $init_value) = @_;
    my @statements;
    push(@statements, "ALTER TABLE $table ". $self->ADD_COLUMN ." $column " .
        $self->get_type_ddl($definition));

    # XXX - Note that although this works for MySQL, most databases will fail
    # before this point, if we haven't set a default.
    (push(@statements, "UPDATE $table SET $column = $init_value"))
        if defined $init_value;

    if (defined $definition->{REFERENCES}) {
        push(@statements, $self->get_add_fks_sql($table, { $column =>
                                                           $definition->{REFERENCES} }));
    }

    return (@statements);
}

sub get_add_index_ddl {

=item C<get_add_index_ddl>

 Description: Gets SQL for creating an index.
              NOTE: Subclasses should not override this function. Instead,
              if they need to specify a custom CREATE INDEX statement, 
              they should override C<_get_create_index_ddl>
 Params:      $table - The name of the table the index will be on.
              $name  - The name of the new index.
              $definition - An index definition. Either a hashref 
                            with FIELDS and TYPE or an arrayref 
                            containing a list of columns.
 Returns:     An array of SQL statements that will create the 
              requested index.

=cut

    my ($self, $table, $name, $definition) = @_;

    my ($index_fields, $index_type);
    # Index defs can be arrays or hashes
    if (ref($definition) eq 'HASH') {
        $index_fields = $definition->{FIELDS};
        $index_type = $definition->{TYPE};
    } else {
        $index_fields = $definition;
        $index_type = '';
    }
    
    return $self->_get_create_index_ddl($table, $name, $index_fields, 
                                        $index_type);
}

sub get_alter_column_ddl {

=item C<get_alter_column_ddl($table, $column, \%definition)>

 Description: Generate SQL to alter a column in a table.
              The column that you are altering must exist,
              and the table that it lives in must exist.
 Params:      $table - The table containing the column.
              $column - The name of the column being changed.
              \%definition - The new definition for the column,
                  in standard C<ABSTRACT_SCHEMA> format.
              $set_nulls_to - A value to set NULL values to, if
                  your new definition is NOT NULL and contains
                  no DEFAULT, and when there is a possibility
                  that the column could contain NULLs. $set_nulls_to
                  should be already SQL-quoted if necessary.
 Returns:     An array of SQL statements.

=cut

    my $self = shift;
    my ($table, $column, $new_def, $set_nulls_to) = @_;

    my @statements;
    my $old_def = $self->get_column_abstract($table, $column);
    my $specific = $self->{db_specific};

    # If the types have changed, we have to deal with that.
    if (uc(trim($old_def->{TYPE})) ne uc(trim($new_def->{TYPE}))) {
        push(@statements, $self->_get_alter_type_sql($table, $column, 
                                                     $new_def, $old_def));
    }

    my $default = $new_def->{DEFAULT};
    my $default_old = $old_def->{DEFAULT};

    if (defined $default) {
        $default = $specific->{$default} if exists $specific->{$default};
    }
    # This first condition prevents "uninitialized value" errors.
    if (!defined $default && !defined $default_old) {
        # Do Nothing
    }
    # If we went from having a default to not having one
    elsif (!defined $default && defined $default_old) {
        push(@statements, "ALTER TABLE $table ALTER COLUMN $column"
                        . " DROP DEFAULT");
    }
    # If we went from no default to a default, or we changed the default.
    elsif ( (defined $default && !defined $default_old) || 
            ($default ne $default_old) ) 
    {
        push(@statements, "ALTER TABLE $table ALTER COLUMN $column "
                         . " SET DEFAULT $default");
    }

    # If we went from NULL to NOT NULL.
    if (!$old_def->{NOTNULL} && $new_def->{NOTNULL}) {
        push(@statements, $self->_set_nulls_sql(@_));
        push(@statements, "ALTER TABLE $table ALTER COLUMN $column"
                        . " SET NOT NULL");
    }
    # If we went from NOT NULL to NULL
    elsif ($old_def->{NOTNULL} && !$new_def->{NOTNULL}) {
        push(@statements, "ALTER TABLE $table ALTER COLUMN $column"
                        . " DROP NOT NULL");
    }

    # If we went from not being a PRIMARY KEY to being a PRIMARY KEY.
    if (!$old_def->{PRIMARYKEY} && $new_def->{PRIMARYKEY}) {
        push(@statements, "ALTER TABLE $table ADD PRIMARY KEY ($column)");
    }
    # If we went from being a PK to not being a PK
    elsif ( $old_def->{PRIMARYKEY} && !$new_def->{PRIMARYKEY} ) {
        push(@statements, "ALTER TABLE $table DROP PRIMARY KEY");
    }

    return @statements;
}

# Helps handle any fields that were NULL before, if we have a default,
# when doing an ALTER COLUMN.
sub _set_nulls_sql {
    my ($self, $table, $column, $new_def, $set_nulls_to) = @_;
    my $default = $new_def->{DEFAULT};
    # If we have a set_nulls_to, that overrides the DEFAULT 
    # (although nobody would usually specify both a default and 
    # a set_nulls_to.)
    $default = $set_nulls_to if defined $set_nulls_to;
    if (defined $default) {
         my $specific = $self->{db_specific};
         $default = $specific->{$default} if exists $specific->{$default};
    }
    my @sql;
    if (defined $default) {
        push(@sql, "UPDATE $table SET $column = $default"
                . "  WHERE $column IS NULL");
    }
    return @sql;
}

sub get_drop_index_ddl {

=item C<get_drop_index_ddl($table, $name)>

 Description: Generates SQL statements to drop an index.
 Params:      $table - The table the index is on.
              $name  - The name of the index being dropped.
 Returns:     An array of SQL statements.

=cut

    my ($self, $table, $name) = @_;

    # Although ANSI SQL-92 doesn't specify a method of dropping an index,
    # many DBs support this syntax.
    return ("DROP INDEX $name");
}

sub get_drop_column_ddl {

=item C<get_drop_column_ddl($table, $column)>

 Description: Generate SQL to drop a column from a table.
 Params:      $table - The table containing the column.
              $column - The name of the column being dropped.
 Returns:     An array of SQL statements.

=cut

    my ($self, $table, $column) = @_;
    return ("ALTER TABLE $table DROP COLUMN $column");
}

=item C<get_drop_table_ddl($table)>

 Description: Generate SQL to drop a table from the database.
 Params:      $table - The name of the table to drop.
 Returns:     An array of SQL statements.

=cut

sub get_drop_table_ddl {
    my ($self, $table) = @_;
    return ("DROP TABLE $table");
}

sub get_rename_column_ddl {

=item C<get_rename_column_ddl($table, $old_name, $new_name)>

 Description: Generate SQL to change the name of a column in a table.
              NOTE: ANSI SQL contains no simple way to rename a column,
                    so this function is ABSTRACT and must be implemented
                    by subclasses.
 Params:      $table - The table containing the column to be renamed.
              $old_name - The name of the column being renamed.
              $new_name - The name the column is changing to.
 Returns:     An array of SQL statements.

=cut

    die "ANSI SQL has no way to rename a column, and your database driver\n"
        . " has not implemented a method.";
}


sub get_rename_table_sql {

=item C<get_rename_table_sql>

=over

=item B<Description>

Gets SQL to rename a table in the database.

=item B<Params>

=over

=item C<$old_name> - The current name of the table.

=item C<$new_name> - The new name of the table.

=back

=item B<Returns>: An array of SQL statements to rename a table.

=back

=cut

    my ($self, $old_name, $new_name) = @_;
    return ("ALTER TABLE $old_name RENAME TO $new_name");
}

=item C<delete_table($name)>

 Description: Deletes a table from this Schema object.
              Dies if you try to delete a table that doesn't exist.
 Params:      $name - The name of the table to delete.
 Returns:     nothing

=cut

sub delete_table {
    my ($self, $name) = @_;

    die "Attempted to delete nonexistent table '$name'." unless
        $self->get_table_abstract($name);

    delete $self->{abstract_schema}->{$name};
    delete $self->{schema}->{$name};
}

sub get_column_abstract {

=item C<get_column_abstract($table, $column)>

 Description: A column definition from the abstract internal schema.
              cross-database format.
 Params:      $table - The name of the table
              $column - The name of the column that you want
 Returns:     A hash reference. For the format, see the docs for
              C<ABSTRACT_SCHEMA>.
              Returns undef if the column or table does not exist.

=cut

    my ($self, $table, $column) = @_;

    # Prevent a possible dereferencing of an undef hash, if the
    # table doesn't exist.
    if ($self->get_table_abstract($table)) {
        my %fields = (@{ $self->{abstract_schema}{$table}{FIELDS} });
        return $fields{$column};
    }
    return undef;
}

=item C<get_indexes_on_column_abstract($table, $column)>

 Description: Gets a list of indexes that are on a given column.
 Params:      $table - The table the column is on.
              $column - The name of the column.
 Returns:     Indexes in the standard format of an INDEX
              entry on a table. That is, key-value pairs
              where the key is the index name and the value
              is the index definition.
              If there are no indexes on that column, we return
              undef.

=cut

sub get_indexes_on_column_abstract {
    my ($self, $table, $column) = @_;
    my %ret_hash;

    my $table_def = $self->get_table_abstract($table);
    if ($table_def && exists $table_def->{INDEXES}) {
        my %indexes = (@{ $table_def->{INDEXES} });
        foreach my $index_name (keys %indexes) {
            my $col_list;
            # Get the column list, depending on whether the index
            # is in hashref or arrayref format.
            if (ref($indexes{$index_name}) eq 'HASH') {
                $col_list = $indexes{$index_name}->{FIELDS};
            } else {
                $col_list = $indexes{$index_name};
            }

            if(grep($_ eq $column, @$col_list)) {
                $ret_hash{$index_name} = dclone($indexes{$index_name});
            }
        }
    }

    return %ret_hash;
}

sub get_index_abstract {

=item C<get_index_abstract($table, $index)>

 Description: Returns an index definition from the internal abstract schema.
 Params:      $table - The table the index is on.
              $index - The name of the index.
 Returns:     A hash reference representing an index definition.
              See the C<ABSTRACT_SCHEMA> docs for details.
              Returns undef if the index does not exist.

=cut

    my ($self, $table, $index) = @_;

    # Prevent a possible dereferencing of an undef hash, if the
    # table doesn't exist.
    my $index_table = $self->get_table_abstract($table);
    if ($index_table && exists $index_table->{INDEXES}) {
        my %indexes = (@{ $index_table->{INDEXES} });
        return $indexes{$index};
    }
    return undef;
}

=item C<get_table_abstract($table)>

 Description: Gets the abstract definition for a table in this Schema
              object.
 Params:      $table - The name of the table you want a definition for.
 Returns:     An abstract table definition, or undef if the table doesn't
              exist.

=cut

sub get_table_abstract {
    my ($self, $table) = @_;
    return $self->{abstract_schema}->{$table};
}

=item C<add_table($name, \%definition)>

 Description: Creates a new table in this Schema object.
              If you do not specify a definition, we will
              simply create an empty table.
 Params:      $name - The name for the new table.
              \%definition (optional) - An abstract definition for
                  the new table.
 Returns:     nothing

=cut

sub add_table {
    my ($self, $name, $definition) = @_;
    (die "Table already exists: $name")
        if exists $self->{abstract_schema}->{$name};
    if ($definition) {
        $self->{abstract_schema}->{$name} = dclone($definition);
        $self->{schema} = dclone($self->{abstract_schema});
        $self->_adjust_schema();
    }
    else {
        $self->{abstract_schema}->{$name} = {FIELDS => []};
        $self->{schema}->{$name}          = {FIELDS => []};
    }
}



sub rename_table {

=item C<rename_table>

Renames a table from C<$old_name> to C<$new_name> in this Schema object.

=cut


    my ($self, $old_name, $new_name) = @_;
    my $table = $self->get_table_abstract($old_name);
    $self->delete_table($old_name);
    $self->add_table($new_name, $table);
}

sub delete_column {

=item C<delete_column($table, $column)>

 Description: Deletes a column from this Schema object.
 Params:      $table - Name of the table that the column is in.
                       The table must exist, or we will fail.
              $column  - Name of the column to delete.
 Returns:     nothing

=cut

    my ($self, $table, $column) = @_;

    my $abstract_fields = $self->{abstract_schema}{$table}{FIELDS};
    my $name_position = firstidx { $_ eq $column } @$abstract_fields;
    die "Attempted to delete nonexistent column ${table}.${column}" 
        if $name_position == -1;
    # Delete the key/value pair from the array.
    splice(@$abstract_fields, $name_position, 2);

    $self->{schema} = dclone($self->{abstract_schema});
    $self->_adjust_schema();
}

sub rename_column {

=item C<rename_column($table, $old_name, $new_name)>

 Description: Renames a column on a table in the Schema object.
              The column that you are renaming must exist.
 Params:      $table - The table the column is on.
              $old_name - The current name of the column.
              $new_name - The new name of hte column.
 Returns:     nothing

=cut

    my ($self, $table, $old_name, $new_name) = @_;
    my $def = $self->get_column_abstract($table, $old_name);
    die "Renaming a column that doesn't exist" if !$def;
    $self->delete_column($table, $old_name);
    $self->set_column($table, $new_name, $def);
}

sub set_column {

=item C<set_column($table, $column, \%new_def)>

 Description: Changes the definition of a column in this Schema object.
              If the column doesn't exist, it will be added.
              The table that you specify must already exist in the Schema.
              NOTE: This does not affect the database on the disk.
              Use the C<Bugzilla::DB> "Schema Modification Methods"
              if you want to do that.
 Params:      $table - The name of the table that the column is on.
              $column - The name of the column.
              \%new_def - The new definition for the column, in 
                  C<ABSTRACT_SCHEMA> format.
 Returns:     nothing

=cut

    my ($self, $table, $column, $new_def) = @_;

    my $fields = $self->{abstract_schema}{$table}{FIELDS};
    $self->_set_object($table, $column, $new_def, $fields);
}

=item C<set_fk($table, $column \%fk_def)>

Sets the C<REFERENCES> item on the specified column.

=cut

sub set_fk {
    my ($self, $table, $column, $fk_def) = @_;
    # Don't want to modify the source def before we explicitly set it below.
    # This is just us being extra-cautious.
    my $column_def = dclone($self->get_column_abstract($table, $column));
    die "Tried to set an fk on $table.$column, but that column doesn't exist"
        if !$column_def;
    if ($fk_def) {
        $column_def->{REFERENCES} = $fk_def;
    }
    else {
        delete $column_def->{REFERENCES};
    }
    $self->set_column($table, $column, $column_def);
}

sub set_index {

=item C<set_index($table, $name, $definition)>

 Description: Changes the definition of an index in this Schema object.
              If the index doesn't exist, it will be added.
              The table that you specify must already exist in the Schema.
              NOTE: This does not affect the database on the disk.
              Use the C<Bugzilla::DB> "Schema Modification Methods"
              if you want to do that.
 Params:      $table      - The table the index is on.
              $name       - The name of the index.
              $definition - A hashref or an arrayref. An index 
                            definition in C<ABSTRACT_SCHEMA> format.
 Returns:     nothing

=cut

    my ($self, $table, $name, $definition) = @_;

    if ( exists $self->{abstract_schema}{$table}
         && !exists $self->{abstract_schema}{$table}{INDEXES} ) {
        $self->{abstract_schema}{$table}{INDEXES} = [];
    }

    my $indexes = $self->{abstract_schema}{$table}{INDEXES};
    $self->_set_object($table, $name, $definition, $indexes);
}

# A private helper for set_index and set_column.
# This does the actual "work" of those two functions.
# $array_to_change is an arrayref.
sub _set_object {
    my ($self, $table, $name, $definition, $array_to_change) = @_;

    my $obj_position = (firstidx { $_ eq $name } @$array_to_change) + 1;
    # If the object doesn't exist, then add it.
    if (!$obj_position) {
        push(@$array_to_change, $name);
        push(@$array_to_change, $definition);
    }
    # We're modifying an existing object in the Schema.
    else {
        splice(@$array_to_change, $obj_position, 1, $definition);
    }

    $self->{schema} = dclone($self->{abstract_schema});
    $self->_adjust_schema();
}

=item C<delete_index($table, $name)>

 Description: Removes an index definition from this Schema object.
              If the index doesn't exist, we will fail.
              The table that you specify must exist in the Schema.
              NOTE: This does not affect the database on the disk.
              Use the C<Bugzilla::DB> "Schema Modification Methods"
              if you want to do that.
 Params:      $table - The table the index is on.
              $name  - The name of the index that we're removing.
 Returns:     nothing

=cut

sub delete_index {
    my ($self, $table, $name) = @_;

    my $indexes = $self->{abstract_schema}{$table}{INDEXES};
    my $name_position = firstidx { $_ eq $name } @$indexes;
    die "Attempted to delete nonexistent index $name on the $table table" 
        if $name_position == -1;
    # Delete the key/value pair from the array.
    splice(@$indexes, $name_position, 2);
    $self->{schema} = dclone($self->{abstract_schema});
    $self->_adjust_schema();
}

sub columns_equal {

=item C<columns_equal($col_one, $col_two)>

 Description: Tells you if two columns have entirely identical definitions.
              The TYPE field's value will be compared case-insensitive.
              However, all other fields will be case-sensitive.
 Params:      $col_one, $col_two - The columns to compare. Hash 
                  references, in C<ABSTRACT_SCHEMA> format.
 Returns:     C<1> if the columns are identical, C<0> if they are not.

=back

=cut

    my $self = shift;
    my $col_one = dclone(shift);
    my $col_two = dclone(shift);

    $col_one->{TYPE} = uc($col_one->{TYPE});
    $col_two->{TYPE} = uc($col_two->{TYPE});

    # We don't care about foreign keys when comparing column definitions.
    delete $col_one->{REFERENCES};
    delete $col_two->{REFERENCES};

    my @col_one_array = %$col_one;
    my @col_two_array = %$col_two;

    my ($removed, $added) = diff_arrays(\@col_one_array, \@col_two_array);

    # If there are no differences between the arrays, then they are equal.
    return !scalar(@$removed) && !scalar(@$added) ? 1 : 0;
}


=head1 SERIALIZATION/DESERIALIZATION

=over 4

=item C<serialize_abstract()>

 Description: Serializes the "abstract" schema into a format
              that deserialize_abstract() can read in. This is
              a method, called on a Schema instance.
 Parameters:  none
 Returns:     A scalar containing the serialized, abstract schema.
              Do not attempt to manipulate this data directly,
              as the format may change at any time in the future.
              The only thing you should do with the returned value
              is either store it somewhere (coupled with appropriate 
              SCHEMA_VERSION) or deserialize it.

=cut

sub serialize_abstract {
    my ($self) = @_;
    
    # Make it ok to eval
    local $Data::Dumper::Purity = 1;
    
    # Avoid cross-refs
    local $Data::Dumper::Deepcopy = 1;
    
    # Always sort keys to allow textual compare
    local $Data::Dumper::Sortkeys = 1;
    
    return Dumper($self->{abstract_schema});
}

=item C<deserialize_abstract($serialized, $version)>

 Description: Used for when you've read a serialized Schema off the disk,
              and you want a Schema object that represents that data.
 Params:      $serialized - scalar. The serialized data.
              $version - A number. The "version"
                  of the Schema that did the serialization.
                  See the docs for C<SCHEMA_VERSION> for more details.
 Returns:     A Schema object. It will have the methods of (and work 
              in the same fashion as) the current version of Schema. 
              However, it will represent the serialized data instead of
              ABSTRACT_SCHEMA.

=cut

sub deserialize_abstract {
    my ($class, $serialized, $version) = @_;

    my $thawed_hash;
    if ($version < 2) {
        $thawed_hash = thaw($serialized);
    }
    else {
        my $cpt = new Safe;
        $cpt->reval($serialized) ||
            die "Unable to restore cached schema: " . $@;
        $thawed_hash = ${$cpt->varglob('VAR1')};
    }

    # Version 2 didn't have the "created" key for REFERENCES items.
    if ($version < 3) {
        my $standard = $class->new()->{abstract_schema};
        foreach my $table_name (keys %$thawed_hash) {
            my %standard_fields = 
                @{ $standard->{$table_name}->{FIELDS} || [] };
            my $table = $thawed_hash->{$table_name};
            my %fields = @{ $table->{FIELDS} || [] };
            while (my ($field, $def) = each %fields) {
                if (exists $def->{REFERENCES}) {
                    $def->{REFERENCES}->{created} = 1;
                }
            }
        }
    }

    return $class->new(undef, $thawed_hash);
}

#####################################################################
# Class Methods
#####################################################################

=back

=head1 CLASS METHODS

These methods are generally called on the class instead of on a specific
object.

=over

=item C<get_empty_schema()>

 Description: Returns a Schema that has no tables. In effect, this
              Schema is totally "empty."
 Params:      none
 Returns:     A "empty" Schema object.

=back

=cut

sub get_empty_schema {
    my ($class) = @_;
    return $class->deserialize_abstract(Dumper({}), SCHEMA_VERSION);
}

1;

__END__

=head1 ABSTRACT DATA TYPES

The size and range data provided here is only
intended as a guide.  See your database's Bugzilla
module (in this directory) for the most up-to-date
values for these data types.  The following
abstract data types are used:

=over 4

=item C<BOOLEAN>

Logical value 0 or 1 where 1 is true, 0 is false.

=item C<INT1>

Integer values (-128 - 127 or 0 - 255 unsigned).

=item C<INT2>

Integer values (-32,768 - 32767 or 0 - 65,535 unsigned).

=item C<INT3>

Integer values (-8,388,608 - 8,388,607 or 0 - 16,777,215 unsigned)

=item C<INT4>

Integer values (-2,147,483,648 - 2,147,483,647 or 0 - 4,294,967,295 
unsigned)

=item C<SMALLSERIAL>

An auto-increment L</INT2>

=item C<MEDIUMSERIAL>

An auto-increment L</INT3>

=item C<INTSERIAL>

An auto-increment L</INT4>

=item C<TINYTEXT>

Variable length string of characters up to 255 (2^8 - 1) characters wide.

=item C<MEDIUMTEXT>

Variable length string of characters up to 4000 characters wide.
May be longer on some databases.

=item C<LONGTEXT>

Variable length string of characters up to 16M (2^24 - 1) characters wide.

=item C<LONGBLOB>

Variable length string of binary data up to 4M (2^32 - 1) bytes wide

=item C<DATETIME>

DATETIME support varies from database to database, however, it's generally 
safe to say that DATETIME entries support all date/time combinations greater
than 1900-01-01 00:00:00.  Note that the format used is C<YYYY-MM-DD hh:mm:ss>
to be safe, though it's possible that your database may not require
leading zeros.  For greatest compatibility, however, please make sure dates 
are formatted as above for queries to guarantee consistent results.

=back

Database-specific subclasses should define the implementation for these data
types as a hash reference stored internally in the schema object as
C<db_specific>. This is typically done in overridden L<_initialize> method.

The following abstract boolean values should also be defined on a
database-specific basis:

=over 4

=item C<TRUE>

=item C<FALSE>

=back

=head1 SEE ALSO

L<Bugzilla::DB>

L<http://www.bugzilla.org/docs/developer.html#sql-schema>

=cut

=head1 B<Methods in need of POD>

=over

=item get_table_indexes_abstract

=item get_create_database_sql

=item get_add_fks_sql

=item get_fk_ddl

=item get_drop_fk_sql

=back<|MERGE_RESOLUTION|>--- conflicted
+++ resolved
@@ -278,10 +278,6 @@
             remaining_time      => {TYPE => 'decimal(7,2)',
                                     NOTNULL => 1, DEFAULT => '0'},
             deadline            => {TYPE => 'DATETIME'},
-<<<<<<< HEAD
-            alias               => {TYPE => 'varchar(40)'},
-=======
->>>>>>> 28144059
         ],
         INDEXES => [
             bugs_assigned_to_idx      => ['assigned_to'],
@@ -357,8 +353,6 @@
             bugs_activity_fieldid_idx => ['fieldid'],
             bugs_activity_added_idx   => ['added'],
             bugs_activity_removed_idx => ['removed'], 
-<<<<<<< HEAD
-=======
         ],
     },
 
@@ -374,7 +368,6 @@
             bugs_aliases_bug_id_idx => ['bug_id'],
             bugs_aliases_alias_idx  => {FIELDS => ['alias'],
                                         TYPE => 'UNIQUE'},
->>>>>>> 28144059
         ],
     },
 
@@ -585,11 +578,7 @@
             at_time   => {TYPE => 'DATETIME', NOTNULL => 1},
         ],
         INDEXES => [
-<<<<<<< HEAD
             audit_log_class_idx => ['class', 'at_time'],
-=======
-                    audit_log_class_idx => ['class', 'at_time'],
->>>>>>> 28144059
         ],
     },
 
@@ -954,18 +943,12 @@
             mybugslink     => {TYPE => 'BOOLEAN', NOTNULL => 1,
                                DEFAULT => 'TRUE'},
             extern_id      => {TYPE => 'varchar(64)'},
-<<<<<<< HEAD
             is_enabled     => {TYPE => 'BOOLEAN', NOTNULL => 1,
                                DEFAULT => 'TRUE'},
             last_seen_date => {TYPE => 'DATETIME'},
             password_change_required => { TYPE => 'BOOLEAN', NOTNULL => 1, DEFAULT => 'FALSE' },
             password_change_reason   => { TYPE => 'varchar(64)' },
             mfa            => {TYPE => 'varchar(8)', DEFAULT => "''" },
-=======
-            is_enabled     => {TYPE => 'BOOLEAN', NOTNULL => 1, 
-                               DEFAULT => 'TRUE'}, 
-            last_seen_date => {TYPE => 'DATETIME'},
->>>>>>> 28144059
         ],
         INDEXES => [
             profiles_login_name_idx => {FIELDS => ['login_name'],
@@ -1114,36 +1097,6 @@
         ],
     },
 
-    tag => {
-        FIELDS => [
-            id   => {TYPE => 'MEDIUMSERIAL', NOTNULL => 1, PRIMARYKEY => 1},
-            name => {TYPE => 'varchar(64)', NOTNULL => 1},
-            user_id  => {TYPE => 'INT3', NOTNULL => 1,
-                         REFERENCES => {TABLE  => 'profiles',
-                                        COLUMN => 'userid',
-                                        DELETE => 'CASCADE'}},
-        ],
-        INDEXES => [
-            tag_user_id_idx => {FIELDS => [qw(user_id name)], TYPE => 'UNIQUE'},
-        ],
-    },
-
-    bug_tag => {
-        FIELDS => [
-            bug_id => {TYPE => 'INT3', NOTNULL => 1,
-                       REFERENCES => {TABLE  => 'bugs',
-                                      COLUMN => 'bug_id',
-                                      DELETE => 'CASCADE'}},
-            tag_id => {TYPE => 'INT3', NOTNULL => 1,
-                       REFERENCES => {TABLE  => 'tag',
-                                      COLUMN => 'id',
-                                      DELETE => 'CASCADE'}},
-        ],
-        INDEXES => [
-            bug_tag_bug_id_idx => {FIELDS => [qw(bug_id tag_id)], TYPE => 'UNIQUE'},
-        ],
-    },
-
     reports => {
         FIELDS => [
             id      => {TYPE => 'MEDIUMSERIAL', NOTNULL => 1,
@@ -1184,12 +1137,7 @@
 
     logincookies => {
         FIELDS => [
-<<<<<<< HEAD
             cookie   => {TYPE => 'varchar(22)', NOTNULL => 1},
-=======
-            cookie   => {TYPE => 'varchar(22)', NOTNULL => 1,
-                         PRIMARYKEY => 1},
->>>>>>> 28144059
             userid   => {TYPE => 'INT3', NOTNULL => 1,
                          REFERENCES => {TABLE  => 'profiles',
                                         COLUMN => 'userid',
@@ -1692,8 +1640,6 @@
         ],
      },
 
-<<<<<<< HEAD
-=======
     # BUGMAIL
     # -------
 
@@ -1704,7 +1650,6 @@
         ],
     },
 
->>>>>>> 28144059
     email_rates => {
         FIELDS => [
             id         => {TYPE => 'INTSERIAL', NOTNULL => 1,
@@ -1851,10 +1796,7 @@
             revoked       => {TYPE => 'BOOLEAN', NOTNULL => 1,
                               DEFAULT => 'FALSE'},
             last_used     => {TYPE => 'DATETIME'},
-<<<<<<< HEAD
             last_used_ip  => {TYPE => 'varchar(40)'},
-=======
->>>>>>> 28144059
             app_id        => {TYPE => 'varchar(64)'},
         ],
         INDEXES => [
@@ -1863,7 +1805,6 @@
             user_api_keys_user_id_app_id_idx  => ['user_id', 'app_id'],
         ],
     },
-<<<<<<< HEAD
 
     user_request_log => {
         FIELDS => [
@@ -1884,8 +1825,6 @@
             user_user_request_log_user_id_idx => ['user_id'],
         ],
     },
-=======
->>>>>>> 28144059
 };
 
 # Foreign Keys are added in Bugzilla::DB::bz_add_field_tables
