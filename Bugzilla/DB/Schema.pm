--- conflicted
+++ resolved
@@ -1043,18 +1043,11 @@
       },
       iam_username => {TYPE => 'varchar(255)', NOTNULL => 1},
     ],
-<<<<<<< HEAD
-    INDEXES =>
-      [profile_iam_userid_idx => {FIELDS => ['user_id'], TYPE => 'UNIQUE'},],
-    },
-
-=======
     INDEXES => [
       profile_iam_userid_idx =>
         {FIELDS => ['user_id'], TYPE => 'UNIQUE'},
     ],
   },
->>>>>>> 1ce19691
 
   email_setting => {
     FIELDS => [
