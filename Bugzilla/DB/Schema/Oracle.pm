# This Source Code Form is subject to the terms of the Mozilla Public
# License, v. 2.0. If a copy of the MPL was not distributed with this
# file, You can obtain one at http://mozilla.org/MPL/2.0/.
#
# This Source Code Form is "Incompatible With Secondary Licenses", as
# defined by the Mozilla Public License, v. 2.0.

package Bugzilla::DB::Schema::Oracle;

###############################################################################
#
# DB::Schema implementation for Oracle
#
###############################################################################

use 5.10.1;
use strict;
use warnings;

use parent qw(Bugzilla::DB::Schema);
use Carp qw(confess);
use Bugzilla::Util;

use constant ADD_COLUMN => 'ADD';
use constant MULTIPLE_FKS_IN_ALTER => 0;
# Whether this is true or not, this is what it needs to be in order for
# hash_identifier to maintain backwards compatibility with versions before
# 3.2rc2.
use constant MAX_IDENTIFIER_LEN => 27;

#------------------------------------------------------------------------------
sub _initialize {

    my $self = shift;

    $self = $self->SUPER::_initialize(@_);

    $self->{db_specific} = {

        BOOLEAN =>      'integer',
        FALSE =>        '0', 
        TRUE =>         '1',

        INT1 =>         'integer',
        INT2 =>         'integer',
        INT3 =>         'integer',
        INT4 =>         'integer',

        SMALLSERIAL  => 'integer',
        MEDIUMSERIAL => 'integer',
        INTSERIAL    => 'integer',

        TINYTEXT   =>   'varchar(255)',
        MEDIUMTEXT =>   'varchar(4000)',
        LONGTEXT   =>   'clob',

        LONGBLOB =>     'blob',

        DATETIME =>     'date',
        DATE     =>     'date',
    };

    $self->_adjust_schema;

    return $self;

} #eosub--_initialize
#--------------------------------------------------------------------

sub get_table_ddl {
    my $self = shift;
    my $table = shift;
    unshift @_, $table;
    my @ddl = $self->SUPER::get_table_ddl(@_);

    my @fields = @{ $self->{abstract_schema}{$table}{FIELDS} || [] };
    while (@fields) {
        my $field_name = shift @fields;
        my $field_info = shift @fields;
        # Create triggers to deal with empty string. 
        if ( $field_info->{TYPE} =~ /varchar|TEXT/i 
                && $field_info->{NOTNULL} ) {
             push (@ddl, _get_notnull_trigger_ddl($table, $field_name));
        }
        # Create sequences and triggers to emulate SERIAL datatypes.
        if ( $field_info->{TYPE} =~ /SERIAL/i ) {
            push (@ddl, $self->_get_create_seq_ddl($table, $field_name));
        }
    }
    return @ddl;

} #eosub--get_table_ddl

# Extend superclass method to create Oracle Text indexes if index type 
# is FULLTEXT from schema. Returns a "create index" SQL statement.
sub _get_create_index_ddl {

    my ($self, $table_name, $index_name, $index_fields, $index_type) = @_;
    $index_name = "idx_" . $self->_hash_identifier($index_name);
    if ($index_type eq 'FULLTEXT') {
        my $sql = "CREATE INDEX $index_name ON $table_name (" 
                  . join(',',@$index_fields)
                  . ") INDEXTYPE IS CTXSYS.CONTEXT "
                  . " PARAMETERS('LEXER BZ_LEX SYNC(ON COMMIT)')" ;
        return $sql;
    }

    return($self->SUPER::_get_create_index_ddl($table_name, $index_name, 
                                               $index_fields, $index_type));

}

sub get_drop_index_ddl {
    my $self = shift;
    my ($table, $name) = @_;

    $name = 'idx_' . $self->_hash_identifier($name);
    return $self->SUPER::get_drop_index_ddl($table, $name);
}

# Oracle supports the use of FOREIGN KEY integrity constraints 
# to define the referential integrity actions, including:
# - Update and delete No Action (default)
# - Delete CASCADE
# - Delete SET NULL
sub get_fk_ddl {
    my $self = shift;
    my $ddl = $self->SUPER::get_fk_ddl(@_);

    # iThe Bugzilla Oracle driver implements UPDATE via a trigger.
    $ddl =~ s/ON UPDATE \S+//i;
    # RESTRICT is the default for DELETE on Oracle and may not be specified.
    $ddl =~ s/ON DELETE RESTRICT//i;

    return $ddl;
}

sub get_add_fks_sql {
    my $self = shift;
    my ($table, $column_fks) = @_;
    my @sql = $self->SUPER::get_add_fks_sql(@_);

    foreach my $column (keys %$column_fks) {
        my $fk = $column_fks->{$column};
        next if $fk->{UPDATE} && uc($fk->{UPDATE}) ne 'CASCADE';
        my $fk_name   = $self->_get_fk_name($table, $column, $fk);
        my $to_column = $fk->{COLUMN};
        my $to_table  = $fk->{TABLE};

        my $trigger = <<END;
CREATE OR REPLACE TRIGGER ${fk_name}_UC
          AFTER UPDATE OF $to_column ON $to_table
              REFERENCING NEW AS NEW OLD AS OLD
             FOR EACH ROW
                    BEGIN
                   UPDATE $table
                      SET $column = :NEW.$to_column
                    WHERE $column = :OLD.$to_column;
                      END ${fk_name}_UC;
END
        push(@sql, $trigger);
    }

    return @sql;
}

sub get_drop_fk_sql {
    my $self = shift;
    my ($table, $column, $references) = @_;
    my $fk_name = $self->_get_fk_name(@_);
    my @sql;
    if (!$references->{UPDATE} || $references->{UPDATE} =~ /CASCADE/i) {
        push(@sql, "DROP TRIGGER ${fk_name}_uc");
    }
    push(@sql, $self->SUPER::get_drop_fk_sql(@_));
    return @sql;
}

sub _get_fk_name {
    my ($self, $table, $column, $references) = @_;
    my $to_table  = $references->{TABLE};
    my $to_column = $references->{COLUMN};
    my $fk_name   = "${table}_${column}_${to_table}_${to_column}";
    $fk_name      = "fk_" . $self->_hash_identifier($fk_name);
    
    return $fk_name;
}

sub get_add_column_ddl {
    my $self = shift;
    my ($table, $column, $definition, $init_value) = @_;
    my @sql;

    # Create sequences and triggers to emulate SERIAL datatypes.
    if ($definition->{TYPE} =~ /SERIAL/i) {
        # Clone the definition to not alter the original one.
        my %def = %$definition;
        # Oracle requires to define the column is several steps.
        my $pk = delete $def{PRIMARYKEY};
        my $notnull = delete $def{NOTNULL};
        @sql = $self->SUPER::get_add_column_ddl($table, $column, \%def, $init_value);
        push(@sql, $self->_get_create_seq_ddl($table, $column));
        push(@sql, "UPDATE $table SET $column = ${table}_${column}_SEQ.NEXTVAL");
        push(@sql, "ALTER TABLE $table MODIFY $column NOT NULL") if $notnull;
        push(@sql, "ALTER TABLE $table ADD PRIMARY KEY ($column)") if $pk;
    }
    else {
        @sql = $self->SUPER::get_add_column_ddl(@_);
        # Create triggers to deal with empty string. 
        if ($definition->{TYPE} =~ /varchar|TEXT/i && $definition->{NOTNULL}) {
            push(@sql, _get_notnull_trigger_ddl($table, $column));
        }
    }

    return @sql;
}

sub get_alter_column_ddl {
    my ($self, $table, $column, $new_def, $set_nulls_to) = @_;

    my @statements;
    my $old_def = $self->get_column_abstract($table, $column);
    my $specific = $self->{db_specific};

    # If the types have changed, we have to deal with that.
    if (uc(trim($old_def->{TYPE})) ne uc(trim($new_def->{TYPE}))) {
        push(@statements, $self->_get_alter_type_sql($table, $column, 
                                                     $new_def, $old_def));
    }

    my $default = $new_def->{DEFAULT};
    my $default_old = $old_def->{DEFAULT};

    if (defined $default) {
        $default = $specific->{$default} if exists $specific->{$default};
    }
    # This first condition prevents "uninitialized value" errors.
    if (!defined $default && !defined $default_old) {
        # Do Nothing
    }
    # If we went from having a default to not having one
    elsif (!defined $default && defined $default_old) {
        push(@statements, "ALTER TABLE $table MODIFY $column"
                        . " DEFAULT NULL");
    }
    # If we went from no default to a default, or we changed the default.
    elsif ( (defined $default && !defined $default_old) || 
            ($default ne $default_old) ) 
    {
        push(@statements, "ALTER TABLE $table MODIFY $column "
                         . " DEFAULT $default");
    }

    # If we went from NULL to NOT NULL.
    if (!$old_def->{NOTNULL} && $new_def->{NOTNULL}) {
        my $setdefault;
        # Handle any fields that were NULL before, if we have a default,
        $setdefault = $default if defined $default;
        # But if we have a set_nulls_to, that overrides the DEFAULT 
        # (although nobody would usually specify both a default and 
        # a set_nulls_to.)
        $setdefault = $set_nulls_to if defined $set_nulls_to;
        if (defined $setdefault) {
            push(@statements, "UPDATE $table SET $column = $setdefault"
                            . "  WHERE $column IS NULL");
        }
        push(@statements, "ALTER TABLE $table MODIFY $column"
                        . " NOT NULL");
        push (@statements, _get_notnull_trigger_ddl($table, $column))
                                   if $old_def->{TYPE} =~ /varchar|text/i
                                     && $new_def->{TYPE} =~ /varchar|text/i;
    }
    # If we went from NOT NULL to NULL
    elsif ($old_def->{NOTNULL} && !$new_def->{NOTNULL}) {
        push(@statements, "ALTER TABLE $table MODIFY $column"
                        . " NULL");
        push(@statements, "DROP TRIGGER ${table}_${column}")
                           if $new_def->{TYPE} =~ /varchar|text/i 
                             && $old_def->{TYPE} =~ /varchar|text/i;
    }

    # If we went from not being a PRIMARY KEY to being a PRIMARY KEY.
    if (!$old_def->{PRIMARYKEY} && $new_def->{PRIMARYKEY}) {
        push(@statements, "ALTER TABLE $table ADD PRIMARY KEY ($column)");
    }
    # If we went from being a PK to not being a PK
    elsif ( $old_def->{PRIMARYKEY} && !$new_def->{PRIMARYKEY} ) {
        push(@statements, "ALTER TABLE $table DROP PRIMARY KEY");
    }

    return @statements;
}

sub _get_alter_type_sql {
    my ($self, $table, $column, $new_def, $old_def) = @_;
    my @statements;

    my $type = $new_def->{TYPE};
    $type = $self->{db_specific}->{$type} 
        if exists $self->{db_specific}->{$type};

    if ($type =~ /serial/i && $old_def->{TYPE} !~ /serial/i) {
        die("You cannot specify a DEFAULT on a SERIAL-type column.") 
            if $new_def->{DEFAULT};
    }

    if ( ($old_def->{TYPE} =~ /LONGTEXT/i && $new_def->{TYPE} !~ /LONGTEXT/i) 
         || ($old_def->{TYPE} !~ /LONGTEXT/i && $new_def->{TYPE} =~ /LONGTEXT/i)
       ) {
        # LONG to VARCHAR or VARCHAR to LONG is not allowed in Oracle, 
        # just a way to work around.
        # Determine whether column_temp is already exist.
        my $dbh=Bugzilla->dbh;
        my $column_exist = $dbh->selectcol_arrayref(
                          "SELECT CNAME FROM COL WHERE TNAME = UPPER(?) AND 
                             CNAME = UPPER(?)", undef,$table,$column . "_temp");
        if(!@$column_exist) {
        push(@statements, 
            "ALTER TABLE $table ADD ${column}_temp $type");  
        }
        push(@statements, "UPDATE $table SET ${column}_temp = $column");
        push(@statements, "COMMIT");
        push(@statements, "ALTER TABLE $table DROP COLUMN $column");
        push(@statements, 
            "ALTER TABLE $table RENAME COLUMN ${column}_temp TO $column");
    } else {  
        push(@statements, "ALTER TABLE $table MODIFY $column $type");
    }

    if ($new_def->{TYPE} =~ /serial/i && $old_def->{TYPE} !~ /serial/i) {
         push(@statements, _get_create_seq_ddl($table, $column));
    }

    # If this column is no longer SERIAL, we need to drop the sequence
    # that went along with it.
    if ($old_def->{TYPE} =~ /serial/i && $new_def->{TYPE} !~ /serial/i) {
        push(@statements, "DROP SEQUENCE ${table}_${column}_SEQ");
        push(@statements, "DROP TRIGGER ${table}_${column}_TR");
    }
    
    # If this column is changed to type TEXT/VARCHAR, we need to deal with
    # empty string.
    if ( $old_def->{TYPE} !~ /varchar|text/i 
            && $new_def->{TYPE} =~ /varchar|text/i 
            && $new_def->{NOTNULL} )
    {
             push (@statements, _get_notnull_trigger_ddl($table, $column));
    } 
    # If this column is no longer TEXT/VARCHAR, we need to drop the trigger
    # that went along with it.
    if ( $old_def->{TYPE} =~ /varchar|text/i
            && $old_def->{NOTNULL}
            && $new_def->{TYPE} !~ /varchar|text/i )
    {
        push(@statements, "DROP TRIGGER ${table}_${column}");
    } 
    return @statements;
}

sub get_rename_column_ddl {
    my ($self, $table, $old_name, $new_name) = @_;
    if (lc($old_name) eq lc($new_name)) {
        # if the only change is a case change, return an empty list.
        return ();
    }
    my @sql = ("ALTER TABLE $table RENAME COLUMN $old_name TO $new_name");
    my $def = $self->get_column_abstract($table, $old_name);
    if ($def->{TYPE} =~ /SERIAL/i) {
        # We have to rename the series also, and fix the default of the series.
        my $old_seq = "${table}_${old_name}_SEQ";
        my $new_seq = "${table}_${new_name}_SEQ";
        push(@sql, "RENAME $old_seq TO $new_seq");
        push(@sql, $self->_get_create_trigger_ddl($table, $new_name, $new_seq));
        push(@sql, "DROP TRIGGER ${table}_${old_name}_TR");
    }
    if ($def->{TYPE} =~ /varchar|text/i && $def->{NOTNULL} ) {
        push(@sql, _get_notnull_trigger_ddl($table,$new_name));
        push(@sql, "DROP TRIGGER ${table}_${old_name}");
    }
    return @sql;
}

sub get_drop_column_ddl {
    my $self = shift;
    my ($table, $column) = @_;
    my @sql;
    push(@sql, $self->SUPER::get_drop_column_ddl(@_));
    my $dbh=Bugzilla->dbh;
    my $trigger_name = uc($table . "_" . $column);
    my $exist_trigger = $dbh->selectcol_arrayref(
        "SELECT OBJECT_NAME FROM USER_OBJECTS
         WHERE OBJECT_NAME = ?", undef, $trigger_name);
    if(@$exist_trigger) {
        push(@sql, "DROP TRIGGER $trigger_name");
    }
    # If this column is of type SERIAL, we need to drop the sequence
    # and trigger that went along with it.
    my $def = $self->get_column_abstract($table, $column);
    if ($def->{TYPE} =~ /SERIAL/i) {
        push(@sql, "DROP SEQUENCE ${table}_${column}_SEQ");
        push(@sql, "DROP TRIGGER ${table}_${column}_TR");
    }
    return @sql;
}

sub get_rename_table_sql {
    my ($self, $old_name, $new_name) = @_;
    if (lc($old_name) eq lc($new_name)) {
        # if the only change is a case change, return an empty list.
        return ();
    }

    my @sql = ("ALTER TABLE $old_name RENAME TO $new_name");
    my @columns = $self->get_table_columns($old_name);
    foreach my $column (@columns) {
        my $def = $self->get_column_abstract($old_name, $column);
        if ($def->{TYPE} =~ /SERIAL/i) {
            # If there's a SERIAL column on this table, we also need
            # to rename the sequence.
            my $old_seq = "${old_name}_${column}_SEQ";
            my $new_seq = "${new_name}_${column}_SEQ";
            push(@sql, "RENAME $old_seq TO $new_seq");
            push(@sql, $self->_get_create_trigger_ddl($new_name, $column, $new_seq));
            push(@sql, "DROP TRIGGER ${old_name}_${column}_TR");
        }
        if ($def->{TYPE} =~ /varchar|text/i && $def->{NOTNULL}) {
            push(@sql, _get_notnull_trigger_ddl($new_name, $column));
            push(@sql, "DROP TRIGGER ${old_name}_${column}");
        }
    }

    return @sql;
}

sub get_drop_table_ddl {
    my ($self, $name) = @_;
    my @sql;

    my @columns = $self->get_table_columns($name);
    foreach my $column (@columns) {
        my $def = $self->get_column_abstract($name, $column);
        if ($def->{TYPE} =~ /SERIAL/i) {
            # If there's a SERIAL column on this table, we also need
            # to remove the sequence.
            push(@sql, "DROP SEQUENCE ${name}_${column}_SEQ");
        }
    }
    push(@sql, "DROP TABLE $name CASCADE CONSTRAINTS PURGE");

    return @sql;
}

sub _get_notnull_trigger_ddl {
      my ($table, $column) = @_;

      my $notnull_sql = "CREATE OR REPLACE TRIGGER "
                        . " ${table}_${column}"
                        . " BEFORE INSERT OR UPDATE ON ". $table
                        . " FOR EACH ROW"
                        . " BEGIN "
                        . " IF :NEW.". $column ." IS NULL THEN  "
                        . " SELECT '" . Bugzilla::DB::Oracle->EMPTY_STRING
                        . "' INTO :NEW.". $column ." FROM DUAL; "
                        . " END IF; "
                        . " END ".$table.";";
     return $notnull_sql;
}

sub _get_create_seq_ddl {
     my ($self, $table, $column, $start_with) = @_;
     $start_with ||= 1;
     my @ddl;
     my $seq_name = "${table}_${column}_SEQ";
     my $seq_sql = "CREATE SEQUENCE $seq_name "
                   . " INCREMENT BY 1 "
                   . " START WITH $start_with "
                   . " NOMAXVALUE "
                   . " NOCYCLE "
                   . " NOCACHE";
    push (@ddl, $seq_sql);
    push(@ddl, $self->_get_create_trigger_ddl($table, $column, $seq_name));

    return @ddl;
}

sub _get_create_trigger_ddl {
    my ($self, $table, $column, $seq_name) = @_;
    my $serial_sql = "CREATE OR REPLACE TRIGGER ${table}_${column}_TR "
                   . " BEFORE INSERT ON $table "
                   . " FOR EACH ROW "
                   . " BEGIN "
                   . "   SELECT ${seq_name}.NEXTVAL "
                   . "   INTO :NEW.$column FROM DUAL; "
                   . " END;";
    return $serial_sql;
}

sub get_set_serial_sql { 
    my ($self, $table, $column, $value) = @_; 
    my @sql;
    my $seq_name = "${table}_${column}_SEQ";
    push(@sql, "DROP SEQUENCE ${seq_name}");
    push(@sql, $self->_get_create_seq_ddl($table, $column, $value));       
    return @sql;
} 

<<<<<<< HEAD
1;
=======
1;

=head1 B<Methods in need of POD>

=over

=item get_rename_column_ddl

=item get_add_fks_sql

=item get_drop_index_ddl

=item get_rename_table_sql

=item get_add_column_ddl

=item get_set_serial_sql

=item get_drop_column_ddl

=item get_drop_table_ddl

=item get_drop_fk_sql

=item get_table_ddl

=item get_alter_column_ddl

=item get_fk_ddl

=back
>>>>>>> 28144059
<|MERGE_RESOLUTION|>--- conflicted
+++ resolved
@@ -504,10 +504,7 @@
     return @sql;
 } 
 
-<<<<<<< HEAD
 1;
-=======
-1;
 
 =head1 B<Methods in need of POD>
 
@@ -537,5 +534,4 @@
 
 =item get_fk_ddl
 
-=back
->>>>>>> 28144059
+=back