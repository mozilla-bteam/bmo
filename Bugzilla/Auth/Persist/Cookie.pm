--- conflicted
+++ resolved
@@ -113,19 +113,6 @@
                        @{$cgi->{'Bugzilla_cookie_list'}};
     if ($cookie) {
         push(@login_cookies, $cookie->value);
-<<<<<<< HEAD
-    }
-    else {
-        push(@login_cookies, $cgi->cookie("Bugzilla_logincookie"));
-    }
-
-    # If we are a webservice using a token instead of cookie
-    # then add that as well to the login cookies to delete
-    if (my $login_token = $user->authorizer->login_token) {
-        push(@login_cookies, $login_token->{'login_token'});
-    }
-
-=======
     }
     elsif ($cookie = $cgi->cookie('Bugzilla_logincookie')) {
         push(@login_cookies, $cookie);
@@ -137,7 +124,6 @@
         push(@login_cookies, $login_token->{'login_token'});
     }
 
->>>>>>> 28144059
     # Make sure that @login_cookies is not empty to not break SQL statements.
     push(@login_cookies, '') unless @login_cookies;
 
@@ -160,11 +146,8 @@
                  $dbh->sql_in('cookie', \@login_cookies) .
                  " AND userid = ?",
                  undef, $user->id);
-<<<<<<< HEAD
-=======
         my $token = $cgi->cookie('sudo');
         delete_token($token);
->>>>>>> 28144059
     } else {
         die("Invalid type $type supplied to logout()");
     }
