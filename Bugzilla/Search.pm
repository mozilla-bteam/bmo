# This Source Code Form is subject to the terms of the Mozilla Public
# License, v. 2.0. If a copy of the MPL was not distributed with this
# file, You can obtain one at http://mozilla.org/MPL/2.0/.
#
# This Source Code Form is "Incompatible With Secondary Licenses", as
# defined by the Mozilla Public License, v. 2.0.

package Bugzilla::Search;

use 5.10.1;
use strict;
use warnings;

use parent qw(Exporter);
@Bugzilla::Search::EXPORT = qw(
    IsValidQueryType
    split_order_term
);

use Bugzilla::Error;
use Bugzilla::Util;
use Bugzilla::Constants;
use Bugzilla::Group;
use Bugzilla::User;
use Bugzilla::Field;
use Bugzilla::Search::Clause;
use Bugzilla::Search::ClauseGroup;
use Bugzilla::Search::Condition qw(condition);
use Bugzilla::Status;
use Bugzilla::Keyword;

use Data::Dumper;
use Date::Format;
use Date::Parse;
use Scalar::Util qw(blessed);
use List::MoreUtils qw(all firstidx part uniq);
<<<<<<< HEAD
use POSIX qw(INT_MAX);
=======
use POSIX qw(INT_MAX floor);
>>>>>>> 28144059
use Storable qw(dclone);
use Time::HiRes qw(gettimeofday tv_interval);

# Description Of Boolean Charts
# -----------------------------
#
# A boolean chart is a way of representing the terms in a logical
# expression.  Bugzilla builds SQL queries depending on how you enter
# terms into the boolean chart. Boolean charts are represented in
# urls as three-tuples of (chart id, row, column). The query form
# (query.cgi) may contain an arbitrary number of boolean charts where
# each chart represents a clause in a SQL query.
#
# The query form starts out with one boolean chart containing one
# row and one column.  Extra rows can be created by pressing the
# AND button at the bottom of the chart.  Extra columns are created
# by pressing the OR button at the right end of the chart. Extra
# charts are created by pressing "Add another boolean chart".
#
# Each chart consists of an arbitrary number of rows and columns.
# The terms within a row are ORed together. The expressions represented
# by each row are ANDed together. The expressions represented by each
# chart are ANDed together.
#
#        ----------------------
#        | col2 | col2 | col3 |
# --------------|------|------|
# | row1 |  a1  |  a2  |      |
# |------|------|------|------|  => ((a1 OR a2) AND (b1 OR b2 OR b3) AND (c1))
# | row2 |  b1  |  b2  |  b3  |
# |------|------|------|------|
# | row3 |  c1  |      |      |
# -----------------------------
#
#        --------
#        | col2 |
# --------------|
# | row1 |  d1  | => (d1)
# ---------------
#
# Together, these two charts represent a SQL expression like this
# SELECT blah FROM blah WHERE ( (a1 OR a2)AND(b1 OR b2 OR b3)AND(c1)) AND (d1)
#
# The terms within a single row of a boolean chart are all constraints
# on a single piece of data.  If you're looking for a bug that has two
# different people cc'd on it, then you need to use two boolean charts.
# This will find bugs with one CC matching 'foo@blah.org' and and another
# CC matching 'bar@blah.org'.
#
# --------------------------------------------------------------
# CC    | equal to
# foo@blah.org
# --------------------------------------------------------------
# CC    | equal to
# bar@blah.org
#
# If you try to do this query by pressing the AND button in the
# original boolean chart then what you'll get is an expression that
# looks for a single CC where the login name is both "foo@blah.org",
# and "bar@blah.org". This is impossible.
#
# --------------------------------------------------------------
# CC    | equal to
# foo@blah.org
# AND
# CC    | equal to
# bar@blah.org
# --------------------------------------------------------------

#############
# Constants #
#############

# BMO - product aliases for searching
use constant PRODUCT_ALIASES => {
    'Boot2Gecko' => 'Firefox OS',
};

# When doing searches, NULL datetimes are treated as this date.
use constant EMPTY_DATETIME => '1970-01-01 00:00:00';
use constant EMPTY_DATE     => '1970-01-01';

# This is the regex for real numbers from Regexp::Common, modified to be
# more readable.
use constant NUMBER_REGEX => qr/
    ^[+-]?      # A sign, optionally.

    (?=\d|\.)   # Then either a digit or "."
    \d*         # Followed by many other digits
    (?:
        \.      # Followed possibly by some decimal places
        (?:\d*)
    )?
 
    (?:         # Followed possibly by an exponent.
        [Ee]
        [+-]?
        \d+
    )?
    $
/x;

# If you specify a search type in the boolean charts, this describes
# which operator maps to which internal function here.
use constant OPERATORS => {
    equals         => \&_simple_operator,
    notequals      => \&_simple_operator,
    casesubstring  => \&_casesubstring,
    substring      => \&_substring,
    substr         => \&_substring,
    notsubstring   => \&_notsubstring,
    regexp         => \&_regexp,
    notregexp      => \&_notregexp,
    lessthan       => \&_simple_operator,
    lessthaneq     => \&_simple_operator,
    matches        => sub { ThrowUserError("search_content_without_matches"); },
    notmatches     => sub { ThrowUserError("search_content_without_matches"); },
    greaterthan    => \&_simple_operator,
    greaterthaneq  => \&_simple_operator,
    anyexact       => \&_anyexact,
    anywordssubstr => \&_anywordsubstr,
    allwordssubstr => \&_allwordssubstr,
    nowordssubstr  => \&_nowordssubstr,
    anywords       => \&_anywords,
    allwords       => \&_allwords,
    nowords        => \&_nowords,
    changedbefore  => \&_changedbefore_changedafter,
    changedafter   => \&_changedbefore_changedafter,
    changedfrom    => \&_changedfrom_changedto,
    changedto      => \&_changedfrom_changedto,
    changedby      => \&_changedby,
    isempty        => \&_isempty,
    isnotempty     => \&_isnotempty,
};

# Some operators are really just standard SQL operators, and are
# all implemented by the _simple_operator function, which uses this
# constant.
use constant SIMPLE_OPERATORS => {
    equals        => '=',
    notequals     => '!=',
    greaterthan   => '>',
    greaterthaneq => '>=',
    lessthan      => '<',
    lessthaneq    => "<=",
};

# Most operators just reverse by removing or adding "not" from/to them.
# However, some operators reverse in a different way, so those are listed
# here.
use constant OPERATOR_REVERSE => {
    nowords        => 'anywords',
    nowordssubstr  => 'anywordssubstr',
    anywords       => 'nowords',
    anywordssubstr => 'nowordssubstr',
    lessthan       => 'greaterthaneq',
    lessthaneq     => 'greaterthan',
    greaterthan    => 'lessthaneq',
    greaterthaneq  => 'lessthan',
    isempty        => 'isnotempty',
    isnotempty     => 'isempty',
    # The following don't currently have reversals:
    # casesubstring, anyexact, allwords, allwordssubstr
};

# For these operators, even if a field is numeric (is_numeric returns true),
# we won't treat the input like a number.
use constant NON_NUMERIC_OPERATORS => qw(
    changedafter
    changedbefore
    changedfrom
    changedto
    regexp
    notregexp
);

# These operators ignore the entered value
use constant NO_VALUE_OPERATORS => qw(
    isempty
    isnotempty
);

use constant MULTI_SELECT_OVERRIDE => {
    notequals      => \&_multiselect_negative,
    notregexp      => \&_multiselect_negative,
    notsubstring   => \&_multiselect_negative,
    nowords        => \&_multiselect_negative,
    nowordssubstr  => \&_multiselect_negative,
    
    allwords       => \&_multiselect_multiple,
    allwordssubstr => \&_multiselect_multiple,
    anyexact       => \&_multiselect_multiple,
    anywords       => \&_multiselect_multiple,
    anywordssubstr => \&_multiselect_multiple,
    
    _non_changed    => \&_multiselect_nonchanged,
};

use constant OPERATOR_FIELD_OVERRIDE => {
    # User fields
    'attachments.submitter' => {
        _non_changed => \&_user_nonchanged,
    },
    assigned_to => {
        _non_changed => \&_user_nonchanged,
    },
    assigned_to_realname => {
        _non_changed => \&_user_nonchanged,
    },
    cc => {
        _non_changed => \&_user_nonchanged,
    },
    commenter => {
        _non_changed => \&_user_nonchanged,
    },
    reporter => {
        _non_changed => \&_user_nonchanged,
    },
    reporter_realname => {
        _non_changed => \&_user_nonchanged,
    },
    'requestees.login_name' => {
        _non_changed => \&_user_nonchanged,
    },
    'setters.login_name' => {
        _non_changed => \&_user_nonchanged,    
    },
    qa_contact => {
        _non_changed => \&_user_nonchanged,
    },
    qa_contact_realname => {
        _non_changed => \&_user_nonchanged,
    },

    # General Bug Fields
<<<<<<< HEAD
    alias        => { _non_changed => \&_nullable },
=======
    alias        => { _non_changed => \&_alias_nonchanged },
    'attach_data.thedata' => MULTI_SELECT_OVERRIDE,
>>>>>>> 28144059
    # We check all attachment fields against this.
    attachments  => MULTI_SELECT_OVERRIDE,
    assignee_last_login => {
        _default => \&_assignee_last_login,
    },
    blocked      => MULTI_SELECT_OVERRIDE,
    bug_file_loc => { _non_changed => \&_nullable },
    bug_group    => MULTI_SELECT_OVERRIDE,
    classification => {
        _non_changed => \&_classification_nonchanged,
    },
    component => {
        _non_changed => \&_component_nonchanged,
    },
    content => {
        matches    => \&_content_matches,
        notmatches => \&_content_matches,
        _default   => sub { ThrowUserError("search_content_without_matches"); },
    },
    days_elapsed => {
        _default => \&_days_elapsed,
    },
    dependson        => MULTI_SELECT_OVERRIDE,
    dupe_of          => {
        %{ &MULTI_SELECT_OVERRIDE },
        changedby     => \&_dupe_of_changedby,
        changedbefore => \&_dupe_of_changedbefore_after,
        changedafter  => \&_dupe_of_changedbefore_after,
        changedfrom   => \&_invalid_combination,
        changedto     => \&_invalid_combination,
    },
    keywords         => MULTI_SELECT_OVERRIDE,
    'flagtypes.name' => {
        _non_changed => \&_flagtypes_nonchanged,
    },
    longdesc => {
        changedby     => \&_long_desc_changedby,
        changedbefore => \&_long_desc_changedbefore_after,
        changedafter  => \&_long_desc_changedbefore_after,
        _non_changed  => \&_long_desc_nonchanged,
    },
    'longdescs.count' => {
        changedby     => \&_long_desc_changedby,
        changedbefore => \&_long_desc_changedbefore_after,
        changedafter  => \&_long_desc_changedbefore_after,
        changedfrom   => \&_invalid_combination,
        changedto     => \&_invalid_combination,
        _default      => \&_long_descs_count,
    },
    'longdescs.isprivate' => MULTI_SELECT_OVERRIDE,
    owner_idle_time => {
        greaterthan   => \&_owner_idle_time_greater_less,
        greaterthaneq => \&_owner_idle_time_greater_less,
        lessthan      => \&_owner_idle_time_greater_less,
        lessthaneq    => \&_owner_idle_time_greater_less,
        _default      => \&_invalid_combination,
    },
    product => {
        _non_changed => \&_product_nonchanged,
    },
    tag => MULTI_SELECT_OVERRIDE,
    comment_tag => MULTI_SELECT_OVERRIDE,

    # Timetracking Fields
    deadline => { _non_changed => \&_deadline },
    percentage_complete => {
        _non_changed => \&_percentage_complete,
    },
    work_time => {
        changedby     => \&_work_time_changedby,
        changedbefore => \&_work_time_changedbefore_after,
        changedafter  => \&_work_time_changedbefore_after,
        _default      => \&_work_time,
    },
    last_visit_ts => {
        _non_changed => \&_last_visit_ts,
<<<<<<< HEAD
        _default     => \&_invalid_operator,
    },
    bug_interest_ts => {
        _non_changed => \&_bug_interest_ts,
        _default     => \&_invalid_operator,
    },
=======
        _default     => \&_last_visit_ts_invalid_operator,
    },
    
>>>>>>> 28144059
    # Custom Fields
    FIELD_TYPE_FREETEXT, { _non_changed => \&_nullable },
    FIELD_TYPE_BUG_ID,   { _non_changed => \&_nullable_int },
    FIELD_TYPE_DATETIME, { _non_changed => \&_nullable_datetime },
    FIELD_TYPE_DATE,     { _non_changed => \&_nullable_date },
    FIELD_TYPE_TEXTAREA, { _non_changed => \&_nullable },
    FIELD_TYPE_MULTI_SELECT, MULTI_SELECT_OVERRIDE,
    FIELD_TYPE_BUG_URLS,     MULTI_SELECT_OVERRIDE,    
};

# These are fields where special action is taken depending on the
# *value* passed in to the chart, sometimes.
# This is a sub because custom fields are dynamic
sub SPECIAL_PARSING {
    my $map = {
        # Pronoun Fields (Ones that can accept %user%, etc.)
        assigned_to => \&_contact_pronoun,
        'attachments.submitter' => \&_contact_pronoun,
<<<<<<< HEAD
        cc          => \&_cc_pronoun,
        commenter   => \&_commenter_pronoun,
        qa_contact  => \&_contact_pronoun,
        reporter    => \&_contact_pronoun,
=======
        cc          => \&_contact_pronoun,
        commenter   => \&_contact_pronoun,
        qa_contact  => \&_contact_pronoun,
        reporter    => \&_contact_pronoun,
        'setters.login_name' => \&_contact_pronoun,
        'requestees.login_name' => \&_contact_pronoun,
>>>>>>> 28144059

        # Date Fields that accept the 1d, 1w, 1m, 1y, etc. format.
        creation_ts => \&_datetime_translate,
        deadline    => \&_date_translate,
        delta_ts    => \&_datetime_translate,

        # last_visit field that accept both a 1d, 1w, 1m, 1y format and the
        # %last_changed% pronoun.
        last_visit_ts => \&_last_visit_datetime,
<<<<<<< HEAD
        bug_interest_ts => \&_last_visit_datetime,

        # BMO - Add ability to use pronoun for bug mentors field
        bug_mentor => \&_commenter_pronoun,
=======
>>>>>>> 28144059
    };
    foreach my $field (Bugzilla->active_custom_fields) {
        if ($field->type == FIELD_TYPE_DATETIME) {
            $map->{$field->name} = \&_datetime_translate;
        } elsif ($field->type == FIELD_TYPE_DATE) {
            $map->{$field->name} = \&_date_translate;
        }
    }
    return $map;
};

# Information about fields that represent "users", used by _user_nonchanged.
# There are other user fields than the ones listed here, but those use
# defaults in _user_nonchanged.
use constant USER_FIELDS => {
    'attachments.submitter' => {
        field    => 'submitter_id',
        join     => { table => 'attachments' },
        isprivate => 1,
    },
    cc => {
        field => 'who',
        join  => { table => 'cc' },
    },
    commenter => {
        field => 'who',
        join  => { table => 'longdescs', join => 'INNER' },
        isprivate => 1,
    },
    qa_contact => {
        nullable => 1,
    },
    'requestees.login_name' => {
        nullable => 1,
        field    => 'requestee_id',
        join     => { table => 'flags' },
    },
    'setters.login_name' => {
        field    => 'setter_id',
        join     => { table => 'flags' },
    },
    # BMO - Ability to search for bugs with specific mentors
    'bug_mentor' => {
        field => 'user_id',
        join  => { table => 'bug_mentors' },
    }
};

# Backwards compatibility for times that we changed the names of fields
# or URL parameters.
use constant FIELD_MAP => {
    bugidtype => 'bug_id_type',
    changedin => 'days_elapsed',
    long_desc => 'longdesc',
    tags      => 'tag',
};

# Some fields are not sorted on themselves, but on other fields.
# We need to have a list of these fields and what they map to.
use constant SPECIAL_ORDER => {
    'target_milestone' => {
        order => ['map_target_milestone.sortkey','map_target_milestone.value'],
        join  => {
            table => 'milestones',
            from  => 'target_milestone',
            to    => 'value',
            extra => ['bugs.product_id = map_target_milestone.product_id'],
            join  => 'INNER',
        }
    },
};

# Certain columns require other columns to come before them
# in _select_columns, and should be put there if they're not there.
use constant COLUMN_DEPENDS => {
    classification      => ['product'],
    percentage_complete => ['actual_time', 'remaining_time'],
};

# This describes tables that must be joined when you want to display
# certain columns in the buglist. For the most part, Search.pm uses
# DB::Schema to figure out what needs to be joined, but for some
# fields it needs a little help.
sub COLUMN_JOINS {
<<<<<<< HEAD
    my $user = Bugzilla->user;
=======
    my $invocant = shift;
    my $user = blessed($invocant) ? $invocant->_user : Bugzilla->user;
>>>>>>> 28144059

    my $joins = {
        actual_time => {
            table => '(SELECT bug_id, SUM(work_time) AS total'
<<<<<<< HEAD
                    . ' FROM longdescs GROUP BY bug_id)',
            join  => 'INNER',
        },
        assigned_to => {
            from  => 'assigned_to',
            to    => 'userid',
            table => 'profiles',
            join  => 'INNER',
        },
        assignee_last_login => {
            as    => 'assignee',
=======
                     . ' FROM longdescs GROUP BY bug_id)',
            join  => 'INNER',
        },
        alias => {
            table => 'bugs_aliases',
            as => 'map_alias',
        },
        assigned_to => {
>>>>>>> 28144059
            from  => 'assigned_to',
            to    => 'userid',
            table => 'profiles',
            join  => 'INNER',
        },
        reporter => {
            from  => 'reporter',
            to    => 'userid',
            table => 'profiles',
            join  => 'INNER',
        },
        qa_contact => {
            from  => 'qa_contact',
            to    => 'userid',
            table => 'profiles',
        },
        component => {
            from  => 'component_id',
            to    => 'id',
            table => 'components',
            join  => 'INNER',
        },
        product => {
            from  => 'product_id',
<<<<<<< HEAD
            to    => 'id',
            table => 'products',
            join  => 'INNER',
        },
        classification => {
            table => 'classifications',
            from  => 'map_product.classification_id',
            to    => 'id',
            join  => 'INNER',
        },
=======
            to    => 'id',
            table => 'products',
            join  => 'INNER',
        },
        classification => {
            table => 'classifications',
            from  => 'map_product.classification_id',
            to    => 'id',
            join  => 'INNER',
        },
>>>>>>> 28144059
        'flagtypes.name' => {
            as    => 'map_flags',
            table => 'flags',
            extra => ['map_flags.attach_id IS NULL'],
            then_to => {
                as    => 'map_flagtypes',
                table => 'flagtypes',
                from  => 'map_flags.type_id',
                to    => 'id',
            },
        },
        keywords => {
            table => 'keywords',
            then_to => {
                as    => 'map_keyworddefs',
                table => 'keyworddefs',
                from  => 'map_keywords.keywordid',
                to    => 'id',
            },
        },
        blocked => {
            table => 'dependencies',
            to => 'dependson',
        },
        dependson => {
            table => 'dependencies',
            to => 'blocked',
        },
        'longdescs.count' => {
            table => 'longdescs',
            join  => 'INNER',
        },
<<<<<<< HEAD
=======
        tag => {
            as => 'map_bug_tag',
            table => 'bug_tag',
            then_to => {
                as => 'map_tag',
                table => 'tag',
                extra => ['map_tag.user_id = ' . $user->id],
                from => 'map_bug_tag.tag_id',
                to => 'id',
            },
        },
>>>>>>> 28144059
        last_visit_ts => {
            as    => 'bug_user_last_visit',
            table => 'bug_user_last_visit',
            extra => ['bug_user_last_visit.user_id = ' . $user->id],
            from  => 'bug_id',
            to    => 'bug_id',
        },
<<<<<<< HEAD
        bug_interest_ts => {
            as    => 'bug_interest',
            table => 'bug_interest',
            extra => ['bug_interest.user_id = ' . $user->id],
            from  => 'bug_id',
            to    => 'bug_id',
        },
=======
>>>>>>> 28144059
    };
    return $joins;
};

# This constant defines the columns that can be selected in a query 
# and/or displayed in a bug list.  Column records include the following
# fields:
#
# 1. id: a unique identifier by which the column is referred in code;
#
# 2. name: The name of the column in the database (may also be an expression
#          that returns the value of the column);
#
# 3. title: The title of the column as displayed to users.
# 
# Note: There are a few hacks in the code that deviate from these definitions.
#       In particular, the redundant short_desc column is removed when the
#       client requests "all" columns.
#
# This is really a constant--that is, once it's been called once, the value
# will always be the same unless somebody adds a new custom field. But
# we have to do a lot of work inside the subroutine to get the data,
# and we don't want it to happen at compile time, so we have it as a
# subroutine.
sub COLUMNS {
    my $invocant = shift;
    my $user = blessed($invocant) ? $invocant->_user : Bugzilla->user;
    my $dbh = Bugzilla->dbh;
    my $cache = Bugzilla->request_cache;

    if (defined $cache->{search_columns}->{$user->id}) {
        return $cache->{search_columns}->{$user->id};
    }

    # These are columns that don't exist in fielddefs, but are valid buglist
    # columns. (Also see near the bottom of this function for the definition
    # of short_short_desc.)
    my %columns = (
        relevance            => { title => 'Relevance'  },
    );

    # Next we define columns that have special SQL instead of just something
    # like "bugs.bug_id".
    my $total_time = "(map_actual_time.total + bugs.remaining_time)";
    my %special_sql = (
        alias       => $dbh->sql_group_concat('DISTINCT map_alias.alias'),
        deadline    => $dbh->sql_date_format('bugs.deadline', '%Y-%m-%d'),
        actual_time => 'map_actual_time.total',

        # "FLOOR" is in there to turn this into an integer, making searches
        # totally predictable. Otherwise you get floating-point numbers that
        # are rather hard to search reliably if you're asking for exact
        # numbers.
        percentage_complete =>
            "(CASE WHEN $total_time = 0"
               . " THEN 0"
               . " ELSE FLOOR(100 * (map_actual_time.total / $total_time))"
                . " END)",

        'flagtypes.name' => $dbh->sql_group_concat('DISTINCT ' 
            . $dbh->sql_string_concat('map_flagtypes.name', 'map_flags.status'),
            undef, undef, 'map_flagtypes.sortkey, map_flagtypes.name'),

        'keywords' => $dbh->sql_group_concat('DISTINCT map_keyworddefs.name'),

        blocked => $dbh->sql_group_concat('DISTINCT map_blocked.blocked'),
        dependson => $dbh->sql_group_concat('DISTINCT map_dependson.dependson'),
        
        'longdescs.count' => 'COUNT(DISTINCT map_longdescs_count.comment_id)',
<<<<<<< HEAD
        last_visit_ts => 'bug_user_last_visit.last_visit_ts',
        bug_interest_ts => 'bug_interest.modification_time',
        assignee_last_login => 'assignee.last_seen_date',
=======

        tag => $dbh->sql_group_concat('DISTINCT map_tag.name'),
        last_visit_ts => 'bug_user_last_visit.last_visit_ts',
>>>>>>> 28144059
    );

    # Backward-compatibility for old field names. Goes new_name => old_name.
    # These are here and not in _translate_old_column because the rest of the
    # code actually still uses the old names, while the fielddefs table uses
<<<<<<< HEAD
    # the new names (which is not the case for the fields handled by 
=======
    # the new names (which is not the case for the fields handled by
>>>>>>> 28144059
    # _translate_old_column).
    my %old_names = (
        creation_ts => 'opendate',
        delta_ts    => 'changeddate',
        work_time   => 'actual_time',
    );

    # Fields that are email addresses
    my @email_fields = qw(assigned_to reporter qa_contact);
    # Other fields that are stored in the bugs table as an id, but
    # should be displayed using their name.
    my @id_fields = qw(product component classification);

    foreach my $col (@email_fields) {
        my $sql = "map_${col}.login_name";
        if (!$user->id) {
             $sql = $dbh->sql_string_until($sql, $dbh->quote('@'));
        }
        $special_sql{$col} = $sql;
        $special_sql{"${col}_realname"} = "map_${col}.realname";
    }

    foreach my $col (@id_fields) {
        $special_sql{$col} = "map_${col}.name";
    }

    # Do the actual column-getting from fielddefs, now.
    my @fields = @{ Bugzilla->fields({ obsolete => 0, buglist => 1 }) };
    foreach my $field (@fields) {
        my $id = $field->name;
        $id = $old_names{$id} if exists $old_names{$id};
        my $sql;
        if (exists $special_sql{$id}) {
            $sql = $special_sql{$id};
        }
        elsif ($field->type == FIELD_TYPE_MULTI_SELECT) {
            $sql = $dbh->sql_group_concat(
                'DISTINCT map_' . $field->name . '.value');
        }
        else {
            $sql = 'bugs.' . $field->name;
        }
        $columns{$id} = { name => $sql, title => $field->description };
    }

    # The short_short_desc column is identical to short_desc
    $columns{'short_short_desc'} = $columns{'short_desc'};

    Bugzilla::Hook::process('buglist_columns', { columns => \%columns });

    $cache->{search_columns}->{$user->id} = \%columns;
    return $cache->{search_columns}->{$user->id};
}

sub REPORT_COLUMNS {
    my $invocant = shift;
    my $user = blessed($invocant) ? $invocant->_user : Bugzilla->user;

    my $columns = dclone(blessed($invocant) ? $invocant->COLUMNS : COLUMNS);
    # There's no reason to support reporting on unique fields.
    # Also, some other fields don't make very good reporting axises,
    # or simply don't work with the current reporting system.
    my @no_report_columns = 
        qw(bug_id alias short_short_desc opendate changeddate
           flagtypes.name relevance);

    # If you're not a time-tracker, you can't use time-tracking
    # columns.
    if (!$user->is_timetracker) {
        push(@no_report_columns, TIMETRACKING_FIELDS);
    }

    foreach my $name (@no_report_columns) {
        delete $columns->{$name};
    }
    return $columns;
}

# These are fields that never go into the GROUP BY on any DB. bug_id
# is here because it *always* goes into the GROUP BY as the first item,
# so it should be skipped when determining extra GROUP BY columns.
use constant GROUP_BY_SKIP => qw(
<<<<<<< HEAD
=======
    alias
>>>>>>> 28144059
    blocked
    bug_id
    dependson
    flagtypes.name
    keywords
    longdescs.count
    percentage_complete
    tag
);

###############
# Constructor #
###############

# Note that the params argument may be modified by Bugzilla::Search
sub new {
    my $invocant = shift;
    my $class = ref($invocant) || $invocant;
  
    my $self = { @_ };
    bless($self, $class);
    $self->{'user'} ||= Bugzilla->user;
    
    # There are certain behaviors of the CGI "Vars" hash that we don't want.
    # In particular, if you put a single-value arrayref into it, later you
    # get back out a string, which breaks anyexact charts (because they
    # need arrays even for individual items, or we will re-trigger bug 67036).
    #
    # We can't just untie the hash--that would give us a hash with no values.
    # We have to manually copy the hash into a new one, and we have to always
    # do it, because there's no way to know if we were passed a tied hash
    # or not.
    my $params_in = $self->_params;
    my %params = map { $_ => $params_in->{$_} } keys %$params_in;
    $self->{params} = \%params;

    return $self;
}


####################
# Public Accessors #
####################

sub data {
    my $self = shift;
    return $self->{data} if $self->{data};
    my $dbh = Bugzilla->dbh;

<<<<<<< HEAD
    Bugzilla->log_user_request(undef, undef, "search") if Bugzilla->user->id;
=======
>>>>>>> 28144059
    # If all fields belong to the 'bugs' table, there is no need to split
    # the original query into two pieces. Else we override the 'fields'
    # argument to first get bug IDs based on the search criteria defined
    # by the caller, and the desired fields are collected in the 2nd query.
    my @orig_fields = $self->_input_columns;
    my $all_in_bugs_table = 1;
    foreach my $field (@orig_fields) {
<<<<<<< HEAD
        next if $self->COLUMNS->{$field}->{name} =~ /^bugs\.\w+$/;
=======
        next if ($self->COLUMNS->{$field}->{name} // $field) =~ /^bugs\.\w+$/;
>>>>>>> 28144059
        $self->{fields} = ['bug_id'];
        $all_in_bugs_table = 0;
        last;
    }

<<<<<<< HEAD
    # BMO - to avoid massive amounts of joins, if we're selecting a lot of
    # tracking flags, replace them with placeholders. the values will be
    # retrieved later and injected into the result.
    my %tf_map = map { $_ => 1 } Bugzilla::Extension::TrackingFlags::Flag->get_all_names();
    my @tf_selected = grep { exists $tf_map{$_} } @orig_fields;
    # mysql has a limit of 61 joins, and we want to avoid massive amounts of joins
    # 30 ensures we won't hit the limit, nor generate too many joins
    if (scalar @tf_selected > 30) {
        foreach my $column (@tf_selected) {
            $self->COLUMNS->{$column}->{name} = "'---'";
        }
        $self->{tracking_flags} = \@tf_selected;
    }
    else {
        $self->{tracking_flags} = [];
    }

=======
>>>>>>> 28144059
    my $start_time = [gettimeofday()];
    my $sql = $self->_sql;
    # Do we just want bug IDs to pass to the 2nd query or all the data immediately?
    my $func = $all_in_bugs_table ? 'selectall_arrayref' : 'selectcol_arrayref';
    my $bug_ids = $dbh->$func($sql);
    my @extra_data = ({sql => $sql, time => tv_interval($start_time)});
    # Restore the original 'fields' argument, just in case.
    $self->{fields} = \@orig_fields unless $all_in_bugs_table;

<<<<<<< HEAD
    # BMO if the caller only wants the count, that's all we need to return
    return $bug_ids->[0]->[0] if $self->_params->{count_only};

=======
>>>>>>> 28144059
    # If there are no bugs found, or all fields are in the 'bugs' table,
    # there is no need for another query.
    if (!scalar @$bug_ids || $all_in_bugs_table) {
        $self->{data} = $bug_ids;
        return wantarray ? ($self->{data}, \@extra_data) : $self->{data};
    }

    # Make sure the bug_id will be returned. If not, append it to the list.
    my $pos = firstidx { $_ eq 'bug_id' } @orig_fields;
    if ($pos < 0) {
        push(@orig_fields, 'bug_id');
        $pos = $#orig_fields;
    }

    # Now create a query with the buglist above as the single criteria
    # and the fields that the caller wants. No need to redo security checks;
    # the list has already been validated above.
    my $search = $self->new('fields' => \@orig_fields,
                            'params' => {bug_id => $bug_ids, bug_id_type => 'anyexact'},
                            'sharer' => $self->_sharer_id,
                            'user'   => $self->_user,
                            'allow_unlimited'    => 1,
                            '_no_security_check' => 1);

    $start_time = [gettimeofday()];
    $sql = $search->_sql;
    my $unsorted_data = $dbh->selectall_arrayref($sql);
    push(@extra_data, {sql => $sql, time => tv_interval($start_time)});
    # Let's sort the data. We didn't do it in the query itself because
    # we already know in which order to sort bugs thanks to the first query,
    # and this avoids additional table joins in the SQL query.
    my %data = map { $_->[$pos] => $_ } @$unsorted_data;
    $self->{data} = [map { $data{$_} } @$bug_ids];
<<<<<<< HEAD

    # BMO - get tracking flags values, and insert into result
    if (@{ $self->{tracking_flags} }) {
        # read values
        my $values;
        $sql = "
            SELECT bugs.bug_id, tracking_flags.name, tracking_flags_bugs.value
            FROM bugs
                LEFT JOIN tracking_flags_bugs ON tracking_flags_bugs.bug_id = bugs.bug_id
                LEFT JOIN tracking_flags ON tracking_flags.id = tracking_flags_bugs.tracking_flag_id
            WHERE " . $dbh->sql_in('bugs.bug_id', $bug_ids);
        $start_time = [gettimeofday()];
        my $rows = $dbh->selectall_arrayref($sql);
        push(@extra_data, {sql => $sql, time => tv_interval($start_time)});
        foreach my $row (@$rows) {
            $values->{$row->[0]}{$row->[1]} = $row->[2] if defined($row->[2]);
        }

        # find the columns of the tracking flags
        my %tf_pos;
        for (my $i = 0; $i <= $#orig_fields; $i++) {
            if (grep { $_ eq $orig_fields[$i] } @{ $self->{tracking_flags} }) {
                $tf_pos{$orig_fields[$i]} = $i;
            }
        }

        # replace the placeholder value with the field's value
        foreach my $row (@{ $self->{data} }) {
            my $bug_id = $row->[$pos];
            next unless exists $values->{$bug_id};
            foreach my $field (keys %{ $values->{$bug_id} }) {
                if (exists $tf_pos{$field}) {
                    $row->[$tf_pos{$field}] = $values->{$bug_id}{$field};
                }
            }
        }
    }

=======
>>>>>>> 28144059
    return wantarray ? ($self->{data}, \@extra_data) : $self->{data};
}

sub _sql {
    my ($self) = @_;
    return $self->{sql} if $self->{sql};
    my $dbh = Bugzilla->dbh;

    my ($joins, $clause) = $self->_charts_to_conditions();

    if (!$clause->as_string
        && !Bugzilla->params->{'search_allow_no_criteria'}
        && !$self->{allow_unlimited})
    {
        ThrowUserError('buglist_parameters_required');
    }

    my $select = join(', ', $self->_sql_select);
    my $from = $self->_sql_from($joins);
    my $where = $self->_sql_where($clause);
    my $group_by = $dbh->sql_group_by($self->_sql_group_by);
    my $order_by = $self->_sql_order_by
                   ? "\nORDER BY " . join(', ', $self->_sql_order_by) : '';
    my $limit = $self->_sql_limit;
    $limit = "\n$limit" if $limit;

    # BMO allow fetching just the number of matching bugs
    if ($self->_params->{count_only}) {
        $select = 'COUNT(*) AS count';
        $group_by = '';
        $order_by = '';
        $limit = '';
    }

    my $query = <<END;
SELECT $select
  FROM $from
 WHERE $where
$group_by$order_by$limit
END
    $self->{sql} = $query;
    return $self->{sql};
}

sub search_description {
    my ($self, $params) = @_;
    my $desc = $self->{'search_description'} ||= [];
    if ($params) {

        # BMO - product aliases
        # display the new product name on the search results name to avoid a
        # disparity between the search summary and the results.
        if ($params->{field} eq 'product') {
            my $aliased;
            my @values = split(/,/, $params->{value});
            foreach my $value (@values) {
                if (exists PRODUCT_ALIASES->{lc($value)}) {
                    $value = PRODUCT_ALIASES->{lc($value)};
                    $aliased = 1;
                }
            }
            if ($aliased) {
                $params->{value} = join(',', @values);
            }
        }

        push(@$desc, $params);
    }
    # Make sure that the description has actually been generated if
    # people are asking for the whole thing.
    else {
        $self->_sql;
    }
    return $self->{'search_description'};
}

sub boolean_charts_to_custom_search {
    my ($self, $cgi_buffer) = @_;
    my $boolean_charts = $self->_boolean_charts;
    my @as_params = $boolean_charts ? $boolean_charts->as_params : ();

    # We need to start our new ids after the last custom search "f" id.
    # We can just pick the last id in the array because they are sorted
    # numerically.
    my $last_id = ($self->_field_ids)[-1];
    my $count = defined($last_id) ? $last_id + 1 : 0;
    foreach my $param_set (@as_params) {
        foreach my $name (keys %$param_set) {
            my $value = $param_set->{$name};
            next if !defined $value;
            $cgi_buffer->param($name . $count, $value);
        }
        $count++;
    }
}

sub invalid_order_columns {
   my ($self) = @_;
   my @invalid_columns;
   foreach my $order ($self->_input_order) {
       next if defined $self->_validate_order_column($order);
       push(@invalid_columns, $order);
   }
   return \@invalid_columns;
}

sub order {
   my ($self) = @_;
   return $self->_valid_order;
}

######################
# Internal Accessors #
######################

# Fields that are legal for boolean charts of any kind.
sub _chart_fields {
    my ($self) = @_;
    return $self->{chart_fields} //= search_fields({ user => $self->_user });
}

# There are various places in Search.pm that we need to know the list of
# valid multi-select fields--or really, fields that are stored like
# multi-selects, which includes BUG_URLS fields.
sub _multi_select_fields {
    my ($self) = @_;
    $self->{multi_select_fields} ||= Bugzilla->fields({
        by_name => 1,
        type    => [FIELD_TYPE_MULTI_SELECT, FIELD_TYPE_BUG_URLS]});
    return $self->{multi_select_fields};
}

# $self->{params} contains values that could be undef, could be a string,
# or could be an arrayref. Sometimes we want that value as an array,
# always.
sub _param_array {
    my ($self, $name) = @_;
    my $value = $self->_params->{$name};
    if (!defined $value) {
        return ();
    }
    if (ref($value) eq 'ARRAY') {
        return @$value;
    }
    return ($value);
}

sub _params { $_[0]->{params} }
sub _user { return $_[0]->{user} }
sub _sharer_id { $_[0]->{sharer} }

##############################
# Internal Accessors: SELECT #
##############################

# These are the fields the user has chosen to display on the buglist,
# exactly as they were passed to new().
sub _input_columns { @{ $_[0]->{'fields'} || [] } }

# These are columns that are also going to be in the SELECT for one reason
# or another, but weren't actually requested by the caller.
sub _extra_columns {
    my ($self) = @_;
    # Everything that's going to be in the ORDER BY must also be
    # in the SELECT.
    push(@{ $self->{extra_columns} }, $self->_valid_order_columns);
    return @{ $self->{extra_columns} };
}

# For search functions to modify extra_columns. It doesn't matter if
# people push the same column onto this array multiple times, because
# _select_columns will call "uniq" on its final result.
sub _add_extra_column {
    my ($self, $column) = @_;
    push(@{ $self->{extra_columns} }, $column);
}

# These are the columns that we're going to be actually SELECTing.
sub _display_columns {
    my ($self) = @_;
    return @{ $self->{display_columns} } if $self->{display_columns};

    # Do not alter the list from _input_columns at all, even if there are
    # duplicated columns. Those are passed by the caller, and the caller
    # expects to get them back in the exact same order.
    my @columns = $self->_input_columns;

    # Only add columns which are not already listed.
    my %list = map { $_ => 1 } @columns;
    foreach my $column ($self->_extra_columns) {
        push(@columns, $column) unless $list{$column}++;
    }
    $self->{display_columns} = \@columns;
    return @{ $self->{display_columns} };
}

# These are the columns that are involved in the query.
sub _select_columns {
    my ($self) = @_;
    return @{ $self->{select_columns} } if $self->{select_columns};

    my @select_columns;
    foreach my $column ($self->_display_columns) {
        if (my $add_first = COLUMN_DEPENDS->{$column}) {
            push(@select_columns, @$add_first);
        }
        push(@select_columns, $column);
    }
    # Remove duplicated columns.
    $self->{select_columns} = [uniq @select_columns];
    return @{ $self->{select_columns} };
}

# This takes _display_columns and translates it into the actual SQL that
# will go into the SELECT clause.
sub _sql_select {
    my ($self) = @_;
    my @sql_fields;
    foreach my $column ($self->_display_columns) {
<<<<<<< HEAD
        my $alias = $column;
        # Aliases cannot contain dots in them. We convert them to underscores.
        $alias =~ s/\./_/g;
        my $sql = $self->COLUMNS->{$column}->{name} . " AS $alias";
=======
        my $sql = $self->COLUMNS->{$column}->{name} // '';
        if ($sql) {
            my $alias = $column;
            # Aliases cannot contain dots in them. We convert them to underscores.
            $alias =~ tr/./_/;
            $sql .= " AS $alias";
        }
        else {
            $sql = $column;
        }
>>>>>>> 28144059
        push(@sql_fields, $sql);
    }
    return @sql_fields;
}

################################
# Internal Accessors: ORDER BY #
################################

# The "order" that was requested by the consumer, exactly as it was
# requested.
sub _input_order { @{ $_[0]->{'order'} || [] } }
# Requested order with invalid values removed and old names translated
sub _valid_order {
    my ($self) = @_;
    return map { ($self->_validate_order_column($_)) } $self->_input_order;
}
# The valid order with just the column names, and no ASC or DESC.
sub _valid_order_columns {
    my ($self) = @_;
    return map { (split_order_term($_))[0] } $self->_valid_order;
}

sub _validate_order_column {
    my ($self, $order_item) = @_;

    # Translate old column names
    my ($field, $direction) = split_order_term($order_item);
    $field = $self->_translate_old_column($field);

    # Only accept valid columns
    return if (!exists $self->COLUMNS->{$field});

    # Relevance column can be used only with one or more fulltext searches
    return if ($field eq 'relevance' && !$self->COLUMNS->{$field}->{name});

    $direction = " $direction" if $direction;
    return "$field$direction";
}

# A hashref that describes all the special stuff that has to be done
# for various fields if they go into the ORDER BY clause.
sub _special_order {
    my ($self) = @_;
    return $self->{special_order} if $self->{special_order};
    
    my %special_order = %{ SPECIAL_ORDER() };
    my $select_fields = Bugzilla->fields({ type => FIELD_TYPE_SINGLE_SELECT });
    foreach my $field (@$select_fields) {
        next if $field->is_abnormal;
        my $name = $field->name;
        $special_order{$name} = {
            order => ["map_$name.sortkey", "map_$name.value"],
            join  => {
                table => $name,
                from  => "bugs.$name",
                to    => "value",
                join  => 'INNER',
            }
        };
    }
    $self->{special_order} = \%special_order;
    return $self->{special_order};
}

sub _sql_order_by {
    my ($self) = @_;
    if (!$self->{sql_order_by}) {
        my @order_by = map { $self->_translate_order_by_column($_) }
                           $self->_valid_order;
        $self->{sql_order_by} = \@order_by;
    }
    return @{ $self->{sql_order_by} };
}

sub _translate_order_by_column {
    my ($self, $order_by_item) = @_;

    my ($field, $direction) = split_order_term($order_by_item);
    
    $direction = '' if lc($direction) eq 'asc';
    my $special_order = $self->_special_order->{$field}->{order};
    # Standard fields have underscores in their SELECT alias instead
    # of a period (because aliases can't have periods).
    $field =~ s/\./_/g;
    my @items = $special_order ? @$special_order : $field;
    if (lc($direction) eq 'desc') {
        @items = map { "$_ DESC" } @items;
    }
    return @items;
}

#############################
# Internal Accessors: LIMIT #
#############################

sub _sql_limit {
    my ($self) = @_;
    my $limit = $self->_params->{limit};
    my $offset = $self->_params->{offset};
    
    my $max_results = Bugzilla->params->{'max_search_results'};
    if (!$self->{allow_unlimited} && (!$limit || $limit > $max_results)) {
        $limit = $max_results;
    }
    
    if (defined($offset) && !$limit) {
        $limit = INT_MAX;
    }
    if (defined $limit) {
        detaint_natural($limit) 
            || ThrowCodeError('param_must_be_numeric', 
                              { function => 'Bugzilla::Search::new',
                                param    => 'limit' });
        if (defined $offset) {
            detaint_natural($offset)
                || ThrowCodeError('param_must_be_numeric',
                                  { function => 'Bugzilla::Search::new',
                                    param    => 'offset' });
        }
        return Bugzilla->dbh->sql_limit($limit, $offset);
    }
    return '';
}

############################
# Internal Accessors: FROM #
############################

sub _column_join {
    my ($self, $field) = @_;
    # The _realname fields require the same join as the username fields.
    $field =~ s/_realname$//;
    my $column_joins = $self->_get_column_joins();
    my $join_info = $column_joins->{$field};
    if ($join_info) {
        # Don't allow callers to modify the constant.
        $join_info = dclone($join_info);
    }
    else {
        if ($self->_multi_select_fields->{$field}) {
            $join_info = { table => "bug_$field" };
        }
    }
    if ($join_info and !$join_info->{as}) {
        $join_info = dclone($join_info);
        $join_info->{as} = "map_$field";
    }
    return $join_info ? $join_info : ();
}

# Sometimes we join the same table more than once. In this case, we
# want to AND all the various critiera that were used in both joins.
sub _combine_joins {
    my ($self, $joins) = @_;
    my @result;
    while(my $join = shift @$joins) {
        my $name = $join->{as};
        my ($others_like_me, $the_rest) = part { $_->{as} eq $name ? 0 : 1 }
                                               @$joins;
        if ($others_like_me) {
            my $from = $join->{from};
            my $to   = $join->{to};
            # Sanity check to make sure that we have the same from and to
            # for all the same-named joins.
            if ($from) {
                all { $_->{from} eq $from } @$others_like_me
                  or die "Not all same-named joins have identical 'from': "
                         . Dumper($join, $others_like_me);
            }
            if ($to) {
                all { $_->{to} eq $to } @$others_like_me
                  or die "Not all same-named joins have identical 'to': "
                         . Dumper($join, $others_like_me);
            }
            
            # We don't need to call uniq here--translate_join will do that
            # for us.
            my @conditions = map { @{ $_->{extra} || [] } }
                                 ($join, @$others_like_me);
            $join->{extra} = \@conditions;
            $joins = $the_rest;
        }
        push(@result, $join);
    }
    
    return @result;
}

# Takes all the "then_to" items and just puts them as the next item in
# the array. Right now this only does one level of "then_to", but we
# could re-write this to handle then_to recursively if we need more levels.
sub _extract_then_to {
    my ($self, $joins) = @_;
    my @result;
    foreach my $join (@$joins) {
        push(@result, $join);
        if (my $then_to = $join->{then_to}) {
            push(@result, $then_to);
        }
    }
    return @result;
}

# JOIN statements for the SELECT and ORDER BY columns. This should not be
# called until the moment it is needed, because _select_columns might be
# modified by the charts.
sub _select_order_joins {
    my ($self) = @_;
    my @joins;
    foreach my $field ($self->_select_columns) {
        my @column_join = $self->_column_join($field);
        push(@joins, @column_join);
    }
    foreach my $field ($self->_valid_order_columns) {
        my $join_info = $self->_special_order->{$field}->{join};
        if ($join_info) {
            # Don't let callers modify SPECIAL_ORDER.
            $join_info = dclone($join_info);
            if (!$join_info->{as}) {
                $join_info->{as} = "map_$field";
            }
            push(@joins, $join_info);
        }
    }
    return @joins;
}

# These are the joins that are *always* in the FROM clause.
sub _standard_joins {
    my ($self) = @_;
    my $user = $self->_user;
    my @joins;
    return () if $self->{_no_security_check};

    my $security_join = {
        table => 'bug_group_map',
        as    => 'security_map',
    };
    push(@joins, $security_join);

    if ($user->id) {
        # See also _standard_joins for the other half of the below statement
        if (!Bugzilla->params->{'or_groups'}) {
            $security_join->{extra} =
                ["NOT (" . $user->groups_in_sql('security_map.group_id') . ")"];
        }

        my $security_cc_join = {
            table => 'cc',
            as    => 'security_cc',
            extra => ['security_cc.who = ' . $user->id],
        };
        push(@joins, $security_cc_join);
    }
    
    return @joins;
}

sub _sql_from {
    my ($self, $joins_input) = @_;
    my @joins = ($self->_standard_joins, $self->_select_order_joins,
                 @$joins_input);
    @joins = $self->_extract_then_to(\@joins);
    @joins = $self->_combine_joins(\@joins);
    my @join_sql = map { $self->_translate_join($_) } @joins;
    return "bugs\n" . join("\n", @join_sql);
}

# This takes a join data structure and turns it into actual JOIN SQL.
sub _translate_join {
    my ($self, $join_info) = @_;
    
    die "join with no table: " . Dumper($join_info) if !$join_info->{table};
    die "join with no 'as': " . Dumper($join_info) if !$join_info->{as};

    my $from_table = $join_info->{bugs_table} || "bugs";
    my $from  = $join_info->{from} || "bug_id";
    if ($from =~ /^(\w+)\.(\w+)$/) {
        ($from_table, $from) = ($1, $2);
    }
    my $table = $join_info->{table};
    my $name  = $join_info->{as};
    my $to    = $join_info->{to}    || "bug_id";
    my $join  = $join_info->{join}  || 'LEFT';
    my @extra = @{ $join_info->{extra} || [] };
    $name =~ s/\./_/g;
    
    # If a term contains ORs, we need to put parens around the condition.
    # This is a pretty weak test, but it's actually OK to put parens
    # around too many things.
    @extra = map { $_ =~ /\bOR\b/i ? "($_)" : $_ } @extra;
    my $extra_condition = join(' AND ', uniq @extra);
    if ($extra_condition) {
        $extra_condition = " AND $extra_condition";
    }

    my @join_sql = "$join JOIN $table AS $name"
                        . " ON $from_table.$from = $name.$to$extra_condition";
    return @join_sql;
}

#############################
# Internal Accessors: WHERE #
#############################

# Note: There's also quite a bit of stuff that affects the WHERE clause
# in the "Internal Accessors: Boolean Charts" section.

# The terms that are always in the WHERE clause. These implement bug
# group security.
sub _standard_where {
    my ($self) = @_;
    return ('1=1') if $self->{_no_security_check};
    # If replication lags badly between the shadow db and the main DB,
    # it's possible for bugs to show up in searches before their group
    # controls are properly set. To prevent this, when initially creating
    # bugs we set their creation_ts to NULL, and don't give them a creation_ts
    # until their group controls are set. So if a bug has a NULL creation_ts,
    # it shouldn't show up in searches at all.
    my @where = ('bugs.creation_ts IS NOT NULL');

    my $user = $self->_user;
    my $security_term = '';
    # See also _standard_joins for the other half of the below statement
    if (Bugzilla->params->{'or_groups'}) {
        $security_term .= " (security_map.group_id IS NULL OR security_map.group_id IN (" . $user->groups_as_string . "))";
    }
    else {
        $security_term = 'security_map.group_id IS NULL';
    }

    if ($user->id) {
        my $userid = $user->id;
        # This indentation makes the resulting SQL more readable.
        $security_term .= <<END;

        OR (bugs.reporter_accessible = 1 AND bugs.reporter = $userid)
        OR (bugs.cclist_accessible = 1 AND security_cc.who IS NOT NULL)
        OR bugs.assigned_to = $userid
END
        if (Bugzilla->params->{'useqacontact'}) {
            $security_term.= "        OR bugs.qa_contact = $userid";
        }
        $security_term = "($security_term)";
    }

    push(@where, $security_term);

    return @where;
}

sub _sql_where {
    my ($self, $main_clause) = @_;
    # The newline and this particular spacing makes the resulting
    # SQL a bit more readable for debugging.
    my $where = join("\n   AND ", $self->_standard_where);
    my $clause_sql = $main_clause->as_string;
    $where .= "\n   AND " . $clause_sql if $clause_sql;
    return $where;
}

################################
# Internal Accessors: GROUP BY #
################################

# And these are the fields that we have to do GROUP BY for in DBs
# that are more strict about putting everything into GROUP BY.
sub _sql_group_by {
    my ($self) = @_;

    # Strict DBs require every element from the SELECT to be in the GROUP BY,
    # unless that element is being used in an aggregate function.
    my @extra_group_by;
    foreach my $column ($self->_select_columns) {
        next if $self->_skip_group_by->{$column};
<<<<<<< HEAD
        my $sql = $self->COLUMNS->{$column}->{name};
=======
        my $sql = $self->COLUMNS->{$column}->{name} // $column;
>>>>>>> 28144059
        push(@extra_group_by, $sql);
    }

    # And all items from ORDER BY must be in the GROUP BY. The above loop 
    # doesn't catch items that were put into the ORDER BY from SPECIAL_ORDER.
    foreach my $column ($self->_valid_order_columns) {
        my $special_order = $self->_special_order->{$column}->{order};
        next if !$special_order;
        push(@extra_group_by, @$special_order);
    }
    
    @extra_group_by = uniq @extra_group_by;
    
    # bug_id is the only field we actually group by.
    return ('bugs.bug_id', join(',', @extra_group_by));
}

# A helper for _sql_group_by.
sub _skip_group_by {
    my ($self) = @_;
    return $self->{skip_group_by} if $self->{skip_group_by};
    my @skip_list = GROUP_BY_SKIP;
    push(@skip_list, keys %{ $self->_multi_select_fields });
    my %skip_hash = map { $_ => 1 } @skip_list;
    $self->{skip_group_by} = \%skip_hash;
    return $self->{skip_group_by};
}

##############################################
# Internal Accessors: Special Params Parsing #
##############################################

# Backwards compatibility for old field names.
sub _convert_old_params {
    my ($self) = @_;
    my $params = $self->_params;
    
    # bugidtype has different values in modern Search.pm.
    if (defined $params->{'bugidtype'}) {
        my $value = $params->{'bugidtype'};
        $params->{'bugidtype'} = $value eq 'exclude' ? 'nowords' : 'anyexact';
    }
    
    foreach my $old_name (keys %{ FIELD_MAP() }) {
        if (defined $params->{$old_name}) {
            my $new_name = FIELD_MAP->{$old_name};
            $params->{$new_name} = delete $params->{$old_name};
        }
    }
}

# This parses all the standard search parameters except for the boolean
# charts.
sub _special_charts {
    my ($self) = @_;
    $self->_convert_old_params();
    $self->_special_parse_bug_status();
    $self->_special_parse_resolution();
    my $clause = new Bugzilla::Search::Clause();
    $clause->add( $self->_parse_basic_fields()     );
    $clause->add( $self->_special_parse_email()    );
    $clause->add( $self->_special_parse_chfield()  );
    $clause->add( $self->_special_parse_deadline() );
    return $clause;
}

sub _parse_basic_fields {
    my ($self) = @_;
    my $params = $self->_params;
    my $chart_fields = $self->_chart_fields;
    
    my $clause = new Bugzilla::Search::Clause();
    foreach my $field_name (keys %$chart_fields) {
        # CGI params shouldn't have periods in them, so we only accept
        # period-separated fields with underscores where the periods go.
        my $param_name = $field_name;
        $param_name =~ s/\./_/g;
        my @values = $self->_param_array($param_name);
        next if !@values;
        my $default_op = $param_name eq 'content' ? 'matches' : 'anyexact';
        my $operator = $params->{"${param_name}_type"} || $default_op;
        # Fields that are displayed as multi-selects are passed as arrays,
        # so that they can properly search values that contain commas.
        # However, other fields are sent as strings, so that they are properly
        # split on commas if required.
        my $field = $chart_fields->{$field_name};
        my $pass_value;
        if ($field->is_select or $field->name eq 'version'
            or $field->name eq 'target_milestone')
        {
            $pass_value = \@values;
        }
        else {
            $pass_value = join(',', @values);
        }
        $clause->add($field_name, $operator, $pass_value);
    }
    return @{$clause->children} ? $clause : undef;
}

sub _special_parse_bug_status {
    my ($self) = @_;
    my $params = $self->_params;
    return if !defined $params->{'bug_status'};
    # We want to allow the bug_status_type parameter to work normally,
    # meaning that this special code should only be activated if we are
    # doing the normal "anyexact" search on bug_status.
    return if (defined $params->{'bug_status_type'}
               and $params->{'bug_status_type'} ne 'anyexact');

    my @bug_status = $self->_param_array('bug_status');
    # Also include inactive bug statuses, as you can query them.
    my $legal_statuses = $self->_chart_fields->{'bug_status'}->legal_values;

    # If the status contains __open__ or __closed__, translate those
    # into their equivalent lists of open and closed statuses.
    if (grep { $_ eq '__open__' } @bug_status) {
        my @open = grep { $_->is_open } @$legal_statuses;
        @open = map { $_->name } @open;
        push(@bug_status, @open);
    }
    if (grep { $_ eq '__closed__' } @bug_status) {
        my @closed = grep { not $_->is_open } @$legal_statuses;
        @closed = map { $_->name } @closed;
        push(@bug_status, @closed);
    }

    @bug_status = uniq @bug_status;
    my $all = grep { $_ eq "__all__" } @bug_status;
    # This will also handle removing __open__ and __closed__ for us
    # (__all__ too, which is why we check for it above, first).
    @bug_status = _valid_values(\@bug_status, $legal_statuses);

    # If the user has selected every status, change to selecting none.
    # This is functionally equivalent, but quite a lot faster.
    if ($all or scalar(@bug_status) == scalar(@$legal_statuses)) {
        delete $params->{'bug_status'};
    }
    else {
        $params->{'bug_status'} = \@bug_status;
    }
}

sub _special_parse_chfield {
    my ($self) = @_;
    my $params = $self->_params;
    
    my $date_from = trim(lc($params->{'chfieldfrom'} || ''));
    my $date_to = trim(lc($params->{'chfieldto'} || ''));
    $date_from = '' if $date_from eq 'now';
    $date_to = '' if $date_to eq 'now';
    my @fields = $self->_param_array('chfield');
    my $value_to = $params->{'chfieldvalue'};
    $value_to = '' if !defined $value_to;

    @fields = map { $_ eq '[Bug creation]' ? 'creation_ts' : $_ } @fields;

    return undef unless ($date_from ne '' || $date_to ne '' || $value_to ne '');

    my $clause = new Bugzilla::Search::Clause();

    # It is always safe and useful to push delta_ts into the charts
    # if there is a "from" date specified. It doesn't conflict with
    # searching [Bug creation], because a bug's delta_ts is set to
    # its creation_ts when it is created. So this just gives the
    # database an additional index to possibly choose, on a table that
    # is smaller than bugs_activity.
    if ($date_from ne '') {
        $clause->add('delta_ts', 'greaterthaneq', $date_from);
    }
    # It's not normally safe to do it for "to" dates, though--"chfieldto" means
    # "a field that changed before this date", and delta_ts could be either
    # later or earlier than that, if we're searching for the time that a field
    # changed. However, chfieldto all by itself, without any chfieldvalue or
    # chfield, means "just search delta_ts", and so we still want that to
    # work.
    if ($date_to ne '' and !@fields and $value_to eq '') {
        $clause->add('delta_ts', 'lessthaneq', $date_to);
    }

    # chfieldto is supposed to be a relative date or a date of the form
    # YYYY-MM-DD, i.e. without the time appended to it. We append the
    # time ourselves so that the end date is correctly taken into account.
    $date_to .= ' 23:59:59' if $date_to =~ /^\d{4}-\d{1,2}-\d{1,2}$/;

    my $join_clause = new Bugzilla::Search::Clause('OR');

    foreach my $field (@fields) {
        my $sub_clause = new Bugzilla::Search::ClauseGroup();
        $sub_clause->add(condition($field, 'changedto', $value_to)) if $value_to ne '';
        $sub_clause->add(condition($field, 'changedafter', $date_from)) if $date_from ne '';
        $sub_clause->add(condition($field, 'changedbefore', $date_to)) if $date_to ne '';
        $join_clause->add($sub_clause);
    }
    $clause->add($join_clause);

    return @{$clause->children} ? $clause : undef;
}

sub _special_parse_deadline {
    my ($self) = @_;
    my $params = $self->_params;

    my $clause = new Bugzilla::Search::Clause();
    if (my $from = $params->{'deadlinefrom'}) {
        $clause->add('deadline', 'greaterthaneq', $from);
    }
    if (my $to = $params->{'deadlineto'}) {
        $clause->add('deadline', 'lessthaneq', $to);
    }

    return @{$clause->children} ? $clause : undef;
}

sub _special_parse_email {
    my ($self) = @_;
    my $params = $self->_params;
    
    my @email_params = grep { $_ =~ /^email\d+$/ } keys %$params;
    
    my $clause = new Bugzilla::Search::Clause();
    foreach my $param (@email_params) {
        $param =~ /(\d+)$/;
        my $id = $1;
        my $email = trim($params->{"email$id"});
        next if !$email;
        my $type = $params->{"emailtype$id"} || 'anyexact';
        $type = "anyexact" if $type eq "exact";

        my $or_clause = new Bugzilla::Search::Clause('OR');
        foreach my $field (qw(assigned_to reporter cc qa_contact bug_mentor)) {
            if ($params->{"email$field$id"}) {
                $or_clause->add($field, $type, $email);
            }
        }
        if ($params->{"emaillongdesc$id"}) {
            $or_clause->add("commenter", $type, $email);
        }
        
        $clause->add($or_clause);
    }

    return @{$clause->children} ? $clause : undef;
}

sub _special_parse_resolution {
    my ($self) = @_;
    my $params = $self->_params;
    return if !defined $params->{'resolution'};

    my @resolution = $self->_param_array('resolution');
    my $legal_resolutions = $self->_chart_fields->{resolution}->legal_values;
    @resolution = _valid_values(\@resolution, $legal_resolutions, '---');
    if (scalar(@resolution) == scalar(@$legal_resolutions)) {
        delete $params->{'resolution'};
    }
}

sub _valid_values {
    my ($input, $valid, $extra_value) = @_;
    my @result;
    foreach my $item (@$input) {
        $item = trim($item);
        if (defined $extra_value and $item eq $extra_value) {
            push(@result, $item);
        }
        elsif (grep { $_->name eq $item } @$valid) {
            push(@result, $item);
        }
    }
    return @result;
}

######################################
# Internal Accessors: Boolean Charts #
######################################

sub _charts_to_conditions {
    my ($self) = @_;
    
    my $clause = $self->_charts;
    my @joins;
    $clause->walk_conditions(sub {
        my ($clause, $condition) = @_;
        return if !$condition->translated;
        push(@joins, @{ $condition->translated->{joins} });
    });
    return (\@joins, $clause);
}

sub _charts {
    my ($self) = @_;
    
    my $clause = $self->_params_to_data_structure();
    my $chart_id = 0;
    $clause->walk_conditions(sub { $self->_handle_chart($chart_id++, @_) });
    return $clause;
}

sub _params_to_data_structure {
    my ($self) = @_;
    
    # First we get the "special" charts, representing all the normal
    # fields on the search page. This may modify _params, so it needs to
    # happen first.
    my $clause = $self->_special_charts;

    # Then we process the old Boolean Charts input format.
    $clause->add( $self->_boolean_charts );
    
    # And then process the modern "custom search" format.
    $clause->add( $self->_custom_search );
<<<<<<< HEAD

=======
    
>>>>>>> 28144059
    return $clause;
}

sub _boolean_charts {
    my ($self) = @_;
    
    my $params = $self->_params;
    my @param_list = keys %$params;
    
    my @all_field_params = grep { /^field-?\d+/ } @param_list;
    my @chart_ids = map { /^field(-?\d+)/; $1 } @all_field_params;
    @chart_ids = sort { $a <=> $b } uniq @chart_ids;
    
    my $clause = new Bugzilla::Search::Clause();
    foreach my $chart_id (@chart_ids) {
        my @all_and = grep { /^field$chart_id-\d+/ } @param_list;
        my @and_ids = map { /^field$chart_id-(\d+)/; $1 } @all_and;
        @and_ids = sort { $a <=> $b } uniq @and_ids;
        
        my $and_clause = new Bugzilla::Search::Clause();
        foreach my $and_id (@and_ids) {
            my @all_or = grep { /^field$chart_id-$and_id-\d+/ } @param_list;
            my @or_ids = map { /^field$chart_id-$and_id-(\d+)/; $1 } @all_or;
            @or_ids = sort { $a <=> $b } uniq @or_ids;
            
            my $or_clause = new Bugzilla::Search::Clause('OR');
            foreach my $or_id (@or_ids) {
                my $identifier = "$chart_id-$and_id-$or_id";
                my $field = $params->{"field$identifier"};
                my $operator = $params->{"type$identifier"};
                my $value = $params->{"value$identifier"};
                # no-value operators ignore the value, however a value needs to be set
                $value = ' ' if $operator && grep { $_ eq $operator } NO_VALUE_OPERATORS;
                $or_clause->add($field, $operator, $value);
            }
            $and_clause->add($or_clause);
            $and_clause->negate(1) if $params->{"negate$chart_id"};
        }
        $clause->add($and_clause);
    }

    return @{$clause->children} ? $clause : undef;
}

sub _custom_search {
    my ($self) = @_;
    my $params = $self->_params;

<<<<<<< HEAD
=======
    my @field_ids = $self->_field_ids;
    return unless scalar @field_ids;

>>>>>>> 28144059
    my $joiner = $params->{j_top} || '';
    my $current_clause = $joiner eq 'AND_G'
        ? new Bugzilla::Search::ClauseGroup()
        : new Bugzilla::Search::Clause($joiner);
<<<<<<< HEAD
=======

>>>>>>> 28144059
    my @clause_stack;
    foreach my $id (@field_ids) {
        my $field = $params->{"f$id"};
        if ($field eq 'OP') {
            my $joiner = $params->{"j$id"} || '';
            my $new_clause = $joiner eq 'AND_G'
                ? new Bugzilla::Search::ClauseGroup()
                : new Bugzilla::Search::Clause($joiner);
            $new_clause->negate($params->{"n$id"});
            $current_clause->add($new_clause);
            push(@clause_stack, $current_clause);
            $current_clause = $new_clause;
            next;
        }
        if ($field eq 'CP') {
            $current_clause = pop @clause_stack;
            ThrowCodeError('search_cp_without_op', { id => $id })
                if !$current_clause;
            next;
        }
        
        my $operator = $params->{"o$id"};
        my $value = $params->{"v$id"};
        # no-value operators ignore the value, however a value needs to be set
        $value = ' ' if $operator && grep { $_ eq $operator } NO_VALUE_OPERATORS;
        my $condition = condition($field, $operator, $value);
        $condition->negate($params->{"n$id"});
        $current_clause->add($condition);
    }
    
    # We allow people to specify more OPs than CPs, so at the end of the
    # loop our top clause may be still in the stack instead of being
    # $current_clause.
    return $clause_stack[0] || $current_clause;
}

sub _field_ids {
    my ($self) = @_;
    my $params = $self->_params;
    my @param_list = keys %$params;
    
    my @field_params = grep { /^f\d+$/ } @param_list;
    my @field_ids = map { /(\d+)/; $1 } @field_params;
    @field_ids = sort { $a <=> $b } @field_ids;
    return @field_ids;
}

sub _handle_chart {
    my ($self, $chart_id, $clause, $condition) = @_;
    my $dbh = Bugzilla->dbh;
    my $params = $self->_params;
    my ($field, $operator, $value) = $condition->fov;
    return if (!defined $field or !defined $operator or !defined $value);
    $field = FIELD_MAP->{$field} || $field;
<<<<<<< HEAD
    
    my $string_value;
=======

    my ($string_value, $orig_value);
    state $is_mysql = $dbh->isa('Bugzilla::DB::Mysql') ? 1 : 0;

>>>>>>> 28144059
    if (ref $value eq 'ARRAY') {
        # Trim input and ignore blank values.
        @$value = map { trim($_) } @$value;
        @$value = grep { defined $_ and $_ ne '' } @$value;
        return if !@$value;
        $orig_value = join(',', @$value);
        if ($field eq 'longdesc' && $is_mysql) {
            @$value = map { _convert_unicode_characters($_) } @$value;
        }
        $string_value = join(',', @$value);
    }
    else {
        return if $value eq '';
        $orig_value = $value;
        if ($field eq 'longdesc' && $is_mysql) {
            $value = _convert_unicode_characters($value);
        }
        $string_value = $value;
    }

    $self->_chart_fields->{$field}
        or ThrowCodeError("invalid_field_name", { field => $field });
    trick_taint($field);
    
    # This is the field as you'd reference it in a SQL statement.
    my $full_field = $field =~ /\./ ? $field : "bugs.$field";

    # "value" and "quoted" are for search functions that always operate
    # on a scalar string and never care if they were passed multiple
    # parameters. If the user does pass multiple parameters, they will
    # become a space-separated string for those search functions.
    #
    # all_values is for search functions that do operate
    # on multiple values, like anyexact.
    
    my %search_args = (
        chart_id     => $chart_id,
        sequence     => $chart_id,
        field        => $field,
        full_field   => $full_field,
        operator     => $operator,
        value        => $string_value,
        all_values   => $value,
        joins        => [],
        bugs_table   => 'bugs',
        table_suffix => '',
        condition    => $condition,
    );
    $clause->update_search_args(\%search_args);

    $search_args{quoted} = $self->_quote_unless_numeric(\%search_args);
    # This should add a "term" selement to %search_args.
    $self->do_search_function(\%search_args);

    # If term is left empty, then this means the criteria
    # has no effect and can be ignored.
    return unless $search_args{term};

    # All the things here that don't get pulled out of
    # %search_args are their original values before
    # do_search_function modified them.   
    $self->search_description({
        field => $field, type => $operator,
        value => $orig_value, term => $search_args{term},
    });

    foreach my $join (@{ $search_args{joins} }) {
        $join->{bugs_table}   = $search_args{bugs_table};
        $join->{table_suffix} = $search_args{table_suffix};
    }

    $condition->translated(\%search_args);
}

# XXX - This is a hack for MySQL which doesn't understand Unicode characters
# above U+FFFF, see Bugzilla::Comment::_check_thetext(). This hack can go away
# once we require MySQL 5.5.3 and use utf8mb4.
sub _convert_unicode_characters {
    my $string = shift;

    # Perl 5.13.8 and older complain about non-characters.
    no warnings 'utf8';
    $string =~ s/([\x{10000}-\x{10FFFF}])/"\x{FDD0}[" . uc(sprintf('U+%04x', ord($1))) . "]\x{FDD1}"/eg;
    return $string;
}

##################################
# do_search_function And Helpers #
##################################

# This takes information about the current boolean chart and translates
# it into SQL, using the constants at the top of this file.
sub do_search_function {
    my ($self, $args) = @_;
    my ($field, $operator) = @$args{qw(field operator)};
    
    if (my $parse_func = SPECIAL_PARSING->{$field}) {
        $self->$parse_func($args);
        # Some parsing functions set $term, though most do not.
        # For the ones that set $term, we don't need to do any further
        # parsing.
        return if $args->{term};
    }
    
    my $operator_field_override = $self->_get_operator_field_override();
    my $override = $operator_field_override->{$field};
    # Attachment fields get special handling, if they don't have a specific
    # individual override.
    if (!$override and $field =~ /^attachments\./) {
        $override = $operator_field_override->{attachments};
    }
    # If there's still no override, check for an override on the field's type.
    if (!$override) {
        my $field_obj = $self->_chart_fields->{$field};
        $override = $operator_field_override->{$field_obj->type};
    }
    
    if ($override) {
        my $search_func = $self->_pick_override_function($override, $operator);
        $self->$search_func($args) if $search_func;
    }

    # Some search functions set $term, and some don't. For the ones that
    # don't (or for fields that don't have overrides) we now call the
    # direct operator function from OPERATORS.
    if (!defined $args->{term}) {
        $self->_do_operator_function($args);
    }
    
    if (!defined $args->{term}) {
        # This field and this type don't work together. Generally,
        # this should never be reached, because it should be handled
        # explicitly by OPERATOR_FIELD_OVERRIDE.
        ThrowUserError("search_field_operator_invalid",
                       { field => $field, operator => $operator });
    }
}

# A helper for various search functions that need to run operator
# functions directly.
sub _do_operator_function {
    my ($self, $func_args) = @_;
    my $operator = $func_args->{operator};
    my $operator_func = OPERATORS->{$operator}
      || ThrowCodeError("search_field_operator_unsupported",
                        { operator => $operator });
    $self->$operator_func($func_args);
}

sub _reverse_operator {
    my ($self, $operator) = @_;
    my $reverse = OPERATOR_REVERSE->{$operator};
    return $reverse if $reverse;
    if ($operator =~ s/^not//) {
        return $operator;
    }
    return "not$operator";
}

sub _pick_override_function {
    my ($self, $override, $operator) = @_;
    my $search_func = $override->{$operator};

    if (!$search_func) {
        # If we don't find an override for one specific operator,
        # then there are some special override types:
        # _non_changed: For any operator that doesn't have the word
        #               "changed" in it
        # _default: Overrides all operators that aren't explicitly specified.
        if ($override->{_non_changed} and $operator !~ /changed/) {
            $search_func = $override->{_non_changed};
        }
        elsif ($override->{_default}) {
            $search_func = $override->{_default};
        }
    }

    return $search_func;
}

sub _get_operator_field_override {
    my $self = shift;
    my $cache = Bugzilla->request_cache;

    return $cache->{operator_field_override} 
        if defined $cache->{operator_field_override};

    my %operator_field_override = %{ OPERATOR_FIELD_OVERRIDE() };
    Bugzilla::Hook::process('search_operator_field_override',
                            { search => $self, 
                              operators => \%operator_field_override });

    $cache->{operator_field_override} = \%operator_field_override;
    return $cache->{operator_field_override};
}

sub _get_column_joins {
    my $self = shift;
    my $cache = Bugzilla->request_cache;

    return $cache->{column_joins} if defined $cache->{column_joins};

<<<<<<< HEAD
    my %column_joins = %{ COLUMN_JOINS() };
    # BMO - add search object to hook
    Bugzilla::Hook::process('buglist_column_joins',
                            { column_joins => \%column_joins, search => $self });
=======
    my %column_joins = %{ $self->COLUMN_JOINS() };
    Bugzilla::Hook::process('buglist_column_joins',
                            { column_joins => \%column_joins });
>>>>>>> 28144059

    $cache->{column_joins} = \%column_joins;
    return $cache->{column_joins};
}

###########################
# Search Function Helpers #
###########################

# When we're doing a numeric search against a numeric column, we want to
# just put a number into the SQL instead of a string. On most DBs, this
# is just a performance optimization, but on SQLite it actually changes
# the behavior of some searches.
sub _quote_unless_numeric {
    my ($self, $args, $value) = @_;
    if (!defined $value) {
        $value = $args->{value};
    }
    my ($field, $operator) = @$args{qw(field operator)};
    
    my $numeric_operator = !grep { $_ eq $operator } NON_NUMERIC_OPERATORS;
    my $numeric_field = $self->_chart_fields->{$field}->is_numeric;
    my $numeric_value = ($value =~ NUMBER_REGEX) ? 1 : 0;
    my $is_numeric = $numeric_operator && $numeric_field && $numeric_value;

    # These operators are really numeric operators with numeric fields.
    $numeric_operator = grep { $_ eq $operator } keys %{ SIMPLE_OPERATORS() };

    if ($is_numeric) {
        my $quoted = $value;
        trick_taint($quoted);
        return $quoted;
    }
    elsif ($numeric_field && !$numeric_value && $numeric_operator) {
        ThrowUserError('number_not_numeric', { field => $field, num => $value });
    }
    return Bugzilla->dbh->quote($value);
}

sub build_subselect {
    my ($outer, $inner, $table, $cond, $negate) = @_;
<<<<<<< HEAD
=======
    if ($table =~ /\battach_data\b/) {
        # It takes a long time to scan the whole attach_data table
        # unconditionally, so we return the subselect and let the DB optimizer
        # restrict the search based on other search criteria.
        my $not = $negate ? "NOT" : "";
        return "$outer $not IN (SELECT DISTINCT $inner FROM $table WHERE $cond)";
    }
>>>>>>> 28144059
    # Execute subselects immediately to avoid dependent subqueries, which are
    # large performance hits on MySql
    my $q = "SELECT DISTINCT $inner FROM $table WHERE $cond";
    my $dbh = Bugzilla->dbh;
    my $list = $dbh->selectcol_arrayref($q);
    return $negate ? "1=1" : "1=2" unless @$list;
    return $dbh->sql_in($outer, $list, $negate);
}

# Used by anyexact to get the list of input values. This allows us to
# support values with commas inside of them in the standard charts, and
# still accept string values for the boolean charts (and split them on
# commas).
sub _all_values {
    my ($self, $args, $split_on) = @_;
    $split_on ||= qr/[\s,]+/;
    my $dbh = Bugzilla->dbh;
    my $all_values = $args->{all_values};
    
    my @array;
    if (ref $all_values eq 'ARRAY') {
        @array = @$all_values;
    }
    else {
        @array = split($split_on, $all_values);
        @array = map { trim($_) } @array;
        @array = grep { defined $_ and $_ ne '' } @array;
    }
    
    if ($args->{field} eq 'resolution') {
        @array = map { $_ eq '---' ? '' : $_ } @array;
    }
    
    return @array;
}

# Support for "any/all/nowordssubstr" comparison type ("words as substrings")
sub _substring_terms {
    my ($self, $args) = @_;
    my $dbh = Bugzilla->dbh;

    # We don't have to (or want to) use _all_values, because we'd just
    # split each term on spaces and commas anyway.
    my @words = split(/[\s,]+/, $args->{value});
    @words = grep { defined $_ and $_ ne '' } @words;
    my @terms = map { $dbh->sql_ilike($_, $args->{full_field}) } @words;
    return @terms;
}

sub _word_terms {
    my ($self, $args) = @_;
    my $dbh = Bugzilla->dbh;
    
    my @values = split(/[\s,]+/, $args->{value});
    @values = grep { defined $_ and $_ ne '' } @values;
    my @substring_terms = $self->_substring_terms($args);
    
    my @terms;
    my $start = $dbh->WORD_START;
    my $end   = $dbh->WORD_END;
    foreach my $word (@values) {
        my $regex  = $start . quotemeta($word) . $end;
        my $quoted = $dbh->quote($regex);
        # We don't have to check the regexp, because we escaped it, so we're
        # sure it's valid.
        my $regex_term = $dbh->sql_regexp($args->{full_field}, $quoted,
                                          'no check');
        # Regular expressions are slow--substring searches are faster.
        # If we're searching for a word, we're also certain that the
        # substring will appear in the value. So we limit first by
        # substring and then by a regex that will match just words.
        my $substring_term = shift @substring_terms;
        push(@terms, "$substring_term AND $regex_term");
    }
    
    return @terms;
}

#####################################
# "Special Parsing" Functions: Date #
#####################################

sub _timestamp_translate {
    my ($self, $ignore_time, $args) = @_;
    my $value = $args->{value};
    my $dbh = Bugzilla->dbh;

    return if $value !~ /^(?:[\+\-]?\d+[hdwmy]s?|now)$/i;

    $value = SqlifyDate($value);
    # By default, the time is appended to the date, which we don't always want.
    if ($ignore_time) {
        ($value) = split(/\s/, $value);
    }
    $args->{value} = $value;
    $args->{quoted} = $dbh->quote($value);
}

sub _datetime_translate {
    return shift->_timestamp_translate(0, @_);
}

sub _last_visit_datetime {
    my ($self, $args) = @_;
    my $value = $args->{value};

    $self->_datetime_translate($args);
    if ($value eq $args->{value}) {
        # Failed to translate a datetime. let's try the pronoun expando.
        if ($value eq '%last_changed%') {
            $self->_add_extra_column('changeddate');
            $args->{value} = $args->{quoted} = 'bugs.delta_ts';
        }
    }
}


sub _date_translate {
    return shift->_timestamp_translate(1, @_);
}

sub SqlifyDate {
    my ($str) = @_;
    my $fmt = "%Y-%m-%d %H:%M:%S";
<<<<<<< HEAD
    $str = "" if (!defined $str || lc($str) eq 'now');
=======
    $str = "" if (!defined $str);
>>>>>>> 28144059
    if ($str eq "") {
        my ($sec, $min, $hour, $mday, $month, $year, $wday) = localtime(time());
        return sprintf("%4d-%02d-%02d 00:00:00", $year+1900, $month+1, $mday);
    }
    if (lc($str) eq 'now') {
        my ($sec, $min, $hour, $mday, $month, $year, $wday) = localtime(time());
        return sprintf("%4d-%02d-%02d %02d:%02d:%02d", $year+1900, $month+1, $mday, $hour, $min, $sec);
    }

    if ($str =~ /^(-|\+)?(\d+)([hdwmy])(s?)$/i) {   # relative date
        my ($sign, $amount, $unit, $startof, $date) = ($1, $2, lc $3, lc $4, time);
        my ($sec, $min, $hour, $mday, $month, $year, $wday)  = localtime($date);
        if ($sign && $sign eq '+') { $amount = -$amount; }
        $startof = 1 if $amount == 0;
        if ($unit eq 'w') {                  # convert weeks to days
            $amount = 7*$amount;
            $amount += $wday if $startof;
            $unit = 'd';
        }
        if ($unit eq 'd') {
            if ($startof) {
              $fmt = "%Y-%m-%d 00:00:00";
              $date -= $sec + 60*$min + 3600*$hour;
            }
            $date -= 24*3600*$amount;
            return time2str($fmt, $date);
        }
        elsif ($unit eq 'y') {
            if ($startof) {
                return sprintf("%4d-01-01 00:00:00", $year+1900-$amount);
            } 
            else {
                return sprintf("%4d-%02d-%02d %02d:%02d:%02d", 
                               $year+1900-$amount, $month+1, $mday, $hour, $min, $sec);
            }
        }
        elsif ($unit eq 'm') {
            $month -= $amount;
            $year += floor($month/12);
            $month %= 12;
            if ($startof) {
                return sprintf("%4d-%02d-01 00:00:00", $year+1900, $month+1);
            }
            else {
                return sprintf("%4d-%02d-%02d %02d:%02d:%02d", 
                               $year+1900, $month+1, $mday, $hour, $min, $sec);
            }
        }
        elsif ($unit eq 'h') {
            # Special case for 'beginning of an hour'
            if ($startof) {
                $fmt = "%Y-%m-%d %H:00:00";
            } 
            $date -= 3600*$amount;
            return time2str($fmt, $date);
        }
        return undef;                      # should not happen due to regexp at top
    }
    my $date = str2time($str);
    if (!defined($date)) {
        ThrowUserError("illegal_date", { date => $str });
    }
    return time2str($fmt, $date);
}

######################################
# "Special Parsing" Functions: Users #
######################################

sub pronoun {
    my ($noun, $user) = (@_);
    if ($noun eq "%user%") {
        if ($user->id) {
            return $user->id;
        } else {
            ThrowUserError('login_required_for_pronoun');
        }
    }
    if ($noun eq "%reporter%") {
        return "bugs.reporter";
    }
    if ($noun eq "%assignee%") {
        return "bugs.assigned_to";
    }
    if ($noun eq "%qacontact%") {
        return "COALESCE(bugs.qa_contact,0)";
    }

    ThrowUserError('illegal_pronoun', { pronoun => $noun });
}

sub _contact_pronoun {
    my ($self, $args) = @_;
    my $value = $args->{value};
    my $user = $self->_user;

    if ($value =~ /^\%group\.[^%]+%$/) {
        $self->_contact_exact_group($args);
    }
    elsif ($value =~ /^(%\w+%)$/) {
        $args->{value} = pronoun($1, $user);
        $args->{quoted} = $args->{value};
        $args->{value_is_id} = 1;
    }
}

sub _contact_exact_group {
    my ($self, $args) = @_;
    my ($value, $operator, $field, $chart_id, $joins, $sequence) =
        @$args{qw(value operator field chart_id joins sequence)};
    my $dbh = Bugzilla->dbh;
    my $user = $self->_user;
<<<<<<< HEAD
    
=======

>>>>>>> 28144059
    # We already know $value will match this regexp, else we wouldn't be here.
    $value =~ /\%group\.([^%]+)%/;
    my $group_name = $1;
    my $group = Bugzilla::Group->check({ name => $group_name, _error => 'invalid_group_name' });
    # Pass $group_name instead of $group->name to the error message
    # to not leak the existence of the group.
    $user->in_group($group)
      || ThrowUserError('invalid_group_name', { name => $group_name });
    # Now that we know the user belongs to this group, it's safe
    # to disclose more information.
    $group->check_members_are_visible();

    my $group_ids = Bugzilla::Group->flatten_group_membership($group->id);

    if ($field eq 'cc' && $chart_id eq '') {
        # This is for the email1, email2, email3 fields from query.cgi.
        $chart_id = "CC$$sequence";
        $args->{sequence}++;
    }

    my $from = $field;
    # These fields need an additional table.
    if ($field =~ /^(commenter|cc)$/) {
        my $join_table = $field;
        $join_table = 'longdescs' if $field eq 'commenter';
        my $join_table_alias = "${field}_$chart_id";
        push(@$joins, { table => $join_table, as => $join_table_alias });
        $from = "$join_table_alias.who";
    }

    my $table = "user_group_map_$chart_id";
    my $join = {
        table => 'user_group_map',
        as    => $table,
        from  => $from,
        to    => 'user_id',
        extra => [$dbh->sql_in("$table.group_id", $group_ids),
                  "$table.isbless = 0"],
    };
    push(@$joins, $join);
    if ($operator =~ /^not/) {
        $args->{term} = "$table.group_id IS NULL";
    }
    else {
        $args->{term} = "$table.group_id IS NOT NULL";
    }
}

sub _get_user_id {
    my ($self, $value) = @_;

    if ($value =~ /^%\w+%$/) {
        return pronoun($value, $self->_user);
    }
    return login_to_id($value, THROW_ERROR);
}

#####################################################################
# Search Functions
#####################################################################

sub _invalid_combination {
    my ($self, $args) = @_;
    my ($field, $operator) = @$args{qw(field operator)};
    ThrowUserError('search_field_operator_invalid',
                   { field => $field, operator => $operator });
}

# For all the "user" fields--assigned_to, reporter, qa_contact,
# cc, commenter, requestee, etc.
sub _user_nonchanged {
    my ($self, $args) = @_;
    my ($field, $operator, $chart_id, $sequence, $joins) =
        @$args{qw(field operator chart_id sequence joins)};

    my $is_in_other_table;
    if (my $join = USER_FIELDS->{$field}->{join}) {
        $is_in_other_table = 1;
        my $as = "${field}_$chart_id";
        # Needed for setters.login_name and requestees.login_name.
        # Otherwise when we try to join "profiles" below, we'd get
        # something like "setters.login_name.login_name" in the "from".
        $as =~ s/\./_/g;        
        # This helps implement the email1, email2, etc. parameters.
        if ($chart_id =~ /default/) {
            $as .= "_$sequence";
        }
        my $isprivate = USER_FIELDS->{$field}->{isprivate};
        my $extra = ($isprivate and !$self->_user->is_insider)
                    ? ["$as.isprivate = 0"] : [];
        # We want to copy $join so as not to modify USER_FIELDS.
        push(@$joins, { %$join, as => $as, extra => $extra });
        my $search_field = USER_FIELDS->{$field}->{field};
        $args->{full_field} = "$as.$search_field";
    }

    my $is_nullable = USER_FIELDS->{$field}->{nullable};
    my $null_alternate = "''";
    # When using a pronoun, we use the userid, and we don't have to
    # join the profiles table.
    if ($args->{value_is_id}) {
        $null_alternate = 0;
    }
    elsif (substr($field, -9) eq '_realname') {
        my $as = "name_${field}_$chart_id";
        # For fields with periods in their name.
        $as =~ s/\./_/;
        my $join = {
            table => 'profiles',
            as    => $as,
            from  => substr($args->{full_field}, 0, -9),
            to    => 'userid',
            join  => (!$is_in_other_table and !$is_nullable) ? 'INNER' : undef,
        };
        push(@$joins, $join);
        $args->{full_field} = "$as.realname";
    }
    else {
        my $as = "name_${field}_$chart_id";
        # For fields with periods in their name.
        $as =~ s/\./_/;
        my $join = {
            table => 'profiles',
            as    => $as,
            from  => $args->{full_field},
            to    => 'userid',
            join  => (!$is_in_other_table and !$is_nullable) ? 'INNER' : undef,
        };
        push(@$joins, $join);
        $args->{full_field} = "$as.login_name";
    }

    # We COALESCE fields that can be NULL, to make "not"-style operators
    # continue to work properly. For example, "qa_contact is not equal to bob"
    # should also show bugs where the qa_contact is NULL. With COALESCE,
    # it does.
    if ($is_nullable) {
        $args->{full_field} = "COALESCE($args->{full_field}, $null_alternate)";
    }
    
    # For fields whose values are stored in other tables, negation (NOT)
    # only works properly if we put the condition into the JOIN instead
    # of the WHERE.
    if ($is_in_other_table) {
        # Using the last join works properly whether we're searching based
        # on userid or login_name.
        my $last_join = $joins->[-1];
        
        # For negative operators, the system we're using here
        # only works properly if we reverse the operator and check IS NULL
        # in the WHERE.
        my $is_negative = $operator =~ /^(?:no|isempty)/ ? 1 : 0;
        if ($is_negative) {
            $args->{operator} = $self->_reverse_operator($operator);
        }
        $self->_do_operator_function($args);
        push(@{ $last_join->{extra} }, $args->{term});
        
        # For login_name searches, we only want a single join.
        # So we create a subselect table out of our two joins. This makes
        # negation (NOT) work properly for values that are in other
        # tables.
        if ($last_join->{table} eq 'profiles') {
            pop @$joins;
            $last_join->{join} = 'INNER';
            my ($join_sql) = $self->_translate_join($last_join);
            my $first_join = $joins->[-1];
            my $as = $first_join->{as};            
            my $table = $first_join->{table};
            my $columns = "bug_id";
            $columns .= ",isprivate" if @{ $first_join->{extra} };
            my $new_table = "SELECT DISTINCT $columns FROM $table AS $as $join_sql";
            $first_join->{table} = "($new_table)";
            # We always want to LEFT JOIN the generated table.
            delete $first_join->{join};
            # To support OR charts, we need multiple tables.
            my $new_as = $first_join->{as} . "_$sequence";
            $_ =~ s/\Q$as\E/$new_as/ foreach @{ $first_join->{extra} };
            $first_join->{as} = $new_as;
            $last_join = $first_join;
        }
        
        # If we're joining the first table (we're using a pronoun and
        # searching by user id) then we need to check $other_table->{field}.
        my $check_field = $last_join->{as} . '.bug_id';
        if ($is_negative) {
            $args->{term} = "$check_field IS NULL";
        }
        else {
            $args->{term} = "$check_field IS NOT NULL";
        }
    }
}

# Changes to duplicates are stored in the longdesc table
sub _dupe_of_changedby {
    my ($self, $args) = @_;
    my ($chart_id, $joins, $value) = @$args{qw(chart_id joins value)};

    my $table = "longdescs_$chart_id";
    push(@$joins, { table => 'longdescs', as => $table });
    my $user_id = $self->_get_user_id($value);
    $args->{term} = "$table.who = $user_id AND $table.type = " . CMT_DUPE_OF;

    # If the user is not part of the insiders group, they cannot see
    # private comments
    if (!$self->_user->is_insider) {
        $args->{term} .= " AND $table.isprivate = 0";
    }
}

sub _dupe_of_changedbefore_after {
    my ($self, $args) = @_;
    my ($chart_id, $operator, $value, $joins) =
        @$args{qw(chart_id operator value joins)};
    my $dbh = Bugzilla->dbh;

    my $sql_operator = ($operator =~ /before/) ? '<=' : '>=';
    my $table = "longdescs_$chart_id";
    my $sql_date = $dbh->quote(SqlifyDate($value));
    my $join = {
        table => 'longdescs',
        as    => $table,
        extra => ["$table.bug_when $sql_operator $sql_date AND $table.type = " . CMT_DUPE_OF ],
    };
    push(@$joins, $join);
    $args->{term} = "$table.bug_when IS NOT NULL";

    # If the user is not part of the insiders group, they cannot see
    # private comments
    if (!$self->_user->is_insider) {
        $args->{term} .= " AND $table.isprivate = 0";
    }
}


# XXX This duplicates having Commenter as a search field.
sub _long_desc_changedby {
    my ($self, $args) = @_;
    my ($chart_id, $joins, $value) = @$args{qw(chart_id joins value)};

    my $table = "longdescs_$chart_id";
    push(@$joins, { table => 'longdescs', as => $table });
    my $user_id = $self->_get_user_id($value);
    $args->{term} = "$table.who = $user_id";

    # If the user is not part of the insiders group, they cannot see
    # private comments
    if (!$self->_user->is_insider) {
        $args->{term} .= " AND $table.isprivate = 0";
    }
}

sub _long_desc_changedbefore_after {
    my ($self, $args) = @_;
    my ($chart_id, $operator, $value, $joins) =
        @$args{qw(chart_id operator value joins)};
    my $dbh = Bugzilla->dbh;

    my $sql_operator = ($operator =~ /before/) ? '<=' : '>=';
    my $table = "longdescs_$chart_id";
    my $sql_date = $dbh->quote(SqlifyDate($value));
    my $join = {
        table => 'longdescs',
        as    => $table,
        extra => ["$table.bug_when $sql_operator $sql_date"],
    };
    push(@$joins, $join);
    $args->{term} = "$table.bug_when IS NOT NULL";

    # If the user is not part of the insiders group, they cannot see
    # private comments
    if (!$self->_user->is_insider) {
        $args->{term} .= " AND $table.isprivate = 0";
    }
}

sub _long_desc_nonchanged {
    my ($self, $args) = @_;
    my ($chart_id, $operator, $value, $joins, $bugs_table) =
        @$args{qw(chart_id operator value joins bugs_table)};

    if ($operator =~ /^is(not)?empty$/) {
        $args->{term} = $self->_multiselect_isempty($args, $operator eq 'isnotempty');
        return;
    }
    my $dbh = Bugzilla->dbh;

    my $table = "longdescs_$chart_id";
    my $join_args = {
        chart_id   => $chart_id,
        sequence   => $chart_id,
        field      => 'longdesc',
        full_field => "$table.thetext",
        operator   => $operator,
        value      => $value,
        all_values => $value,
        quoted     => $dbh->quote($value),
        joins      => [],
        bugs_table => $bugs_table,
    };
    $self->_do_operator_function($join_args);

    # If the user is not part of the insiders group, they cannot see
    # private comments
    if (!$self->_user->is_insider) {
        $join_args->{term} .= " AND $table.isprivate = 0";
    }

    my $join = {
        table => 'longdescs',
        as    => $table,
        extra => [ $join_args->{term} ],
    };
    push(@$joins, $join);

    $args->{term} =  "$table.comment_id IS NOT NULL";
}

sub _content_matches {
    my ($self, $args) = @_;
    my ($chart_id, $joins, $fields, $operator, $value) =
        @$args{qw(chart_id joins fields operator value)};
    my $dbh = Bugzilla->dbh;

    # "content" is an alias for columns containing text for which we
    # can search a full-text index and retrieve results by relevance,
    # currently just bug comments (and summaries to some degree).
    # There's only one way to search a full-text index, so we only
    # accept the "matches" operator, which is specific to full-text
    # index searches.

    # Add the fulltext table to the query so we can search on it.
    my $table = "bugs_fulltext_$chart_id";
    my $comments_col = "comments";
    $comments_col = "comments_noprivate" unless $self->_user->is_insider;
    push(@$joins, { table => 'bugs_fulltext', as => $table });
    
    # Create search terms to add to the SELECT and WHERE clauses.
    my ($term1, $rterm1) =
        $dbh->sql_fulltext_search("$table.$comments_col", $value);
    my ($term2, $rterm2) =
        $dbh->sql_fulltext_search("$table.short_desc", $value);
    $rterm1 = $term1 if !$rterm1;
    $rterm2 = $term2 if !$rterm2;

    # The term to use in the WHERE clause.
    my $term = "$term1 OR $term2";
    if ($operator =~ /not/i) {
        $term = "NOT($term)";
    }
    $args->{term} = $term;
    
    # In order to sort by relevance (in case the user requests it),
    # we SELECT the relevance value so we can add it to the ORDER BY
    # clause. Every time a new fulltext chart isadded, this adds more 
    # terms to the relevance sql.
    #
    # We build the relevance SQL by modifying the COLUMNS list directly,
    # which is kind of a hack but works.
    my $current = $self->COLUMNS->{'relevance'}->{name};
    $current = $current ? "$current + " : '';
    # For NOT searches, we just add 0 to the relevance.
    my $select_term = $operator =~ /not/ ? 0 : "($current$rterm1 + $rterm2)";
    $self->COLUMNS->{'relevance'}->{name} = $select_term;
}

sub _long_descs_count {
    my ($self, $args) = @_;
    my ($chart_id, $joins) = @$args{qw(chart_id joins)};
    my $table = "longdescs_count_$chart_id";
    my $extra =  $self->_user->is_insider ? "" : "WHERE isprivate = 0";
    my $join = {
        table => "(SELECT bug_id, COUNT(*) AS num"
                 . " FROM longdescs $extra GROUP BY bug_id)",
        as    => $table,
    };
    push(@$joins, $join);
    $args->{full_field} = "${table}.num";
}

sub _work_time_changedby {
    my ($self, $args) = @_;
    my ($chart_id, $joins, $value) = @$args{qw(chart_id joins value)};
    
    my $table = "longdescs_$chart_id";
    push(@$joins, { table => 'longdescs', as => $table });
    my $user_id = $self->_get_user_id($value);
    $args->{term} = "$table.who = $user_id AND $table.work_time != 0";
}

sub _work_time_changedbefore_after {
    my ($self, $args) = @_;
    my ($chart_id, $operator, $value, $joins) =
        @$args{qw(chart_id operator value joins)};
    my $dbh = Bugzilla->dbh;
    
    my $table = "longdescs_$chart_id";
    my $sql_operator = ($operator =~ /before/) ? '<=' : '>=';
    my $sql_date = $dbh->quote(SqlifyDate($value));
    my $join = {
        table => 'longdescs',
        as    => $table,
        extra => ["$table.work_time != 0",
                  "$table.bug_when $sql_operator $sql_date"],
    };
    push(@$joins, $join);
    
    $args->{term} = "$table.bug_when IS NOT NULL";
}

sub _work_time {
    my ($self, $args) = @_;
    $self->_add_extra_column('actual_time');
    $args->{full_field} = $self->COLUMNS->{actual_time}->{name};
}

sub _percentage_complete {
    my ($self, $args) = @_;
    
    $args->{full_field} = $self->COLUMNS->{percentage_complete}->{name};

    # We need actual_time in _select_columns, otherwise we can't use
    # it in the expression for searching percentage_complete.
    $self->_add_extra_column('actual_time');
}

sub _last_visit_ts {
    my ($self, $args) = @_;

    $args->{full_field} = $self->COLUMNS->{last_visit_ts}->{name};
    $self->_add_extra_column('last_visit_ts');
}

<<<<<<< HEAD
sub _bug_interest_ts {
    my ($self, $args) = @_;

    $args->{full_field} = $self->COLUMNS->{bug_interest_ts}->{name};
    $self->_add_extra_column('bug_interest_ts');
}

sub _invalid_operator {
=======
sub _last_visit_ts_invalid_operator {
>>>>>>> 28144059
    my ($self, $args) = @_;

    ThrowUserError('search_field_operator_invalid',
        { field    => $args->{field},
          operator => $args->{operator} });
}

sub _days_elapsed {
    my ($self, $args) = @_;
    my $dbh = Bugzilla->dbh;
    
    $args->{full_field} = "(" . $dbh->sql_to_days('NOW()') . " - " .
                                $dbh->sql_to_days('bugs.delta_ts') . ")";
}

sub _assignee_last_login {
    my ($self, $args) = @_;

    push @{ $args->{joins} }, {
        as    => 'assignee',
        table => 'profiles',
        from  => 'assigned_to',
        to    => 'userid',
        join  => 'INNER',
    };
    # coalesce to 1998 to make it easy to search for users who haven't logged
    # in since we added last_seen_date
    $args->{full_field} = "COALESCE(assignee.last_seen_date, '1998-01-01')";
}

sub _component_nonchanged {
    my ($self, $args) = @_;
    
    $args->{full_field} = "components.name";
    $self->_do_operator_function($args);
    my $term = $args->{term};
    $args->{term} = build_subselect("bugs.component_id",
        "components.id", "components", $args->{term});
}

sub _product_nonchanged {
    my ($self, $args) = @_;

    # BMO - product aliases
    # swap out old product names for new ones
    if (ref($args->{all_values})) {
        my $aliased;
        foreach my $value (@{ $args->{all_values} }) {
            if (exists PRODUCT_ALIASES->{lc($value)}) {
                $value = PRODUCT_ALIASES->{lc($value)};
                $aliased = 1;
            }
        }
        if ($aliased) {
            $args->{value} = join(',', @{ $args->{all_values} });
            $args->{quoted} = Bugzilla->dbh->quote($args->{value});
        }
    }
    elsif (exists PRODUCT_ALIASES->{lc($args->{value})}) {
        $args->{value} = PRODUCT_ALIASES->{lc($args->{value})};
        $args->{all_values} = $args->{value};
        $args->{quoted} = Bugzilla->dbh->quote($args->{value});
    }

    # Generate the restriction condition
    $args->{full_field} = "products.name";
    $self->_do_operator_function($args);
    my $term = $args->{term};
    $args->{term} = build_subselect("bugs.product_id",
        "products.id", "products", $term);
}

sub _alias_nonchanged {
    my ($self, $args) = @_;

    $args->{full_field} = "bugs_aliases.alias";
    $self->_do_operator_function($args);
    $args->{term} = build_subselect("bugs.bug_id",
        "bugs_aliases.bug_id", "bugs_aliases", $args->{term});
}

sub _classification_nonchanged {
    my ($self, $args) = @_;
    my $joins = $args->{joins};
    
    # This joins the right tables for us.
    $self->_add_extra_column('product');
    
    # Generate the restriction condition    
    $args->{full_field} = "classifications.name";
    $self->_do_operator_function($args);
    my $term = $args->{term};
    $args->{term} = build_subselect("map_product.classification_id",
        "classifications.id", "classifications", $term);
}

sub _nullable {
    my ($self, $args) = @_;
    my $field = $args->{full_field};
    $args->{full_field} = "COALESCE($field, '')";
}

sub _nullable_int {
    my ($self, $args) = @_;
    my $field = $args->{full_field};
    $args->{full_field} = "COALESCE($field, 0)";
}

sub _nullable_datetime {
    my ($self, $args) = @_;
    my $field = $args->{full_field};
    my $empty = Bugzilla->dbh->quote(EMPTY_DATETIME);
    $args->{full_field} = "COALESCE($field, $empty)";
}

sub _nullable_date {
    my ($self, $args) = @_;
    my $field = $args->{full_field};
    my $empty = Bugzilla->dbh->quote(EMPTY_DATE);
    $args->{full_field} = "COALESCE($field, $empty)";
}

sub _deadline {
    my ($self, $args) = @_;
    my $field = $args->{full_field};
    # This makes "equals" searches work on all DBs (even on MySQL, which
    # has a bug: http://bugs.mysql.com/bug.php?id=60324).
    $args->{full_field} = Bugzilla->dbh->sql_date_format($field, '%Y-%m-%d');
    $self->_nullable_datetime($args);
}

sub _owner_idle_time_greater_less {
    my ($self, $args) = @_;
    my ($chart_id, $joins, $value, $operator) =
        @$args{qw(chart_id joins value operator)};
    my $dbh = Bugzilla->dbh;
    
    my $table = "idle_$chart_id";
    my $quoted = $dbh->quote(SqlifyDate($value));
    
    my $ld_table = "comment_$table";
    my $act_table = "activity_$table";    
    my $comments_join = {
        table => 'longdescs',
        as    => $ld_table,
        from  => 'assigned_to',
        to    => 'who',
        extra => ["$ld_table.bug_when > $quoted"],
    };
    my $activity_join = {
        table => 'bugs_activity',
        as    => $act_table,
        from  => 'assigned_to',
        to    => 'who',
        extra => ["$act_table.bug_when > $quoted"]
    };
    
    push(@$joins, $comments_join, $activity_join);
    
    if ($operator =~ /greater/) {
        $args->{term} =
            "$ld_table.who IS NULL AND $act_table.who IS NULL";
    } else {
         $args->{term} =
            "($ld_table.who IS NOT NULL OR $act_table.who IS NOT NULL)";
    }
}

sub _multiselect_negative {
    my ($self, $args) = @_;
    my ($field, $operator) = @$args{qw(field operator)};

    $args->{operator} = $self->_reverse_operator($operator);
    $args->{term} = $self->_multiselect_term($args, 1);
}

sub _multiselect_multiple {
    my ($self, $args) = @_;
    my ($chart_id, $field, $operator, $value)
        = @$args{qw(chart_id field operator value)};
    my $dbh = Bugzilla->dbh;
    
    # We want things like "cf_multi_select=two+words" to still be
    # considered a search for two separate words, unless we're using
    # anyexact. (_all_values would consider that to be one "word" with a
    # space in it, because it's not in the Boolean Charts).
    my @words = $operator eq 'anyexact' ? $self->_all_values($args)
                                        : split(/[\s,]+/, $value);
    
    my @terms;
    foreach my $word (@words) {
        next if $word eq '';
        $args->{value} = $word;
        $args->{quoted} = $dbh->quote($word);
        push(@terms, $self->_multiselect_term($args));
    }
    
    # The spacing in the joins helps make the resulting SQL more readable.
    if ($operator =~ /^any/) {
        $args->{term} = join("\n        OR ", @terms);
    }
    else {
        $args->{term} = join("\n        AND ", @terms);
    }
}

sub _flagtypes_nonchanged {
    my ($self, $args) = @_;
    my ($chart_id, $operator, $value, $joins, $bugs_table, $condition) =
        @$args{qw(chart_id operator value joins bugs_table condition)};

    if ($operator =~ /^is(not)?empty$/) {
        $args->{term} = $self->_multiselect_isempty($args, $operator eq 'isnotempty');
        return;
    }

    my $dbh = Bugzilla->dbh;

    # For 'not' operators, we need to negate the whole term.
    # If you search for "Flags" (does not contain) "approval+" we actually want
    # to return *bugs* that don't contain an approval+ flag.  Without rewriting
    # the negation we'll search for *flags* which don't contain approval+.
    if ($operator =~ s/^not//) {
        $args->{operator} = $operator;
        $condition->operator($operator);
        $condition->negate(1);
    }

    my $subselect_args = {
        chart_id   => $chart_id,
        sequence   => $chart_id,
        field      => 'flagtypes.name',
        full_field =>  $dbh->sql_string_concat("flagtypes_$chart_id.name", "flags_$chart_id.status"),
        operator   => $operator,
        value      => $value,
        all_values => $value,
        quoted     => $dbh->quote($value),
        joins      => [],
        bugs_table => "bugs_$chart_id",
    };
    $self->_do_operator_function($subselect_args);
    my $subselect_term = $subselect_args->{term};

    # don't call build_subselect as this must run as a true sub-select
    $args->{term} = "EXISTS (
        SELECT 1
          FROM $bugs_table bugs_$chart_id
          LEFT JOIN attachments AS attachments_$chart_id
                    ON bugs_$chart_id.bug_id = attachments_$chart_id.bug_id
          LEFT JOIN flags AS flags_$chart_id
                    ON bugs_$chart_id.bug_id = flags_$chart_id.bug_id
                       AND (flags_$chart_id.attach_id = attachments_$chart_id.attach_id
                            OR flags_$chart_id.attach_id IS NULL)
          LEFT JOIN flagtypes AS flagtypes_$chart_id
                    ON flags_$chart_id.type_id = flagtypes_$chart_id.id
     WHERE bugs_$chart_id.bug_id = $bugs_table.bug_id
           AND $subselect_term
    )";
}

sub _multiselect_nonchanged {
    my ($self, $args) = @_;
    my ($chart_id, $joins, $field, $operator) =
        @$args{qw(chart_id joins field operator)};
    $args->{term} = $self->_multiselect_term($args)
}

sub _multiselect_table {
    my ($self, $args) = @_;
    my ($field, $chart_id) = @$args{qw(field chart_id)};
    my $dbh = Bugzilla->dbh;
    
    if ($field eq 'keywords') {
        $args->{full_field} = 'keyworddefs.name';
        return "keywords INNER JOIN keyworddefs".
                               " ON keywords.keywordid = keyworddefs.id";
    }
    elsif ($field eq 'tag') {
        $args->{full_field} = 'tag.name';
        return "bug_tag INNER JOIN tag ON bug_tag.tag_id = tag.id AND user_id = "
               . ($self->_sharer_id || $self->_user->id);
    }
    elsif ($field eq 'bug_group') {
        $args->{full_field} = 'groups.name';
        return "bug_group_map INNER JOIN groups
                                      ON bug_group_map.group_id = groups.id";
    }
    elsif ($field eq 'blocked' or $field eq 'dependson') {
        my $select = $field eq 'blocked' ? 'dependson' : 'blocked';
        $args->{_select_field} = $select;
        $args->{full_field} = $field;
        return "dependencies";
    }
    elsif ($field eq 'dupe_of') {
        $args->{_select_field} = 'dupe';
        $args->{full_field} = 'dupe_of';
        return "duplicates";
    }
    elsif ($field eq 'longdesc') {
        $args->{_extra_where} = " AND isprivate = 0"
            if !$self->_user->is_insider;
        $args->{full_field} = 'thetext';
        return "longdescs";
    }
    elsif ($field eq 'longdescs.isprivate') {
        ThrowUserError('auth_failure', { action => 'search',
                                         object => 'bug_fields',
                                         field => 'longdescs.isprivate' })
            if !$self->_user->is_insider;
        $args->{full_field} = 'isprivate';
        return "longdescs";
    }
    elsif ($field =~ /^attachments/) {
        $args->{_extra_where} = " AND isprivate = 0"
            if !$self->_user->is_insider;
        $field =~ /^attachments\.(.+)$/;
        $args->{full_field} = $1;
        return "attachments";
    }
<<<<<<< HEAD
    elsif ($field eq 'flagtypes.name') {
        $args->{full_field} = $dbh->sql_string_concat("flagtypes.name",
                                                      "flags.status");
        return "flags INNER JOIN flagtypes ON flags.type_id = flagtypes.id";
=======
    elsif ($field eq 'attach_data.thedata') {
        $args->{_extra_where} = " AND attachments.isprivate = 0"
            if !$self->_user->is_insider;
        return "attachments INNER JOIN attach_data "
               . " ON attachments.attach_id = attach_data.id"
    }
    elsif ($field eq 'comment_tag') {
        $args->{_extra_where} = " AND longdescs.isprivate = 0"
            if !$self->_user->is_insider;
        $args->{full_field} = 'longdescs_tags.tag';
        return "longdescs INNER JOIN longdescs_tags".
               " ON longdescs.comment_id = longdescs_tags.comment_id";
>>>>>>> 28144059
    }
    elsif ($field eq 'comment_tag') {
        $args->{_extra_where} = " AND longdescs.isprivate = 0"
            if !$self->_user->is_insider;
        $args->{full_field} = 'longdescs_tags.tag';
        return "longdescs INNER JOIN longdescs_tags".
               " ON longdescs.comment_id = longdescs_tags.comment_id";
    }
    my $table = "bug_$field";
    $args->{full_field} = "bug_$field.value";
    return $table;
}

sub _multiselect_term {
    my ($self, $args, $not) = @_;
    my ($operator) = $args->{operator};
<<<<<<< HEAD
    # 'empty' operators require special handling
    return $self->_multiselect_isempty($args, $not)
        if $operator =~ /^is(not)?empty$/;
=======
    my $value = $args->{value} || '';
    # 'empty' operators require special handling
    return $self->_multiselect_isempty($args, $not)
        if ($operator =~ /^is(not)?empty$/ || $value eq '---');
>>>>>>> 28144059
    my $table = $self->_multiselect_table($args);
    $self->_do_operator_function($args);
    my $term = $args->{term};
    $term .= $args->{_extra_where} || '';
    my $select = $args->{_select_field} || 'bug_id';
    return build_subselect("$args->{bugs_table}.bug_id", $select, $table, $term, $not);
}

# We can't use the normal operator_functions to build isempty queries which
# join to different tables.
sub _multiselect_isempty {
    my ($self, $args, $not) = @_;
    my ($field, $operator, $joins, $chart_id) = @$args{qw(field operator joins chart_id)};
    my $dbh = Bugzilla->dbh;
<<<<<<< HEAD
    $operator = $self->_reverseoperator($operator) if $not;
=======
    $operator = $self->_reverse_operator($operator) if $not;
>>>>>>> 28144059
    $not = $operator eq 'isnotempty' ? 'NOT' : '';

    if ($field eq 'keywords') {
        push @$joins, {
            table => 'keywords',
            as    => "keywords_$chart_id",
            from  => 'bug_id',
            to    => 'bug_id',
        };
        return "keywords_$chart_id.bug_id IS $not NULL";
    }
    elsif ($field eq 'bug_group') {
        push @$joins, {
            table => 'bug_group_map',
            as    => "bug_group_map_$chart_id",
            from  => 'bug_id',
            to    => 'bug_id',
        };
        return "bug_group_map_$chart_id.bug_id IS $not NULL";
    }
    elsif ($field eq 'flagtypes.name') {
        push @$joins, {
            table => 'flags',
            as    => "flags_$chart_id",
            from  => 'bug_id',
            to    => 'bug_id',
        };
        return "flags_$chart_id.bug_id IS $not NULL";
    }
    elsif ($field eq 'blocked' or $field eq 'dependson') {
        my $to = $field eq 'blocked' ? 'dependson' : 'blocked';
        push @$joins, {
            table => 'dependencies',
            as    => "dependencies_$chart_id",
            from  => 'bug_id',
            to    => $to,
        };
        return "dependencies_$chart_id.$to IS $not NULL";
    }
<<<<<<< HEAD
=======
    elsif ($field eq 'dupe_of') {
        push @$joins, {
            table => 'duplicates',
            as    => "duplicates_$chart_id",
            from  => 'bug_id',
            to    => 'dupe',
        };
        return "duplicates_$chart_id.dupe IS $not NULL";
    }
>>>>>>> 28144059
    elsif ($field eq 'longdesc') {
        my @extra = ( "longdescs_$chart_id.type != " . CMT_HAS_DUPE );
        push @extra, "longdescs_$chart_id.isprivate = 0"
            unless $self->_user->is_insider;
        push @$joins, {
            table => 'longdescs',
            as    => "longdescs_$chart_id",
            from  => 'bug_id',
            to    => 'bug_id',
            extra => \@extra,
        };
        return $not
            ? "longdescs_$chart_id.thetext != ''"
            : "longdescs_$chart_id.thetext = ''";
    }
    elsif ($field eq 'longdescs.isprivate') {
        ThrowUserError('search_field_operator_invalid', { field  => $field,
                                                          operator => $operator });
    }
    elsif ($field =~ /^attachments\.(.+)/) {
        my $sub_field = $1;
        if ($sub_field eq 'description' || $sub_field eq 'filename' || $sub_field eq 'mimetype') {
            # can't be null/empty
            return $not ? '1=1' : '1=2';
        } else {
            # all other fields which get here are boolean
            ThrowUserError('search_field_operator_invalid', { field => $field,
                                                              operator => $operator });
        }
    }
<<<<<<< HEAD
=======
    elsif ($field eq 'attach_data.thedata') {
        push @$joins, {
            table => 'attachments',
            as    => "attachments_$chart_id",
            from  => 'bug_id',
            to    => 'bug_id',
            extra => [ $self->_user->is_insider ? '' : "attachments_$chart_id.isprivate = 0" ],
        };
        push @$joins, {
            table => 'attach_data',
            as    => "attach_data_$chart_id",
            from  => "attachments_$chart_id.attach_id",
            to    => 'id',
        };
        return "attach_data_$chart_id.thedata IS $not NULL";
    }
>>>>>>> 28144059
    elsif ($field eq 'tag') {
        push @$joins, {
            table => 'bug_tag',
            as    => "bug_tag_$chart_id",
            from  => 'bug_id',
            to    => 'bug_id',
        };
        push @$joins, {
            table => 'tag',
            as    => "tag_$chart_id",
            from  => "bug_tag_$chart_id.tag_id",
            to    => 'id',
            extra => [ "tag_$chart_id.user_id = " . ($self->_sharer_id || $self->_user->id) ],
        };
        return "tag_$chart_id.id IS $not NULL";
    }
<<<<<<< HEAD
=======
    elsif ($self->_multi_select_fields->{$field}) {
        push @$joins, {
            table => "bug_$field",
            as => "bug_${field}_$chart_id",
            from  => 'bug_id',
            to    => 'bug_id',
        };
        return "bug_${field}_$chart_id.bug_id IS $not NULL";
    }
>>>>>>> 28144059
}

###############################
# Standard Operator Functions #
###############################

sub _simple_operator {
    my ($self, $args) = @_;
    my ($full_field, $quoted, $operator) =
        @$args{qw(full_field quoted operator)};
    my $sql_operator = SIMPLE_OPERATORS->{$operator};
    $args->{term} = "$full_field $sql_operator $quoted";
}

sub _casesubstring {
    my ($self, $args) = @_;
    my ($full_field, $value) = @$args{qw(full_field value)};
    my $dbh = Bugzilla->dbh;

    $args->{term} = $dbh->sql_like($value, $full_field);
}

sub _substring {
    my ($self, $args) = @_;
    my ($full_field, $value) = @$args{qw(full_field value)};
    my $dbh = Bugzilla->dbh;

    $args->{term} = $dbh->sql_ilike($value, $full_field);
}

sub _notsubstring {
    my ($self, $args) = @_;
    my ($full_field, $value) = @$args{qw(full_field value)};
    my $dbh = Bugzilla->dbh;

    $args->{term} = $dbh->sql_not_ilike($value, $full_field);
}

sub _regexp {
    my ($self, $args) = @_;
    my ($full_field, $quoted) = @$args{qw(full_field quoted)};
    my $dbh = Bugzilla->dbh;
    
    $args->{term} = $dbh->sql_regexp($full_field, $quoted);
}

sub _notregexp {
    my ($self, $args) = @_;
    my ($full_field, $quoted) = @$args{qw(full_field quoted)};
    my $dbh = Bugzilla->dbh;
    
    $args->{term} = $dbh->sql_not_regexp($full_field, $quoted);
}

sub _anyexact {
    my ($self, $args) = @_;
    my ($field, $full_field) = @$args{qw(field full_field)};
    my $dbh = Bugzilla->dbh;
    
    my @list = $self->_all_values($args, ',');
    @list = map { $self->_quote_unless_numeric($args, $_) } @list;
    
    if (@list) {
        $args->{term} = $dbh->sql_in($full_field, \@list);
    }
    else {
        $args->{term} = '';
    }
}

sub _anywordsubstr {
    my ($self, $args) = @_;

    my @terms = $self->_substring_terms($args);
    $args->{term} = @terms ? '(' . join("\n\tOR ", @terms) . ')' : '';
}

sub _allwordssubstr {
    my ($self, $args) = @_;

    my @terms = $self->_substring_terms($args);
    $args->{term} = @terms ? '(' . join("\n\tAND ", @terms) . ')' : '';
}

sub _nowordssubstr {
    my ($self, $args) = @_;
    $self->_anywordsubstr($args);
    my $term = $args->{term};
    $args->{term} = "NOT($term)";
}

sub _anywords {
    my ($self, $args) = @_;

    my @terms = $self->_word_terms($args);
    # Because _word_terms uses AND, we need to parenthesize its terms
    # if there are more than one.
    @terms = map("($_)", @terms) if scalar(@terms) > 1;
    $args->{term} = @terms ? '(' . join("\n\tOR ", @terms) . ')' : '';
}

sub _allwords {
    my ($self, $args) = @_;

    my @terms = $self->_word_terms($args);
    $args->{term} = @terms ? '(' . join("\n\tAND ", @terms) . ')' : '';
}

sub _nowords {
    my ($self, $args) = @_;
    $self->_anywords($args);
    my $term = $args->{term};
    $args->{term} = "NOT($term)";
}

sub _changedbefore_changedafter {
    my ($self, $args) = @_;
    my ($chart_id, $joins, $field, $operator, $value) =
        @$args{qw(chart_id joins field operator value)};
    my $dbh = Bugzilla->dbh;

    my $field_object = $self->_chart_fields->{$field}
        || ThrowCodeError("invalid_field_name", { field => $field });
    
    # Asking when creation_ts changed is just asking when the bug was created.
    if ($field_object->name eq 'creation_ts') {
        $args->{operator} =
            $operator eq 'changedbefore' ? 'lessthaneq' : 'greaterthaneq';
        return $self->_do_operator_function($args);
    }
    
    my $sql_operator = ($operator =~ /before/) ? '<=' : '>=';
    my $field_id = $field_object->id;
    # Charts on changed* fields need to be field-specific. Otherwise,
    # OR chart rows make no sense if they contain multiple fields.
    my $table = "act_${field_id}_$chart_id";

    my $sql_date = $dbh->quote(SqlifyDate($value));
    my $join = {
        table => 'bugs_activity',
        as    => $table,
        extra => ["$table.fieldid = $field_id",
                  "$table.bug_when $sql_operator $sql_date"],
    };

    $args->{term} = "$table.bug_when IS NOT NULL";
    $self->_changed_security_check($args, $join);
    push(@$joins, $join);
}

sub _changedfrom_changedto {
    my ($self, $args) = @_;
    my ($chart_id, $joins, $field, $operator, $quoted) =
        @$args{qw(chart_id joins field operator quoted)};
    
    my $column = ($operator =~ /from/) ? 'removed' : 'added';
    my $field_object = $self->_chart_fields->{$field}
        || ThrowCodeError("invalid_field_name", { field => $field });
    my $field_id = $field_object->id;
    my $table = "act_${field_id}_$chart_id";
    my $join = {
        table => 'bugs_activity',
        as    => $table,
        extra => ["$table.fieldid = $field_id",
                  "$table.$column = $quoted"],
    };

    $args->{term} = "$table.bug_when IS NOT NULL";
    $self->_changed_security_check($args, $join);
    push(@$joins, $join);
}

sub _changedby {
    my ($self, $args) = @_;
    my ($chart_id, $joins, $field, $operator, $value) =
        @$args{qw(chart_id joins field operator value)};
    
    my $field_object = $self->_chart_fields->{$field}
        || ThrowCodeError("invalid_field_name", { field => $field });
    my $field_id = $field_object->id;
    my $table = "act_${field_id}_$chart_id";
    my $user_id  = $self->_get_user_id($value);
    my $join = {
        table => 'bugs_activity',
        as    => $table,
        extra => ["$table.fieldid = $field_id",
                  "$table.who = $user_id"],
    };

    $args->{term} = "$table.bug_when IS NOT NULL";
    $self->_changed_security_check($args, $join);
    push(@$joins, $join);
}

sub _changed_security_check {
    my ($self, $args, $join) = @_;
    my ($chart_id, $field) = @$args{qw(chart_id field)};

    my $field_object = $self->_chart_fields->{$field}
        || ThrowCodeError("invalid_field_name", { field => $field });
    my $field_id = $field_object->id;

    # If the user is not part of the insiders group, they cannot see
    # changes to attachments (including attachment flags) that are private
    if ($field =~ /^(?:flagtypes\.name$|attach)/ and !$self->_user->is_insider) {
        $join->{then_to} = {
            as    => "attach_${field_id}_$chart_id",
            table => 'attachments',
            from  => "act_${field_id}_$chart_id.attach_id",
            to    => 'attach_id',
        };

        $args->{term} .= " AND COALESCE(attach_${field_id}_$chart_id.isprivate, 0) = 0";
    }
}

sub _isempty {
    my ($self, $args) = @_;
    my $full_field = $args->{full_field};
    $args->{term} = "$full_field IS NULL OR $full_field = " . $self->_empty_value($args->{field});
}

sub _isnotempty {
    my ($self, $args) = @_;
    my $full_field = $args->{full_field};
    $args->{term} = "$full_field IS NOT NULL AND $full_field != " . $self->_empty_value($args->{field});
}

sub _empty_value {
    my ($self, $field) = @_;
    my $field_obj = $self->_chart_fields->{$field};
    return "0" if $field_obj->type == FIELD_TYPE_BUG_ID;
    return Bugzilla->dbh->quote(EMPTY_DATETIME) if $field_obj->type == FIELD_TYPE_DATETIME;
    return Bugzilla->dbh->quote(EMPTY_DATE) if $field_obj->type == FIELD_TYPE_DATE;
    return "''";
}

######################
# Public Subroutines #
######################

# Validate that the query type is one we can deal with
sub IsValidQueryType
{
    my ($queryType) = @_;
    # BMO: Added google and instant
    if (grep { $_ eq $queryType } qw(specific advanced google instant)) {
        return 1;
    }
    return 0;
}

# Splits out "asc|desc" from a sort order item.
sub split_order_term {
    my $fragment = shift;
    $fragment =~ /^(.+?)(?:\s+(ASC|DESC))?$/i;
    my ($column_name, $direction) = (lc($1), uc($2 || ''));
    return wantarray ? ($column_name, $direction) : $column_name;
}

# Used to translate old SQL fragments from buglist.cgi's "order" argument
# into our modern field IDs.
sub _translate_old_column {
    my ($self, $column) = @_;
    # All old SQL fragments have a period in them somewhere.
    return $column if $column !~ /\./;

    if ($column =~ /\bAS\s+(\w+)$/i) {
        return $1;
    }
    # product, component, classification, assigned_to, qa_contact, reporter
    elsif ($column =~ /map_(\w+?)s?\.(login_)?name/i) {
        return $1;
    }
    
    # If it doesn't match the regexps above, check to see if the old 
    # SQL fragment matches the SQL of an existing column
    foreach my $key (%{ $self->COLUMNS }) {
        next unless exists $self->COLUMNS->{$key}->{name};
        return $key if $self->COLUMNS->{$key}->{name} eq $column;
    }

    return $column;
}

<<<<<<< HEAD
# Returns an hashref of Bugzilla::Field objects the current user can search
sub search_fields {
    my ($params) = @_;

    $params //= {};
    $params->{by_name} = 1;
    my $user = delete $params->{user} // Bugzilla->user;
    my $fields = Bugzilla->fields($params);

    # if we're not in the time-tracking group, exclude time-tracking fields
    if (!$user->is_timetracker) {
        foreach my $field (TIMETRACKING_FIELDS) {
            delete $fields->{$field};
        }
    }

    # always exclude attachment data searching
    delete $fields->{'attach_data.thedata'};

    return $fields;
}

# BMO - make product aliases lowercase
foreach my $name (keys %{ PRODUCT_ALIASES() }) {
    PRODUCT_ALIASES->{lc($name)} = PRODUCT_ALIASES->{$name};
    delete PRODUCT_ALIASES->{$name};
}

=======
>>>>>>> 28144059
1;

__END__

=head1 NAME

Bugzilla::Search - Provides methods to run queries against bugs.

=head1 SYNOPSIS

    use Bugzilla::Search;

    my $search = new Bugzilla::Search({'fields' => \@fields,
                                       'params' => \%search_criteria,
                                       'sharer' => $sharer_id,
                                       'user'   => $user_obj,
                                       'allow_unlimited' => 1});

    my $data = $search->data;
    my ($data, $extra_data) = $search->data;

=head1 DESCRIPTION

Search.pm represents a search object. It's the single way to collect
data about bugs in a secure way. The list of bugs matching criteria
defined by the caller are filtered based on the user privileges.

=head1 METHODS

=head2 new

=over

=item B<Description>

Create a Bugzilla::Search object.

=item B<Params>

=over

=item C<fields>

An arrayref representing the bug attributes for which data is desired.
Legal attributes are listed in the fielddefs DB table. At least one field
must be defined, typically the 'bug_id' field.

=item C<params>

A hashref representing search criteria. Each key => value pair represents
a search criteria, where the key is the search field and the value is the
value for this field. At least one search criteria must be defined if the
'search_allow_no_criteria' parameter is turned off, else an error is thrown.

=item C<sharer>

<<<<<<< HEAD
When a saved search is shared by a user, this is his user ID.
=======
When a saved search is shared by a user, this is their user ID.
>>>>>>> 28144059

=item C<user>

A L<Bugzilla::User> object representing the user to whom the data is addressed.
All security checks are done based on this user object, so it's not safe
to share results of the query with other users as not all users have the
same privileges or have the same role for all bugs in the list. If this
parameter is not defined, then the currently logged in user is taken into
account. If no user is logged in, then only public bugs will be returned.

=item C<allow_unlimited>

If set to a true value, the number of bugs retrieved by the query is not
limited.

=back

=item B<Returns>

A L<Bugzilla::Search> object.

=back

=head2 data

=over

=item B<Description>

Returns bugs matching search criteria passed to C<new()>.

=item B<Params>

None

=item B<Returns>

In scalar context, this method returns a reference to a list of bugs.
Each item of the list represents a bug, which is itself a reference to
a list where each item represents a bug attribute, in the same order as
specified in the C<fields> parameter of C<new()>.

In list context, this methods also returns a reference to a list containing
references to hashes. For each hash, two keys are defined: C<sql> contains
the SQL query which has been executed, and C<time> contains the time spent
to execute the SQL query, in seconds. There can be either a single hash, or
two hashes if two SQL queries have been executed sequentially to get all the
required data.

<<<<<<< HEAD
=======
=back

=head1 B<Methods in need of POD>

=over

=item invalid_order_columns

=item COLUMN_JOINS

=item split_order_term

=item SqlifyDate

=item REPORT_COLUMNS

=item pronoun

=item COLUMNS

=item order

=item search_description

=item IsValidQueryType

=item build_subselect

=item do_search_function

=item boolean_charts_to_custom_search

>>>>>>> 28144059
=back<|MERGE_RESOLUTION|>--- conflicted
+++ resolved
@@ -34,11 +34,7 @@
 use Date::Parse;
 use Scalar::Util qw(blessed);
 use List::MoreUtils qw(all firstidx part uniq);
-<<<<<<< HEAD
-use POSIX qw(INT_MAX);
-=======
 use POSIX qw(INT_MAX floor);
->>>>>>> 28144059
 use Storable qw(dclone);
 use Time::HiRes qw(gettimeofday tv_interval);
 
@@ -274,12 +270,7 @@
     },
 
     # General Bug Fields
-<<<<<<< HEAD
-    alias        => { _non_changed => \&_nullable },
-=======
     alias        => { _non_changed => \&_alias_nonchanged },
-    'attach_data.thedata' => MULTI_SELECT_OVERRIDE,
->>>>>>> 28144059
     # We check all attachment fields against this.
     attachments  => MULTI_SELECT_OVERRIDE,
     assignee_last_login => {
@@ -356,18 +347,12 @@
     },
     last_visit_ts => {
         _non_changed => \&_last_visit_ts,
-<<<<<<< HEAD
-        _default     => \&_invalid_operator,
+        _default     => \&_last_visit_ts_invalid_operator,
     },
     bug_interest_ts => {
         _non_changed => \&_bug_interest_ts,
         _default     => \&_invalid_operator,
     },
-=======
-        _default     => \&_last_visit_ts_invalid_operator,
-    },
-    
->>>>>>> 28144059
     # Custom Fields
     FIELD_TYPE_FREETEXT, { _non_changed => \&_nullable },
     FIELD_TYPE_BUG_ID,   { _non_changed => \&_nullable_int },
@@ -386,19 +371,12 @@
         # Pronoun Fields (Ones that can accept %user%, etc.)
         assigned_to => \&_contact_pronoun,
         'attachments.submitter' => \&_contact_pronoun,
-<<<<<<< HEAD
-        cc          => \&_cc_pronoun,
-        commenter   => \&_commenter_pronoun,
-        qa_contact  => \&_contact_pronoun,
-        reporter    => \&_contact_pronoun,
-=======
         cc          => \&_contact_pronoun,
         commenter   => \&_contact_pronoun,
         qa_contact  => \&_contact_pronoun,
         reporter    => \&_contact_pronoun,
         'setters.login_name' => \&_contact_pronoun,
         'requestees.login_name' => \&_contact_pronoun,
->>>>>>> 28144059
 
         # Date Fields that accept the 1d, 1w, 1m, 1y, etc. format.
         creation_ts => \&_datetime_translate,
@@ -408,13 +386,10 @@
         # last_visit field that accept both a 1d, 1w, 1m, 1y format and the
         # %last_changed% pronoun.
         last_visit_ts => \&_last_visit_datetime,
-<<<<<<< HEAD
         bug_interest_ts => \&_last_visit_datetime,
 
         # BMO - Add ability to use pronoun for bug mentors field
         bug_mentor => \&_commenter_pronoun,
-=======
->>>>>>> 28144059
     };
     foreach my $field (Bugzilla->active_custom_fields) {
         if ($field->type == FIELD_TYPE_DATETIME) {
@@ -469,7 +444,6 @@
     bugidtype => 'bug_id_type',
     changedin => 'days_elapsed',
     long_desc => 'longdesc',
-    tags      => 'tag',
 };
 
 # Some fields are not sorted on themselves, but on other fields.
@@ -499,19 +473,18 @@
 # DB::Schema to figure out what needs to be joined, but for some
 # fields it needs a little help.
 sub COLUMN_JOINS {
-<<<<<<< HEAD
-    my $user = Bugzilla->user;
-=======
     my $invocant = shift;
     my $user = blessed($invocant) ? $invocant->_user : Bugzilla->user;
->>>>>>> 28144059
 
     my $joins = {
         actual_time => {
             table => '(SELECT bug_id, SUM(work_time) AS total'
-<<<<<<< HEAD
                     . ' FROM longdescs GROUP BY bug_id)',
             join  => 'INNER',
+        },
+        alias => {
+            table => 'bugs_aliases',
+            as    => 'map_alias',
         },
         assigned_to => {
             from  => 'assigned_to',
@@ -521,16 +494,6 @@
         },
         assignee_last_login => {
             as    => 'assignee',
-=======
-                     . ' FROM longdescs GROUP BY bug_id)',
-            join  => 'INNER',
-        },
-        alias => {
-            table => 'bugs_aliases',
-            as => 'map_alias',
-        },
-        assigned_to => {
->>>>>>> 28144059
             from  => 'assigned_to',
             to    => 'userid',
             table => 'profiles',
@@ -555,7 +518,6 @@
         },
         product => {
             from  => 'product_id',
-<<<<<<< HEAD
             to    => 'id',
             table => 'products',
             join  => 'INNER',
@@ -566,18 +528,6 @@
             to    => 'id',
             join  => 'INNER',
         },
-=======
-            to    => 'id',
-            table => 'products',
-            join  => 'INNER',
-        },
-        classification => {
-            table => 'classifications',
-            from  => 'map_product.classification_id',
-            to    => 'id',
-            join  => 'INNER',
-        },
->>>>>>> 28144059
         'flagtypes.name' => {
             as    => 'map_flags',
             table => 'flags',
@@ -610,8 +560,6 @@
             table => 'longdescs',
             join  => 'INNER',
         },
-<<<<<<< HEAD
-=======
         tag => {
             as => 'map_bug_tag',
             table => 'bug_tag',
@@ -623,7 +571,6 @@
                 to => 'id',
             },
         },
->>>>>>> 28144059
         last_visit_ts => {
             as    => 'bug_user_last_visit',
             table => 'bug_user_last_visit',
@@ -631,7 +578,6 @@
             from  => 'bug_id',
             to    => 'bug_id',
         },
-<<<<<<< HEAD
         bug_interest_ts => {
             as    => 'bug_interest',
             table => 'bug_interest',
@@ -639,8 +585,6 @@
             from  => 'bug_id',
             to    => 'bug_id',
         },
-=======
->>>>>>> 28144059
     };
     return $joins;
 };
@@ -708,27 +652,18 @@
 
         blocked => $dbh->sql_group_concat('DISTINCT map_blocked.blocked'),
         dependson => $dbh->sql_group_concat('DISTINCT map_dependson.dependson'),
-        
+
         'longdescs.count' => 'COUNT(DISTINCT map_longdescs_count.comment_id)',
-<<<<<<< HEAD
+        tag => $dbh->sql_group_concat('DISTINCT map_tag.name'),
         last_visit_ts => 'bug_user_last_visit.last_visit_ts',
         bug_interest_ts => 'bug_interest.modification_time',
         assignee_last_login => 'assignee.last_seen_date',
-=======
-
-        tag => $dbh->sql_group_concat('DISTINCT map_tag.name'),
-        last_visit_ts => 'bug_user_last_visit.last_visit_ts',
->>>>>>> 28144059
     );
 
     # Backward-compatibility for old field names. Goes new_name => old_name.
     # These are here and not in _translate_old_column because the rest of the
     # code actually still uses the old names, while the fielddefs table uses
-<<<<<<< HEAD
-    # the new names (which is not the case for the fields handled by 
-=======
     # the new names (which is not the case for the fields handled by
->>>>>>> 28144059
     # _translate_old_column).
     my %old_names = (
         creation_ts => 'opendate',
@@ -811,10 +746,7 @@
 # is here because it *always* goes into the GROUP BY as the first item,
 # so it should be skipped when determining extra GROUP BY columns.
 use constant GROUP_BY_SKIP => qw(
-<<<<<<< HEAD
-=======
     alias
->>>>>>> 28144059
     blocked
     bug_id
     dependson
@@ -864,10 +796,7 @@
     return $self->{data} if $self->{data};
     my $dbh = Bugzilla->dbh;
 
-<<<<<<< HEAD
     Bugzilla->log_user_request(undef, undef, "search") if Bugzilla->user->id;
-=======
->>>>>>> 28144059
     # If all fields belong to the 'bugs' table, there is no need to split
     # the original query into two pieces. Else we override the 'fields'
     # argument to first get bug IDs based on the search criteria defined
@@ -875,17 +804,12 @@
     my @orig_fields = $self->_input_columns;
     my $all_in_bugs_table = 1;
     foreach my $field (@orig_fields) {
-<<<<<<< HEAD
-        next if $self->COLUMNS->{$field}->{name} =~ /^bugs\.\w+$/;
-=======
         next if ($self->COLUMNS->{$field}->{name} // $field) =~ /^bugs\.\w+$/;
->>>>>>> 28144059
         $self->{fields} = ['bug_id'];
         $all_in_bugs_table = 0;
         last;
     }
 
-<<<<<<< HEAD
     # BMO - to avoid massive amounts of joins, if we're selecting a lot of
     # tracking flags, replace them with placeholders. the values will be
     # retrieved later and injected into the result.
@@ -903,8 +827,6 @@
         $self->{tracking_flags} = [];
     }
 
-=======
->>>>>>> 28144059
     my $start_time = [gettimeofday()];
     my $sql = $self->_sql;
     # Do we just want bug IDs to pass to the 2nd query or all the data immediately?
@@ -914,12 +836,9 @@
     # Restore the original 'fields' argument, just in case.
     $self->{fields} = \@orig_fields unless $all_in_bugs_table;
 
-<<<<<<< HEAD
     # BMO if the caller only wants the count, that's all we need to return
     return $bug_ids->[0]->[0] if $self->_params->{count_only};
 
-=======
->>>>>>> 28144059
     # If there are no bugs found, or all fields are in the 'bugs' table,
     # there is no need for another query.
     if (!scalar @$bug_ids || $all_in_bugs_table) {
@@ -953,7 +872,6 @@
     # and this avoids additional table joins in the SQL query.
     my %data = map { $_->[$pos] => $_ } @$unsorted_data;
     $self->{data} = [map { $data{$_} } @$bug_ids];
-<<<<<<< HEAD
 
     # BMO - get tracking flags values, and insert into result
     if (@{ $self->{tracking_flags} }) {
@@ -992,8 +910,6 @@
         }
     }
 
-=======
->>>>>>> 28144059
     return wantarray ? ($self->{data}, \@extra_data) : $self->{data};
 }
 
@@ -1213,12 +1129,6 @@
     my ($self) = @_;
     my @sql_fields;
     foreach my $column ($self->_display_columns) {
-<<<<<<< HEAD
-        my $alias = $column;
-        # Aliases cannot contain dots in them. We convert them to underscores.
-        $alias =~ s/\./_/g;
-        my $sql = $self->COLUMNS->{$column}->{name} . " AS $alias";
-=======
         my $sql = $self->COLUMNS->{$column}->{name} // '';
         if ($sql) {
             my $alias = $column;
@@ -1229,7 +1139,6 @@
         else {
             $sql = $column;
         }
->>>>>>> 28144059
         push(@sql_fields, $sql);
     }
     return @sql_fields;
@@ -1606,11 +1515,7 @@
     my @extra_group_by;
     foreach my $column ($self->_select_columns) {
         next if $self->_skip_group_by->{$column};
-<<<<<<< HEAD
-        my $sql = $self->COLUMNS->{$column}->{name};
-=======
         my $sql = $self->COLUMNS->{$column}->{name} // $column;
->>>>>>> 28144059
         push(@extra_group_by, $sql);
     }
 
@@ -1923,11 +1828,7 @@
     
     # And then process the modern "custom search" format.
     $clause->add( $self->_custom_search );
-<<<<<<< HEAD
-
-=======
-    
->>>>>>> 28144059
+    
     return $clause;
 }
 
@@ -1976,20 +1877,14 @@
     my ($self) = @_;
     my $params = $self->_params;
 
-<<<<<<< HEAD
-=======
     my @field_ids = $self->_field_ids;
     return unless scalar @field_ids;
 
->>>>>>> 28144059
     my $joiner = $params->{j_top} || '';
     my $current_clause = $joiner eq 'AND_G'
         ? new Bugzilla::Search::ClauseGroup()
         : new Bugzilla::Search::Clause($joiner);
-<<<<<<< HEAD
-=======
-
->>>>>>> 28144059
+
     my @clause_stack;
     foreach my $id (@field_ids) {
         my $field = $params->{"f$id"};
@@ -2044,15 +1939,10 @@
     my ($field, $operator, $value) = $condition->fov;
     return if (!defined $field or !defined $operator or !defined $value);
     $field = FIELD_MAP->{$field} || $field;
-<<<<<<< HEAD
-    
-    my $string_value;
-=======
 
     my ($string_value, $orig_value);
     state $is_mysql = $dbh->isa('Bugzilla::DB::Mysql') ? 1 : 0;
 
->>>>>>> 28144059
     if (ref $value eq 'ARRAY') {
         # Trim input and ignore blank values.
         @$value = map { trim($_) } @$value;
@@ -2255,16 +2145,10 @@
 
     return $cache->{column_joins} if defined $cache->{column_joins};
 
-<<<<<<< HEAD
     my %column_joins = %{ COLUMN_JOINS() };
     # BMO - add search object to hook
     Bugzilla::Hook::process('buglist_column_joins',
                             { column_joins => \%column_joins, search => $self });
-=======
-    my %column_joins = %{ $self->COLUMN_JOINS() };
-    Bugzilla::Hook::process('buglist_column_joins',
-                            { column_joins => \%column_joins });
->>>>>>> 28144059
 
     $cache->{column_joins} = \%column_joins;
     return $cache->{column_joins};
@@ -2306,16 +2190,6 @@
 
 sub build_subselect {
     my ($outer, $inner, $table, $cond, $negate) = @_;
-<<<<<<< HEAD
-=======
-    if ($table =~ /\battach_data\b/) {
-        # It takes a long time to scan the whole attach_data table
-        # unconditionally, so we return the subselect and let the DB optimizer
-        # restrict the search based on other search criteria.
-        my $not = $negate ? "NOT" : "";
-        return "$outer $not IN (SELECT DISTINCT $inner FROM $table WHERE $cond)";
-    }
->>>>>>> 28144059
     # Execute subselects immediately to avoid dependent subqueries, which are
     # large performance hits on MySql
     my $q = "SELECT DISTINCT $inner FROM $table WHERE $cond";
@@ -2440,11 +2314,7 @@
 sub SqlifyDate {
     my ($str) = @_;
     my $fmt = "%Y-%m-%d %H:%M:%S";
-<<<<<<< HEAD
-    $str = "" if (!defined $str || lc($str) eq 'now');
-=======
     $str = "" if (!defined $str);
->>>>>>> 28144059
     if ($str eq "") {
         my ($sec, $min, $hour, $mday, $month, $year, $wday) = localtime(time());
         return sprintf("%4d-%02d-%02d 00:00:00", $year+1900, $month+1, $mday);
@@ -2557,11 +2427,7 @@
         @$args{qw(value operator field chart_id joins sequence)};
     my $dbh = Bugzilla->dbh;
     my $user = $self->_user;
-<<<<<<< HEAD
-    
-=======
-
->>>>>>> 28144059
+
     # We already know $value will match this regexp, else we wouldn't be here.
     $value =~ /\%group\.([^%]+)%/;
     my $group_name = $1;
@@ -2996,7 +2862,6 @@
     $self->_add_extra_column('last_visit_ts');
 }
 
-<<<<<<< HEAD
 sub _bug_interest_ts {
     my ($self, $args) = @_;
 
@@ -3004,10 +2869,7 @@
     $self->_add_extra_column('bug_interest_ts');
 }
 
-sub _invalid_operator {
-=======
 sub _last_visit_ts_invalid_operator {
->>>>>>> 28144059
     my ($self, $args) = @_;
 
     ThrowUserError('search_field_operator_invalid',
@@ -3327,17 +3189,10 @@
         $args->{full_field} = $1;
         return "attachments";
     }
-<<<<<<< HEAD
     elsif ($field eq 'flagtypes.name') {
         $args->{full_field} = $dbh->sql_string_concat("flagtypes.name",
                                                       "flags.status");
         return "flags INNER JOIN flagtypes ON flags.type_id = flagtypes.id";
-=======
-    elsif ($field eq 'attach_data.thedata') {
-        $args->{_extra_where} = " AND attachments.isprivate = 0"
-            if !$self->_user->is_insider;
-        return "attachments INNER JOIN attach_data "
-               . " ON attachments.attach_id = attach_data.id"
     }
     elsif ($field eq 'comment_tag') {
         $args->{_extra_where} = " AND longdescs.isprivate = 0"
@@ -3345,14 +3200,6 @@
         $args->{full_field} = 'longdescs_tags.tag';
         return "longdescs INNER JOIN longdescs_tags".
                " ON longdescs.comment_id = longdescs_tags.comment_id";
->>>>>>> 28144059
-    }
-    elsif ($field eq 'comment_tag') {
-        $args->{_extra_where} = " AND longdescs.isprivate = 0"
-            if !$self->_user->is_insider;
-        $args->{full_field} = 'longdescs_tags.tag';
-        return "longdescs INNER JOIN longdescs_tags".
-               " ON longdescs.comment_id = longdescs_tags.comment_id";
     }
     my $table = "bug_$field";
     $args->{full_field} = "bug_$field.value";
@@ -3362,16 +3209,10 @@
 sub _multiselect_term {
     my ($self, $args, $not) = @_;
     my ($operator) = $args->{operator};
-<<<<<<< HEAD
-    # 'empty' operators require special handling
-    return $self->_multiselect_isempty($args, $not)
-        if $operator =~ /^is(not)?empty$/;
-=======
     my $value = $args->{value} || '';
     # 'empty' operators require special handling
     return $self->_multiselect_isempty($args, $not)
         if ($operator =~ /^is(not)?empty$/ || $value eq '---');
->>>>>>> 28144059
     my $table = $self->_multiselect_table($args);
     $self->_do_operator_function($args);
     my $term = $args->{term};
@@ -3386,11 +3227,7 @@
     my ($self, $args, $not) = @_;
     my ($field, $operator, $joins, $chart_id) = @$args{qw(field operator joins chart_id)};
     my $dbh = Bugzilla->dbh;
-<<<<<<< HEAD
-    $operator = $self->_reverseoperator($operator) if $not;
-=======
     $operator = $self->_reverse_operator($operator) if $not;
->>>>>>> 28144059
     $not = $operator eq 'isnotempty' ? 'NOT' : '';
 
     if ($field eq 'keywords') {
@@ -3430,8 +3267,6 @@
         };
         return "dependencies_$chart_id.$to IS $not NULL";
     }
-<<<<<<< HEAD
-=======
     elsif ($field eq 'dupe_of') {
         push @$joins, {
             table => 'duplicates',
@@ -3441,7 +3276,6 @@
         };
         return "duplicates_$chart_id.dupe IS $not NULL";
     }
->>>>>>> 28144059
     elsif ($field eq 'longdesc') {
         my @extra = ( "longdescs_$chart_id.type != " . CMT_HAS_DUPE );
         push @extra, "longdescs_$chart_id.isprivate = 0"
@@ -3472,25 +3306,6 @@
                                                               operator => $operator });
         }
     }
-<<<<<<< HEAD
-=======
-    elsif ($field eq 'attach_data.thedata') {
-        push @$joins, {
-            table => 'attachments',
-            as    => "attachments_$chart_id",
-            from  => 'bug_id',
-            to    => 'bug_id',
-            extra => [ $self->_user->is_insider ? '' : "attachments_$chart_id.isprivate = 0" ],
-        };
-        push @$joins, {
-            table => 'attach_data',
-            as    => "attach_data_$chart_id",
-            from  => "attachments_$chart_id.attach_id",
-            to    => 'id',
-        };
-        return "attach_data_$chart_id.thedata IS $not NULL";
-    }
->>>>>>> 28144059
     elsif ($field eq 'tag') {
         push @$joins, {
             table => 'bug_tag',
@@ -3507,8 +3322,6 @@
         };
         return "tag_$chart_id.id IS $not NULL";
     }
-<<<<<<< HEAD
-=======
     elsif ($self->_multi_select_fields->{$field}) {
         push @$joins, {
             table => "bug_$field",
@@ -3518,7 +3331,6 @@
         };
         return "bug_${field}_$chart_id.bug_id IS $not NULL";
     }
->>>>>>> 28144059
 }
 
 ###############################
@@ -3804,7 +3616,6 @@
     return $column;
 }
 
-<<<<<<< HEAD
 # Returns an hashref of Bugzilla::Field objects the current user can search
 sub search_fields {
     my ($params) = @_;
@@ -3833,8 +3644,6 @@
     delete PRODUCT_ALIASES->{$name};
 }
 
-=======
->>>>>>> 28144059
 1;
 
 __END__
@@ -3891,11 +3700,7 @@
 
 =item C<sharer>
 
-<<<<<<< HEAD
-When a saved search is shared by a user, this is his user ID.
-=======
 When a saved search is shared by a user, this is their user ID.
->>>>>>> 28144059
 
 =item C<user>
 
@@ -3945,8 +3750,6 @@
 two hashes if two SQL queries have been executed sequentially to get all the
 required data.
 
-<<<<<<< HEAD
-=======
 =back
 
 =head1 B<Methods in need of POD>
@@ -3979,5 +3782,6 @@
 
 =item boolean_charts_to_custom_search
 
->>>>>>> 28144059
+=item search_fields
+
 =back