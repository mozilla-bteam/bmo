# This Source Code Form is subject to the terms of the Mozilla Public
# License, v. 2.0. If a copy of the MPL was not distributed with this
# file, You can obtain one at http://mozilla.org/MPL/2.0/.
#
# This Source Code Form is "Incompatible With Secondary Licenses", as
# defined by the Mozilla Public License, v. 2.0.

package Bugzilla::Search;

use 5.10.1;
use strict;
use warnings;

use base qw(Exporter);
@Bugzilla::Search::EXPORT = qw(
  IsValidQueryType
  split_order_term
);

use Bugzilla::Constants;
use Bugzilla::Error;
use Bugzilla::Field;
use Bugzilla::Group;
use Bugzilla::Keyword;
use Bugzilla::Logging;
use Bugzilla::Search::Clause;
use Bugzilla::Search::ClauseGroup;
use Bugzilla::Search::Condition qw(condition);
use Bugzilla::Status;
use Bugzilla::User;
use Bugzilla::Util;

use Data::Dumper;
use DateTime;
use List::MoreUtils qw(all any firstidx part uniq);
use POSIX qw(INT_MAX);
use Scalar::Util qw(blessed);
use Storable qw(dclone);
use Time::HiRes qw(gettimeofday tv_interval);

# Description Of Boolean Charts
# -----------------------------
#
# A boolean chart is a way of representing the terms in a logical
# expression.  Bugzilla builds SQL queries depending on how you enter
# terms into the boolean chart. Boolean charts are represented in
# urls as three-tuples of (chart id, row, column). The query form
# (query.cgi) may contain an arbitrary number of boolean charts where
# each chart represents a clause in a SQL query.
#
# The query form starts out with one boolean chart containing one
# row and one column.  Extra rows can be created by pressing the
# AND button at the bottom of the chart.  Extra columns are created
# by pressing the OR button at the right end of the chart. Extra
# charts are created by pressing "Add another boolean chart".
#
# Each chart consists of an arbitrary number of rows and columns.
# The terms within a row are ORed together. The expressions represented
# by each row are ANDed together. The expressions represented by each
# chart are ANDed together.
#
#        ----------------------
#        | col2 | col2 | col3 |
# --------------|------|------|
# | row1 |  a1  |  a2  |      |
# |------|------|------|------|  => ((a1 OR a2) AND (b1 OR b2 OR b3) AND (c1))
# | row2 |  b1  |  b2  |  b3  |
# |------|------|------|------|
# | row3 |  c1  |      |      |
# -----------------------------
#
#        --------
#        | col2 |
# --------------|
# | row1 |  d1  | => (d1)
# ---------------
#
# Together, these two charts represent a SQL expression like this
# SELECT blah FROM blah WHERE ( (a1 OR a2)AND(b1 OR b2 OR b3)AND(c1)) AND (d1)
#
# The terms within a single row of a boolean chart are all constraints
# on a single piece of data.  If you're looking for a bug that has two
# different people cc'd on it, then you need to use two boolean charts.
# This will find bugs with one CC matching 'foo@blah.org' and and another
# CC matching 'bar@blah.org'.
#
# --------------------------------------------------------------
# CC    | equal to
# foo@blah.org
# --------------------------------------------------------------
# CC    | equal to
# bar@blah.org
#
# If you try to do this query by pressing the AND button in the
# original boolean chart then what you'll get is an expression that
# looks for a single CC where the login name is both "foo@blah.org",
# and "bar@blah.org". This is impossible.
#
# --------------------------------------------------------------
# CC    | equal to
# foo@blah.org
# AND
# CC    | equal to
# bar@blah.org
# --------------------------------------------------------------

#############
# Constants #
#############

# BMO - product aliases for searching
use constant PRODUCT_ALIASES => {
  'Fenix' => 'Firefox for Android',
};

# When doing searches, NULL datetimes are treated as this date.
use constant EMPTY_DATETIME => '1970-01-01 00:00:00';
use constant EMPTY_DATE     => '1970-01-01';

# This is the regex for real numbers from Regexp::Common, modified to be
# more readable.
use constant NUMBER_REGEX => qr/
    ^[+-]?      # A sign, optionally.

    (?=\d|\.)   # Then either a digit or "."
    \d*         # Followed by many other digits
    (?:
        \.      # Followed possibly by some decimal places
        (?:\d*)
    )?

    (?:         # Followed possibly by an exponent.
        [Ee]
        [+-]?
        \d+
    )?
    $
/x;

# If you specify a search type in the boolean charts, this describes
# which operator maps to which internal function here.
use constant OPERATORS => {
  equals         => \&_simple_operator,
  notequals      => \&_simple_operator,
  casesubstring  => \&_casesubstring,
  substring      => \&_substring,
  substr         => \&_substring,
  notsubstring   => \&_notsubstring,
  regexp         => \&_regexp,
  notregexp      => \&_notregexp,
  lessthan       => \&_simple_operator,
  lessthaneq     => \&_simple_operator,
  matches        => sub { ThrowUserError("search_content_without_matches"); },
  notmatches     => sub { ThrowUserError("search_content_without_matches"); },
  greaterthan    => \&_simple_operator,
  greaterthaneq  => \&_simple_operator,
  anyexact       => \&_anyexact,
  anywordssubstr => \&_anywordsubstr,
  allwordssubstr => \&_allwordssubstr,
  nowordssubstr  => \&_nowordssubstr,
  anywords       => \&_anywords,
  allwords       => \&_allwords,
  nowords        => \&_nowords,
  everchanged    => \&_everchanged,
  changedbefore  => \&_changedbefore_changedafter,
  changedafter   => \&_changedbefore_changedafter,
  changedfrom    => \&_changedfrom_changedto,
  changedto      => \&_changedfrom_changedto,
  changedby      => \&_changedby,
  isempty        => \&_isempty,
  isnotempty     => \&_isnotempty,
  isdisabled     => \&_is_disabled,
  isnotdisabled  => \&_is_not_disabled,
};

# Some operators are really just standard SQL operators, and are
# all implemented by the _simple_operator function, which uses this
# constant.
use constant SIMPLE_OPERATORS => {
  equals        => '=',
  notequals     => '!=',
  greaterthan   => '>',
  greaterthaneq => '>=',
  lessthan      => '<',
  lessthaneq    => "<=",
};

# Most operators just reverse by removing or adding "not" from/to them.
# However, some operators reverse in a different way, so those are listed
# here.
use constant OPERATOR_REVERSE => {
  nowords        => 'anywords',
  nowordssubstr  => 'anywordssubstr',
  anywords       => 'nowords',
  anywordssubstr => 'nowordssubstr',
  lessthan       => 'greaterthaneq',
  lessthaneq     => 'greaterthan',
  greaterthan    => 'lessthaneq',
  greaterthaneq  => 'lessthan',
  isempty        => 'isnotempty',
  isnotempty     => 'isempty',
  isdisabled     => 'isnotdisabled',
  isnotdisabled  => 'isdisabled',

  # The following don't currently have reversals:
  # casesubstring, anyexact, allwords, allwordssubstr
};

# For these operators, even if a field is numeric (is_numeric returns true),
# we won't treat the input like a number.
use constant NON_NUMERIC_OPERATORS => qw(
  changedafter
  changedbefore
  changedfrom
  changedto
  regexp
  notregexp
);

# These operators ignore the entered value
use constant NO_VALUE_OPERATORS => qw(
  everchanged
  isempty
  isnotempty
  isdisabled
  isnotdisabled
);

use constant MULTI_SELECT_OVERRIDE => {
  notequals     => \&_multiselect_negative,
  notregexp     => \&_multiselect_negative,
  notsubstring  => \&_multiselect_negative,
  nowords       => \&_multiselect_negative,
  nowordssubstr => \&_multiselect_negative,

  allwords       => \&_multiselect_multiple,
  allwordssubstr => \&_multiselect_multiple,
  anyexact       => \&_multiselect_multiple,
  anywords       => \&_multiselect_multiple,
  anywordssubstr => \&_multiselect_multiple,

  _non_changed => \&_multiselect_nonchanged,
};

use constant RELATION_COUNT_OVERRIDE => {
  changedby     => \&_relation_count_changed,
  everchanged   => \&_relation_count_changed,
  changedbefore => \&_relation_count_changed,
  changedafter  => \&_relation_count_changed,
  changedfrom   => \&_invalid_combination,
  changedto     => \&_invalid_combination,
  _default      => \&_relation_count_default,
};

use constant OPERATOR_FIELD_OVERRIDE => {

  # User fields
  'attachments.submitter' => {_non_changed => \&_user_nonchanged,},
  assigned_to             => {_non_changed => \&_user_nonchanged,},
  cc                      => {_non_changed => \&_user_nonchanged,},
  commenter               => {_non_changed => \&_user_nonchanged,},
  reporter                => {_non_changed => \&_user_nonchanged,},
  'requestees.login_name' => {_non_changed => \&_user_nonchanged,},
  'setters.login_name'    => {_non_changed => \&_user_nonchanged,},
  qa_contact              => {_non_changed => \&_user_nonchanged,},

  # General Bug Fields
  alias => {_non_changed => \&_nullable},

  # We check all attachment fields against this.
  attachments         => MULTI_SELECT_OVERRIDE,
  assignee_last_login => {_default => \&_assignee_last_login,},
  blocked             => MULTI_SELECT_OVERRIDE,
  bug_file_loc        => {_non_changed => \&_nullable},
  bug_group           => MULTI_SELECT_OVERRIDE,
  classification      => {_non_changed => \&_classification_nonchanged,},
  comment_tag         => MULTI_SELECT_OVERRIDE,
  component           => {_non_changed => \&_component_nonchanged,},
  content             => {
    matches    => \&_content_matches,
    notmatches => \&_content_matches,
    _default   => sub { ThrowUserError("search_content_without_matches"); },
  },
  days_elapsed     => {_default => \&_days_elapsed,},
  dependson        => MULTI_SELECT_OVERRIDE,
  duplicates       => MULTI_SELECT_OVERRIDE,
  keywords         => MULTI_SELECT_OVERRIDE,
  'flagtypes.name' => {_non_changed => \&_flagtypes_nonchanged,},
  longdesc         => {
    changedby     => \&_long_desc_changedby,
    everchanged   => \&_long_desc_everchanged,
    changedbefore => \&_long_desc_changedbefore_after,
    changedafter  => \&_long_desc_changedbefore_after,
    _non_changed  => \&_long_desc_nonchanged,
  },
  'longdescs.isprivate' => MULTI_SELECT_OVERRIDE,
  owner_idle_time       => {
    greaterthan   => \&_owner_idle_time_greater_less,
    greaterthaneq => \&_owner_idle_time_greater_less,
    lessthan      => \&_owner_idle_time_greater_less,
    lessthaneq    => \&_owner_idle_time_greater_less,
    _default      => \&_invalid_combination,
  },
  product      => {_non_changed => \&_product_nonchanged,},
  regressed_by => MULTI_SELECT_OVERRIDE,
  regresses    => MULTI_SELECT_OVERRIDE,
  tag          => MULTI_SELECT_OVERRIDE,
  team_name    => {_non_changed => \&_team_name_nonchanged},

  # Count Fields
  'attachments.count'   => RELATION_COUNT_OVERRIDE,
  'cc_count'            => RELATION_COUNT_OVERRIDE,
  'see_also_count'      => RELATION_COUNT_OVERRIDE,
  'keywords.count'      => RELATION_COUNT_OVERRIDE,
  'blocked.count'       => RELATION_COUNT_OVERRIDE,
  'dependson.count'     => RELATION_COUNT_OVERRIDE,
  'regressed_by.count'  => RELATION_COUNT_OVERRIDE,
  'regresses.count'     => RELATION_COUNT_OVERRIDE,
  'dupe_count'          => RELATION_COUNT_OVERRIDE,
  'longdescs.count'     => {
    changedby     => \&_long_desc_changedby,
    everchanged   => \&_long_desc_everchanged,
    changedbefore => \&_long_desc_changedbefore_after,
    changedafter  => \&_long_desc_changedbefore_after,
    changedfrom   => \&_invalid_combination,
    changedto     => \&_invalid_combination,
    _default      => \&_relation_count_default,
  },

  # Timetracking Fields
  deadline            => {_non_changed => \&_deadline},
  percentage_complete => {_non_changed => \&_percentage_complete,},
  work_time           => {
    changedby     => \&_work_time_changedby,
    everchanged   => \&_work_time_everchanged,
    changedbefore => \&_work_time_changedbefore_after,
    changedafter  => \&_work_time_changedbefore_after,
    _default      => \&_work_time,
  },
  last_visit_ts =>
    {_non_changed => \&_last_visit_ts, _default => \&_invalid_operator,},
  bug_interest_ts =>
    {_non_changed => \&_bug_interest_ts, _default => \&_invalid_operator,},
  triage_owner => {_non_changed => \&_triage_owner_nonchanged,},

  # Custom Fields
  FIELD_TYPE_FREETEXT,
  {_non_changed => \&_nullable},
  FIELD_TYPE_BUG_ID,
  {_non_changed => \&_nullable_int},
  FIELD_TYPE_DATETIME,
  {_non_changed => \&_nullable_datetime},
  FIELD_TYPE_DATE,
  {_non_changed => \&_nullable_date},
  FIELD_TYPE_TEXTAREA,
  {_non_changed => \&_nullable},
  FIELD_TYPE_MULTI_SELECT,
  MULTI_SELECT_OVERRIDE,
  FIELD_TYPE_BUG_URLS,
  MULTI_SELECT_OVERRIDE,
};

# These are fields where special action is taken depending on the
# *value* passed in to the chart, sometimes.
# This is a sub because custom fields are dynamic
sub SPECIAL_PARSING {
  my $map = {

    # Pronoun Fields (Ones that can accept %user%, etc.)
    assigned_to             => \&_contact_pronoun,
    'attachments.submitter' => \&_contact_pronoun,
    cc                      => \&_contact_pronoun,
    commenter               => \&_contact_pronoun,
    qa_contact              => \&_contact_pronoun,
    reporter                => \&_contact_pronoun,
    'requestees.login_name' => \&_contact_pronoun,
    'setters.login_name'    => \&_contact_pronoun,

    # Date Fields that accept the 1d, 1w, 1m, 1y, etc. format.
    creation_ts => \&_datetime_translate,
    deadline    => \&_date_translate,
    delta_ts    => \&_datetime_translate,

    # last_visit field that accept both a 1d, 1w, 1m, 1y format and the
    # %last_changed% pronoun.
    last_visit_ts   => \&_last_visit_datetime,
    bug_interest_ts => \&_last_visit_datetime,

    # BMO - Add ability to use pronoun for bug mentors field
    bug_mentor => \&_contact_pronoun,

    # BMO - add ability to use pronoun for triage owners
    triage_owner => \&_triage_owner_pronoun,

    # Misc.
    resolution => \&_chart_resolution_parser,
  };
  foreach my $field (Bugzilla->active_custom_fields({skip_extensions => 1})) {
    if ($field->type == FIELD_TYPE_DATETIME) {
      $map->{$field->name} = \&_datetime_translate;
    }
    elsif ($field->type == FIELD_TYPE_DATE) {
      $map->{$field->name} = \&_date_translate;
    }
  }
  return $map;
}

# Information about fields that represent "users", used by _user_nonchanged.
# There are other user fields than the ones listed here, but those use
# defaults in _user_nonchanged.
use constant USER_FIELDS => {
  'attachments.submitter' =>
    {field => 'submitter_id', join => {table => 'attachments'}, isprivate => 1,},
  cc        => {field => 'who', join => {table => 'cc'},},
  commenter => {
    field     => 'who',
    join      => {table => 'longdescs', join => 'INNER'},
    isprivate => 1,
  },
  qa_contact => {nullable => 1,},
  'requestees.login_name' =>
    {nullable => 1, field => 'requestee_id', join => {table => 'flags'},},
  'setters.login_name' => {field => 'setter_id', join => {table => 'flags'},},

  # BMO - Ability to search for bugs with specific mentors
  'bug_mentor' => {field => 'user_id', join => {table => 'bug_mentors'},}
};

# Backwards compatibility for times that we changed the names of fields
# or URL parameters.
use constant FIELD_MAP => {
  bugidtype => 'bug_id_type',
  changedin => 'days_elapsed',
  long_desc => 'longdesc',
};

# Some fields are not sorted on themselves, but on other fields.
# We need to have a list of these fields and what they map to.
use constant SPECIAL_ORDER => {
  'target_milestone' => {
    order => ['map_target_milestone.sortkey', 'map_target_milestone.value'],
    join  => {
      table => 'milestones',
      from  => 'target_milestone',
      to    => 'value',
      extra => ['bugs.product_id = map_target_milestone.product_id'],
      join  => 'INNER',
    }
  },
};

# Certain columns require other columns to come before them
# in _select_columns, and should be put there if they're not there.
use constant COLUMN_DEPENDS => {
  classification      => ['product'],
  percentage_complete => ['actual_time', 'remaining_time'],
  triage_owner        => ['component'],
};

# This describes tables that must be joined when you want to display
# certain columns in the buglist. For the most part, Search.pm uses
# DB::Schema to figure out what needs to be joined, but for some
# fields it needs a little help.
sub COLUMN_JOINS {
  my $user = Bugzilla->user;

  my $joins = {
    actual_time => {
      table => '(SELECT bug_id, SUM(work_time) AS total'
        . ' FROM longdescs GROUP BY bug_id)',
      join => 'INNER',
    },
    assigned_to => {
      from  => 'assigned_to',
      to    => 'userid',
      table => 'profiles',
      join  => 'INNER',
    },
    assignee_last_login => {
      as    => 'assignee',
      from  => 'assigned_to',
      to    => 'userid',
      table => 'profiles',
      join  => 'INNER',
    },
    reporter =>
      {from => 'reporter', to => 'userid', table => 'profiles', join => 'INNER',},
    qa_contact => {from => 'qa_contact', to => 'userid', table => 'profiles',},
    component =>
      {from => 'component_id', to => 'id', table => 'components', join => 'INNER',},
    team_name =>
      {from => 'component_id', to => 'id', table => 'components', join => 'INNER',},
    product =>
      {from => 'product_id', to => 'id', table => 'products', join => 'INNER',},
    classification => {
      table => 'classifications',
      from  => 'map_product.classification_id',
      to    => 'id',
      join  => 'INNER',
    },
    'flagtypes.name' => {
      as      => 'map_flags',
      table   => 'flags',
      extra   => ['map_flags.attach_id IS NULL'],
      then_to => {
        as    => 'map_flagtypes',
        table => 'flagtypes',
        from  => 'map_flags.type_id',
        to    => 'id',
      },
    },
    'triage_owner' => {
      table => 'profiles',
      as    => 'map_triage_owner',
      from  => 'map_component.triage_owner_id',
      to    => 'userid',
      join  => 'LEFT',
    },
    keywords => {
      table   => 'keywords',
      then_to => {
        as    => 'map_keyworddefs',
        table => 'keyworddefs',
        from  => 'map_keywords.keywordid',
        to    => 'id',
      },
    },
    'attachments.count'   => {table => 'attachments',},
    'cc_count'            => {table => 'cc',},
    'see_also_count'      => {table => 'bug_see_also'},
    'keywords.count'      => {table => 'keywords',},
    'longdescs.count'     => {table => 'longdescs', join => 'INNER',},
    'blocked'             => {table => 'dependencies', to => 'dependson',},
    'blocked.count'       => {table => 'dependencies', to => 'dependson',},
    'dependson'           => {table => 'dependencies', to => 'blocked',},
    'dependson.count'     => {table => 'dependencies', to => 'blocked',},
    'regressed_by'        => {table => 'regressions', to => 'regresses',},
    'regressed_by.count'  => {table => 'regressions', to => 'regresses',},
    'regresses'           => {table => 'regressions', to => 'regressed_by',},
    'regresses.count'     => {table => 'regressions', to => 'regressed_by',},
    'dupe_count'          => {table => 'duplicates', to => 'dupe_of',},
    'duplicates'          => {table => 'duplicates', to => 'dupe_of',},
    last_visit_ts     => {
      as    => 'bug_user_last_visit',
      table => 'bug_user_last_visit',
      extra => ['bug_user_last_visit.user_id = ' . $user->id],
      from  => 'bug_id',
      to    => 'bug_id',
    },
    bug_interest_ts => {
      as    => 'bug_interest',
      table => 'bug_interest',
      extra => ['bug_interest.user_id = ' . $user->id],
      from  => 'bug_id',
      to    => 'bug_id',
    },
  };
  return $joins;
}

# This constant defines the columns that can be selected in a query
# and/or displayed in a bug list.  Column records include the following
# fields:
#
# 1. id: a unique identifier by which the column is referred in code;
#
# 2. name: The name of the column in the database (may also be an expression
#          that returns the value of the column);
#
# 3. title: The title of the column as displayed to users.
#
# Note: There are a few hacks in the code that deviate from these definitions.
#       In particular, the redundant short_desc column is removed when the
#       client requests "all" columns.
#
# This is really a constant--that is, once it's been called once, the value
# will always be the same unless somebody adds a new custom field. But
# we have to do a lot of work inside the subroutine to get the data,
# and we don't want it to happen at compile time, so we have it as a
# subroutine.
sub COLUMNS {
  my $invocant = shift;
  my $user     = blessed($invocant) ? $invocant->_user : Bugzilla->user;
  my $dbh      = Bugzilla->dbh;
  my $cache    = Bugzilla->request_cache;

  if (defined $cache->{search_columns}->{$user->id}) {
    return $cache->{search_columns}->{$user->id};
  }

  # These are columns that don't exist in fielddefs, but are valid buglist
  # columns. (Also see near the bottom of this function for the definition
  # of short_short_desc.)
  my %columns = (
    relevance            => {title => 'Relevance'},
    assigned_to_realname => {title => 'Assignee'},
    reporter_realname    => {title => 'Reporter'},
    qa_contact_realname  => {title => 'QA Contact'},
  );

  # Next we define columns that have special SQL instead of just something
  # like "bugs.bug_id".
  my $total_time  = "(map_actual_time.total + bugs.remaining_time)";
  my %special_sql = (
    deadline    => $dbh->sql_date_format('bugs.deadline', '%Y-%m-%d'),
    actual_time => 'map_actual_time.total',

    # "FLOOR" is in there to turn this into an integer, making searches
    # totally predictable. Otherwise you get floating-point numbers that
    # are rather hard to search reliably if you're asking for exact
    # numbers.
    percentage_complete => "(CASE WHEN $total_time = 0"
      . " THEN 0"
      . " ELSE FLOOR(100 * (map_actual_time.total / $total_time))" . " END)",

    'flagtypes.name' => $dbh->sql_group_concat(
      'DISTINCT ' . $dbh->sql_string_concat('map_flagtypes.name', 'map_flags.status')
    ),

    'keywords'      => $dbh->sql_group_concat('DISTINCT map_keyworddefs.name'),
    'blocked'       => $dbh->sql_group_concat('DISTINCT map_blocked.blocked'),
    'dependson'     => $dbh->sql_group_concat('DISTINCT map_dependson.dependson'),
    'regressed_by'  => $dbh->sql_group_concat('DISTINCT map_regressed_by.regressed_by'),
    'regresses'     => $dbh->sql_group_concat('DISTINCT map_regresses.regresses'),
    'duplicates'    => $dbh->sql_group_concat('DISTINCT map_duplicates.dupe'),

    'attachments.count'  => 'COUNT(DISTINCT map_attachments_count.attach_id)',
    'cc_count'           => 'COUNT(DISTINCT map_cc_count.who)',
    'see_also_count'     => 'COUNT(DISTINCT map_see_also_count.id)',
    'keywords.count'     => 'COUNT(DISTINCT map_keywords_count.keywordid)',
    'longdescs.count'    => 'COUNT(DISTINCT map_longdescs_count.comment_id)',
    'blocked.count'      => 'COUNT(DISTINCT map_blocked_count.blocked)',
    'dependson.count'    => 'COUNT(DISTINCT map_dependson_count.dependson)',
    'regressed_by.count' => 'COUNT(DISTINCT map_regressed_by_count.regressed_by)',
    'regresses.count'    => 'COUNT(DISTINCT map_regresses_count.regresses)',
    'dupe_count'         => 'COUNT(DISTINCT map_dupe_count.dupe)',

    last_visit_ts       => 'bug_user_last_visit.last_visit_ts',
    bug_interest_ts     => 'bug_interest.modification_time',
    assignee_last_login => 'assignee.last_seen_date',
    team_name           => 'map_component.team_name',
  );

  if ($user->id) {
    $special_sql{triage_owner} = 'map_triage_owner.login_name';
  }
  else {
    $special_sql{triage_owner} = 'map_triage_owner.realname';
  }

  # Backward-compatibility for old field names. Goes new_name => old_name.
  # These are here and not in _translate_old_column because the rest of the
  # code actually still uses the old names, while the fielddefs table uses
  # the new names (which is not the case for the fields handled by
  # _translate_old_column).
  my %old_names = (
    creation_ts => 'opendate',
    delta_ts    => 'changeddate',
    work_time   => 'actual_time',
  );

  # Fields that are email addresses
  my @email_fields = qw(assigned_to reporter qa_contact);

  # Other fields that are stored in the bugs table as an id, but
  # should be displayed using their name.
  my @id_fields = qw(product component classification);

  foreach my $col (@email_fields) {
    my $sql = "map_${col}.login_name";
    if (!$user->id) {
      $sql = $dbh->sql_string_until($sql, $dbh->quote('@'));
    }
    $special_sql{$col} = $sql;
    $columns{"${col}_realname"}->{name} = "map_${col}.realname";
  }

  foreach my $col (@id_fields) {
    $special_sql{$col} = "map_${col}.name";
  }

  # Do the actual column-getting from fielddefs, now.
  my @fields = @{Bugzilla->fields({obsolete => 0, buglist => 1})};
  foreach my $field (@fields) {
    my $id = $field->name;
    $id = $old_names{$id} if exists $old_names{$id};
    my $sql;
    if (exists $special_sql{$id}) {
      $sql = $special_sql{$id};
    }
    elsif ($field->type == FIELD_TYPE_MULTI_SELECT) {
      $sql = $dbh->sql_group_concat('DISTINCT map_' . $field->name . '.value');
    }
    else {
      $sql = 'bugs.' . $field->name;
    }
    $columns{$id} = {name => $sql, title => $field->description};
  }

  # The short_short_desc column is identical to short_desc
  $columns{'short_short_desc'} = $columns{'short_desc'};

  Bugzilla::Hook::process('buglist_columns', {columns => \%columns});

  $cache->{search_columns}->{$user->id} = \%columns;
  return $cache->{search_columns}->{$user->id};
}

sub REPORT_COLUMNS {
  my $invocant = shift;
  my $user = blessed($invocant) ? $invocant->_user : Bugzilla->user;

  my $columns = dclone(blessed($invocant) ? $invocant->COLUMNS : COLUMNS);

  # There's no reason to support reporting on unique fields.
  # Also, some other fields don't make very good reporting axises,
  # or simply don't work with the current reporting system.
  my @no_report_columns = qw(bug_id alias short_short_desc opendate changeddate
    flagtypes.name keywords relevance);

  # Multi-select fields are not currently supported.
  my @multi_selects
    = @{Bugzilla->fields({obsolete => 0, type => FIELD_TYPE_MULTI_SELECT})};
  push(@no_report_columns, map { $_->name } @multi_selects);

  # If you're not a time-tracker, you can't use time-tracking
  # columns.
  if (!$user->is_timetracker) {
    push(@no_report_columns, TIMETRACKING_FIELDS);
  }

  foreach my $name (@no_report_columns) {
    delete $columns->{$name};
  }
  return $columns;
}

# These are fields that never go into the GROUP BY on any DB. bug_id
# is here because it *always* goes into the GROUP BY as the first item,
# so it should be skipped when determining extra GROUP BY columns.
use constant GROUP_BY_SKIP => qw(
  attachments.count
  blocked
  blocked.count
  bug_id
  cc_count
  see_also_count
  dependson
  dependson.count
  dupe_count
  duplicates
  flagtypes.name
  keywords
  keywords.count
  longdescs.count
  percentage_complete
  regressed_by
  regressed_by.count
  regresses
  regresses.count
);

###############
# Constructor #
###############

# Note that the params argument may be modified by Bugzilla::Search
sub new {
  my $invocant = shift;
  my $class = ref($invocant) || $invocant;

  my $self = {@_};
  bless($self, $class);
  $self->{'user'} ||= Bugzilla->user;

  # There are certain behaviors of the CGI "Vars" hash that we don't want.
  # In particular, if you put a single-value arrayref into it, later you
  # get back out a string, which breaks anyexact charts (because they
  # need arrays even for individual items, or we will re-trigger bug 67036).
  #
  # We can't just untie the hash--that would give us a hash with no values.
  # We have to manually copy the hash into a new one, and we have to always
  # do it, because there's no way to know if we were passed a tied hash
  # or not.
  my $params_in = $self->_params;
  my %params = map { $_ => $params_in->{$_} } keys %$params_in;
  $self->{params} = \%params;

  return $self;
}


####################
# Public Accessors #
####################

sub data {
  my $self = shift;
  return $self->{data} if $self->{data};
  my $dbh = Bugzilla->dbh;

  Bugzilla->log_user_request(undef, undef, "search") if Bugzilla->user->id;

  # If all fields belong to the 'bugs' table, there is no need to split
  # the original query into two pieces. Else we override the 'fields'
  # argument to first get bug IDs based on the search criteria defined
  # by the caller, and the desired fields are collected in the 2nd query.
  my @orig_fields       = $self->_input_columns;
  my $all_in_bugs_table = 1;
  foreach my $field (@orig_fields) {
    next if $self->COLUMNS->{$field}->{name} =~ /^bugs\.\w+$/;
    $self->{fields} = ['bug_id'];
    $all_in_bugs_table = 0;
    last;
  }

  # BMO - to avoid massive amounts of joins, if we're selecting a lot of
  # tracking flags, replace them with placeholders. the values will be
  # retrieved later and injected into the result.
  my %tf_map = map { $_ => 1 } Bugzilla->tracking_flag_names;
  my @tf_selected = grep { exists $tf_map{$_} } @orig_fields;

  # MySQL has a limit of 61 joins, and we want to avoid massive amounts of joins
  # 30 ensures we won't hit the limit, nor generate too many joins
  if (scalar @tf_selected > 30) {
    foreach my $column (@tf_selected) {
      $self->COLUMNS->{$column}->{name} = "'---'";
    }
    $self->{tracking_flags} = \@tf_selected;
  }
  else {
    $self->{tracking_flags} = [];
  }

  my $start_time = [gettimeofday()];
  my $sql        = $self->_sql;

  my $sth = $dbh->prepare($sql);
  $dbh->bz_call_with_timeout($sth);
  my $bug_ids = $sth->fetchall_arrayref();

  # Simulate selectcol_arrayref
  if (!$all_in_bugs_table) {
    $bug_ids = [map { $_->[0] } @$bug_ids];
  }

  # Do we just want bug IDs to pass to the 2nd query or all the data immediately?
<<<<<<< HEAD
  #my $func = $all_in_bugs_table ? 'selectall_arrayref' : 'selectcol_arrayref';
  #my $bug_ids = $dbh->$func($sql);
=======
  my $func = $all_in_bugs_table ? 'selectall_arrayref' : 'selectcol_arrayref';
  my $bug_ids = $self->_sql_execute($sql, $func);
>>>>>>> ed603350
  my @extra_data = ({sql => $sql, time => tv_interval($start_time)});

  # Restore the original 'fields' argument, just in case.
  $self->{fields} = \@orig_fields unless $all_in_bugs_table;

  # BMO if the caller only wants the count, that's all we need to return
  return $bug_ids->[0]->[0] if $self->_params->{count_only};

  # If there are no bugs found, or all fields are in the 'bugs' table,
  # there is no need for another query.
  if (!scalar @$bug_ids || $all_in_bugs_table) {
    $self->{data} = $bug_ids;
    return wantarray ? ($self->{data}, \@extra_data) : $self->{data};
  }

  # Make sure the bug_id will be returned. If not, append it to the list.
  my $pos = firstidx { $_ eq 'bug_id' } @orig_fields;
  if ($pos < 0) {
    push(@orig_fields, 'bug_id');
    $pos = $#orig_fields;
  }

  # Now create a query with the buglist above as the single criteria
  # and the fields that the caller wants. No need to redo security checks;
  # the list has already been validated above.
  my $search = $self->new(
    'fields'             => \@orig_fields,
    'params'             => {bug_id => $bug_ids, bug_id_type => 'anyexact'},
    'sharer'             => $self->_sharer_id,
    'user'               => $self->_user,
    'allow_unlimited'    => 1,
    '_no_security_check' => 1
  );

  $start_time = [gettimeofday()];
  $sql        = $search->_sql;
<<<<<<< HEAD
  $sth        = $dbh->prepare($sql);
  $dbh->bz_call_with_timeout($sth);
  my $unsorted_data = $sth->fetchall_arrayref();
=======
  my $unsorted_data = $search->_sql_execute($sql, 'selectall_arrayref');
>>>>>>> ed603350
  push(@extra_data, {sql => $sql, time => tv_interval($start_time)});

  # Let's sort the data. We didn't do it in the query itself because
  # we already know in which order to sort bugs thanks to the first query,
  # and this avoids additional table joins in the SQL query.
  my %data = map { $_->[$pos] => $_ } @$unsorted_data;
  $self->{data} = [map { $data{$_} } @$bug_ids];

  # BMO - get tracking flags values, and insert into result
  if (@{$self->{tracking_flags}}) {

    # read values
    my $values;
    $sql = "
            SELECT bugs.bug_id, tracking_flags.name, tracking_flags_bugs.value
            FROM bugs
                LEFT JOIN tracking_flags_bugs ON tracking_flags_bugs.bug_id = bugs.bug_id
                LEFT JOIN tracking_flags ON tracking_flags.id = tracking_flags_bugs.tracking_flag_id
            WHERE " . $dbh->sql_in('bugs.bug_id', $bug_ids);
    $start_time = [gettimeofday()];
    my $rows = $dbh->selectall_arrayref($sql);
    push(@extra_data, {sql => $sql, time => tv_interval($start_time)});
    foreach my $row (@$rows) {
      $values->{$row->[0]}{$row->[1]} = $row->[2] if defined($row->[2]);
    }

    # find the columns of the tracking flags
    my %tf_pos;
    for (my $i = 0; $i <= $#orig_fields; $i++) {
      if (grep { $_ eq $orig_fields[$i] } @{$self->{tracking_flags}}) {
        $tf_pos{$orig_fields[$i]} = $i;
      }
    }

    # replace the placeholder value with the field's value
    foreach my $row (@{$self->{data}}) {
      my $bug_id = $row->[$pos];
      next unless exists $values->{$bug_id};
      foreach my $field (keys %{$values->{$bug_id}}) {
        if (exists $tf_pos{$field}) {
          $row->[$tf_pos{$field}] = $values->{$bug_id}{$field};
        }
      }
    }
  }

  return wantarray ? ($self->{data}, \@extra_data) : $self->{data};
}

sub _sql {
  my ($self) = @_;
  return $self->{sql} if $self->{sql};
  my $dbh = Bugzilla->dbh;
  my $user_id = $self->{user}->id;

  my ($joins, $clause) = $self->_charts_to_conditions();

  if ( !$clause->as_string
    && !Bugzilla->params->{'search_allow_no_criteria'}
    && !$self->{allow_unlimited})
  {
    ThrowUserError('buglist_parameters_required');
  }

  my $select   = join(', ', $self->_sql_select);
  my $from     = $self->_sql_from($joins);
  my $where    = $self->_sql_where($clause);
  my $group_by = $dbh->sql_group_by($self->_sql_group_by);
  my $order_by
    = $self->_sql_order_by
    ? "\nORDER BY " . join(', ', $self->_sql_order_by)
    : '';
  my $limit = $self->_sql_limit;
  $limit = "\n$limit" if $limit;

  # BMO allow fetching just the number of matching bugs
  if ($self->_params->{count_only}) {
    $select   = 'COUNT(DISTINCT bugs.bug_id) AS count';
    $group_by = '';
    $order_by = '';
    $limit    = '';
  }

  my $timeout_comment = '';
  my $sec;
  if (($sec = Bugzilla->params->{db_search_timeout_auth}) && $user_id) {
    my $ms = $sec * 1000;
    $timeout_comment = "/*+ MAX_EXECUTION_TIME($ms) */";
  }
  elsif (($sec = Bugzilla->params->{db_search_timeout_anon}) && !$user_id) {
    my $ms = $sec * 1000;
    $timeout_comment = "/*+ MAX_EXECUTION_TIME($ms) */";
  }

  # Add some user information to the SQL so we can pinpoint where some
  # slow running queries originate and help to refine the searches.
  my $cgi          = Bugzilla->cgi;
  my $remote_ip    = remote_ip();
  my $user_agent   = $cgi->user_agent || $cgi->script_name;
  my $query_string = $cgi->canonicalize_query();
  my $query        = <<END;
/*
user-id: $user_id
remote-ip: $remote_ip
user-agent: $user_agent
query-string: $query_string
*/
  SELECT $timeout_comment $select
  FROM $from
 WHERE $where
$group_by$order_by$limit
END
  $self->{sql} = $query;
  return $self->{sql};
}

sub _sql_execute {
  my ($self, $sql, $func) = @_;
  my $dbh = Bugzilla->dbh;

  my $results;
  do {
    local $SIG{__DIE__}  = undef;
    local $SIG{__WARN__} = undef;

    $results = eval { $dbh->$func($sql) };

    # If the search query failed, handle Throw*Error correctly, or for all other
    # failures log it and return an empty list of bugs.
    if (my $search_err = $@) {
      return if ref $search_err eq 'ARRAY' && $search_err->[0] eq "EXIT\n";
      if (!ref $search_err
        && $search_err =~ /maximum statement execution time exceeded/)
      {
        ThrowUserError('db_search_timeout');
      }
      ERROR(Dumper($self->_params) . ' ' . Dumper($search_err));
    }
  };

  return $results;
}

sub search_description {
  my ($self, $params) = @_;
  my $desc = $self->{'search_description'} ||= [];
  if ($params) {

    # BMO - product aliases
    # display the new product name on the search results name to avoid a
    # disparity between the search summary and the results.
    if ($params->{field} eq 'product') {
      my $aliased;
      my @values = split(/,/, $params->{value});
      foreach my $value (@values) {
        if (exists PRODUCT_ALIASES->{lc($value)}) {
          $value   = PRODUCT_ALIASES->{lc($value)};
          $aliased = 1;
        }
      }
      if ($aliased) {
        $params->{value} = join(',', @values);
      }
    }

    push(@$desc, $params);
  }

  # Make sure that the description has actually been generated if
  # people are asking for the whole thing.
  else {
    $self->_sql;
  }
  return $self->{'search_description'};
}

sub boolean_charts_to_custom_search {
  my ($self, $cgi_buffer) = @_;
  my @as_params = $self->_boolean_charts->as_params;

  # We need to start our new ids after the last custom search "f" id.
  # We can just pick the last id in the array because they are sorted
  # numerically.
  my $last_id = ($self->_field_ids)[-1];
  my $count = defined($last_id) ? $last_id + 1 : 0;
  foreach my $param_set (@as_params) {
    foreach my $name (keys %$param_set) {
      my $value = $param_set->{$name};
      next if !defined $value;
      $cgi_buffer->param($name . $count, $value);
    }
    $count++;
  }
}

sub invalid_order_columns {
  my ($self) = @_;
  my @invalid_columns;
  foreach my $order ($self->_input_order) {
    next if defined $self->_validate_order_column($order);
    push(@invalid_columns, $order);
  }
  return \@invalid_columns;
}

sub order {
  my ($self) = @_;
  return $self->_valid_order;
}

######################
# Internal Accessors #
######################

# Fields that are legal for boolean charts of any kind.
sub _chart_fields {
  my ($self) = @_;
  return $self->{chart_fields} //= search_fields({user => $self->_user});
}

# There are various places in Search.pm that we need to know the list of
# valid multi-select fields--or really, fields that are stored like
# multi-selects, which includes BUG_URLS fields.
sub _multi_select_fields {
  my ($self) = @_;
  $self->{multi_select_fields}
    ||= Bugzilla->fields({
    by_name => 1, type => [FIELD_TYPE_MULTI_SELECT, FIELD_TYPE_BUG_URLS]
    });
  return $self->{multi_select_fields};
}

# $self->{params} contains values that could be undef, could be a string,
# or could be an arrayref. Sometimes we want that value as an array,
# always.
sub _param_array {
  my ($self, $name) = @_;
  my $value = $self->_params->{$name};
  if (!defined $value) {
    return ();
  }
  if (ref($value) eq 'ARRAY') {
    return @$value;
  }
  return ($value);
}

sub _params    { $_[0]->{params} }
sub _user      { return $_[0]->{user} }
sub _sharer_id { $_[0]->{sharer} }

##############################
# Internal Accessors: SELECT #
##############################

# These are the fields the user has chosen to display on the buglist,
# exactly as they were passed to new().
sub _input_columns { @{$_[0]->{'fields'} || []} }

# These are columns that are also going to be in the SELECT for one reason
# or another, but weren't actually requested by the caller.
sub _extra_columns {
  my ($self) = @_;

  # Everything that's going to be in the ORDER BY must also be
  # in the SELECT.
  push(@{$self->{extra_columns}}, $self->_valid_order_columns);
  return @{$self->{extra_columns}};
}

# For search functions to modify extra_columns. It doesn't matter if
# people push the same column onto this array multiple times, because
# _select_columns will call "uniq" on its final result.
sub _add_extra_column {
  my ($self, $column) = @_;
  push(@{$self->{extra_columns}}, $column);
}

# These are the columns that we're going to be actually SELECTing.
sub _display_columns {
  my ($self) = @_;
  return @{$self->{display_columns}} if $self->{display_columns};

  # Do not alter the list from _input_columns at all, even if there are
  # duplicated columns. Those are passed by the caller, and the caller
  # expects to get them back in the exact same order.
  my @columns = $self->_input_columns;

  # Only add columns which are not already listed.
  my %list = map { $_ => 1 } @columns;
  foreach my $column ($self->_extra_columns) {
    push(@columns, $column) unless $list{$column}++;
  }
  $self->{display_columns} = \@columns;
  return @{$self->{display_columns}};
}

# These are the columns that are involved in the query.
sub _select_columns {
  my ($self) = @_;
  return @{$self->{select_columns}} if $self->{select_columns};

  my @select_columns;
  foreach my $column ($self->_display_columns) {
    if (my $add_first = COLUMN_DEPENDS->{$column}) {
      push(@select_columns, @$add_first);
    }
    push(@select_columns, $column);
  }

  # Remove duplicated columns.
  $self->{select_columns} = [uniq @select_columns];
  return @{$self->{select_columns}};
}

# This takes _display_columns and translates it into the actual SQL that
# will go into the SELECT clause.
sub _sql_select {
  my ($self) = @_;
  my @sql_fields;
  foreach my $column ($self->_display_columns) {
    my $alias = $column;

    # Aliases cannot contain dots in them. We convert them to underscores.
    $alias =~ s/\./_/g;
    my $sql = $self->COLUMNS->{$column}->{name} . " AS $alias";
    push(@sql_fields, $sql);
  }
  return @sql_fields;
}

################################
# Internal Accessors: ORDER BY #
################################

# The "order" that was requested by the consumer, exactly as it was
# requested.
sub _input_order { @{$_[0]->{'order'} || []} }

# Requested order with invalid values removed and old names translated
sub _valid_order {
  my ($self) = @_;
  return map { ($self->_validate_order_column($_)) } $self->_input_order;
}

# The valid order with just the column names, and no ASC or DESC.
# 'bug_list' is a special order clause, not a column
sub _valid_order_columns {
  my ($self) = @_;
  return
    grep { $_ ne 'bug_list' }
    map { (split_order_term($_))[0] }
    $self->_valid_order;
}

sub _validate_order_column {
  my ($self, $order_item) = @_;

  # Translate old column names
  my ($field, $direction) = split_order_term($order_item);
  $field = $self->_translate_old_column($field);

  # The 'bug_list' order needs the 'bug_id' parameter, and each bug_id must be
  # an integer (ie. aliases aren't supported)
  if ($field eq 'bug_list') {
    return unless exists $self->_params->{bug_id};
    my @ids = split(/,\s*/, $self->_params->{bug_id});
    return if any { $_ =~ /\D/ } @ids;
    $self->{order_by_bug_list} = join(',', @ids);
    return $field;
  }

  # Only accept valid columns
  return if (!exists $self->COLUMNS->{$field});

  # Relevance column can be used only with one or more fulltext searches
  return if ($field eq 'relevance' && !$self->COLUMNS->{$field}->{name});

  $direction = " $direction" if $direction;
  return "$field$direction";
}

# A hashref that describes all the special stuff that has to be done
# for various fields if they go into the ORDER BY clause.
sub _special_order {
  my ($self) = @_;
  return $self->{special_order} if $self->{special_order};

  my %special_order = %{SPECIAL_ORDER()};
  my $select_fields = Bugzilla->fields({type => FIELD_TYPE_SINGLE_SELECT});
  foreach my $field (@$select_fields) {
    next if $field->is_abnormal;
    my $name = $field->name;
    $special_order{$name} = {
      order => ["map_$name.sortkey", "map_$name.value"],
      join => {table => $name, from => "bugs.$name", to => "value", join => 'INNER',}
    };
  }
  $self->{special_order} = \%special_order;
  return $self->{special_order};
}

sub _sql_order_by {
  my ($self) = @_;
  if (!$self->{sql_order_by}) {
    # Handle ordering by the list of bugs provided in the bug_id param
    if ($self->{order_by_bug_list}) {
      # order_by_bug_list is guaranteed at this point to only contain a comma
      # separated list of integers
      return ("FIELD(bugs.bug_id,$self->{order_by_bug_list})");
    }
    # Otherwise order by columns
    my @order_by
      = map { $self->_translate_order_by_column($_) } $self->_valid_order;
    $self->{sql_order_by} = \@order_by;
  }
  return @{$self->{sql_order_by}};
}

sub _translate_order_by_column {
  my ($self, $order_by_item) = @_;

  my ($field, $direction) = split_order_term($order_by_item);

  $direction = '' if lc($direction) eq 'asc';
  my $special_order = $self->_special_order->{$field}->{order};

  # Standard fields have underscores in their SELECT alias instead
  # of a period (because aliases can't have periods).
  $field =~ s/\./_/g;
  my @items = $special_order ? @$special_order : $field;
  if (lc($direction) eq 'desc') {
    @items = map {"$_ DESC"} @items;
  }
  return @items;
}

#############################
# Internal Accessors: LIMIT #
#############################

sub _sql_limit {
  my ($self) = @_;
  my $limit  = $self->_params->{limit};
  my $offset = $self->_params->{offset};

  my $max_results = Bugzilla->params->{'max_search_results'};
  if (!$self->{allow_unlimited} && (!$limit || $limit > $max_results)) {
    $limit = $max_results;
  }

  if (defined($offset) && !$limit) {
    $limit = INT_MAX;
  }
  if (defined $limit) {
    detaint_natural($limit)
      || ThrowCodeError('param_must_be_numeric',
      {function => 'Bugzilla::Search::new', param => 'limit'});
    if (defined $offset) {
      detaint_natural($offset)
        || ThrowCodeError('param_must_be_numeric',
        {function => 'Bugzilla::Search::new', param => 'offset'});
    }
    return Bugzilla->dbh->sql_limit($limit, $offset);
  }
  return '';
}

############################
# Internal Accessors: FROM #
############################

sub _column_join {
  my ($self, $field) = @_;

  # The _realname fields require the same join as the username fields.
  $field =~ s/_realname$//;
  my $column_joins = $self->_get_column_joins();
  my $join_info    = $column_joins->{$field};
  if ($join_info) {

    # Don't allow callers to modify the constant.
    $join_info = dclone($join_info);
  }
  else {
    if ($self->_multi_select_fields->{$field}) {
      $join_info = {table => "bug_$field"};
    }
  }
  if ($join_info and !$join_info->{as}) {
    $join_info = dclone($join_info);
    $join_info->{as} = "map_$field";
  }
  return $join_info ? $join_info : ();
}

# Sometimes we join the same table more than once. In this case, we
# want to AND all the various critiera that were used in both joins.
sub _combine_joins {
  my ($self, $joins) = @_;
  my @result;
  while (my $join = shift @$joins) {
    my $name = $join->{as};
    my ($others_like_me, $the_rest) = part { $_->{as} eq $name ? 0 : 1 }
    @$joins;
    if ($others_like_me) {
      my $from = $join->{from};
      my $to   = $join->{to};

      # Sanity check to make sure that we have the same from and to
      # for all the same-named joins.
      if ($from) {
        all { $_->{from} eq $from } @$others_like_me
          or die "Not all same-named joins have identical 'from': "
          . Dumper($join, $others_like_me);
      }
      if ($to) {
        all { $_->{to} eq $to } @$others_like_me
          or die "Not all same-named joins have identical 'to': "
          . Dumper($join, $others_like_me);
      }

      # We don't need to call uniq here--translate_join will do that
      # for us.
      my @conditions = map { @{$_->{extra} || []} } ($join, @$others_like_me);
      $join->{extra} = \@conditions;
      $joins = $the_rest;
    }
    push(@result, $join);
  }

  return @result;
}

# Takes all the "then_to" items and just puts them as the next item in
# the array. Right now this only does one level of "then_to", but we
# could re-write this to handle then_to recursively if we need more levels.
sub _extract_then_to {
  my ($self, $joins) = @_;
  my @result;
  foreach my $join (@$joins) {
    push(@result, $join);
    if (my $then_to = $join->{then_to}) {
      push(@result, $then_to);
    }
  }
  return @result;
}

# JOIN statements for the SELECT and ORDER BY columns. This should not be
# called until the moment it is needed, because _select_columns might be
# modified by the charts.
sub _select_order_joins {
  my ($self) = @_;
  my @joins;
  foreach my $field ($self->_select_columns) {
    my @column_join = $self->_column_join($field);
    push(@joins, @column_join);
  }
  foreach my $field ($self->_valid_order_columns) {
    my $join_info = $self->_special_order->{$field}->{join};
    if ($join_info) {

      # Don't let callers modify SPECIAL_ORDER.
      $join_info = dclone($join_info);
      if (!$join_info->{as}) {
        $join_info->{as} = "map_$field";
      }
      push(@joins, $join_info);
    }
  }
  return @joins;
}

# These are the joins that are *always* in the FROM clause.
sub _standard_joins {
  my ($self) = @_;
  my $user = $self->_user;
  my @joins;
  return () if $self->{_no_security_check};

  my $security_join = {table => 'bug_group_map', as => 'security_map',};
  push(@joins, $security_join);

  if ($user->id) {
    $security_join->{extra}
      = ["NOT (" . $user->groups_in_sql('security_map.group_id') . ")"];

    my $security_cc_join = {
      table => 'cc',
      as    => 'security_cc',
      extra => ['security_cc.who = ' . $user->id],
    };
    push @joins, $security_cc_join;
  }

  return @joins;
}

sub _sql_from {
  my ($self, $joins_input) = @_;
  my @joins = ($self->_standard_joins, $self->_select_order_joins, @$joins_input);
  @joins = $self->_extract_then_to(\@joins);
  @joins = $self->_combine_joins(\@joins);
  my @join_sql = map { $self->_translate_join($_) } @joins;
  return "bugs\n" . join("\n", @join_sql);
}

# This takes a join data structure and turns it into actual JOIN SQL.
sub _translate_join {
  my ($self, $join_info) = @_;

  die "join with no table: " . Dumper($join_info) if !$join_info->{table};
  die "join with no 'as': " . Dumper($join_info)  if !$join_info->{as};

  my $from_table = $join_info->{bugs_table} || "bugs";
  my $from       = $join_info->{from}       || "bug_id";
  if ($from =~ /^(\w+)\.(\w+)$/) {
    ($from_table, $from) = ($1, $2);
  }
  my $table = $join_info->{table};
  my $name  = $join_info->{as};
  my $to    = $join_info->{to} || "bug_id";
  my $join  = $join_info->{join} || 'LEFT';
  my @extra = @{$join_info->{extra} || []};
  $name =~ s/\./_/g;

  # If a term contains ORs, we need to put parens around the condition.
  # This is a pretty weak test, but it's actually OK to put parens
  # around too many things.
  @extra = map { $_ =~ /\bOR\b/i ? "($_)" : $_ } @extra;
  my $extra_condition = join(' AND ', uniq @extra);
  if ($extra_condition) {
    $extra_condition = " AND $extra_condition";
  }
  my $sql_table
    = $table eq 'groups' ? Bugzilla->dbh->quote_identifier($table) : $table;
  my @join_sql  = "$join JOIN $sql_table AS $name "
    . " ON $from_table.$from = $name.$to$extra_condition";
  return @join_sql;
}

#############################
# Internal Accessors: WHERE #
#############################

# Note: There's also quite a bit of stuff that affects the WHERE clause
# in the "Internal Accessors: Boolean Charts" section.

# The terms that are always in the WHERE clause. These implement bug
# group security.
sub _standard_where {
  my ($self) = @_;
  my $userid = $self->_user->id;

  if ($self->{_no_security_check}) {
    # If security checks have already been performed, there's no need to repeat
    # in sub-queries.
    return "";
  }

  # Public bugs are always visible.
  my $term = 'security_map.group_id IS NULL';

  if ($userid) {
    # Authenticated; users directly associated with the bug have visibility.
    my @involved = (
        "bugs.reporter_accessible = 1 AND bugs.reporter = $userid",
        'bugs.cclist_accessible = 1 AND security_cc.who IS NOT NULL',
        "bugs.assigned_to = $userid",
    );
    if (Bugzilla->params->{'useqacontact'}) {
      push @involved, ("bugs.qa_contact = $userid");
    }
    $term .= ' OR (' . join(') OR (', @involved) . ')';
  }

  return $term;
}

sub _sql_where {
  my ($self, $main_clause) = @_;

  my $where = "";
  my $where_sql = $self->_standard_where();
  $where .= '(' . $where_sql . ')' if $where_sql;

  my $clause_sql = $main_clause->as_string;
  if ($clause_sql) {
    $where .= " AND " if $where_sql;
    $where .= $clause_sql;
  }
  return $where;
}

################################
# Internal Accessors: GROUP BY #
################################

# And these are the fields that we have to do GROUP BY for in DBs
# that are more strict about putting everything into GROUP BY.
sub _sql_group_by {
  my ($self) = @_;

  # Strict DBs require every element from the SELECT to be in the GROUP BY,
  # unless that element is being used in an aggregate function.
  my @extra_group_by;
  foreach my $column ($self->_select_columns) {
    next if $self->_skip_group_by->{$column};
    my $sql = $self->COLUMNS->{$column}->{name};
    push(@extra_group_by, $sql);
  }

  # And all items from ORDER BY must be in the GROUP BY. The above loop
  # doesn't catch items that were put into the ORDER BY from SPECIAL_ORDER.
  foreach my $column ($self->_valid_order_columns) {
    my $special_order = $self->_special_order->{$column}->{order};
    next if !$special_order;
    push(@extra_group_by, @$special_order);
  }

  @extra_group_by = uniq @extra_group_by;

  # bug_id is the only field we actually group by.
  return ('bugs.bug_id', join(',', @extra_group_by));
}

# A helper for _sql_group_by.
sub _skip_group_by {
  my ($self) = @_;
  return $self->{skip_group_by} if $self->{skip_group_by};
  my @skip_list = GROUP_BY_SKIP;
  push(@skip_list, keys %{$self->_multi_select_fields});
  my %skip_hash = map { $_ => 1 } @skip_list;
  $self->{skip_group_by} = \%skip_hash;
  return $self->{skip_group_by};
}

##############################################
# Internal Accessors: Special Params Parsing #
##############################################

# Backwards compatibility for old field names.
sub _convert_old_params {
  my ($self) = @_;
  my $params = $self->_params;

  # bugidtype has different values in modern Search.pm.
  if (defined $params->{'bugidtype'}) {
    my $value = $params->{'bugidtype'};
    $params->{'bugidtype'} = $value eq 'exclude' ? 'nowords' : 'anyexact';
  }

  foreach my $old_name (keys %{FIELD_MAP()}) {
    if (defined $params->{$old_name}) {
      my $new_name = FIELD_MAP->{$old_name};
      $params->{$new_name} = delete $params->{$old_name};
    }
  }
}

# This parses all the standard search parameters except for the boolean
# charts.
sub _special_charts {
  my ($self) = @_;
  $self->_convert_old_params();
  $self->_special_parse_bug_status();
  $self->_special_parse_resolution();
  my $clause = new Bugzilla::Search::Clause();
  $clause->add($self->_parse_basic_fields());
  $clause->add($self->_special_parse_email());
  $clause->add($self->_special_parse_chfield());
  $clause->add($self->_special_parse_deadline());
  return $clause;
}

sub _parse_basic_fields {
  my ($self)       = @_;
  my $params       = $self->_params;
  my $chart_fields = $self->_chart_fields;

  my $clause = new Bugzilla::Search::Clause();
  foreach my $field_name (keys %$chart_fields) {

    # CGI params shouldn't have periods in them, so we only accept
    # period-separated fields with underscores where the periods go.
    my $param_name = $field_name;
    $param_name =~ s/\./_/g;
    my @values = $self->_param_array($param_name);
    next if !@values;
    my $default_op = $param_name eq 'content' ? 'matches' : 'anyexact';
    my $operator = $params->{"${param_name}_type"} || $default_op;

    # Fields that are displayed as multi-selects are passed as arrays,
    # so that they can properly search values that contain commas.
    # However, other fields are sent as strings, so that they are properly
    # split on commas if required.
    my $field = $chart_fields->{$field_name};
    my $pass_value;
    if ( $field->is_select
      or $field->name eq 'version'
      or $field->name eq 'target_milestone')
    {
      $pass_value = \@values;
    }
    else {
      $pass_value = join(',', @values);
    }
    $clause->add($field_name, $operator, $pass_value);
  }
  return $clause;
}

sub _special_parse_bug_status {
  my ($self) = @_;
  my $params = $self->_params;
  return if !defined $params->{'bug_status'};

  # We want to allow the bug_status_type parameter to work normally,
  # meaning that this special code should only be activated if we are
  # doing the normal "anyexact" search on bug_status.
  return
    if (defined $params->{'bug_status_type'}
    and $params->{'bug_status_type'} ne 'anyexact');

  my @bug_status = $self->_param_array('bug_status');

  # Also include inactive bug statuses, as you can query them.
  my $legal_statuses = $self->_chart_fields->{'bug_status'}->legal_values;

  # If the status contains __open__ or __closed__, translate those
  # into their equivalent lists of open and closed statuses.
  if (grep { $_ eq '__open__' } @bug_status) {
    my @open = grep { $_->is_open } @$legal_statuses;
    @open = map { $_->name } @open;
    push(@bug_status, @open);
  }
  if (grep { $_ eq '__closed__' } @bug_status) {
    my @closed = grep { not $_->is_open } @$legal_statuses;
    @closed = map { $_->name } @closed;
    push(@bug_status, @closed);
  }

  @bug_status = uniq @bug_status;
  my $all = grep { $_ eq "__all__" } @bug_status;

  # This will also handle removing __open__ and __closed__ for us
  # (__all__ too, which is why we check for it above, first).
  @bug_status = _valid_values(\@bug_status, $legal_statuses);

  # If the user has selected every status, change to selecting none.
  # This is functionally equivalent, but quite a lot faster.
  if ($all or scalar(@bug_status) == scalar(@$legal_statuses)) {
    delete $params->{'bug_status'};
  }
  else {
    $params->{'bug_status'} = \@bug_status;
  }
}

sub _special_parse_chfield {
  my ($self) = @_;
  my $params = $self->_params;

  my $date_from = trim(lc($params->{'chfieldfrom'} || ''));
  my $date_to   = trim(lc($params->{'chfieldto'}   || ''));
  $date_from = '' if $date_from eq 'now';
  $date_to   = '' if $date_to eq 'now';
  my @fields   = $self->_param_array('chfield');
  my $value_to = $params->{'chfieldvalue'};
  $value_to = '' if !defined $value_to;

  @fields = map { $_ eq '[Bug creation]' ? 'creation_ts' : $_ } @fields;

  return undef unless ($date_from ne '' || $date_to ne '' || $value_to ne '');

  my $clause = new Bugzilla::Search::Clause();

  # It is always safe and useful to push delta_ts into the charts
  # if there is a "from" date specified. It doesn't conflict with
  # searching [Bug creation], because a bug's delta_ts is set to
  # its creation_ts when it is created. So this just gives the
  # database an additional index to possibly choose, on a table that
  # is smaller than bugs_activity.
  if ($date_from ne '') {
    $clause->add('delta_ts', 'greaterthaneq', $date_from);
  }

  # It's not normally safe to do it for "to" dates, though--"chfieldto" means
  # "a field that changed before this date", and delta_ts could be either
  # later or earlier than that, if we're searching for the time that a field
  # changed. However, chfieldto all by itself, without any chfieldvalue or
  # chfield, means "just search delta_ts", and so we still want that to
  # work.
  if ($date_to ne '' and !@fields and $value_to eq '') {
    $clause->add('delta_ts', 'lessthaneq', $date_to);
  }

  # chfieldto is supposed to be a relative date or a date of the form
  # YYYY-MM-DD, i.e. without the time appended to it. We append the
  # time ourselves so that the end date is correctly taken into account.
  $date_to .= ' 23:59:59' if $date_to =~ /^\d{4}-\d{1,2}-\d{1,2}$/;

  my $join_clause = new Bugzilla::Search::Clause('OR');

  foreach my $field (@fields) {
    my $sub_clause = new Bugzilla::Search::ClauseGroup();
    $sub_clause->add(condition($field, 'changedto', $value_to)) if $value_to ne '';
    $sub_clause->add(condition($field, 'changedafter', $date_from))
      if $date_from ne '';
    $sub_clause->add(condition($field, 'changedbefore', $date_to))
      if $date_to ne '';
    $join_clause->add($sub_clause);
  }
  $clause->add($join_clause);

  return $clause;
}

sub _special_parse_deadline {
  my ($self) = @_;
  return if !$self->_user->is_timetracker;
  my $params = $self->_params;

  my $clause = new Bugzilla::Search::Clause();
  if (my $from = $params->{'deadlinefrom'}) {
    $clause->add('deadline', 'greaterthaneq', $from);
  }
  if (my $to = $params->{'deadlineto'}) {
    $clause->add('deadline', 'lessthaneq', $to);
  }

  return $clause;
}

sub _special_parse_email {
  my ($self) = @_;
  my $params = $self->_params;

  my @email_params = grep { $_ =~ /^email\d+$/ } keys %$params;

  my $clause = new Bugzilla::Search::Clause();
  foreach my $param (@email_params) {
    $param =~ /(\d+)$/;
    my $id    = $1;
    my $email = trim($params->{"email$id"});
    next if !$email;
    my $type = $params->{"emailtype$id"} || 'equals';
    # for backward compatibility
    $type = "equals" if $type eq "exact";

    my $or_clause = new Bugzilla::Search::Clause('OR');
    foreach my $field (qw(assigned_to reporter cc qa_contact bug_mentor)) {
      if ($params->{"email$field$id"}) {
        $or_clause->add($field, $type, $email);
      }
    }
    if ($params->{"emaillongdesc$id"}) {
      $or_clause->add("commenter", $type, $email);
    }

    $clause->add($or_clause);
  }

  return $clause;
}

sub _special_parse_resolution {
  my ($self) = @_;
  my $params = $self->_params;
  return if !defined $params->{'resolution'};

  my @resolution        = $self->_param_array('resolution');
  my $legal_resolutions = $self->_chart_fields->{resolution}->legal_values;
  @resolution = _valid_values(\@resolution, $legal_resolutions, '---');
  if (scalar(@resolution) == scalar(@$legal_resolutions)) {
    delete $params->{'resolution'};
  }
}

sub _valid_values {
  my ($input, $valid, $extra_value) = @_;
  my @result;
  foreach my $item (@$input) {
    $item = trim($item);
    if (defined $extra_value and $item eq $extra_value) {
      push(@result, $item);
    }
    elsif (grep { $_->name eq $item } @$valid) {
      push(@result, $item);
    }
  }
  return @result;
}

######################################
# Internal Accessors: Boolean Charts #
######################################

sub _charts_to_conditions {
  my ($self) = @_;

  my $clause = $self->_charts;
  my @joins;
  $clause->walk_conditions(sub {
    my ($clause, $condition) = @_;
    return if !$condition->translated;
    push(@joins, @{$condition->translated->{joins}});
  });
  return (\@joins, $clause);
}

sub _charts {
  my ($self) = @_;

  my $clause   = $self->_params_to_data_structure();
  my $chart_id = 0;
  $clause->walk_conditions(sub { $self->_handle_chart($chart_id++, @_) });
  return $clause;
}

sub _params_to_data_structure {
  my ($self) = @_;

  # Allow to modify params before being processed
  Bugzilla::Hook::process('search_params_to_data_structure', {search => $self});

  # First we get the "special" charts, representing all the normal
  # fields on the search page. This may modify _params, so it needs to
  # happen first.
  my $clause = $self->_special_charts;

  # Then we process the old Boolean Charts input format.
  $clause->add($self->_boolean_charts);

  # And then process the modern "custom search" format.
  $clause->add($self->_custom_search);

  return $clause;
}

sub _boolean_charts {
  my ($self) = @_;

  my $params     = $self->_params;
  my @param_list = keys %$params;

  my @all_field_params = grep {/^field-?\d+/} @param_list;
  my @chart_ids = map { /^field(-?\d+)/; $1 } @all_field_params;
  @chart_ids = sort { $a <=> $b } uniq @chart_ids;

  my $clause = new Bugzilla::Search::Clause();
  foreach my $chart_id (@chart_ids) {
    my @all_and = grep {/^field$chart_id-\d+/} @param_list;
    my @and_ids = map { /^field$chart_id-(\d+)/; $1 } @all_and;
    @and_ids = sort { $a <=> $b } uniq @and_ids;

    my $and_clause = new Bugzilla::Search::Clause();
    foreach my $and_id (@and_ids) {
      my @all_or = grep {/^field$chart_id-$and_id-\d+/} @param_list;
      my @or_ids = map { /^field$chart_id-$and_id-(\d+)/; $1 } @all_or;
      @or_ids = sort { $a <=> $b } uniq @or_ids;

      my $or_clause = new Bugzilla::Search::Clause('OR');
      foreach my $or_id (@or_ids) {
        my $identifier = "$chart_id-$and_id-$or_id";
        my $field      = $params->{"field$identifier"};
        my $operator   = $params->{"type$identifier"};
        my $value      = $params->{"value$identifier"};

        # no-value operators ignore the value, however a value needs to be set
        $value = ' ' if $operator && grep { $_ eq $operator } NO_VALUE_OPERATORS;
        $or_clause->add($field, $operator, $value);
      }
      $and_clause->add($or_clause);
      $and_clause->negate(1) if $params->{"negate$chart_id"};
    }
    $clause->add($and_clause);
  }

  return $clause;
}

sub _custom_search {
  my ($self) = @_;
  my $params = $self->_params;

  my $joiner = $params->{j_top} || '';
  my $current_clause
    = $joiner eq 'AND_G'
    ? new Bugzilla::Search::ClauseGroup()
    : new Bugzilla::Search::Clause($joiner);
  my @clause_stack;
  foreach my $id ($self->_field_ids) {
    my $field = $params->{"f$id"};
    if ($field eq 'OP') {
      my $joiner = $params->{"j$id"} || '';
      my $new_clause
        = $joiner eq 'AND_G'
        ? new Bugzilla::Search::ClauseGroup()
        : new Bugzilla::Search::Clause($joiner);
      $new_clause->negate($params->{"n$id"});
      $current_clause->add($new_clause);
      push(@clause_stack, $current_clause);
      $current_clause = $new_clause;
      next;
    }
    if ($field eq 'CP') {
      $current_clause = pop @clause_stack;
      ThrowCodeError('search_cp_without_op', {id => $id}) if !$current_clause;
      next;
    }

    my $operator = $params->{"o$id"};
    my $value    = $params->{"v$id"};

    # no-value operators ignore the value, however a value needs to be set
    $value = ' ' if $operator && grep { $_ eq $operator } NO_VALUE_OPERATORS;
    my $condition = condition($field, $operator, $value);
    $condition->negate($params->{"n$id"});
    $current_clause->add($condition);
  }

  # We allow people to specify more OPs than CPs, so at the end of the
  # loop our top clause may be still in the stack instead of being
  # $current_clause.
  return $clause_stack[0] || $current_clause;
}

sub _field_ids {
  my ($self)     = @_;
  my $params     = $self->_params;
  my @param_list = keys %$params;

  my @field_params = grep {/^f\d+$/} @param_list;
  my @field_ids = map { /(\d+)/; $1 } @field_params;
  @field_ids = sort { $a <=> $b } @field_ids;
  return @field_ids;
}

sub _handle_chart {
  my ($self, $chart_id, $clause, $condition) = @_;
  my $dbh    = Bugzilla->dbh;
  my $params = $self->_params;
  my ($field, $operator, $value) = $condition->fov;
  return if (!defined $field or !defined $operator or !defined $value);
  $field = FIELD_MAP->{$field} || $field;

  my $string_value;
  if (ref $value eq 'ARRAY') {

    # Trim input and ignore blank values.
    @$value = map { trim($_) } @$value;
    @$value = grep { defined $_ and $_ ne '' } @$value;
    return if !@$value;
    $string_value = join(',', @$value);
  }
  else {
    return if $value eq '';
    $string_value = $value;
  }

  $self->_chart_fields->{$field}
    or ThrowCodeError("invalid_field_name", {field => $field});

  # This is the field as you'd reference it in a SQL statement.
  my $full_field = $field =~ /\./ ? $field : "bugs.$field";

  # "value" and "quoted" are for search functions that always operate
  # on a scalar string and never care if they were passed multiple
  # parameters. If the user does pass multiple parameters, they will
  # become a space-separated string for those search functions.
  #
  # all_values is for search functions that do operate
  # on multiple values, like anyexact.

  my %search_args = (
    chart_id     => $chart_id,
    sequence     => $chart_id,
    field        => $field,
    full_field   => $full_field,
    operator     => $operator,
    value        => $string_value,
    all_values   => $value,
    joins        => [],
    bugs_table   => 'bugs',
    table_suffix => '',
    condition    => $condition,
  );
  $clause->update_search_args(\%search_args);

  $search_args{quoted} = $self->_quote_unless_numeric(\%search_args);

  # This should add a "term" element to %search_args.
  $self->do_search_function(\%search_args);

  # If term is left empty, then this means the criteria
  # has no effect and can be ignored.
  return unless $search_args{term};

  # All the things here that don't get pulled out of
  # %search_args are their original values before
  # do_search_function modified them.
  $self->search_description({
    field => $field,
    type  => $operator,
    value => $string_value,
    term  => $search_args{term},
  });

  foreach my $join (@{$search_args{joins}}) {
    $join->{bugs_table}   = $search_args{bugs_table};
    $join->{table_suffix} = $search_args{table_suffix};
  }

  $condition->translated(\%search_args);
}

##################################
# do_search_function And Helpers #
##################################

# This takes information about the current boolean chart and translates
# it into SQL, using the constants at the top of this file.
sub do_search_function {
  my ($self,  $args)     = @_;
  my ($field, $operator) = @$args{qw(field operator)};

  if (my $parse_func = SPECIAL_PARSING->{$field}) {
    $self->$parse_func($args);

    # Some parsing functions set $term, though most do not.
    # For the ones that set $term, we don't need to do any further
    # parsing.
    return if $args->{term};
  }

  my $operator_field_override = $self->_get_operator_field_override();
  my $override                = $operator_field_override->{$field};

  # Attachment fields get special handling, if they don't have a specific
  # individual override.
  if (!$override and $field =~ /^attachments\./) {
    $override = $operator_field_override->{attachments};
  }

  # If there's still no override, check for an override on the field's type.
  if (!$override) {
    my $field_obj = $self->_chart_fields->{$field};
    $override = $operator_field_override->{$field_obj->type};
  }

  if ($override) {
    my $search_func = $self->_pick_override_function($override, $operator);
    $self->$search_func($args) if $search_func;
  }

  # Some search functions set $term, and some don't. For the ones that
  # don't (or for fields that don't have overrides) we now call the
  # direct operator function from OPERATORS.
  if (!defined $args->{term}) {
    $self->_do_operator_function($args);
  }

  if (!defined $args->{term}) {

    # This field and this type don't work together. Generally,
    # this should never be reached, because it should be handled
    # explicitly by OPERATOR_FIELD_OVERRIDE.
    ThrowUserError("search_field_operator_invalid",
      {field => $field, operator => $operator});
  }
}

# A helper for various search functions that need to run operator
# functions directly.
sub _do_operator_function {
  my ($self, $func_args) = @_;
  my $operator = $func_args->{operator};
  my $operator_func
    = OPERATORS->{$operator}
    || ThrowCodeError("search_field_operator_unsupported",
    {operator => $operator});
  $self->$operator_func($func_args);
}

sub _reverse_operator {
  my ($self, $operator) = @_;
  my $reverse = OPERATOR_REVERSE->{$operator};
  return $reverse if $reverse;
  if ($operator =~ s/^not//) {
    return $operator;
  }
  return "not$operator";
}

sub _pick_override_function {
  my ($self, $override, $operator) = @_;
  my $search_func = $override->{$operator};

  if (!$search_func) {

    # If we don't find an override for one specific operator,
    # then there are some special override types:
    # _non_changed: For any operator that doesn't have the word
    #               "changed" in it
    # _default: Overrides all operators that aren't explicitly specified.
    if ($override->{_non_changed} and $operator !~ /changed/) {
      $search_func = $override->{_non_changed};
    }
    elsif ($override->{_default}) {
      $search_func = $override->{_default};
    }
  }

  return $search_func;
}

sub _get_operator_field_override {
  my $self  = shift;
  my $cache = Bugzilla->request_cache;

  return $cache->{operator_field_override}
    if defined $cache->{operator_field_override};

  my %operator_field_override = %{OPERATOR_FIELD_OVERRIDE()};
  Bugzilla::Hook::process('search_operator_field_override',
    {search => $self, operators => \%operator_field_override});

  $cache->{operator_field_override} = \%operator_field_override;
  return $cache->{operator_field_override};
}

sub _get_column_joins {
  my $self  = shift;
  my $cache = Bugzilla->request_cache;

  return $cache->{column_joins} if defined $cache->{column_joins};

  my %column_joins = %{COLUMN_JOINS()};

  # BMO - add search object to hook
  Bugzilla::Hook::process('buglist_column_joins',
    {column_joins => \%column_joins, search => $self});

  $cache->{column_joins} = \%column_joins;
  return $cache->{column_joins};
}

###########################
# Search Function Helpers #
###########################

# When we're doing a numeric search against a numeric column, we want to
# just put a number into the SQL instead of a string. On most DBs, this
# is just a performance optimization, but on SQLite it actually changes
# the behavior of some searches.
sub _quote_unless_numeric {
  my ($self, $args, $value) = @_;
  if (!defined $value) {
    $value = $args->{value};
  }
  my ($field, $operator) = @$args{qw(field operator)};

  my $numeric_operator = !grep { $_ eq $operator } NON_NUMERIC_OPERATORS;
  my $numeric_field    = $self->_chart_fields->{$field}->is_numeric;
  my $numeric_value    = ($value =~ NUMBER_REGEX) ? 1 : 0;
  my $is_numeric       = $numeric_operator && $numeric_field && $numeric_value;
  if ($is_numeric) {
    my $quoted = $value;
    return $quoted;
  }
  return Bugzilla->dbh->quote($value);
}

sub build_subselect {
  my ($outer, $inner, $table, $cond, $negate) = @_;

  # Execute subselects immediately to avoid dependent subqueries, which are
  # large performance hits on MySql
  my $q    = "SELECT DISTINCT $inner FROM $table WHERE $cond";
  my $dbh  = Bugzilla->dbh;
  my $list = [];

  my $sth = $dbh->prepare($q);
  $dbh->bz_call_with_timeout($sth);

  while (my $row = $sth->fetch) {
    push @{$list}, $row->[0];
  }

  return $negate ? "1=1" : "1=2" unless @$list;
  return $dbh->sql_in($outer, $list, $negate);
}

# Used by anyexact to get the list of input values. This allows us to
# support values with commas inside of them in the standard charts, and
# still accept string values for the boolean charts (and split them on
# commas).
sub _all_values {
  my ($self, $args, $split_on) = @_;
  $split_on ||= qr/[\s,]+/;
  my $dbh        = Bugzilla->dbh;
  my $all_values = $args->{all_values};

  my @array;
  if (ref $all_values eq 'ARRAY') {
    @array = @$all_values;
  }
  else {
    @array = split($split_on, $all_values);
    @array = map { trim($_) } @array;
    @array = grep { defined $_ and $_ ne '' } @array;
  }

  if ($args->{field} eq 'resolution') {
    @array = map { $_ eq '---' ? '' : $_ } @array;
  }

  return @array;
}

# Support for "any/all/nowordssubstr" comparison type ("words as substrings")
sub _substring_terms {
  my ($self, $args) = @_;
  my $dbh = Bugzilla->dbh;

  # We don't have to (or want to) use _all_values, because we'd just
  # split each term on spaces and commas anyway.
  my @words = split(/[\s,]+/, $args->{value});
  @words = grep { defined $_ and $_ ne '' } @words;
  @words = map { $dbh->quote($_) } @words;
  my @terms
    = map { $dbh->sql_iposition($_, $args->{full_field}) . " > 0" } @words;
  return @terms;
}

sub _word_terms {
  my ($self, $args) = @_;
  my $dbh = Bugzilla->dbh;

  my @values = split(/[\s,]+/, $args->{value});
  @values = grep { defined $_ and $_ ne '' } @values;
  my @substring_terms = $self->_substring_terms($args);

  my @terms;
  my $start = $dbh->WORD_START;
  my $end   = $dbh->WORD_END;
  foreach my $word (@values) {
    my $regex  = $start . quotemeta($word) . $end;
    my $quoted = $dbh->quote($regex);

    # We don't have to check the regexp, because we escaped it, so we're
    # sure it's valid.
    my $regex_term = $dbh->sql_regexp($args->{full_field}, $quoted, 'no check');

    # Regular expressions are slow--substring searches are faster.
    # If we're searching for a word, we're also certain that the
    # substring will appear in the value. So we limit first by
    # substring and then by a regex that will match just words.
    my $substring_term = shift @substring_terms;
    push(@terms, "$substring_term AND $regex_term");
  }

  return @terms;
}

#####################################
# "Special Parsing" Functions: Date #
#####################################

sub _timestamp_translate {
  my ($self, $ignore_time, $args) = @_;
  my $value = $args->{value};
  my $dbh   = Bugzilla->dbh;

  return if $value !~ /^(?:[\+\-]?\d+[hdwmy]s?|now)$/i && $value !~ /^%\w+%$/;

  $value = SqlifyDate($value);

  # By default, the time is appended to the date, which we don't always want.
  if ($ignore_time) {
    ($value) = split(/\s/, $value);
  }
  $args->{value}  = $value;
  $args->{quoted} = $dbh->quote($value);
}

sub _datetime_translate {
  return shift->_timestamp_translate(0, @_);
}

sub _last_visit_datetime {
  my ($self, $args) = @_;
  my $value = $args->{value};

  if ($value eq '%last_changed%') {
    $self->_add_extra_column('changeddate');
    $args->{value} = $args->{quoted} = 'bugs.delta_ts';
  }
  else {
    $self->_datetime_translate($args);
  }
}


sub _date_translate {
  return shift->_timestamp_translate(1, @_);
}

sub SqlifyDate {
  my ($str) = @_;
  my $fmt = "%Y-%m-%d %H:%M:%S";
  my $date = DateTime->now();
  $str = "" if (!defined $str || lc($str) eq 'now');
  if ($str eq "") {
    return $date->strftime('%Y-%m-%d 00:00:00');
  }

  # Allow to support custom date pronouns
  if ($str =~ /^%(\w+)%$/) {
    my $pronoun = {name => uc($1)};
    Bugzilla::Hook::process('search_date_pronoun', {pronoun => $pronoun});
    unless ($pronoun->{date}) {
      ThrowUserError('illegal_date_pronoun', {pronoun => $str});
    }
    return $pronoun->{date};
  }

  if ($str =~ /^(-|\+)?(\d+)([hdwmy])(s?)$/i) {    # relative date
    my ($sign, $amount, $unit, $startof) = ($1, $2, lc $3, lc $4);
    if ($sign && $sign eq '+') { $amount = -$amount; }
    $startof = 1 if $amount == 0;
    if ($unit eq 'w') {                            # convert weeks to days
      $amount = 7 * $amount;
      $amount += $date->wday if $startof;
      $unit = 'd';
    }
    if ($unit eq 'd') {
      if ($startof) {
        $fmt = "%Y-%m-%d 00:00:00";
      }
      $date->subtract(days => $amount);
      return $date->strftime($fmt);
    }
    elsif ($unit eq 'y') {
      $date->subtract(years => $amount);
      if ($startof) {
        return $date->strftime('%Y-01-01 00:00:00');
      }
      else {
        return $date->strftime($fmt);
      }
    }
    elsif ($unit eq 'm') {
      $date->subtract(months => $amount);
      if ($startof) {
        return $date->strftime('%Y-%m-01 00:00:00');
      }
      return $date->strftime($fmt);
    }
    elsif ($unit eq 'h') {

      # Special case for 'beginning of an hour'
      if ($startof) {
        $fmt = "%Y-%m-%d %H:00:00";
      }
      $date->subtract(hours => $amount);
      return $date->strftime($fmt);
    }
    return undef;    # should not happen due to regexp at top
  }

  # Some kind of date string was passed in so we need to validate it
  $date = datetime_from($str);
  if (!defined($date)) {
    ThrowUserError("illegal_date", {date => $str});
  }
  return $date->strftime($fmt);
}

######################################
# "Special Parsing" Functions: Users #
######################################

sub pronoun {
  my ($noun, $user) = (@_);
  if ($noun eq "%user%" || $noun eq "%self%") {
    if ($user->id) {
      return $user->id;
    }
    else {
      ThrowUserError('login_required_for_pronoun');
    }
  }
  if ($noun eq "%reporter%") {
    return "bugs.reporter";
  }
  if ($noun eq "%triageowner%") {
    return "(SELECT COALESCE(userid, 0) FROM profiles
      JOIN components ON components.triage_owner_id = profiles.userid
      WHERE bugs.component_id = components.id)";
  }
  if ($noun eq "%assignee%") {
    return "bugs.assigned_to";
  }
  if ($noun eq "%qacontact%") {
    return "COALESCE(bugs.qa_contact,0)";
  }
  return 0;
}

sub _contact_pronoun {
  my ($self, $args) = @_;
  my $value = $args->{value};
  my $user  = $self->_user;

  if ($value =~ /^\%group\.[^%]+%$/) {
    $self->_contact_exact_group($args);
  }
  elsif ($value =~ /^(%\w+%)$/) {
    $args->{value}       = pronoun($1, $user);
    $args->{quoted}      = $args->{value};
    $args->{value_is_id} = 1;
  }
}

sub _contact_exact_group {
  my ($self, $args) = @_;
  my ($value, $operator, $field, $chart_id, $joins, $sequence)
    = @$args{qw(value operator field chart_id joins sequence)};
  my $dbh  = Bugzilla->dbh;
  my $user = $self->_user;

  # We already know $value will match this regexp, else we wouldn't be here.
  $value =~ /\%group\.([^%]+)%/;
  my $group_name = $1;
  my $group      = Bugzilla::Group->check(
    {name => $group_name, _error => 'invalid_group_name'});

  # Pass $group_name instead of $group->name to the error message
  # to not leak the existence of the group.
  $user->in_group($group)
    || ThrowUserError('invalid_group_name', {name => $group_name});

  # Now that we know the user belongs to this group, it's safe
  # to disclose more information.
  $group->check_members_are_visible();

  my $group_ids = Bugzilla::Group->flatten_group_membership($group->id);

  if ($field eq 'cc' && $chart_id eq '') {
    # This is for the email1, email2, email3 fields from query.cgi.
    $chart_id = "CC$$sequence";
    $args->{sequence}++;
  }

  my $from = $field;

  # These fields need an additional table.
  if ($field eq 'commenter' || $field eq 'cc') {
    my $join_table = $field;
    $join_table = 'longdescs' if $field eq 'commenter';
    my $join_table_alias = "${field}_$chart_id";
    push @$joins, {table => $join_table, as => $join_table_alias};
    $from = "$join_table_alias.who";
  }

  my $table     = "user_group_map_$chart_id";
  my $join      = {
    table => 'user_group_map',
    as    => $table,
    from  => $from,
    to    => 'user_id',
    extra => [$dbh->sql_in("$table.group_id", $group_ids), "$table.isbless = 0"],
  };
  push(@$joins, $join);
  if ($operator =~ /^not/) {
    $args->{term} = "$table.group_id IS NULL";
  }
  else {
    $args->{term} = "$table.group_id IS NOT NULL";
  }
}

# XXX only works with %user% currently
sub _triage_owner_pronoun {
  my ($self, $args) = @_;
  my $value = $args->{value};
  my $user  = $self->_user;
  if ($value eq "%user%" || $value eq "%self%") {
    if ($user->id) {
      $args->{value}       = $user->id;
      $args->{quoted}      = $args->{value};
      $args->{value_is_id} = 1;
    }
    else {
      ThrowUserError('login_required_for_pronoun');
    }
  }
}

sub _get_user_id {
  my ($self, $value) = @_;

  # If the user value is formatted as a pronoun
  # then return the converted value for the user
  if ($value =~ /^%\w+%$/) {
    return pronoun($value, $self->_user);
  }
  return login_to_id($value, THROW_ERROR);
}

######################################
# "Special Parsing" Functions: Misc. #
######################################

sub _chart_resolution_parser {
  my ($self, $args) = @_;
  my ($value, $operator) = @$args{qw(value operator)};

  # Treat `---` as empty
  if (trim($value) eq '---' && $operator =~ /^(?:not)?equals$/) {
    $args->{value} = $args->{all_values} = $args->{quoted} = '';
    $args->{operator} = $operator eq 'equals' ? 'isempty' : 'isnotempty';
  }
}

#####################################################################
# Search Functions
#####################################################################

sub _invalid_combination {
  my ($self,  $args)     = @_;
  my ($field, $operator) = @$args{qw(field operator)};
  ThrowUserError('search_field_operator_invalid',
    {field => $field, operator => $operator});
}

# For all the "user" fields--assigned_to, reporter, qa_contact,
# cc, commenter, requestee, etc.
sub _user_nonchanged {
  my ($self, $args) = @_;
  my ($field, $operator, $chart_id, $sequence, $joins)
    = @$args{qw(field operator chart_id sequence joins)};

  my $is_in_other_table;
  if (my $join = USER_FIELDS->{$field}->{join}) {
    $is_in_other_table = 1;
    my $as = "${field}_$chart_id";

    # Needed for setters.login_name and requestees.login_name.
    # Otherwise when we try to join "profiles" below, we'd get
    # something like "setters.login_name.login_name" in the "from".
    $as =~ s/\./_/g;

    # This helps implement the email1, email2, etc. parameters.
    if ($chart_id =~ /default/) {
      $as .= "_$sequence";
    }
    my $isprivate = USER_FIELDS->{$field}->{isprivate};
    my $extra
      = ($isprivate and !$self->_user->is_insider) ? ["$as.isprivate = 0"] : [];

    # We want to copy $join so as not to modify USER_FIELDS.
    push(@$joins, {%$join, as => $as, extra => $extra});
    my $search_field = USER_FIELDS->{$field}->{field};
    $args->{full_field} = "$as.$search_field";
    $args->{enabled_field} = "$as.is_enabled";
  }

  my $is_nullable    = USER_FIELDS->{$field}->{nullable};
  my $null_alternate = "''";

  # When using a pronoun, we use the userid, and we don't have to
  # join the profiles table.
  if ($args->{value_is_id}) {
    $null_alternate = 0;
  }
  else {
    my $as = "name_${field}_$chart_id";

    # For fields with periods in their name.
    $as =~ s/\./_/;
    my $join = {
      table => 'profiles',
      as    => $as,
      from  => $args->{full_field},
      to    => 'userid',
      join  => (!$is_in_other_table and !$is_nullable) ? 'INNER' : undef,
    };
    push(@$joins, $join);
    $args->{full_field} = "$as.login_name";
    $args->{enabled_field} = "$as.is_enabled";
  }

  # We COALESCE fields that can be NULL, to make "not"-style operators
  # continue to work properly. For example, "qa_contact is not equal to bob"
  # should also show bugs where the qa_contact is NULL. With COALESCE,
  # it does.
  if ($is_nullable) {
    $args->{full_field} = "COALESCE($args->{full_field}, $null_alternate)";
  }

  # For fields whose values are stored in other tables, negation (NOT)
  # only works properly if we put the condition into the JOIN instead
  # of the WHERE.
  if ($is_in_other_table) {

    # Using the last join works properly whether we're searching based
    # on userid or login_name.
    my $last_join = $joins->[-1];

    # For negative operators, the system we're using here
    # only works properly if we reverse the operator and check IS NULL
    # in the WHERE.
    my $is_negative = $operator =~ /^(?:no|isempty)/ ? 1 : 0;
    if ($is_negative) {
      $args->{operator} = $self->_reverse_operator($operator);
    }
    $self->_do_operator_function($args);
    push(@{$last_join->{extra}}, $args->{term});

    # For login_name searches, we only want a single join.
    # So we create a subselect table out of our two joins. This makes
    # negation (NOT) work properly for values that are in other
    # tables.
    if ($last_join->{table} eq 'profiles') {
      pop @$joins;
      $last_join->{join} = 'INNER';
      my ($join_sql) = $self->_translate_join($last_join);
      my $first_join = $joins->[-1];
      my $as         = $first_join->{as};
      my $table      = $first_join->{table};
      my $columns    = "bug_id";
      $columns .= ",isprivate" if @{$first_join->{extra}};
      my $new_table = "SELECT DISTINCT $columns FROM $table AS $as $join_sql";
      $first_join->{table} = "($new_table)";

      # We always want to LEFT JOIN the generated table.
      delete $first_join->{join};

      # To support OR charts, we need multiple tables.
      my $new_as = $first_join->{as} . "_$sequence";
      $_ =~ s/\Q$as\E/$new_as/ foreach @{$first_join->{extra}};
      $first_join->{as} = $new_as;
      $last_join = $first_join;
    }

    # If we're joining the first table (we're using a pronoun and
    # searching by user id) then we need to check $other_table->{field}.
    my $check_field = $last_join->{as} . '.bug_id';
    if ($is_negative) {
      $args->{term} = "$check_field IS NULL";
    }
    else {
      $args->{term} = "$check_field IS NOT NULL";
    }
  }
}

# XXX This duplicates having Commenter as a search field.
sub _long_desc_changedby {
  my ($self, $args) = @_;
  my ($chart_id, $joins, $value) = @$args{qw(chart_id joins value)};

  my $table = "longdescs_$chart_id";
  push(@$joins, {table => 'longdescs', as => $table});
  my $user_id = $self->_get_user_id($value);
  $args->{term} = "$table.who = $user_id";
}

sub _long_desc_everchanged {
  my ($self, $args) = @_;
  $self->_convert_everchanged($args);
  $self->_long_desc_changedbefore_after($args);
}

sub _long_desc_changedbefore_after {
  my ($self, $args) = @_;
  my ($chart_id, $operator, $value, $joins)
    = @$args{qw(chart_id operator value joins)};
  my $dbh = Bugzilla->dbh;

  my $sql_operator = ($operator =~ /before/) ? '<=' : '>=';
  my $table        = "longdescs_$chart_id";
  my $sql_date     = $dbh->quote(SqlifyDate($value));
  my $join         = {
    table => 'longdescs',
    as    => $table,
    extra => ["$table.bug_when $sql_operator $sql_date"],
  };
  push(@$joins, $join);
  $args->{term} = "$table.bug_when IS NOT NULL";

  # If the user is not part of the insiders group, they cannot see
  # private comments
  if (!$self->_user->is_insider) {
    $args->{term} .= " AND $table.isprivate = 0";
  }
}

sub _long_desc_nonchanged {
  my ($self, $args) = @_;
  my ($chart_id, $operator, $value, $joins, $bugs_table)
    = @$args{qw(chart_id operator value joins bugs_table)};

  if ($operator =~ /^is(not)?empty$/) {
    $args->{term} = $self->_multiselect_isempty($args, $operator eq 'isnotempty');
    return;
  }
  my $dbh = Bugzilla->dbh;

  my $table     = "longdescs_$chart_id";
  my $join_args = {
    chart_id   => $chart_id,
    sequence   => $chart_id,
    field      => 'longdesc',
    full_field => "$table.thetext",
    operator   => $operator,
    value      => $value,
    all_values => $value,
    quoted     => $dbh->quote($value),
    joins      => [],
    bugs_table => $bugs_table,
  };
  $self->_do_operator_function($join_args);

  # Allow to search only in bug description (initial comment)
  if ($self->_params->{longdesc_initial}) {
    $join_args->{term}
      .= ($join_args->{term} ? " AND " : "") . "$table.bug_when = bugs.creation_ts";
  }

  # If the user is not part of the insiders group, they cannot see
  # private comments
  if (!$self->_user->is_insider) {
    $join_args->{term}
      .= ($join_args->{term} ? " AND " : "") . "$table.isprivate = 0";
  }

  my $join = {table => 'longdescs', as => $table, extra => [$join_args->{term}],};
  push(@$joins, $join);

  $args->{term} = "$table.comment_id IS NOT NULL";
}

sub _content_matches {
  my ($self, $args) = @_;
  my ($chart_id, $joins, $fields, $operator, $value)
    = @$args{qw(chart_id joins fields operator value)};
  my $dbh = Bugzilla->dbh;

  # "content" is an alias for columns containing text for which we
  # can search a full-text index and retrieve results by relevance,
  # currently just bug comments (and summaries to some degree).
  # There's only one way to search a full-text index, so we only
  # accept the "matches" operator, which is specific to full-text
  # index searches.

  # Add the fulltext table to the query so we can search on it.
  my $table        = "bugs_fulltext_$chart_id";
  my $comments_col = "comments";
  $comments_col = "comments_noprivate" unless $self->_user->is_insider;
  push(@$joins, {table => 'bugs_fulltext', as => $table});

  # Create search terms to add to the SELECT and WHERE clauses.
  my ($term1, $rterm1)
    = $dbh->sql_fulltext_search("$table.$comments_col", $value);
  my ($term2, $rterm2) = $dbh->sql_fulltext_search("$table.short_desc", $value);
  $rterm1 = $term1 if !$rterm1;
  $rterm2 = $term2 if !$rterm2;

  # The term to use in the WHERE clause.
  my $term = "$term1 OR $term2";
  if ($operator =~ /not/i) {
    $term = "NOT($term)";
  }
  $args->{term} = $term;

  # In order to sort by relevance (in case the user requests it),
  # we SELECT the relevance value so we can add it to the ORDER BY
  # clause. Every time a new fulltext chart isadded, this adds more
  # terms to the relevance sql.
  #
  # We build the relevance SQL by modifying the COLUMNS list directly,
  # which is kind of a hack but works.
  my $current = $self->COLUMNS->{'relevance'}->{name};
  $current = $current ? "$current + " : '';

  # For NOT searches, we just add 0 to the relevance.
  my $select_term = $operator =~ /not/ ? 0 : "($current$rterm1 + $rterm2)";
  $self->COLUMNS->{'relevance'}->{name} = $select_term;
}

sub _relation_count_changed {
  my ($self, $args) = @_;
  $args->{field} =~ /^(\w+)\.count$/;
  $args->{field} = $args->{full_field} = $1;
  $self->_do_operator_function($args);
}

sub _relation_count_default {
  my ($self, $args) = @_;
  my ($chart_id, $field, $joins) = @$args{qw(chart_id field joins)};
  my $extra = !$self->_user->is_insider
    && $field =~ /^(?:attachments|longdescs)\.count$/ ? 'WHERE isprivate = 0' : '';
  my ($table, $column, $other_column)
    = $field eq 'attachments.count' ? ('attachments', 'attach_id', 'bug_id')
    : $field eq 'cc_count' ? ('cc', 'cc', 'bug_id')
    : $field eq 'see_also_count' ? ('bug_see_also', 'id', 'bug_id')
    : $field eq 'keywords.count' ? ('keywords', 'keywords', 'bug_id')
    : $field eq 'longdescs.count' ? ('longdescs', 'comment_id', 'bug_id')
    : $field eq 'blocked.count' ? ('dependencies', 'blocked', 'dependson')
    : $field eq 'dependson.count' ? ('dependencies', 'dependson', 'blocked')
    : $field eq 'regressed_by.count' ? ('regressions', 'regressed_by', 'regresses')
    : $field eq 'regresses.count' ? ('regressions', 'regresses', 'regressed_by')
    : $field eq 'dupe_count' ? ('duplicates', 'dupe', 'dupe_of')
    : undef;
  my $alias = "${column}_count_${chart_id}";

  push(@$joins, {
    table => "(SELECT $other_column AS bug_id, COUNT(*) AS num"
      . " FROM $table $extra GROUP BY $other_column)",
    as => $alias,
  });

  $args->{full_field} = "COALESCE(${alias}.num, 0)";
}

sub _work_time_changedby {
  my ($self, $args) = @_;
  my ($chart_id, $joins, $value) = @$args{qw(chart_id joins value)};

  my $table = "longdescs_$chart_id";
  push(@$joins, {table => 'longdescs', as => $table});
  my $user_id = $self->_get_user_id($value);
  $args->{term} = "$table.who = $user_id AND $table.work_time != 0";
}

sub _work_time_everchanged {
  my ($self, $args) = @_;
  $self->_convert_everchanged($args);
  $self->_work_time_changedbefore_after($args);
}

sub _work_time_changedbefore_after {
  my ($self, $args) = @_;
  my ($chart_id, $operator, $value, $joins)
    = @$args{qw(chart_id operator value joins)};
  my $dbh = Bugzilla->dbh;

  my $table        = "longdescs_$chart_id";
  my $sql_operator = ($operator =~ /before/) ? '<=' : '>=';
  my $sql_date     = $dbh->quote(SqlifyDate($value));
  my $join         = {
    table => 'longdescs',
    as    => $table,
    extra => ["$table.work_time != 0", "$table.bug_when $sql_operator $sql_date"],
  };
  push(@$joins, $join);

  $args->{term} = "$table.bug_when IS NOT NULL";
}

sub _work_time {
  my ($self, $args) = @_;
  $self->_add_extra_column('actual_time');
  $args->{full_field} = $self->COLUMNS->{actual_time}->{name};
}

sub _percentage_complete {
  my ($self, $args) = @_;

  $args->{full_field} = $self->COLUMNS->{percentage_complete}->{name};

  # We need actual_time in _select_columns, otherwise we can't use
  # it in the expression for searching percentage_complete.
  $self->_add_extra_column('actual_time');
}

sub _last_visit_ts {
  my ($self, $args) = @_;

  $args->{full_field} = $self->COLUMNS->{last_visit_ts}->{name};
  $self->_add_extra_column('last_visit_ts');
}

sub _bug_interest_ts {
  my ($self, $args) = @_;

  $args->{full_field} = $self->COLUMNS->{bug_interest_ts}->{name};
  $self->_add_extra_column('bug_interest_ts');
}

sub _invalid_operator {
  my ($self, $args) = @_;

  ThrowUserError('search_field_operator_invalid',
    {field => $args->{field}, operator => $args->{operator}});
}

sub _days_elapsed {
  my ($self, $args) = @_;
  my $dbh = Bugzilla->dbh;

  $args->{full_field}
    = "("
    . $dbh->sql_to_days('NOW()') . " - "
    . $dbh->sql_to_days('bugs.delta_ts') . ")";
}

sub _assignee_last_login {
  my ($self, $args) = @_;

  push @{$args->{joins}},
    {
    as    => 'assignee',
    table => 'profiles',
    from  => 'assigned_to',
    to    => 'userid',
    join  => 'INNER',
    };

  # coalesce to 1998 to make it easy to search for users who haven't logged
  # in since we added last_seen_date
  $args->{full_field} = "COALESCE(assignee.last_seen_date, '1998-01-01')";
}

sub _component_nonchanged {
  my ($self, $args) = @_;
  my $dbh = Bugzilla->dbh;
  my $product;

  # Allow to search product/component pairs like "Core::General" with a simple
  # operator. Since product/component names may include spaces, other operators
  # like `anywords` won't work.
  if ($args->{operator} =~ /^(?:(?:not)?equals)$/
    && $args->{value} =~ /^(?:(.+)\s*::\s*)?(.+)$/)
  {
    $product = $1;
    $args->{value}  = $args->{all_values} = $2;
    $args->{quoted} = $dbh->quote($2);
  }

  $args->{full_field} = "components.name";
  $self->_do_operator_function($args);

  my $term = $args->{term};

  if ($product) {
    # Pass the complete condition and negative option to make sure both product
    # and component are included or excluded
    $args->{term} = build_subselect('bugs.component_id', 'components.id',
      'components JOIN products ON components.product_id = products.id',
      'products.name = ' . $dbh->quote($product)
        . ' AND components.name = ' . $args->{quoted},
      $args->{operator} eq 'notequals');
  } else {
    $args->{term} = build_subselect('bugs.component_id', 'components.id',
      'components', $term);
  }
}

sub _product_nonchanged {
  my ($self, $args) = @_;

  # BMO - product aliases
  # swap out old product names for new ones
  if (ref($args->{all_values})) {
    my $aliased;
    foreach my $value (@{$args->{all_values}}) {
      if (exists PRODUCT_ALIASES->{lc($value)}) {
        $value   = PRODUCT_ALIASES->{lc($value)};
        $aliased = 1;
      }
    }
    if ($aliased) {
      $args->{value} = join(',', @{$args->{all_values}});
      $args->{quoted} = Bugzilla->dbh->quote($args->{value});
    }
  }
  elsif (exists PRODUCT_ALIASES->{lc($args->{value})}) {
    $args->{value}      = PRODUCT_ALIASES->{lc($args->{value})};
    $args->{all_values} = $args->{value};
    $args->{quoted}     = Bugzilla->dbh->quote($args->{value});
  }

  # Generate the restriction condition
  $args->{full_field} = "products.name";
  $self->_do_operator_function($args);
  my $term = $args->{term};
  $args->{term}
    = build_subselect("bugs.product_id", "products.id", "products", $term);
}

sub _team_name_nonchanged {
  my ($self, $args) = @_;
  # This joins the right tables for us.
  $self->_add_extra_column('component');
  $args->{full_field} = "map_component.team_name";
}

sub _classification_nonchanged {
  my ($self, $args) = @_;
  my $joins = $args->{joins};

  # This joins the right tables for us.
  $self->_add_extra_column('product');

  # Generate the restriction condition
  $args->{full_field} = "classifications.name";
  $self->_do_operator_function($args);
  my $term = $args->{term};
  $args->{term} = build_subselect("map_product.classification_id",
    "classifications.id", "classifications", $term);
}

sub _triage_owner_nonchanged {
  my ($self, $args) = @_;
  $self->_add_extra_column('triage_owner');
  $args->{full_field}
    = $args->{value_is_id} ? 'profiles.userid' : 'profiles.login_name';
  $self->_do_operator_function($args);
  my $term = $args->{term};
  $args->{term}
    = build_subselect('bugs.component_id', 'components.id',
    'profiles JOIN components ON components.triage_owner_id = profiles.userid',
    $term);
}

sub _nullable {
  my ($self, $args) = @_;
  my $field = $args->{full_field};
  $args->{full_field} = "COALESCE($field, '')";
}

sub _nullable_int {
  my ($self, $args) = @_;
  my $field = $args->{full_field};
  $args->{full_field} = "COALESCE($field, 0)";
}

sub _nullable_datetime {
  my ($self, $args) = @_;
  my $field = $args->{full_field};
  my $empty = Bugzilla->dbh->quote(EMPTY_DATETIME);
  $args->{full_field} = "COALESCE($field, $empty)";
}

sub _nullable_date {
  my ($self, $args) = @_;
  my $field = $args->{full_field};
  my $empty = Bugzilla->dbh->quote(EMPTY_DATE);
  $args->{full_field} = "COALESCE($field, $empty)";
}

sub _deadline {
  my ($self, $args) = @_;
  my $field = $args->{full_field};

  # This makes "equals" searches work on all DBs (even on MySQL, which
  # has a bug: http://bugs.mysql.com/bug.php?id=60324).
  $args->{full_field} = Bugzilla->dbh->sql_date_format($field, '%Y-%m-%d');
  $self->_nullable_datetime($args);
}

sub _owner_idle_time_greater_less {
  my ($self, $args) = @_;
  my ($chart_id, $joins, $value, $operator)
    = @$args{qw(chart_id joins value operator)};
  my $dbh = Bugzilla->dbh;

  my $table  = "idle_$chart_id";
  my $quoted = $dbh->quote(SqlifyDate($value));

  my $ld_table      = "comment_$table";
  my $act_table     = "activity_$table";
  my $comments_join = {
    table => 'longdescs',
    as    => $ld_table,
    from  => 'assigned_to',
    to    => 'who',
    extra => ["$ld_table.bug_when > $quoted"],
  };
  my $activity_join = {
    table => 'bugs_activity',
    as    => $act_table,
    from  => 'assigned_to',
    to    => 'who',
    extra => ["$act_table.bug_when > $quoted"]
  };

  push(@$joins, $comments_join, $activity_join);

  if ($operator =~ /greater/) {
    $args->{term} = "$ld_table.who IS NULL AND $act_table.who IS NULL";
  }
  else {
    $args->{term} = "($ld_table.who IS NOT NULL OR $act_table.who IS NOT NULL)";
  }
}

sub _multiselect_negative {
  my ($self,  $args)     = @_;
  my ($field, $operator) = @$args{qw(field operator)};

  $args->{operator} = $self->_reverse_operator($operator);
  $args->{term} = $self->_multiselect_term($args, 1);
}

sub _multiselect_multiple {
  my ($self, $args) = @_;
  my ($chart_id, $field, $operator, $value)
    = @$args{qw(chart_id field operator value)};
  my $dbh = Bugzilla->dbh;

  # We want things like "cf_multi_select=two+words" to still be
  # considered a search for two separate words, unless we're using
  # anyexact. (_all_values would consider that to be one "word" with a
  # space in it, because it's not in the Boolean Charts).
  my @words
    = $operator eq 'anyexact'
    ? $self->_all_values($args)
    : split(/[\s,]+/, $value);

  my @terms;
  foreach my $word (@words) {
    next if $word eq '';
    $args->{value}  = $word;
    $args->{quoted} = $dbh->quote($word);
    push(@terms, $self->_multiselect_term($args));
  }

  # The spacing in the joins helps make the resulting SQL more readable.
  if ($operator =~ /^any/) {
    $args->{term} = join("\n        OR ", @terms);
  }
  else {
    $args->{term} = join("\n        AND ", @terms);
  }
}

sub _flagtypes_nonchanged {
  my ($self, $args) = @_;
  my ($chart_id, $operator, $value, $joins, $bugs_table, $condition)
    = @$args{qw(chart_id operator value joins bugs_table condition)};

  if ($operator =~ /^is(not)?empty$/) {
    $args->{term} = $self->_multiselect_isempty($args, $operator eq 'isnotempty');
    return;
  }

  my $dbh = Bugzilla->dbh;

  # For 'not' operators, we need to negate the whole term.
  # If you search for "Flags" (does not contain) "approval+" we actually want
  # to return *bugs* that don't contain an approval+ flag.  Without rewriting
  # the negation we'll search for *flags* which don't contain approval+.
  if ($operator =~ s/^not//) {
    $args->{operator} = $operator;
    $condition->operator($operator);
    $condition->negate(1);
  }

  my $subselect_args = {
    chart_id => $chart_id,
    sequence => $chart_id,
    field    => 'flagtypes.name',
    full_field =>
      $dbh->sql_string_concat("flagtypes_$chart_id.name", "flags_$chart_id.status"),
    operator   => $operator,
    value      => $value,
    all_values => $value,
    quoted     => $dbh->quote($value),
    joins      => [],
    bugs_table => "bugs_$chart_id",
  };
  $self->_do_operator_function($subselect_args);
  my $subselect_term = $subselect_args->{term};

  # don't call build_subselect as this must run as a true sub-select
  $args->{term} = "EXISTS (
        SELECT 1
          FROM $bugs_table bugs_$chart_id
          LEFT JOIN attachments AS attachments_$chart_id
                    ON bugs_$chart_id.bug_id = attachments_$chart_id.bug_id
          LEFT JOIN flags AS flags_$chart_id
                    ON bugs_$chart_id.bug_id = flags_$chart_id.bug_id
                       AND (flags_$chart_id.attach_id = attachments_$chart_id.attach_id
                            OR flags_$chart_id.attach_id IS NULL)
          LEFT JOIN flagtypes AS flagtypes_$chart_id
                    ON flags_$chart_id.type_id = flagtypes_$chart_id.id
     WHERE bugs_$chart_id.bug_id = $bugs_table.bug_id
           AND $subselect_term
    )";
}

sub _multiselect_nonchanged {
  my ($self, $args) = @_;
  my ($chart_id, $joins, $field, $operator)
    = @$args{qw(chart_id joins field operator)};
  $args->{term} = $self->_multiselect_term($args);
}

sub _multiselect_table {
  my ($self,  $args)     = @_;
  my ($field, $chart_id) = @$args{qw(field chart_id)};
  my $dbh = Bugzilla->dbh;

  if ($field eq 'keywords') {
    $args->{full_field} = 'keyworddefs.name';
    return "keywords INNER JOIN keyworddefs"
      . " ON keywords.keywordid = keyworddefs.id";
  }
  elsif ($field eq 'tag') {
    $args->{full_field} = 'tag.name';
    return "bug_tag INNER JOIN tag ON bug_tag.tag_id = tag.id AND user_id = "
      . ($self->_sharer_id || $self->_user->id);
  }
  elsif ($field eq 'bug_group') {
    $args->{full_field} = 'groups.name';
    return "bug_group_map INNER JOIN " . $dbh->quote_identifier('groups') . "
                                      ON bug_group_map.group_id = groups.id";
  }
  elsif ($field eq 'blocked' or $field eq 'dependson') {
    my $select = $field eq 'blocked' ? 'dependson' : 'blocked';
    $args->{_select_field} = $select;
    $args->{full_field}    = $field;
    return "dependencies";
  }
  elsif ($field eq 'regresses' or $field eq 'regressed_by') {
    my $select = $field eq 'regresses' ? 'regressed_by' : 'regresses';
    $args->{_select_field} = $select;
    $args->{full_field}    = $field;
    return "regressions";
  }
  elsif ($field eq 'duplicates') {
    $args->{_select_field} = 'dupe_of';
    $args->{full_field}    = 'dupe';
    return "duplicates";
  }
  elsif ($field eq 'longdesc') {
    $args->{_extra_where} = " AND isprivate = 0" if !$self->_user->is_insider;
    $args->{full_field} = 'thetext';
    return "longdescs";
  }
  elsif ($field eq 'longdescs.isprivate') {
    ThrowUserError('auth_failure',
      {action => 'search', object => 'bug_fields', field => 'longdescs.isprivate'})
      if !$self->_user->is_insider;
    $args->{full_field} = 'isprivate';
    return "longdescs";
  }
  elsif ($field =~ /^attachments/) {
    $args->{_extra_where} = " AND isprivate = 0" if !$self->_user->is_insider;
    $field =~ /^attachments\.(.+)$/;
    $args->{full_field} = $1;
    return "attachments";
  }
  elsif ($field eq 'flagtypes.name') {
    $args->{full_field} = $dbh->sql_string_concat("flagtypes.name", "flags.status");
    return "flags INNER JOIN flagtypes ON flags.type_id = flagtypes.id";
  }
  elsif ($field eq 'comment_tag') {
    $args->{_extra_where} = " AND longdescs.isprivate = 0"
      if !$self->_user->is_insider;
    $args->{full_field} = 'longdescs_tags.tag';
    return "longdescs INNER JOIN longdescs_tags"
      . " ON longdescs.comment_id = longdescs_tags.comment_id";
  }
  my $table = "bug_$field";
  $args->{full_field} = "bug_$field.value";
  return $table;
}

sub _multiselect_term {
  my ($self, $args, $not) = @_;
  my ($operator) = $args->{operator};

  # 'empty' operators require special handling
  return $self->_multiselect_isempty($args, $not)
    if $operator =~ /^is(not)?empty$/;
  my $table = $self->_multiselect_table($args);
  $self->_do_operator_function($args);
  my $term = $args->{term};
  $term .= $args->{_extra_where} || '';
  my $select = $args->{_select_field} || 'bug_id';
  return build_subselect("$args->{bugs_table}.bug_id", $select, $table, $term,
    $not);
}

# We can't use the normal operator_functions to build isempty queries which
# join to different tables.
sub _multiselect_isempty {
  my ($self, $args, $not) = @_;
  my ($field, $operator, $joins, $chart_id)
    = @$args{qw(field operator joins chart_id)};
  my $dbh = Bugzilla->dbh;
  $operator = $self->_reverse_operator($operator) if $not;
  $not = $operator eq 'isnotempty' ? 'NOT' : '';

  if ($field eq 'keywords') {
    push @$joins,
      {
      table => 'keywords',
      as    => "keywords_$chart_id",
      from  => 'bug_id',
      to    => 'bug_id',
      };
    return "keywords_$chart_id.bug_id IS $not NULL";
  }
  elsif ($field eq 'bug_group') {
    push @$joins,
      {
      table => 'bug_group_map',
      as    => "bug_group_map_$chart_id",
      from  => 'bug_id',
      to    => 'bug_id',
      };
    return "bug_group_map_$chart_id.bug_id IS $not NULL";
  }
  elsif ($field eq 'flagtypes.name') {
    push @$joins,
      {
      table => 'flags',
      as    => "flags_$chart_id",
      from  => 'bug_id',
      to    => 'bug_id',
      };
    return "flags_$chart_id.bug_id IS $not NULL";
  }
  elsif ($field eq 'blocked' or $field eq 'dependson') {
    my $to = $field eq 'blocked' ? 'dependson' : 'blocked';
    push @$joins,
      {
      table => 'dependencies',
      as    => "dependencies_$chart_id",
      from  => 'bug_id',
      to    => $to,
      };
    return "dependencies_$chart_id.$to IS $not NULL";
  }
  elsif ($field eq 'regresses' or $field eq 'regressed_by') {
    my $to = $field eq 'regresses' ? 'regressed_by' : 'regresses';
    push @$joins,
      {
      table => 'regressions',
      as    => "regressions_$chart_id",
      from  => 'bug_id',
      to    => $to,
      };
    return "regressions_$chart_id.$to IS $not NULL";
  }
  elsif ($field eq 'duplicates') {
    push @$joins,
      {
      table => 'duplicates',
      as    => "duplicates_$chart_id",
      from  => 'bug_id',
      to    => 'dupe_of',
      };
    return "duplicates_$chart_id.dupe_of IS $not NULL";
  }
  elsif ($field eq 'longdesc') {
    my @extra = ("longdescs_$chart_id.type != " . CMT_HAS_DUPE);
    push @extra, "longdescs_$chart_id.isprivate = 0"
      unless $self->_user->is_insider;
    push @$joins,
      {
      table => 'longdescs',
      as    => "longdescs_$chart_id",
      from  => 'bug_id',
      to    => 'bug_id',
      extra => \@extra,
      };
    return $not
      ? "longdescs_$chart_id.thetext != ''"
      : "longdescs_$chart_id.thetext = ''";
  }
  elsif ($field eq 'longdescs.isprivate') {
    ThrowUserError('search_field_operator_invalid',
      {field => $field, operator => $operator});
  }
  elsif ($field =~ /^attachments\.(.+)/) {
    my $sub_field = $1;
    if ( $sub_field eq 'description'
      || $sub_field eq 'filename'
      || $sub_field eq 'mimetype')
    {
      # can't be null/empty
      return $not ? '1=1' : '1=2';
    }
    else {
      # all other fields which get here are boolean
      ThrowUserError('search_field_operator_invalid',
        {field => $field, operator => $operator});
    }
  }
  elsif ($field eq 'tag') {
    push @$joins,
      {
      table => 'bug_tag',
      as    => "bug_tag_$chart_id",
      from  => 'bug_id',
      to    => 'bug_id',
      };
    push @$joins,
      {
      table => 'tag',
      as    => "tag_$chart_id",
      from  => "bug_tag_$chart_id.tag_id",
      to    => 'id',
      extra => ["tag_$chart_id.user_id = " . ($self->_sharer_id || $self->_user->id)],
      };
    return "tag_$chart_id.id IS $not NULL";
  }
}

###############################
# Standard Operator Functions #
###############################

sub _simple_operator {
  my ($self, $args) = @_;
  my ($full_field, $quoted, $operator) = @$args{qw(full_field quoted operator)};
  my $sql_operator = SIMPLE_OPERATORS->{$operator};
  $args->{term} = "$full_field $sql_operator $quoted";
}

sub _casesubstring {
  my ($self,       $args)   = @_;
  my ($full_field, $quoted) = @$args{qw(full_field quoted)};
  my $dbh = Bugzilla->dbh;

  $args->{term} = $dbh->sql_position($quoted, $full_field) . " > 0";
}

sub _substring {
  my ($self,       $args)   = @_;
  my ($full_field, $quoted) = @$args{qw(full_field quoted)};
  my $dbh = Bugzilla->dbh;

  # XXX This should probably be changed to just use LIKE
  $args->{term} = $dbh->sql_iposition($quoted, $full_field) . " > 0";
}

sub _notsubstring {
  my ($self,       $args)   = @_;
  my ($full_field, $quoted) = @$args{qw(full_field quoted)};
  my $dbh = Bugzilla->dbh;

  # XXX This should probably be changed to just use NOT LIKE
  $args->{term} = $dbh->sql_iposition($quoted, $full_field) . " = 0";
}

sub _regexp {
  my ($self,       $args)   = @_;
  my ($full_field, $quoted) = @$args{qw(full_field quoted)};
  my $dbh = Bugzilla->dbh;

  $args->{term} = $dbh->sql_regexp($full_field, $quoted);
}

sub _notregexp {
  my ($self,       $args)   = @_;
  my ($full_field, $quoted) = @$args{qw(full_field quoted)};
  my $dbh = Bugzilla->dbh;

  $args->{term} = $dbh->sql_not_regexp($full_field, $quoted);
}

sub _anyexact {
  my ($self,  $args)       = @_;
  my ($field, $full_field) = @$args{qw(field full_field)};
  my $dbh = Bugzilla->dbh;

  my @list = $self->_all_values($args, ',');
  @list = map { $self->_quote_unless_numeric($args, $_) } @list;

  if (@list) {
    $args->{term} = $dbh->sql_in($full_field, \@list);
  }
  else {
    $args->{term} = '';
  }
}

sub _anywordsubstr {
  my ($self, $args) = @_;

  my @terms = $self->_substring_terms($args);
  $args->{term} = @terms ? '(' . join("\n\tOR ", @terms) . ')' : '';
}

sub _allwordssubstr {
  my ($self, $args) = @_;

  my @terms = $self->_substring_terms($args);
  $args->{term} = @terms ? '(' . join("\n\tAND ", @terms) . ')' : '';
}

sub _nowordssubstr {
  my ($self, $args) = @_;
  $self->_anywordsubstr($args);
  my $term = $args->{term};
  $args->{term} = "NOT($term)";
}

sub _anywords {
  my ($self, $args) = @_;

  my @terms = $self->_word_terms($args);

  # Because _word_terms uses AND, we need to parenthesize its terms
  # if there are more than one.
  @terms = map("($_)", @terms) if scalar(@terms) > 1;
  $args->{term} = @terms ? '(' . join("\n\tOR ", @terms) . ')' : '';
}

sub _allwords {
  my ($self, $args) = @_;

  my @terms = $self->_word_terms($args);
  $args->{term} = @terms ? '(' . join("\n\tAND ", @terms) . ')' : '';
}

sub _nowords {
  my ($self, $args) = @_;
  $self->_anywords($args);
  my $term = $args->{term};
  $args->{term} = "NOT($term)";
}

# Add support for the `everchanged` operator, which is a shortcut for
# `changedafter`: `1970-01-01`
sub _convert_everchanged {
  my ($self, $args) = @_;
  $args->{operator} = 'changedafter';
  $args->{value}    = EMPTY_DATE;
  $args->{quoted}   = Bugzilla->dbh->quote(EMPTY_DATE);
}

sub _everchanged {
  my ($self, $args) = @_;
  $self->_convert_everchanged($args);
  $self->_changedbefore_changedafter($args);
}

sub _changedbefore_changedafter {
  my ($self, $args) = @_;
  my ($chart_id, $joins, $field, $operator, $value)
    = @$args{qw(chart_id joins field operator value)};
  my $dbh = Bugzilla->dbh;

  my $table;
  my $join = {table => 'bugs_activity', extra => []};

  if ($field eq 'anything') {
    # Handle special field name to find changes in any field
    $table = $join->{as} = "act_x_$chart_id";
  } else {
    my $field_object = $self->_chart_fields->{$field}
      || ThrowCodeError("invalid_field_name", {field => $field});

    # Asking when creation_ts changed is just asking when the bug was created.
    if ($field_object->name eq 'creation_ts') {
      $args->{operator}
        = $operator eq 'changedbefore' ? 'lessthaneq' : 'greaterthaneq';
      return $self->_do_operator_function($args);
    }

    my $field_id = $field_object->id;

    # Charts on changed* fields need to be field-specific. Otherwise,
    # OR chart rows make no sense if they contain multiple fields.
    $table = $join->{as} = "act_${field_id}_$chart_id";
    push(@{$join->{extra}}, "$table.fieldid = $field_id");
  }

  my $sql_operator = ($operator =~ /before/) ? '<=' : '>=';
  my $sql_date = $dbh->quote(SqlifyDate($value));
  push(@{$join->{extra}}, "$table.bug_when $sql_operator $sql_date");

  $args->{term} = "$table.bug_when IS NOT NULL";
  $self->_changed_security_check($args, $join);
  push(@$joins, $join);
}

sub _changedfrom_changedto {
  my ($self, $args) = @_;
  my ($chart_id, $joins, $field, $operator, $quoted)
    = @$args{qw(chart_id joins field operator quoted)};

  my $table;
  my $join = {table => 'bugs_activity', extra => []};
  my $column = ($operator =~ /from/) ? 'removed' : 'added';

  if ($field eq 'anything') {
    # Handle special field name to find changes in any field
    $table = $join->{as} = "act_x_$chart_id";
  } else {
    my $field_object = $self->_chart_fields->{$field}
      || ThrowCodeError("invalid_field_name", {field => $field});
    my $field_id = $field_object->id;
    $table = $join->{as} = "act_${field_id}_$chart_id";
    push(@{$join->{extra}}, "$table.fieldid = $field_id");
  }

  push(@{$join->{extra}}, "$table.$column = $quoted");

  $args->{term} = "$table.bug_when IS NOT NULL";
  $self->_changed_security_check($args, $join);
  push(@$joins, $join);
}

sub _changedby {
  my ($self, $args) = @_;
  my ($chart_id, $joins, $field, $operator, $value)
    = @$args{qw(chart_id joins field operator value)};

  my $table;
  my $join = {table => 'bugs_activity', extra => []};

  if ($field eq 'anything') {
    # Handle special field name to find changes in any field
    $table = $join->{as} = "act_x_$chart_id";
  } else {
    my $field_object = $self->_chart_fields->{$field}
      || ThrowCodeError("invalid_field_name", {field => $field});
    my $field_id = $field_object->id;
    $table = $join->{as} = "act_${field_id}_$chart_id";
    push(@{$join->{extra}}, "$table.fieldid = $field_id");
  }

  # We may have already converted to user id if use of pronoun so skip
  my $user_id = $value;
  if ($value !~ /^\d+$/) {
    $user_id = $self->_get_user_id($value);
  }
  push(@{$join->{extra}}, "$table.who = $user_id");

  $args->{term} = "$table.bug_when IS NOT NULL";
  $self->_changed_security_check($args, $join);
  push(@$joins, $join);
}

sub _changed_security_check {
  my ($self, $args, $join) = @_;
  my ($chart_id, $field) = @$args{qw(chart_id field)};

  my $field_object = $self->_chart_fields->{$field}
    || ThrowCodeError("invalid_field_name", {field => $field});
  my $field_id = $field_object->id;

  # If the user is not part of the insiders group, they cannot see
  # changes to attachments (including attachment flags) that are private
  if ($field =~ /^(?:flagtypes\.name$|attach)/ and !$self->_user->is_insider) {
    $join->{then_to} = {
      as    => "attach_${field_id}_$chart_id",
      table => 'attachments',
      from  => "act_${field_id}_$chart_id.attach_id",
      to    => 'attach_id',
    };

    $args->{term} .= " AND COALESCE(attach_${field_id}_$chart_id.isprivate, 0) = 0";
  }
}

sub _isempty {
  my ($self, $args) = @_;
  my $full_field = $args->{full_field};
  $args->{term} = "$full_field IS NULL OR $full_field = "
    . $self->_empty_value($args->{field});
}

sub _isnotempty {
  my ($self, $args) = @_;
  my $full_field = $args->{full_field};
  $args->{term} = "$full_field IS NOT NULL AND $full_field != "
    . $self->_empty_value($args->{field});
}

sub _is_disabled {
  my ($self, $args) = @_;
  if (!defined $args->{enabled_field}) {
    ThrowUserError("search_field_operator_invalid",
      {field => $args->{field}, operator => $args->{operator}});
  }
  $args->{term} = $args->{enabled_field} . ' = 0';
}

sub _is_not_disabled {
  my ($self, $args) = @_;
  if (!defined $args->{enabled_field}) {
    ThrowUserError("search_field_operator_invalid",
      {field => $args->{field}, operator => $args->{operator}});
  }
  $args->{term} = $args->{enabled_field} . ' = 1';
}

sub _empty_value {
  my ($self, $field) = @_;
  my $field_obj = $self->_chart_fields->{$field};
  return "0" if $field_obj->type == FIELD_TYPE_BUG_ID;
  return Bugzilla->dbh->quote(EMPTY_DATETIME)
    if $field_obj->type == FIELD_TYPE_DATETIME;
  return Bugzilla->dbh->quote(EMPTY_DATE) if $field_obj->type == FIELD_TYPE_DATE;
  return "''";
}

######################
# Public Subroutines #
######################

# Validate that the query type is one we can deal with
sub IsValidQueryType {
  my ($queryType) = @_;

  # BMO: Added Google and instant
  if (grep { $_ eq $queryType } qw(specific advanced google instant)) {
    return 1;
  }
  return 0;
}

# Splits out "asc|desc" from a sort order item.
sub split_order_term {
  my $fragment = shift;
  $fragment =~ /^(.+?)(?:\s+(ASC|DESC))?$/i;
  my ($column_name, $direction) = (lc($1), uc($2 || ''));
  return wantarray ? ($column_name, $direction) : $column_name;
}

# Used to translate old SQL fragments from buglist.cgi's "order" argument
# into our modern field IDs.
sub _translate_old_column {
  my ($self, $column) = @_;

  # All old SQL fragments have a period in them somewhere.
  return $column if $column !~ /\./;

  if ($column =~ /\bAS\s+(\w+)$/i) {
    return $1;
  }

  # product, component, classification, assigned_to, qa_contact, reporter
  elsif ($column =~ /map_(\w+?)s?\.(login_)?name/i) {
    return $1;
  }

  # If it doesn't match the regexps above, check to see if the old
  # SQL fragment matches the SQL of an existing column
  foreach my $key (%{$self->COLUMNS}) {
    next unless exists $self->COLUMNS->{$key}->{name};
    return $key if $self->COLUMNS->{$key}->{name} eq $column;
  }

  return $column;
}

# Returns an hashref of Bugzilla::Field objects the current user can search
sub search_fields {
  my ($params) = @_;

  $params //= {};
  $params->{by_name} = 1;
  my $user   = delete $params->{user} // Bugzilla->user;
  my $fields = Bugzilla->fields($params);

  # if we're not in the time-tracking group, exclude time-tracking fields
  if (!$user->is_timetracker) {
    foreach my $field (TIMETRACKING_FIELDS) {
      delete $fields->{$field};
    }
  }

  # always exclude attachment data searching
  delete $fields->{'attach_data.thedata'};

  return $fields;
}

# BMO - make product aliases lowercase
foreach my $name (keys %{PRODUCT_ALIASES()}) {
  PRODUCT_ALIASES->{lc($name)} = PRODUCT_ALIASES->{$name};
  delete PRODUCT_ALIASES->{$name};
}

1;

__END__

=head1 NAME

Bugzilla::Search - Provides methods to run queries against bugs.

=head1 SYNOPSIS

    use Bugzilla::Search;

    my $search = new Bugzilla::Search({'fields' => \@fields,
                                       'params' => \%search_criteria,
                                       'sharer' => $sharer_id,
                                       'user'   => $user_obj,
                                       'allow_unlimited' => 1});

    my $data = $search->data;
    my ($data, $extra_data) = $search->data;

=head1 DESCRIPTION

Search.pm represents a search object. It's the single way to collect
data about bugs in a secure way. The list of bugs matching criteria
defined by the caller are filtered based on the user privileges.

=head1 METHODS

=head2 new

=over

=item B<Description>

Create a Bugzilla::Search object.

=item B<Params>

=over

=item C<fields>

An arrayref representing the bug attributes for which data is desired.
Legal attributes are listed in the fielddefs DB table. At least one field
must be defined, typically the 'bug_id' field.

=item C<params>

A hashref representing search criteria. Each key => value pair represents
a search criteria, where the key is the search field and the value is the
value for this field. At least one search criteria must be defined if the
'search_allow_no_criteria' parameter is turned off, else an error is thrown.

=item C<sharer>

When a saved search is shared by a user, this is their user ID.

=item C<user>

A L<Bugzilla::User> object representing the user to whom the data is addressed.
All security checks are done based on this user object, so it's not safe
to share results of the query with other users as not all users have the
same privileges or have the same role for all bugs in the list. If this
parameter is not defined, then the currently logged in user is taken into
account. If no user is logged in, then only public bugs will be returned.

=item C<allow_unlimited>

If set to a true value, the number of bugs retrieved by the query is not
limited.

=back

=item B<Returns>

A L<Bugzilla::Search> object.

=back

=head2 data

=over

=item B<Description>

Returns bugs matching search criteria passed to C<new()>.

=item B<Params>

None

=item B<Returns>

In scalar context, this method returns a reference to a list of bugs.
Each item of the list represents a bug, which is itself a reference to
a list where each item represents a bug attribute, in the same order as
specified in the C<fields> parameter of C<new()>.

In list context, this methods also returns a reference to a list containing
references to hashes. For each hash, two keys are defined: C<sql> contains
the SQL query which has been executed, and C<time> contains the time spent
to execute the SQL query, in seconds. There can be either a single hash, or
two hashes if two SQL queries have been executed sequentially to get all the
required data.

=back<|MERGE_RESOLUTION|>--- conflicted
+++ resolved
@@ -846,13 +846,8 @@
   }
 
   # Do we just want bug IDs to pass to the 2nd query or all the data immediately?
-<<<<<<< HEAD
-  #my $func = $all_in_bugs_table ? 'selectall_arrayref' : 'selectcol_arrayref';
-  #my $bug_ids = $dbh->$func($sql);
-=======
   my $func = $all_in_bugs_table ? 'selectall_arrayref' : 'selectcol_arrayref';
   my $bug_ids = $self->_sql_execute($sql, $func);
->>>>>>> ed603350
   my @extra_data = ({sql => $sql, time => tv_interval($start_time)});
 
   # Restore the original 'fields' argument, just in case.
@@ -889,13 +884,7 @@
 
   $start_time = [gettimeofday()];
   $sql        = $search->_sql;
-<<<<<<< HEAD
-  $sth        = $dbh->prepare($sql);
-  $dbh->bz_call_with_timeout($sth);
-  my $unsorted_data = $sth->fetchall_arrayref();
-=======
   my $unsorted_data = $search->_sql_execute($sql, 'selectall_arrayref');
->>>>>>> ed603350
   push(@extra_data, {sql => $sql, time => tv_interval($start_time)});
 
   # Let's sort the data. We didn't do it in the query itself because
