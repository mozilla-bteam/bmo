# This Source Code Form is subject to the terms of the Mozilla Public
# License, v. 2.0. If a copy of the MPL was not distributed with this
# file, You can obtain one at http://mozilla.org/MPL/2.0/.
#
# This Source Code Form is "Incompatible With Secondary Licenses", as
# defined by the Mozilla Public License, v. 2.0.

package Bugzilla::BugUrl::JIRA;

use 5.10.1;
use strict;
use warnings;

use parent qw(Bugzilla::BugUrl);

###############################
####        Methods        ####
###############################

sub should_handle {
    my ($class, $uri) = @_;
<<<<<<< HEAD
=======

    # JIRA URLs have only one basic form (but the jira is optional):
    #   https://issues.apache.org/jira/browse/KEY-1234
    #   http://issues.example.com/browse/KEY-1234
>>>>>>> 28144059
    return ($uri->path =~ m|/browse/[A-Z][A-Z]+-\d+$|) ? 1 : 0;
}

sub _check_value {
    my $class = shift;

    my $uri = $class->SUPER::_check_value(@_);

    # Make sure there are no query parameters.
    $uri->query(undef);
    # And remove any # part if there is one.
    $uri->fragment(undef);

    return $uri;
}

1;<|MERGE_RESOLUTION|>--- conflicted
+++ resolved
@@ -19,13 +19,10 @@
 
 sub should_handle {
     my ($class, $uri) = @_;
-<<<<<<< HEAD
-=======
 
     # JIRA URLs have only one basic form (but the jira is optional):
     #   https://issues.apache.org/jira/browse/KEY-1234
     #   http://issues.example.com/browse/KEY-1234
->>>>>>> 28144059
     return ($uri->path =~ m|/browse/[A-Z][A-Z]+-\d+$|) ? 1 : 0;
 }
 
