--- conflicted
+++ resolved
@@ -139,7 +139,6 @@
 
 =back
 
-<<<<<<< HEAD
 =head2 attachment_end_of_update
 
 Called during L<Bugzilla::Attachment/update>, after changes are made
@@ -164,8 +163,6 @@
 
 =back
 
-=======
->>>>>>> 28144059
 =head2 attachment_process_data
 
 This happens at the very beginning process of the attachment creation.
@@ -462,11 +459,7 @@
 
 =over
 
-<<<<<<< HEAD
-=item C<bug> 
-=======
 =item C<bug>
->>>>>>> 28144059
 
 The changed bug object, with all fields set to their updated values.
 
@@ -475,21 +468,11 @@
 A bug object pulled from the database before the fields were set to
 their updated values (so it has the old values available for each field).
 
-<<<<<<< HEAD
-=item C<timestamp> 
-=======
 =item C<timestamp>
->>>>>>> 28144059
 
 The timestamp used for all updates in this transaction, as a SQL date
 string.
 
-<<<<<<< HEAD
-=item C<changes> 
-
-The hash of changed fields. C<< $changes->{field} = [old, new] >>
-
-=======
 =item C<changes>
 
 The hash of changed fields. C<< $changes->{field} = [old, new] >>
@@ -509,7 +492,6 @@
 =item C<sub_classes> - An arrayref of strings which represent L<Bugzilla::BugUrl>
 sub-classes.
 
->>>>>>> 28144059
 =back
 
 =head2 buglist_columns
@@ -551,11 +533,7 @@
 =over
 
 =item C<column_joins> - A hashref containing data to return back to
-<<<<<<< HEAD
-L<Bugzilla::Search>. This hashref contains names of the columns as keys and 
-=======
 L<Bugzilla::Search>. This hashref contains names of the columns as keys and
->>>>>>> 28144059
 a hashref about table to join as values. This hashref has the following keys:
 
 =over
@@ -579,8 +557,6 @@
 
 =back
 
-<<<<<<< HEAD
-=======
 =head2 buglist_format
 
 This happens in F<buglist.cgi>, used to change the template variables before
@@ -608,7 +584,6 @@
 
 =back
 
->>>>>>> 28144059
 =head2 search_operator_field_override
 
 This allows you to modify L<Bugzilla::Search/OPERATOR_FIELD_OVERRIDE>,
@@ -1837,11 +1812,7 @@
 
 =back
 
-<<<<<<< HEAD
-=head2 wevservice_status_code_map
-=======
 =head2 webservice_status_code_map
->>>>>>> 28144059
 
 This hook allows an extension to change the status codes returned by
 specific webservice errors. The valid internal error codes that Bugzilla
