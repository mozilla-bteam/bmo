# -*- Mode: perl; indent-tabs-mode: nil -*-
#
# The contents of this file are subject to the Mozilla Public
# License Version 1.1 (the "License"); you may not use this file
# except in compliance with the License. You may obtain a copy of
# the License at http://www.mozilla.org/MPL/
#
# Software distributed under the License is distributed on an "AS
# IS" basis, WITHOUT WARRANTY OF ANY KIND, either express or
# implied. See the License for the specific language governing
# rights and limitations under the License.
#
# The Original Code is the Bugzilla Bug Tracking System.
#
# The Initial Developer of the Original Code is Netscape Communications
# Corporation. Portions created by Netscape are
# Copyright (C) 1998 Netscape Communications Corporation. All
# Rights Reserved.
#
# Contributor(s): Terry Weissman <terry@mozilla.org>
#                 Dan Mosedale <dmose@mozilla.org>
#                 Jacob Steenhagen <jake@bugzilla.org>
#                 Bradley Baetz <bbaetz@student.usyd.edu.au>
#                 Christopher Aillon <christopher@aillon.com>
#                 Tobias Burnus <burnus@net-b.de>
#                 Myk Melez <myk@mozilla.org>
#                 Max Kanat-Alexander <mkanat@bugzilla.org>
#                 Frédéric Buclin <LpSolit@gmail.com>
#                 Greg Hendricks <ghendricks@novell.com>
#                 David D. Kilzer <ddkilzer@kilzer.net>


package Bugzilla::Template;

use strict;

use Bugzilla::Bug;
use Bugzilla::Constants;
use Bugzilla::Hook;
use Bugzilla::Install::Requirements;
use Bugzilla::Install::Util qw(install_string template_include_path 
                               include_languages);
use Bugzilla::Keyword;
use Bugzilla::Util;
use Bugzilla::User;
use Bugzilla::Error;
use Bugzilla::Search;
use Bugzilla::Status;
use Bugzilla::Token;

use Cwd qw(abs_path);
use MIME::Base64;
use Date::Format ();
use File::Basename qw(basename dirname);
use File::Find;
use File::Path qw(rmtree mkpath);
use File::Spec;
use IO::Dir;
use List::MoreUtils qw(firstidx);
use Scalar::Util qw(blessed);

use base qw(Template);

use constant FORMAT_TRIPLE => '%19s|%-28s|%-28s';
use constant FORMAT_3_SIZE => [19,28,28];
use constant FORMAT_DOUBLE => '%19s %-55s';
use constant FORMAT_2_SIZE => [19,55];

# Pseudo-constant.
sub SAFE_URL_REGEXP {
    my $safe_protocols = join('|', SAFE_PROTOCOLS);
    return qr/($safe_protocols):[^:\s<>\"][^\s<>\"]+[\w\/]/i;
}

# Convert the constants in the Bugzilla::Constants module into a hash we can
# pass to the template object for reflection into its "constants" namespace
# (which is like its "variables" namespace, but for constants).  To do so, we
# traverse the arrays of exported and exportable symbols and ignoring the rest
# (which, if Constants.pm exports only constants, as it should, will be nothing else).
sub _load_constants {
    my %constants;
    foreach my $constant (@Bugzilla::Constants::EXPORT,
                          @Bugzilla::Constants::EXPORT_OK)
    {
        if (ref Bugzilla::Constants->$constant) {
            $constants{$constant} = Bugzilla::Constants->$constant;
        }
        else {
            my @list = (Bugzilla::Constants->$constant);
            $constants{$constant} = (scalar(@list) == 1) ? $list[0] : \@list;
        }
    }
    return \%constants;
}

# Returns the path to the templates based on the Accept-Language
# settings of the user and of the available languages
# If no Accept-Language is present it uses the defined default
# Templates may also be found in the extensions/ tree
sub _include_path {
    my $lang = shift || '';
    my $cache = Bugzilla->request_cache;
    $cache->{"template_include_path_$lang"} ||= 
        template_include_path({ language => $lang });
    return $cache->{"template_include_path_$lang"};
}

sub get_format {
    my $self = shift;
    my ($template, $format, $ctype) = @_;

    $ctype ||= 'html';
    $format ||= '';

    # Security - allow letters and a hyphen only
    $ctype =~ s/[^a-zA-Z\-]//g;
    $format =~ s/[^a-zA-Z\-]//g;
    trick_taint($ctype);
    trick_taint($format);

    $template .= ($format ? "-$format" : "");
    $template .= ".$ctype.tmpl";

    # Now check that the template actually exists. We only want to check
    # if the template exists; any other errors (eg parse errors) will
    # end up being detected later.
    eval {
        $self->context->template($template);
    };
    # This parsing may seem fragile, but it's OK:
    # http://lists.template-toolkit.org/pipermail/templates/2003-March/004370.html
    # Even if it is wrong, any sort of error is going to cause a failure
    # eventually, so the only issue would be an incorrect error message
    if ($@ && $@->info =~ /: not found$/) {
        ThrowUserError('format_not_found', {'format' => $format,
                                            'ctype'  => $ctype});
    }

    # Else, just return the info
    return
    {
        'template'    => $template,
        'extension'   => $ctype,
        'ctype'       => Bugzilla::Constants::contenttypes->{$ctype}
    };
}

# This routine quoteUrls contains inspirations from the HTML::FromText CPAN
# module by Gareth Rees <garethr@cre.canon.co.uk>.  It has been heavily hacked,
# all that is really recognizable from the original is bits of the regular
# expressions.
# This has been rewritten to be faster, mainly by substituting 'as we go'.
# If you want to modify this routine, read the comments carefully

sub quoteUrls {
    my ($text, $bug, $comment, $user) = @_;
    return $text unless $text;
    $user ||= Bugzilla->user;

    # We use /g for speed, but uris can have other things inside them
    # (http://foo/bug#3 for example). Filtering that out filters valid
    # bug refs out, so we have to do replacements.
    # mailto can't contain space or #, so we don't have to bother for that
    # Do this by escaping \0 to \1\0, and replacing matches with \0\0$count\0\0
    # \0 is used because it's unlikely to occur in the text, so the cost of
    # doing this should be very small

    # escape the 2nd escape char we're using
    my $chr1 = chr(1);
    $text =~ s/\0/$chr1\0/g;

    # However, note that adding the title (for buglinks) can affect things
    # In particular, attachment matches go before bug titles, so that titles
    # with 'attachment 1' don't double match.
    # Dupe checks go afterwards, because that uses ^ and \Z, which won't occur
    # if it was substituted as a bug title (since that always involve leading
    # and trailing text)

    # Because of entities, it's easier (and quicker) to do this before escaping

    my @things;
    my $count = 0;
    my $tmp;

    my @hook_regexes;
    Bugzilla::Hook::process('bug_format_comment',
        { text => \$text, bug => $bug, regexes => \@hook_regexes,
          comment => $comment, user => $user });

    foreach my $re (@hook_regexes) {
        my ($match, $replace) = @$re{qw(match replace)};
        if (ref($replace) eq 'CODE') {
            $text =~ s/$match/($things[$count++] = $replace->({matches => [
                                                               $1, $2, $3, $4,
                                                               $5, $6, $7, $8, 
                                                               $9, $10]}))
                               && ("\0\0" . ($count-1) . "\0\0")/egx;
        }
        else {
            $text =~ s/$match/($things[$count++] = $replace) 
                              && ("\0\0" . ($count-1) . "\0\0")/egx;
        }
    }

    # Provide tooltips for full bug links (Bug 74355)
    my $urlbase_re = '(' . join('|',
        map { qr/$_/ } grep($_, Bugzilla->params->{'urlbase'}, 
                            Bugzilla->params->{'sslbase'})) . ')';
    $text =~ s~\b(${urlbase_re}\Qshow_bug.cgi?id=\E([0-9]+)(\#c([0-9]+))?)\b
              ~($things[$count++] = get_bug_link($3, $1, { comment_num => $5, user => $user })) &&
               ("\0\0" . ($count-1) . "\0\0")
              ~egox;

    # non-mailto protocols
    my $safe_protocols = SAFE_URL_REGEXP();
    $text =~ s~\b($safe_protocols)
              ~($tmp = html_quote($1)) &&
               ($things[$count++] = "<a href=\"$tmp\">$tmp</a>") &&
               ("\0\0" . ($count-1) . "\0\0")
              ~egox;

    # We have to quote now, otherwise the html itself is escaped
    # THIS MEANS THAT A LITERAL ", <, >, ' MUST BE ESCAPED FOR A MATCH

    $text = html_quote($text);

    # Color quoted text
    $text =~ s~^(&gt;.+)$~<span class="quote">$1</span >~mg;
    $text =~ s~</span >\n<span class="quote">~\n~g;

    # mailto:
    # Use |<nothing> so that $1 is defined regardless
    # &#64; is the encoded '@' character.
    $text =~ s~\b(mailto:|)?([\w\.\-\+\=]+&\#64;[\w\-]+(?:\.[\w\-]+)+)\b
              ~<a href=\"mailto:$2\">$1$2</a>~igx;

    # attachment links
<<<<<<< HEAD
    # BMO: Bug 652332 dkl@mozilla.com 2011-07-20
    $text =~ s~\b(attachment\s*\#?\s*(\d+)(?:\s+\[diff\])?(?:\s+\[details\])?)
              ~($things[$count++] = get_attachment_link($2, $1)) &&
=======
    $text =~ s~\b(attachment\s*\#?\s*(\d+)(?:\s+\[details\])?)
              ~($things[$count++] = get_attachment_link($2, $1, $user)) &&
>>>>>>> f6d6091e
               ("\0\0" . ($count-1) . "\0\0")
              ~egmxi;

    # Current bug ID this comment belongs to
    my $current_bugurl = $bug ? ("show_bug.cgi?id=" . $bug->id) : "";

    # This handles bug a, comment b type stuff. Because we're using /g
    # we have to do this in one pattern, and so this is semi-messy.
    # Also, we can't use $bug_re?$comment_re? because that will match the
    # empty string
    my $bug_word = template_var('terms')->{bug};
    my $bug_re = qr/\Q$bug_word\E\s*\#?\s*(\d+)/i;
    my $comment_re = qr/comment\s*\#?\s*(\d+)/i;
    $text =~ s~\b($bug_re(?:\s*,?\s*$comment_re)?|$comment_re)
              ~ # We have several choices. $1 here is the link, and $2-4 are set
                # depending on which part matched
               (defined($2) ? get_bug_link($2, $1, { comment_num => $3, user => $user }) :
                              "<a href=\"$current_bugurl#c$4\">$1</a>")
              ~egox;

    # Old duplicate markers. These don't use $bug_word because they are old
    # and were never customizable.
    $text =~ s~(?<=^\*\*\*\ This\ bug\ has\ been\ marked\ as\ a\ duplicate\ of\ )
               (\d+)
               (?=\ \*\*\*\Z)
              ~get_bug_link($1, $1, { user => $user })
              ~egmx;

    # Now remove the encoding hacks in reverse order
    for (my $i = $#things; $i >= 0; $i--) {
        $text =~ s/\0\0($i)\0\0/$things[$i]/eg;
    }
    $text =~ s/$chr1\0/\0/g;

    return $text;
}

# Creates a link to an attachment, including its title.
sub get_attachment_link {
    my ($attachid, $link_text, $user) = @_;
    my $dbh = Bugzilla->dbh;
    $user ||= Bugzilla->user;

    my $attachment = new Bugzilla::Attachment($attachid);

    if ($attachment) {
        my $title = "";
        my $className = "";
        if ($user->can_see_bug($attachment->bug_id)
            && (!$attachment->isprivate || $user->is_insider))
        {
            $title = $attachment->description;
        }
        if ($attachment->isobsolete) {
            $className = "bz_obsolete";
        }
        # Prevent code injection in the title.
        $title = html_quote(clean_text($title));

        $link_text =~ s/ \[details\]$//;
        $link_text =~ s/ \[diff\]$//;
        my $linkval = "attachment.cgi?id=$attachid";

        # If the attachment is a patch and patch_viewer feature is
        # enabled, add link to the diff.
        my $patchlink = "";
        if ($attachment->ispatch and Bugzilla->feature('patch_viewer')) {
            $patchlink = qq| <a href="${linkval}&amp;action=diff" title="$title">[diff]</a>|;
        }

        # Whitespace matters here because these links are in <pre> tags.
        return qq|<span class="$className">|
               . qq|<a href="${linkval}" name="attach_${attachid}" title="$title">$link_text</a>|
               . qq| <a href="${linkval}&amp;action=edit" title="$title">[details]</a>|
               . qq|${patchlink}|
               . qq|</span>|;
    }
    else {
        return qq{$link_text};
    }
}

# Creates a link to a bug, including its title.
# It takes either two or three parameters:
#  - The bug number
#  - The link text, to place between the <a>..</a>
#  - An optional comment number, for linking to a particular
#    comment in the bug

sub get_bug_link {
    my ($bug, $link_text, $options) = @_;
    $options ||= {};
    $options->{user} ||= Bugzilla->user;
    my $dbh = Bugzilla->dbh;

    if (defined $bug) {
        $bug = blessed($bug) ? $bug : new Bugzilla::Bug($bug);
        return $link_text if $bug->{error};
    }

    my $template = Bugzilla->template_inner;
    my $linkified;
    $template->process('bug/link.html.tmpl', 
        { bug => $bug, link_text => $link_text, %$options }, \$linkified);
    return $linkified;
}

# We use this instead of format because format doesn't deal well with
# multi-byte languages.
sub multiline_sprintf {
    my ($format, $args, $sizes) = @_;
    my @parts;
    my @my_sizes = @$sizes; # Copy this so we don't modify the input array.
    foreach my $string (@$args) {
        my $size = shift @my_sizes;
        my @pieces = split("\n", wrap_hard($string, $size));
        push(@parts, \@pieces);
    }

    my $formatted;
    while (1) {
        # Get the first item of each part.
        my @line = map { shift @$_ } @parts;
        # If they're all undef, we're done.
        last if !grep { defined $_ } @line;
        # Make any single undef item into ''
        @line = map { defined $_ ? $_ : '' } @line;
        # And append a formatted line
        $formatted .= sprintf($format, @line);
        # Remove trailing spaces, or they become lots of =20's in
        # quoted-printable emails.
        $formatted =~ s/\s+$//;
        $formatted .= "\n";
    }
    return $formatted;
}

#####################
# Header Generation #
#####################

# Returns the last modification time of a file, as an integer number of
# seconds since the epoch.
sub _mtime { return (stat($_[0]))[9] }

sub mtime_filter {
    my ($file_url, $mtime) = @_;
    # This environment var is set in the .htaccess if we have mod_headers
    # and mod_expires installed, to make sure that JS and CSS with "?"
    # after them will still be cached by clients.
    return $file_url if !$ENV{BZ_CACHE_CONTROL};
    if (!$mtime) {
        my $cgi_path = bz_locations()->{'cgi_path'};
        my $file_path = "$cgi_path/$file_url";
        $mtime = _mtime($file_path);
    }
    return "$file_url?$mtime";
}

# Set up the skin CSS cascade:
#
#  1. YUI CSS
#  2. Standard Bugzilla stylesheet set (persistent)
#  3. Standard Bugzilla stylesheet set (selectable)
#  4. All third-party "skin" stylesheet sets (selectable)
#  5. Page-specific styles
#  6. Custom Bugzilla stylesheet set (persistent)
#
# "Selectable" skin file sets may be either preferred or alternate.
# Exactly one is preferred, determined by the "skin" user preference.
sub css_files {
    my ($style_urls, $yui, $yui_css) = @_;
    
    # global.css goes on every page, and so does IE-fixes.css.
    my @requested_css = ('skins/standard/global.css', @$style_urls,
                         'skins/standard/IE-fixes.css');

    my @yui_required_css;
    foreach my $yui_name (@$yui) {
        next if !$yui_css->{$yui_name};
        push(@yui_required_css, "js/yui/assets/skins/sam/$yui_name.css");
    }
    unshift(@requested_css, @yui_required_css);
    
    my @css_sets = map { _css_link_set($_) } @requested_css;
    
    my %by_type = (standard => [], alternate => {}, skin => [], custom => []);
    foreach my $set (@css_sets) {
        foreach my $key (keys %$set) {
            if ($key eq 'alternate') {
                foreach my $alternate_skin (keys %{ $set->{alternate} }) {
                    my $files = $by_type{alternate}->{$alternate_skin} ||= [];
                    push(@$files, $set->{alternate}->{$alternate_skin});
                }
            }
            else {
                push(@{ $by_type{$key} }, $set->{$key});
            }
        }
    }
    
    return \%by_type;
}

sub _css_link_set {
    my ($file_name) = @_;

    my %set = (standard => mtime_filter($file_name));
    
    # We use (^|/) to allow Extensions to use the skins system if they
    # want.
    if ($file_name !~ m{(^|/)skins/standard/}) {
        return \%set;
    }
    
    my $skin_user_prefs = Bugzilla->user->settings->{skin};
    my $cgi_path = bz_locations()->{'cgi_path'};
    # If the DB is not accessible, user settings are not available.
    my $all_skins = $skin_user_prefs ? $skin_user_prefs->legal_values : [];
    my %skin_urls;
    foreach my $option (@$all_skins) {
        next if $option eq 'standard';
        my $skin_file_name = $file_name;
        $skin_file_name =~ s{(^|/)skins/standard/}{skins/contrib/$option/};
        if (my $mtime = _mtime("$cgi_path/$skin_file_name")) {
            $skin_urls{$option} = mtime_filter($skin_file_name, $mtime);
        }
    }
    $set{alternate} = \%skin_urls;
    
    my $skin = $skin_user_prefs->{'value'};
    if ($skin ne 'standard' and defined $set{alternate}->{$skin}) {
        $set{skin} = delete $set{alternate}->{$skin};
    }
    
    my $custom_file_name = $file_name;
    $custom_file_name =~ s{(^|/)skins/standard/}{skins/custom/};
    if (my $custom_mtime = _mtime("$cgi_path/$custom_file_name")) {
        $set{custom} = mtime_filter($custom_file_name, $custom_mtime);
    }
    
    return \%set;
}

# YUI dependency resolution
sub yui_resolve_deps {
    my ($yui, $yui_deps) = @_;
    
    my @yui_resolved;
    foreach my $yui_name (@$yui) {
        my $deps = $yui_deps->{$yui_name} || [];
        foreach my $dep (reverse @$deps) {
            push(@yui_resolved, $dep) if !grep { $_ eq $dep } @yui_resolved;
        }
        push(@yui_resolved, $yui_name) if !grep { $_ eq $yui_name } @yui_resolved;
    }
    return \@yui_resolved;
}

###############################################################################
# Templatization Code

# The Template Toolkit throws an error if a loop iterates >1000 times.
# We want to raise that limit.
# NOTE: If you change this number, you MUST RE-RUN checksetup.pl!!!
# If you do not re-run checksetup.pl, the change you make will not apply
$Template::Directive::WHILE_MAX = 1000000;

# Use the Toolkit Template's Stash module to add utility pseudo-methods
# to template variables.
use Template::Stash;

# Allow keys to start with an underscore or a dot.
$Template::Stash::PRIVATE = undef;

# Add "contains***" methods to list variables that search for one or more 
# items in a list and return boolean values representing whether or not 
# one/all/any item(s) were found.
$Template::Stash::LIST_OPS->{ contains } =
  sub {
      my ($list, $item) = @_;
      if (ref $item && $item->isa('Bugzilla::Object')) {
          return grep($_->id == $item->id, @$list);
      } else {
          return grep($_ eq $item, @$list);
      }
  };

$Template::Stash::LIST_OPS->{ containsany } =
  sub {
      my ($list, $items) = @_;
      foreach my $item (@$items) { 
          if (ref $item && $item->isa('Bugzilla::Object')) {
              return 1 if grep($_->id == $item->id, @$list);
          } else {
              return 1 if grep($_ eq $item, @$list);
          }
      }
      return 0;
  };

# Clone the array reference to leave the original one unaltered.
$Template::Stash::LIST_OPS->{ clone } =
  sub {
      my $list = shift;
      return [@$list];
  };

# Allow us to still get the scalar if we use the list operation ".0" on it,
# as we often do for defaults in query.cgi and other places.
$Template::Stash::SCALAR_OPS->{ 0 } = 
  sub {
      return $_[0];
  };

# Add a "truncate" method to the Template Toolkit's "scalar" object
# that truncates a string to a certain length.
$Template::Stash::SCALAR_OPS->{ truncate } = 
  sub {
      my ($string, $length, $ellipsis) = @_;
      $ellipsis ||= "";
      
      return $string if !$length || length($string) <= $length;
      
      my $strlen = $length - length($ellipsis);
      my $newstr = substr($string, 0, $strlen) . $ellipsis;
      return $newstr;
  };

# Create the template object that processes templates and specify
# configuration parameters that apply to all templates.

###############################################################################

sub process {
    my $self = shift;
    # All of this current_langs stuff allows template_inner to correctly
    # determine what-language Template object it should instantiate.
    my $current_langs = Bugzilla->request_cache->{template_current_lang} ||= [];
    unshift(@$current_langs, $self->context->{bz_language});
    my $retval = $self->SUPER::process(@_);
    shift @$current_langs;
    return $retval;
}

# Construct the Template object

# Note that all of the failure cases here can't use templateable errors,
# since we won't have a template to use...

sub create {
    my $class = shift;
    my %opts = @_;

    # IMPORTANT - If you make any FILTER changes here, make sure to
    # make them in t/004.template.t also, if required.

    my $config = {
        # Colon-separated list of directories containing templates.
        INCLUDE_PATH => $opts{'include_path'} 
                        || _include_path($opts{'language'}),

        # Remove white-space before template directives (PRE_CHOMP) and at the
        # beginning and end of templates and template blocks (TRIM) for better
        # looking, more compact content.  Use the plus sign at the beginning
        # of directives to maintain white space (i.e. [%+ DIRECTIVE %]).
        PRE_CHOMP => 1,
        TRIM => 1,

        # Bugzilla::Template::Plugin::Hook uses the absolute (in mod_perl)
        # or relative (in mod_cgi) paths of hook files to explicitly compile
        # a specific file. Also, these paths may be absolute at any time
        # if a packager has modified bz_locations() to contain absolute
        # paths.
        ABSOLUTE => 1,
        RELATIVE => $ENV{MOD_PERL} ? 0 : 1,

        COMPILE_DIR => bz_locations()->{'template_cache'},

        # Initialize templates (f.e. by loading plugins like Hook).
        PRE_PROCESS => ["global/initialize.none.tmpl"],

        ENCODING => Bugzilla->params->{'utf8'} ? 'UTF-8' : undef,

        # Functions for processing text within templates in various ways.
        # IMPORTANT!  When adding a filter here that does not override a
        # built-in filter, please also add a stub filter to t/004template.t.
        FILTERS => {

            # Render text in required style.

            inactive => [
                sub {
                    my($context, $isinactive) = @_;
                    return sub {
                        return $isinactive ? '<span class="bz_inactive">'.$_[0].'</span>' : $_[0];
                    }
                }, 1
            ],

            closed => [
                sub {
                    my($context, $isclosed) = @_;
                    return sub {
                        return $isclosed ? '<span class="bz_closed">'.$_[0].'</span>' : $_[0];
                    }
                }, 1
            ],

            obsolete => [
                sub {
                    my($context, $isobsolete) = @_;
                    return sub {
                        return $isobsolete ? '<span class="bz_obsolete">'.$_[0].'</span>' : $_[0];
                    }
                }, 1
            ],

            # Returns the text with backslashes, single/double quotes,
            # and newlines/carriage returns escaped for use in JS strings.
            js => sub {
                my ($var) = @_;
                $var =~ s/([\\\'\"\/])/\\$1/g;
                $var =~ s/\n/\\n/g;
                $var =~ s/\r/\\r/g;
                $var =~ s/\@/\\x40/g; # anti-spam for email addresses
                $var =~ s/</\\x3c/g;
                $var =~ s/>/\\x3e/g;
                return $var;
            },

            # Sadly, different to the above. See http://www.json.org/ 
            # for details.
            json => sub {
                my ($var) = @_;
                $var =~ s/([\\\"\/])/\\$1/g;
                $var =~ s/\n/\\n/g;
                $var =~ s/\r/\\r/g;
                $var =~ s/\f/\\f/g;
                $var =~ s/\t/\\t/g;
                return $var;
            },
            
            # Converts data to base64
            base64 => sub {
                my ($data) = @_;
                return encode_base64($data);
            },
            
            # HTML collapses newlines in element attributes to a single space,
            # so form elements which may have whitespace (ie comments) need
            # to be encoded using &#013;
            # See bugs 4928, 22983 and 32000 for more details
            html_linebreak => sub {
                my ($var) = @_;
                $var = html_quote($var);
                $var =~ s/\r\n/\&#013;/g;
                $var =~ s/\n\r/\&#013;/g;
                $var =~ s/\r/\&#013;/g;
                $var =~ s/\n/\&#013;/g;
                return $var;
            },

            # Prevents line break on hyphens and whitespaces.
            no_break => sub {
                my ($var) = @_;
                $var =~ s/ /\&nbsp;/g;
                $var =~ s/-/\&#8209;/g;
                return $var;
            },

            xml => \&Bugzilla::Util::xml_quote ,

            # This filter is similar to url_quote but used a \ instead of a %
            # as prefix. In addition it replaces a ' ' by a '_'.
            css_class_quote => \&Bugzilla::Util::css_class_quote ,

            # Removes control characters and trims extra whitespace.
            clean_text => \&Bugzilla::Util::clean_text ,

            quoteUrls => [ sub {
                               my ($context, $bug, $comment, $user) = @_;
                               return sub {
                                   my $text = shift;
                                   return quoteUrls($text, $bug, $comment, $user);
                               };
                           },
                           1
                         ],

            bug_link => [ sub {
                              my ($context, $bug, $options) = @_;
                              return sub {
                                  my $text = shift;
                                  return get_bug_link($bug, $text, $options);
                              };
                          },
                          1
                        ],

            bug_list_link => sub {
                my ($buglist, $options) = @_;
                return join(", ", map(get_bug_link($_, $_, $options), split(/ *, */, $buglist)));
            },

            # In CSV, quotes are doubled, and any value containing a quote or a
            # comma is enclosed in quotes.
            csv => sub
            {
                my ($var) = @_;
                $var =~ s/\"/\"\"/g;
                if ($var !~ /^-?(\d+\.)?\d*$/) {
                    $var = "\"$var\"";
                }
                return $var;
            } ,

            # Format a filesize in bytes to a human readable value
            unitconvert => sub
            {
                my ($data) = @_;
                my $retval = "";
                my %units = (
                    'KB' => 1024,
                    'MB' => 1024 * 1024,
                    'GB' => 1024 * 1024 * 1024,
                );

                if ($data < 1024) {
                    return "$data bytes";
                } 
                else {
                    my $u;
                    foreach $u ('GB', 'MB', 'KB') {
                        if ($data >= $units{$u}) {
                            return sprintf("%.2f %s", $data/$units{$u}, $u);
                        }
                    }
                }
            },

            # Format a time for display (more info in Bugzilla::Util)
            time => [ sub {
                          my ($context, $format, $timezone) = @_;
                          return sub {
                              my $time = shift;
                              return format_time($time, $format, $timezone);
                          };
                      },
                      1
                    ],

            html => \&Bugzilla::Util::html_quote,

            html_light => \&Bugzilla::Util::html_light_quote,

            email => \&Bugzilla::Util::email_filter,
            
            mtime => \&mtime_filter,

            # iCalendar contentline filter
            ics => [ sub {
                         my ($context, @args) = @_;
                         return sub {
                             my ($var) = shift;
                             my ($par) = shift @args;
                             my ($output) = "";

                             $var =~ s/[\r\n]/ /g;
                             $var =~ s/([;\\\",])/\\$1/g;

                             if ($par) {
                                 $output = sprintf("%s:%s", $par, $var);
                             } else {
                                 $output = $var;
                             }
                             
                             $output =~ s/(.{75,75})/$1\n /g;

                             return $output;
                         };
                     },
                     1
                     ],

            # Note that using this filter is even more dangerous than
            # using "none," and you should only use it when you're SURE
            # the output won't be displayed directly to a web browser.
            txt => sub {
                my ($var) = @_;
                # Trivial HTML tag remover
                $var =~ s/<[^>]*>//g;
                # And this basically reverses the html filter.
                $var =~ s/\&#64;/@/g;
                $var =~ s/\&lt;/</g;
                $var =~ s/\&gt;/>/g;
                $var =~ s/\&quot;/\"/g;
                $var =~ s/\&amp;/\&/g;
                # Now remove extra whitespace...
                my $collapse_filter = $Template::Filters::FILTERS->{collapse};
                $var = $collapse_filter->($var);
                # And if we're not in the WebService, wrap the message.
                # (Wrapping the message in the WebService is unnecessary
                # and causes awkward things like \n's appearing in error
                # messages in JSON-RPC.)
                unless (Bugzilla->usage_mode == USAGE_MODE_JSON
                        or Bugzilla->usage_mode == USAGE_MODE_XMLRPC)
                {
                    $var = wrap_comment($var, 72);
                }
                $var =~ s/\&nbsp;/ /g;

                return $var;
            },

            # Wrap a displayed comment to the appropriate length
            wrap_comment => [
                sub {
                    my ($context, $cols) = @_;
                    return sub { wrap_comment($_[0], $cols) }
                }, 1],

            # We force filtering of every variable in key security-critical
            # places; we have a none filter for people to use when they 
            # really, really don't want a variable to be changed.
            none => sub { return $_[0]; } ,
        },

        PLUGIN_BASE => 'Bugzilla::Template::Plugin',

        CONSTANTS => _load_constants(),

        # Default variables for all templates
        VARIABLES => {
            # Function for retrieving global parameters.
            'Param' => sub { return Bugzilla->params->{$_[0]}; },

            # Function to create date strings
            'time2str' => \&Date::Format::time2str,

            # Fixed size column formatting for bugmail.
            'format_columns' => sub {
                my $cols = shift;
                my $format = ($cols == 3) ? FORMAT_TRIPLE : FORMAT_DOUBLE;
                my $col_size = ($cols == 3) ? FORMAT_3_SIZE : FORMAT_2_SIZE;
                return multiline_sprintf($format, \@_, $col_size);
            },

            # Generic linear search function
            'lsearch' => sub {
                my ($array, $item) = @_;
                return firstidx { $_ eq $item } @$array;
            },

            # Currently logged in user, if any
            # If an sudo session is in progress, this is the user we're faking
            'user' => sub { return Bugzilla->user; },
           
            # Currenly active language
            # XXX Eventually this should probably be replaced with something
            # like Bugzilla->language.
            'current_language' => sub {
                my ($language) = include_languages();
                return $language;
            },

            # If an sudo session is in progress, this is the user who
            # started the session.
            'sudoer' => sub { return Bugzilla->sudoer; },

            # Allow templates to access the "corect" URLBase value
            'urlbase' => sub { return Bugzilla::Util::correct_urlbase(); },

            # Allow templates to access docs url with users' preferred language
            'docs_urlbase' => sub { 
                my ($language) = include_languages();
                my $docs_urlbase = Bugzilla->params->{'docs_urlbase'};
                $docs_urlbase =~ s/\%lang\%/$language/;
                return $docs_urlbase;
            },

            # Check whether the URL is safe.
            'is_safe_url' => sub {
                my $url = shift;
                return 0 unless $url;

                my $safe_url_regexp = SAFE_URL_REGEXP();
                return 1 if $url =~ /^$safe_url_regexp$/;
                # Pointing to a local file with no colon in its name is fine.
                return 1 if $url =~ /^[^\s<>\":]+[\w\/]$/i;
                # If we come here, then we cannot guarantee it's safe.
                return 0;
            },

            # Allow templates to generate a token themselves.
            'issue_hash_token' => \&Bugzilla::Token::issue_hash_token,

            # A way for all templates to get at Field data, cached.
            'bug_fields' => sub {
                my $cache = Bugzilla->request_cache;
                $cache->{template_bug_fields} ||=
                    Bugzilla->fields({ by_name => 1 });
                return $cache->{template_bug_fields};
            },

            # A general purpose cache to store rendered templates for reuse.
            # Make sure to not mix language-specific data.
            'template_cache' => sub {
                my $cache = Bugzilla->request_cache->{template_cache} ||= {};
                $cache->{users} ||= {};
                return $cache;
            },

            'css_files' => \&css_files,
            yui_resolve_deps => \&yui_resolve_deps,

            # Whether or not keywords are enabled, in this Bugzilla.
            'use_keywords' => sub { return Bugzilla::Keyword->any_exist; },

            # All the keywords.
            'all_keywords' => sub { return Bugzilla::Keyword->get_all(); },

            'feature_enabled' => sub { return Bugzilla->feature(@_); },

            # field_descs can be somewhat slow to generate, so we generate
            # it only once per-language no matter how many times
            # $template->process() is called.
            'field_descs' => sub { return template_var('field_descs') },

            # Calling bug/field-help.none.tmpl once per label is very
            # expensive, so we generate it once per-language.
            'help_html' => sub { return template_var('help_html') },

            # This way we don't have to load field-descs.none.tmpl in
            # many templates.
            'display_value' => \&Bugzilla::Util::display_value,

            'install_string' => \&Bugzilla::Install::Util::install_string,

            'report_columns' => \&Bugzilla::Search::REPORT_COLUMNS,

            # These don't work as normal constants.
            DB_MODULE        => \&Bugzilla::Constants::DB_MODULE,
            REQUIRED_MODULES => 
                \&Bugzilla::Install::Requirements::REQUIRED_MODULES,
            OPTIONAL_MODULES => sub {
                my @optional = @{OPTIONAL_MODULES()};
                foreach my $item (@optional) {
                    my @features;
                    foreach my $feat_id (@{ $item->{feature} }) {
                        push(@features, install_string("feature_$feat_id"));
                    }
                    $item->{feature} = \@features;
                }
                return \@optional;
            },
            'default_authorizer' => new Bugzilla::Auth(),
        },
    };

    local $Template::Config::CONTEXT = 'Bugzilla::Template::Context';

    Bugzilla::Hook::process('template_before_create', { config => $config });
    my $template = $class->new($config) 
        || die("Template creation failed: " . $class->error());

    # Pass on our current language to any template hooks or inner templates
    # called by this Template object.
    $template->context->{bz_language} = $opts{language} || '';

    return $template;
}

# Used as part of the two subroutines below.
our %_templates_to_precompile;
sub precompile_templates {
    my ($output) = @_;

    # Remove the compiled templates.
    my $cache_dir = bz_locations()->{'template_cache'};
    my $datadir = bz_locations()->{'datadir'};
    if (-e $cache_dir) {
        print install_string('template_removing_dir') . "\n" if $output;

        # This frequently fails if the webserver made the files, because
        # then the webserver owns the directories.
        rmtree($cache_dir);

        # Check that the directory was really removed, and if not, move it
        # into data/deleteme/.
        if (-e $cache_dir) {
            my $deleteme = "$datadir/deleteme";
            
            print STDERR "\n\n",
                install_string('template_removal_failed', 
                               { deleteme => $deleteme, 
                                 template_cache => $cache_dir }), "\n\n";
            mkpath($deleteme);
            my $random = generate_random_password();
            rename($cache_dir, "$deleteme/$random")
              or die "move failed: $!";
        }
    }

    print install_string('template_precompile') if $output;

    # Pre-compile all available languages.
    my $paths = template_include_path({ language => Bugzilla->languages });

    foreach my $dir (@$paths) {
        my $template = Bugzilla::Template->create(include_path => [$dir]);

        %_templates_to_precompile = ();
        # Traverse the template hierarchy.
        find({ wanted => \&_precompile_push, no_chdir => 1 }, $dir);
        # The sort isn't totally necessary, but it makes debugging easier
        # by making the templates always be compiled in the same order.
        foreach my $file (sort keys %_templates_to_precompile) {
            $file =~ s{^\Q$dir\E/}{};
            # Compile the template but throw away the result. This has the side-
            # effect of writing the compiled version to disk.
            $template->context->template($file);
        }
    }

    # Under mod_perl, we look for templates using the absolute path of the
    # template directory, which causes Template Toolkit to look for their 
    # *compiled* versions using the full absolute path under the data/template
    # directory. (Like data/template/var/www/html/bugzilla/.) To avoid
    # re-compiling templates under mod_perl, we symlink to the
    # already-compiled templates. This doesn't work on Windows.
    if (!ON_WINDOWS) {
        # We do these separately in case they're in different locations.
        _do_template_symlink(bz_locations()->{'templatedir'});
        _do_template_symlink(bz_locations()->{'extensionsdir'});
    }

    # If anything created a Template object before now, clear it out.
    delete Bugzilla->request_cache->{template};

    print install_string('done') . "\n" if $output;
}

# Helper for precompile_templates
sub _precompile_push {
    my $name = $File::Find::name;
    return if (-d $name);
    return if ($name =~ /\/CVS\//);
    return if ($name !~ /\.tmpl$/);
    $_templates_to_precompile{$name} = 1;
}

# Helper for precompile_templates
sub _do_template_symlink {
    my $dir_to_symlink = shift;

    my $abs_path = abs_path($dir_to_symlink);

    # If $dir_to_symlink is already an absolute path (as might happen
    # with packagers who set $libpath to an absolute path), then we don't
    # need to do this symlink.
    return if ($abs_path eq $dir_to_symlink);

    my $abs_root  = dirname($abs_path);
    my $dir_name  = basename($abs_path);
    my $cache_dir   = bz_locations()->{'template_cache'};
    my $container = "$cache_dir$abs_root";
    mkpath($container);
    my $target = "$cache_dir/$dir_name";
    # Check if the directory exists, because if there are no extensions,
    # there won't be an "data/template/extensions" directory to link to.
    if (-d $target) {
        # We use abs2rel so that the symlink will look like 
        # "../../../../template" which works, while just 
        # "data/template/template/" doesn't work.
        my $relative_target = File::Spec->abs2rel($target, $container);

        my $link_name = "$container/$dir_name";
        symlink($relative_target, $link_name)
          or warn "Could not make $link_name a symlink to $relative_target: $!";
    }
}

1;

__END__

=head1 NAME

Bugzilla::Template - Wrapper around the Template Toolkit C<Template> object

=head1 SYNOPSIS

  my $template = Bugzilla::Template->create;
  my $format = $template->get_format("foo/bar",
                                     scalar($cgi->param('format')),
                                     scalar($cgi->param('ctype')));

=head1 DESCRIPTION

This is basically a wrapper so that the correct arguments get passed into
the C<Template> constructor.

It should not be used directly by scripts or modules - instead, use
C<Bugzilla-E<gt>instance-E<gt>template> to get an already created module.

=head1 SUBROUTINES

=over

=item C<precompile_templates($output)>

Description: Compiles all of Bugzilla's templates in every language.
             Used mostly by F<checksetup.pl>.

Params:      C<$output> - C<true> if you want the function to print
               out information about what it's doing.

Returns:     nothing

=back

=head1 METHODS

=over

=item C<get_format($file, $format, $ctype)>

 Description: Construct a format object from URL parameters.

 Params:      $file   - Name of the template to display.
              $format - When the template exists under several formats
                        (e.g. table or graph), specify the one to choose.
              $ctype  - Content type, see Bugzilla::Constants::contenttypes.

 Returns:     A format object.

=back

=head1 SEE ALSO

L<Bugzilla>, L<Template><|MERGE_RESOLUTION|>--- conflicted
+++ resolved
@@ -235,14 +235,9 @@
               ~<a href=\"mailto:$2\">$1$2</a>~igx;
 
     # attachment links
-<<<<<<< HEAD
     # BMO: Bug 652332 dkl@mozilla.com 2011-07-20
     $text =~ s~\b(attachment\s*\#?\s*(\d+)(?:\s+\[diff\])?(?:\s+\[details\])?)
-              ~($things[$count++] = get_attachment_link($2, $1)) &&
-=======
-    $text =~ s~\b(attachment\s*\#?\s*(\d+)(?:\s+\[details\])?)
               ~($things[$count++] = get_attachment_link($2, $1, $user)) &&
->>>>>>> f6d6091e
                ("\0\0" . ($count-1) . "\0\0")
               ~egmxi;
 
