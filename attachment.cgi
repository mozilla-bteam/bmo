--- conflicted
+++ resolved
@@ -546,33 +546,21 @@
     # Must be called before create() as it may alter $cgi->param('ispatch').
     my $content_type = Bugzilla::Attachment::get_content_type();
 
-<<<<<<< HEAD
-    # Get the attach data
-    my $data = scalar($cgi->param('attach_text'));
-    if ($data) {
-        # Convert to unix line-endings if pasting a patch
-        if (scalar($cgi->param('ispatch'))) {
-            $data =~ s/[\012\015]{1,2}/\012/g;
-        }
-    }
-    else {
-        # Get the filehandle of the attachment.
-        $data = $cgi->upload('data');
-    }
-=======
     # Get the filehandle of the attachment.
     my $data_fh = $cgi->upload('data');
     my $attach_text = $cgi->param('attach_text');
->>>>>>> 3e1e67be
+
+    if ($attach_text) {
+        # Convert to unix line-endings if pasting a patch
+        if (scalar($cgi->param('ispatch'))) {
+            $attach_text =~ s/[\012\015]{1,2}/\012/g;
+        }
+    }
 
     my $attachment = Bugzilla::Attachment->create(
         {bug           => $bug,
          creation_ts   => $timestamp,
-<<<<<<< HEAD
-         data          => $data,
-=======
          data          => $attach_text || $data_fh,
->>>>>>> 3e1e67be
          description   => scalar $cgi->param('description'),
          filename      => $attach_text ? "file_$bugid.txt" : $data_fh,
          ispatch       => scalar $cgi->param('ispatch'),
