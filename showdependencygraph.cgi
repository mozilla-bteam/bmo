--- conflicted
+++ resolved
@@ -183,16 +183,11 @@
     $vars->{'short_desc'} = $summary if ($k eq $cgi->param('id'));
 
     # Resolution and summary are shown only if user can see the bug
-<<<<<<< HEAD
-    if (!$user->can_see_bug($k)) {
-        $summary = '';
-=======
-    if (Bugzilla->user->can_see_bug($k)) {
+    if ($user->can_see_bug($k)) {
         $summary = html_quote(clean_text($summary));
     }
     else {
         $resolution = $summary = '';
->>>>>>> 819d4cda
     }
 
     my @params;
