#!/usr/bin/env perl
# This Source Code Form is subject to the terms of the Mozilla Public
# License, v. 2.0. If a copy of the MPL was not distributed with this
# file, You can obtain one at http://mozilla.org/MPL/2.0/.
#
# This Source Code Form is "Incompatible With Secondary Licenses", as
# defined by the Mozilla Public License, v. 2.0.

use 5.10.1;
use strict;
use warnings;

use lib qw(. lib local/lib/perl5);

use File::Temp;
use MIME::Base64 qw(encode_base64);

use Bugzilla;
use Bugzilla::Constants;
use Bugzilla::Install::Filesystem;
use Bugzilla::Util;
use Bugzilla::Error;
use Bugzilla::Bug;
use Bugzilla::Status;

Bugzilla->login(LOGIN_REQUIRED);

my $cgi      = Bugzilla->cgi;
my $template = Bugzilla->template;
my $vars     = {};

# Connect to the shadow database if this installation is using one to improve
# performance.
my $dbh = Bugzilla->switch_to_shadow_db();

<<<<<<< HEAD
# Initial sanity checks
$cgi->param('id') || ThrowCodeError('missing_bug_id');
my $bug = Bugzilla::Bug->check($cgi->param('id'));

# Make sure the submitted 'rankdir' value is valid.
my @valid_rankdirs = qw(LR RL TB BT);
my $rankdir        = $cgi->param('rankdir') || 'TB';
if (none { $_ eq $rankdir } @valid_rankdirs) {
  $rankdir = 'TB';
}

# Make sure the submitted 'display' value is valid.
my @valid_displays = qw(tree web);
my $display        = $cgi->param('display') || 'tree';
if (none { $_ eq $display } @valid_displays) {
  $display = 'tree';
}

my $show_summary = $cgi->param('showsummary');

my $urlbase        = Bugzilla->localconfig->urlbase;
my %seen           = ();
my %edgesdone      = ();
my %bug_class_seen = ();

my $add_link = sub {
  my ($blocked, $dependson) = @_;
  $dependson ||= 0;
  my $link_text = '';

  my ($dependson_status, $dependson_resolution, $dependson_summary);
=======
my (%seen, %edgesdone, %bugtitles);
my $bug_count = 0;

# $CreateImagemap: This sub grabs a local filename as a parameter, reads the
# dot-generated image map datafile residing in that file and turns it into
# an HTML map element. THIS SUB IS ONLY USED FOR LOCAL DOT INSTALLATIONS.
# The map datafile won't necessarily contain the bug summaries, so we'll
# pull possible HTML titles from the %bugtitles hash (filled elsewhere
# in the code)

# The dot mapdata lines have the following format (\nsummary is optional):
# rectangle (LEFTX,TOPY) (RIGHTX,BOTTOMY) URLBASE/show_bug.cgi?id=BUGNUM BUGNUM[\nSUMMARY]

# force this to be lexical, so it can close over %bugtitles
my $CreateImagemap = sub {
  my $mapfilename = shift;
  my $map         = "<map name=\"imagemap\">\n";
  my $default     = "";

  open MAP, "<", $mapfilename;
  while (my $line = <MAP>) {
    if ($line =~ /^default ([^ ]*)(.*)$/) {
      $default = qq{<area alt="" shape="default" href="$1">\n};
    }
>>>>>>> 972f5ec9

    if ($line
      =~ /^rectangle \((\d+),(\d+)\) \((\d+),(\d+)\) (http[^ ]*) (\d+)(?:\\n.*)?$/)
    {
      my ($leftx, $rightx, $topy, $bottomy, $url, $bugid) = ($1, $3, $2, $4, $5, $6);

      # Pick up bugid from the mapdata label field. Getting the title from
      # bugtitle hash instead of mapdata allows us to get the summary even
      # when showsummary is off, and also gives us status and resolution.
      # This text is safe; it has already been escaped.
      my $bugtitle = $bugtitles{$bugid};

      # The URL is supposed to be safe, because it's built manually.
      # But in case someone manages to inject code, it's safer to escape it.
      $url = html_quote($url);

      $map
        .= qq{<area alt="bug $bugid" name="bug$bugid" shape="rect" }
        . qq{title="$bugtitle" href="$url" }
        . qq{coords="$leftx,$topy,$rightx,$bottomy">\n};
    }
  }
  close MAP;

  $map .= "$default</map>";
  return $map;
};

my $AddLink = sub {
  my ($blocked, $dependson, $fh) = (@_);
  my $key = "$blocked,$dependson";
  if (!exists $edgesdone{$key}) {
<<<<<<< HEAD
    if ($dependson) {

      ($dependson_status, $dependson_resolution, $dependson_summary)
        = $dbh->selectrow_array($sth, undef, $dependson);

      $link_text .= $dependson;

      $link_text .= ($dependson_status eq 'RESOLVED') ? '[' : '([';
      $link_text .= "$dependson";

    if ($show_summary && $user->can_see_bug($dependson)) {
      $dependson_summary = truncate_string($dependson_summary, 80, '...');
      $dependson_summary = mermaid_quote($dependson_summary);
      $link_text .= "<br>$dependson_status $dependson_resolution $dependson_summary";
    }

    $link_text .= ($dependson_status eq 'RESOLVED') ? ']' : '])';

    $link_text .= ' --> ';
  }

  my ($blocked_status, $blocked_resolution, $blocked_summary)
    = $dbh->selectrow_array($sth, undef, $blocked);

    $link_text .= $blocked;

    $link_text .= ($blocked_status eq 'RESOLVED') ? '[' : '([';
    $link_text .= "$blocked";
=======
    $edgesdone{$key} = 1;
    print $fh "$dependson -> $blocked\n";
    $bug_count++;
    $seen{$blocked}   = 1;
    $seen{$dependson} = 1;
  }
};

ThrowCodeError("missing_bug_id") if !defined $cgi->param('id');

# The list of valid directions. Some are not proposed in the dropdrown
# menu despite the fact that they are valid.
my @valid_rankdirs = ('LR', 'RL', 'TB', 'BT');
>>>>>>> 972f5ec9

my $rankdir = $cgi->param('rankdir') || 'TB';

# Make sure the submitted 'rankdir' value is valid.
if (!grep { $_ eq $rankdir } @valid_rankdirs) {
  $rankdir = 'TB';
}

my $display = $cgi->param('display') || 'tree';
my $webdotdir = bz_locations()->{'webdotdir'};

<<<<<<< HEAD
    if ($dependson && !$seen{$dependson}) {

      $link_text
        .= ($dependson_status eq 'RESOLVED')
        ? "class $dependson resolved\n"
        : "class $dependson open\n";

      # Display additional styling if this is the base bug id
      if ($dependson == $bug->id) {
        $link_text .= "class $dependson base\n";
      }

      $link_text .= qq{click $dependson "${urlbase}show_bug.cgi?id=$dependson"\n};
    }

    if (!$seen{$blocked}) {

      $link_text
        .= ($blocked_status eq 'RESOLVED')
        ? "class $blocked resolved\n"
        : "class $blocked open\n";

      # Display additional styling if this is the base bug id
      if ($blocked == $bug->id) {
        $link_text .= "class $blocked base\n";
      }

      $link_text .= qq{click $blocked "${urlbase}show_bug.cgi?id=$blocked"\n};
    }

    $edgesdone{$key}  = 1;
    $seen{$blocked}   = 1;
    $seen{$dependson} = 1 if $dependson;
  }
=======
my ($fh, $filename) = File::Temp::tempfile(
  "XXXXXXXXXX",
  SUFFIX => '.dot',
  DIR    => $webdotdir,
  UNLINK => 1
);

chmod Bugzilla::Install::Filesystem::CGI_WRITE, $filename
  or warn install_string('chmod_failed', {path => $filename, error => $!});

my $urlbase = Bugzilla->localconfig->urlbase;

print $fh "digraph G {";
print $fh qq(
graph [URL="${urlbase}query.cgi", rankdir=$rankdir]
node [URL="${urlbase}show_bug.cgi?id=\\N", style=filled, color=lightgray]
);
>>>>>>> 972f5ec9

my %baselist;

foreach my $i (split('[\s,]+', $cgi->param('id'))) {
  my $bug = Bugzilla::Bug->check($i);
  $baselist{$bug->id} = 1;
}

my @stack = keys(%baselist);

if ($display eq 'web') {
  my $sth = $dbh->prepare(
    q{SELECT blocked, dependson
                                FROM dependencies
                               WHERE blocked = ? OR dependson = ?}
  );

  foreach my $id (@stack) {
    my $dependencies = $dbh->selectall_arrayref($sth, undef, ($id, $id));
<<<<<<< HEAD

    # Show a single node if no dependencies instead of a blank graph
    if (!@{$dependencies}) {
      $graph .= $add_link->($id);
    }
    else {
      foreach my $dependency (@{$dependencies}) {
        my ($blocked, $dependson) = @{$dependency};
        if ( $blocked != $id
          && !exists $seen{$blocked}
          && scalar @stack < MAX_DEP_GRAPH_BUGS)
        {
          push @stack, $blocked;
        }
        if ( $dependson != $id
          && !exists $seen{$dependson}
          && scalar @stack < MAX_DEP_GRAPH_BUGS)
        {
          push @stack, $dependson;
        }
        $graph .= $add_link->($blocked, $dependson);
=======
    foreach my $dependency (@$dependencies) {
      my ($blocked, $dependson) = @$dependency;
      if ($blocked != $id && !exists $seen{$blocked}) {
        push @stack, $blocked;
      }
      if ($dependson != $id && !exists $seen{$dependson}) {
        push @stack, $dependson;
>>>>>>> 972f5ec9
      }
      $AddLink->($blocked, $dependson, $fh);
    }
  }
}

# This is the default: a tree instead of a spider web.
else {
  my @blocker_stack = @stack;
  foreach my $id (@blocker_stack) {
    my $blocker_ids
<<<<<<< HEAD
      = Bugzilla::Bug::list_relationship('dependencies', 'blocked', 'dependson',
      $id);

    # Show a single node if no dependencies instead of a blank graph
    if (!@{$blocker_ids}) {
      $graph .= $add_link->($id);
    }
    else {
      foreach my $blocker_id (@{$blocker_ids}) {
        if (!exists $seen{$blocker_id} && scalar @blocker_stack < MAX_DEP_GRAPH_BUGS) {
          push @blocker_stack, $blocker_id;
        }
        $graph .= $add_link->($id, $blocker_id);
      }
=======
      = Bugzilla::Bug::list_relationship('dependencies', 'blocked', 'dependson', $id);
    foreach my $blocker_id (@$blocker_ids) {
      push(@blocker_stack, $blocker_id) unless $seen{$blocker_id};
      $AddLink->($id, $blocker_id, $fh);
>>>>>>> 972f5ec9
    }
  }
  my @dependent_stack = @stack;
  foreach my $id (@dependent_stack) {
    my $dep_bug_ids
<<<<<<< HEAD
      = Bugzilla::Bug::list_relationship('dependencies', 'dependson', 'blocked',
      $id);
    foreach my $dep_bug_id (@{$dep_bug_ids}) {
      if (!exists $seen{$dep_bug_id} && scalar @dependent_stack < MAX_DEP_GRAPH_BUGS)
      {
        push @dependent_stack, $dep_bug_id;
      }
      $graph .= $add_link->($dep_bug_id, $id);
    }
  }
}

$vars->{'graph_data'} = $graph;

# Make sure we only include valid integers (protects us from XSS attacks).
my @bugs = grep { detaint_natural($_) } split /[\s,]+/, $cgi->param('id');
$vars->{'bug_id'}      = join ', ', @bugs;
$vars->{'display'}     = $display;
$vars->{'rankdir'}     = $rankdir;
$vars->{'showsummary'} = $cgi->param('showsummary');
$vars->{'debug'}       = ($cgi->param('debug') ? 1 : 0);
$vars->{'graph_size'}  = length $graph;
$vars->{'graph_edges'} = scalar keys %edgesdone;

if (scalar keys %seen > MAX_DEP_GRAPH_BUGS) {
  $vars->{'graph_too_large'} = 1;
}
=======
      = Bugzilla::Bug::list_relationship('dependencies', 'dependson', 'blocked', $id);
    foreach my $dep_bug_id (@$dep_bug_ids) {
      push(@dependent_stack, $dep_bug_id) unless $seen{$dep_bug_id};
      $AddLink->($dep_bug_id, $id, $fh);
    }
  }
}

foreach my $k (keys(%baselist)) {
  $seen{$k} = 1;
}

my $sth = $dbh->prepare(
  q{SELECT bug_status, resolution, short_desc
                  FROM bugs
                 WHERE bugs.bug_id = ?}
);
foreach my $k (keys(%seen)) {

  # Retrieve bug information from the database
  my ($stat, $resolution, $summary) = $dbh->selectrow_array($sth, undef, $k);

  $vars->{'short_desc'} = $summary if ($k eq $cgi->param('id'));

  # Resolution and summary are shown only if user can see the bug
  if (Bugzilla->user->can_see_bug($k)) {
    $summary = html_quote(clean_text($summary));
  }
  else {
    $resolution = $summary = '';
  }

  my @params;

  if ($summary ne "" && $cgi->param('showsummary')) {

    # Wide characters cause GraphViz to die.
    if (Bugzilla->params->{'utf8'}) {
      utf8::encode($summary) if utf8::is_utf8($summary);
    }
    $summary = wrap_comment($summary);
    $summary =~ s/([\\\"])/\\$1/g;
    $summary =~ s/\n/\\n/g;
    push(@params, qq{label="$k\\n$summary"});
  }

  if (exists $baselist{$k}) {
    push(@params, "shape=box");
  }

  if (is_open_state($stat)) {
    push(@params, "color=green");
  }

  if (@params) {
    print $fh "$k [" . join(',', @params) . "]\n";
  }
  else {
    print $fh "$k\n";
  }

  # Push the bug tooltip texts into a global hash so that
  # $CreateImagemap sub (used with local dot installations) can
  # use them later on.
  $bugtitles{$k} = trim("$stat $resolution");

  # Show the bug summary in tooltips only if not shown on
  # the graph and it is non-empty (the user can see the bug)
  if (!$cgi->param('showsummary') && $summary ne "") {
    $bugtitles{$k} .= " - $summary";
  }
}


print $fh "}\n";
close $fh;

if ($bug_count > MAX_WEBDOT_BUGS) {
  unlink($filename);
  ThrowUserError("webdot_too_large");
}

my $webdotbase = Bugzilla->params->{'webdotbase'};

if ($webdotbase =~ /^https?:/) {
  $webdotbase =~ s/%(?:sslbase|urlbase)%/Bugzilla->localconfig->urlbase/eg;
  my $url = $webdotbase . $filename;
  $vars->{'image_url'} = $url . ".gif";
  $vars->{'map_url'}   = $url . ".map";
}
else {
  # Local dot installation
  my $image_data;
  open(my $pipe, '-|', $webdotbase, '-Tpng', $filename) || ThrowCodeError('webdot_error');
  binmode $pipe;
  while (my $dot_data = <$pipe>) {
    $image_data .= $dot_data;
  }
  close $pipe || ThrowCodeError('webdot_error');

  $vars->{'image_data'} = encode_base64($image_data);

  # Then, generate a imagemap datafile that contains the corner data
  # for drawn bug objects. Pass it on to $CreateImagemap that
  # turns this monster into HTML.

  my ($mapfh, $mapfilename)
    = File::Temp::tempfile("XXXXXXXXXX", SUFFIX => '.map', DIR => $webdotdir);

  chmod Bugzilla::Install::Filesystem::WS_SERVE, $mapfilename
    or warn install_string('chmod_failed', {path => $mapfilename, error => $!});

  binmode $mapfh;
  open(DOT, '-|', "\"$webdotbase\" -Tismap $filename");
  binmode DOT;
  print $mapfh $_ while <DOT>;
  close DOT;
  close $mapfh;

  $vars->{'image_map'} = $CreateImagemap->($mapfilename);
}

# Cleanup any old .dot files created from previous runs.
my $since = time() - 24 * 60 * 60;

# Can't use glob, since even calling that fails taint checks for Perl < 5.6
opendir(DIR, $webdotdir);
my @files = grep { /\.dot$|\.png$|\.map$/ && -f "$webdotdir/$_" } readdir(DIR);
closedir DIR;
foreach my $f (@files) {
  $f = "$webdotdir/$f";

  # Here we are deleting all old files. All entries are from the
  # $webdot directory. Since we're deleting the file (not following
  # symlinks), this can't escape to delete anything it shouldn't
  # (unless someone moves the location of $webdotdir, of course)
  my $mtime = file_mod_time($f);
  if ($mtime && $mtime < $since) {
    unlink $f;
  }
}

# Make sure we only include valid integers (protects us from XSS attacks).
my @bugs = grep(detaint_natural($_), split(/[\s,]+/, $cgi->param('id')));
$vars->{'bug_id'}        = join(', ', @bugs);
$vars->{'multiple_bugs'} = ($cgi->param('id') =~ /[ ,]/);
$vars->{'display'}       = $display;
$vars->{'rankdir'}       = $rankdir;
$vars->{'showsummary'}   = $cgi->param('showsummary');
>>>>>>> 972f5ec9

# Generate and return the UI (HTML page) from the appropriate template.
print $cgi->header();
$template->process("bug/dependency-graph.html.tmpl", $vars)
  || ThrowTemplateError($template->error());<|MERGE_RESOLUTION|>--- conflicted
+++ resolved
@@ -33,39 +33,6 @@
 # performance.
 my $dbh = Bugzilla->switch_to_shadow_db();
 
-<<<<<<< HEAD
-# Initial sanity checks
-$cgi->param('id') || ThrowCodeError('missing_bug_id');
-my $bug = Bugzilla::Bug->check($cgi->param('id'));
-
-# Make sure the submitted 'rankdir' value is valid.
-my @valid_rankdirs = qw(LR RL TB BT);
-my $rankdir        = $cgi->param('rankdir') || 'TB';
-if (none { $_ eq $rankdir } @valid_rankdirs) {
-  $rankdir = 'TB';
-}
-
-# Make sure the submitted 'display' value is valid.
-my @valid_displays = qw(tree web);
-my $display        = $cgi->param('display') || 'tree';
-if (none { $_ eq $display } @valid_displays) {
-  $display = 'tree';
-}
-
-my $show_summary = $cgi->param('showsummary');
-
-my $urlbase        = Bugzilla->localconfig->urlbase;
-my %seen           = ();
-my %edgesdone      = ();
-my %bug_class_seen = ();
-
-my $add_link = sub {
-  my ($blocked, $dependson) = @_;
-  $dependson ||= 0;
-  my $link_text = '';
-
-  my ($dependson_status, $dependson_resolution, $dependson_summary);
-=======
 my (%seen, %edgesdone, %bugtitles);
 my $bug_count = 0;
 
@@ -90,7 +57,6 @@
     if ($line =~ /^default ([^ ]*)(.*)$/) {
       $default = qq{<area alt="" shape="default" href="$1">\n};
     }
->>>>>>> 972f5ec9
 
     if ($line
       =~ /^rectangle \((\d+),(\d+)\) \((\d+),(\d+)\) (http[^ ]*) (\d+)(?:\\n.*)?$/)
@@ -123,36 +89,6 @@
   my ($blocked, $dependson, $fh) = (@_);
   my $key = "$blocked,$dependson";
   if (!exists $edgesdone{$key}) {
-<<<<<<< HEAD
-    if ($dependson) {
-
-      ($dependson_status, $dependson_resolution, $dependson_summary)
-        = $dbh->selectrow_array($sth, undef, $dependson);
-
-      $link_text .= $dependson;
-
-      $link_text .= ($dependson_status eq 'RESOLVED') ? '[' : '([';
-      $link_text .= "$dependson";
-
-    if ($show_summary && $user->can_see_bug($dependson)) {
-      $dependson_summary = truncate_string($dependson_summary, 80, '...');
-      $dependson_summary = mermaid_quote($dependson_summary);
-      $link_text .= "<br>$dependson_status $dependson_resolution $dependson_summary";
-    }
-
-    $link_text .= ($dependson_status eq 'RESOLVED') ? ']' : '])';
-
-    $link_text .= ' --> ';
-  }
-
-  my ($blocked_status, $blocked_resolution, $blocked_summary)
-    = $dbh->selectrow_array($sth, undef, $blocked);
-
-    $link_text .= $blocked;
-
-    $link_text .= ($blocked_status eq 'RESOLVED') ? '[' : '([';
-    $link_text .= "$blocked";
-=======
     $edgesdone{$key} = 1;
     print $fh "$dependson -> $blocked\n";
     $bug_count++;
@@ -166,7 +102,6 @@
 # The list of valid directions. Some are not proposed in the dropdrown
 # menu despite the fact that they are valid.
 my @valid_rankdirs = ('LR', 'RL', 'TB', 'BT');
->>>>>>> 972f5ec9
 
 my $rankdir = $cgi->param('rankdir') || 'TB';
 
@@ -178,42 +113,6 @@
 my $display = $cgi->param('display') || 'tree';
 my $webdotdir = bz_locations()->{'webdotdir'};
 
-<<<<<<< HEAD
-    if ($dependson && !$seen{$dependson}) {
-
-      $link_text
-        .= ($dependson_status eq 'RESOLVED')
-        ? "class $dependson resolved\n"
-        : "class $dependson open\n";
-
-      # Display additional styling if this is the base bug id
-      if ($dependson == $bug->id) {
-        $link_text .= "class $dependson base\n";
-      }
-
-      $link_text .= qq{click $dependson "${urlbase}show_bug.cgi?id=$dependson"\n};
-    }
-
-    if (!$seen{$blocked}) {
-
-      $link_text
-        .= ($blocked_status eq 'RESOLVED')
-        ? "class $blocked resolved\n"
-        : "class $blocked open\n";
-
-      # Display additional styling if this is the base bug id
-      if ($blocked == $bug->id) {
-        $link_text .= "class $blocked base\n";
-      }
-
-      $link_text .= qq{click $blocked "${urlbase}show_bug.cgi?id=$blocked"\n};
-    }
-
-    $edgesdone{$key}  = 1;
-    $seen{$blocked}   = 1;
-    $seen{$dependson} = 1 if $dependson;
-  }
-=======
 my ($fh, $filename) = File::Temp::tempfile(
   "XXXXXXXXXX",
   SUFFIX => '.dot',
@@ -231,7 +130,6 @@
 graph [URL="${urlbase}query.cgi", rankdir=$rankdir]
 node [URL="${urlbase}show_bug.cgi?id=\\N", style=filled, color=lightgray]
 );
->>>>>>> 972f5ec9
 
 my %baselist;
 
@@ -251,29 +149,6 @@
 
   foreach my $id (@stack) {
     my $dependencies = $dbh->selectall_arrayref($sth, undef, ($id, $id));
-<<<<<<< HEAD
-
-    # Show a single node if no dependencies instead of a blank graph
-    if (!@{$dependencies}) {
-      $graph .= $add_link->($id);
-    }
-    else {
-      foreach my $dependency (@{$dependencies}) {
-        my ($blocked, $dependson) = @{$dependency};
-        if ( $blocked != $id
-          && !exists $seen{$blocked}
-          && scalar @stack < MAX_DEP_GRAPH_BUGS)
-        {
-          push @stack, $blocked;
-        }
-        if ( $dependson != $id
-          && !exists $seen{$dependson}
-          && scalar @stack < MAX_DEP_GRAPH_BUGS)
-        {
-          push @stack, $dependson;
-        }
-        $graph .= $add_link->($blocked, $dependson);
-=======
     foreach my $dependency (@$dependencies) {
       my ($blocked, $dependson) = @$dependency;
       if ($blocked != $id && !exists $seen{$blocked}) {
@@ -281,7 +156,6 @@
       }
       if ($dependson != $id && !exists $seen{$dependson}) {
         push @stack, $dependson;
->>>>>>> 972f5ec9
       }
       $AddLink->($blocked, $dependson, $fh);
     }
@@ -293,61 +167,15 @@
   my @blocker_stack = @stack;
   foreach my $id (@blocker_stack) {
     my $blocker_ids
-<<<<<<< HEAD
-      = Bugzilla::Bug::list_relationship('dependencies', 'blocked', 'dependson',
-      $id);
-
-    # Show a single node if no dependencies instead of a blank graph
-    if (!@{$blocker_ids}) {
-      $graph .= $add_link->($id);
-    }
-    else {
-      foreach my $blocker_id (@{$blocker_ids}) {
-        if (!exists $seen{$blocker_id} && scalar @blocker_stack < MAX_DEP_GRAPH_BUGS) {
-          push @blocker_stack, $blocker_id;
-        }
-        $graph .= $add_link->($id, $blocker_id);
-      }
-=======
       = Bugzilla::Bug::list_relationship('dependencies', 'blocked', 'dependson', $id);
     foreach my $blocker_id (@$blocker_ids) {
       push(@blocker_stack, $blocker_id) unless $seen{$blocker_id};
       $AddLink->($id, $blocker_id, $fh);
->>>>>>> 972f5ec9
     }
   }
   my @dependent_stack = @stack;
   foreach my $id (@dependent_stack) {
     my $dep_bug_ids
-<<<<<<< HEAD
-      = Bugzilla::Bug::list_relationship('dependencies', 'dependson', 'blocked',
-      $id);
-    foreach my $dep_bug_id (@{$dep_bug_ids}) {
-      if (!exists $seen{$dep_bug_id} && scalar @dependent_stack < MAX_DEP_GRAPH_BUGS)
-      {
-        push @dependent_stack, $dep_bug_id;
-      }
-      $graph .= $add_link->($dep_bug_id, $id);
-    }
-  }
-}
-
-$vars->{'graph_data'} = $graph;
-
-# Make sure we only include valid integers (protects us from XSS attacks).
-my @bugs = grep { detaint_natural($_) } split /[\s,]+/, $cgi->param('id');
-$vars->{'bug_id'}      = join ', ', @bugs;
-$vars->{'display'}     = $display;
-$vars->{'rankdir'}     = $rankdir;
-$vars->{'showsummary'} = $cgi->param('showsummary');
-$vars->{'debug'}       = ($cgi->param('debug') ? 1 : 0);
-$vars->{'graph_size'}  = length $graph;
-$vars->{'graph_edges'} = scalar keys %edgesdone;
-
-if (scalar keys %seen > MAX_DEP_GRAPH_BUGS) {
-  $vars->{'graph_too_large'} = 1;
-}
-=======
       = Bugzilla::Bug::list_relationship('dependencies', 'dependson', 'blocked', $id);
     foreach my $dep_bug_id (@$dep_bug_ids) {
       push(@dependent_stack, $dep_bug_id) unless $seen{$dep_bug_id};
@@ -497,7 +325,6 @@
 $vars->{'display'}       = $display;
 $vars->{'rankdir'}       = $rankdir;
 $vars->{'showsummary'}   = $cgi->param('showsummary');
->>>>>>> 972f5ec9
 
 # Generate and return the UI (HTML page) from the appropriate template.
 print $cgi->header();
