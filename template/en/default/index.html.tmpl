[%# This Source Code Form is subject to the terms of the Mozilla Public
  # License, v. 2.0. If a copy of the MPL was not distributed with this
  # file, You can obtain one at http://mozilla.org/MPL/2.0/.
  #
  # This Source Code Form is "Incompatible With Secondary Licenses", as
  # defined by the Mozilla Public License, v. 2.0.
  #%]

<<<<<<< HEAD
[% PROCESS global/variables.none.tmpl %]

[% USE Bugzilla %]
[% PROCESS global/header.html.tmpl
   title = "$terms.Bugzilla Main Page"
   header = "Main Page" 
   header_addl_info = "version " _ (Bugzilla.params.bugzilla_version || constants.BUGZILLA_VERSION)
   style_urls = [ 'skins/standard/index.css' ]
%]


<script type="text/javascript">
function checkQuicksearch( form ) {
  if (form.quicksearch.value == '') {
    alert('Please enter one or more search terms first.');
    return false;
  }
  return true;
}
</script>

<div id="page-index">
  <table>
    <tr>
      <td>
        <h1 id="welcome"> Welcome to [% terms.Bugzilla %]</h1>
        <div class="intro">[% Hook.process('intro') %]</div>
        <a id="enter_bug" class="bz_common_actions"
           href="enter_bug.cgi"><span>File [% terms.aBug %]</span></a>
        <a id="query" class="bz_common_actions" 
           href="query.cgi"><span>Search</span></a>
        <a id="account" class="bz_common_actions"
           [% IF user.id %]
             href="userprefs.cgi"><span>User Preferences</span></a>
           [% ELSIF Param('createemailregexp')
                    && user.authorizer.user_can_create_account
            %]
             href="createaccount.cgi"><span>Open a New Account</span></a>
           [% ELSE %]
             href="?GoAheadAndLogIn=1"><span>Log In</span></a>
           [% END %]

        <form id="quicksearchForm" name="quicksearchForm" action="buglist.cgi"
              onsubmit="return checkQuicksearch(this);">
          <div>
            <input id="quicksearch_main" type="text" name="quicksearch"
              placeholder="Enter [% terms.abug %] number or some search terms"
              title="Quick Search">
            <input id="find" type="submit" value="Quick Search">
            <ul class="additional_links" id="quicksearch_links">
              <li>
                <a href="page.cgi?id=quicksearch.html">Quick Search help</a>
              </li>
              <li class="bz_default_hidden" id="quicksearch_plugin">
                |
                <a href="javascript:window.external.AddSearchProvider('[% urlbase FILTER html %]search_plugin.cgi')">
                 Install the Quick Search plugin
                </a>
              </li>
            </ul>
            <ul class="additional_links">
              <li>
                <a href="page.cgi?id=etiquette.html">[%- terms.Bugzilla %] Etiquette</a>
              </li>
              <li>
                | <a href="https://developer.mozilla.org/en/Bug_writing_guidelines">[%- terms.Bug %] Writing Guidelines</a>
              </li>
              [% Hook.process('additional_links') %]
            </ul>
          </div>
        </form>
        <div class="outro">[% Hook.process('outro') %]</div>
      </td>
    </tr>
  </table>
=======
[%# INTERFACE:
  # release: a hash containing data about new releases, if any.
  #%]

[% PROCESS global/header.html.tmpl
   title = "$terms.Bugzilla Main Page"
   header = "Main Page" 
   header_addl_info = "version $constants.BUGZILLA_VERSION"
%]

[% IF release %]
  <div id="new_release">
    [% IF release.data %]
      [% IF release.deprecated %]
        <p>Bugzilla [%+ release.deprecated FILTER html %] is no longer
        supported. You are highly encouraged to upgrade in order to keep your
        system secure.</p>
      [% END %]

      <p>A new Bugzilla version ([% release.data.latest_ver FILTER html %])
      is available at
      <a href="[% release.data.url FILTER html %]">[% release.data.url FILTER html %]</a>.<br>
      Release date: [% release.data.date FILTER html %]</p>

      <p class="notice">This message is only shown to logged in users with admin privs.
      You can configure this notification from the
      <a href="editparams.cgi?section=general#upgrade_notification_desc">Parameters</a> page.</p>
    [% ELSIF release.error == "cannot_download" %]
      <p>The remote file <a href="[% constants.REMOTE_FILE FILTER html %]">
      [%~ constants.REMOTE_FILE FILTER html %]</a> cannot be downloaded
      (reason: [% release.reason FILTER html %]).<br>
      Either the remote server is temporarily unavailable, or your web server cannot access
      the web. If you are behind a proxy, set the
      <a href="editparams.cgi?section=advanced#proxy_url_desc">proxy_url</a> parameter correctly.</p>
    [% ELSIF release.error == "no_write" %]
      <p>The local XML file '[% constants.LOCAL_FILE FILTER html %]' cannot be created
      (reason: [% release.reason FILTER html %]).<br>
      Please make sure the web server can write into this directory.
    [% ELSIF release.error == "no_update" %]
      <p>The local XML file '[% constants.LOCAL_FILE FILTER html %]' cannot be updated.
      Please make sure the web server can edit this file.</p>
    [% ELSIF release.error == "no_access" %]
      <p>The local XML file '[% constants.LOCAL_FILE FILTER html %]' cannot be read.
      Please make sure this file has the correct rights set on it.</p>
    [% ELSIF release.error == "corrupted" %]
      <p>The local XML file '[% constants.LOCAL_FILE FILTER html %]' has an invalid XML format.
      Please delete it and try accessing this page again.</p>
    [% ELSIF release.error == "unknown_parameter" %]
      <p>'[% Param("upgrade_notification") FILTER html %]' is not a valid notification
      parameter. Please check this parameter in the
      <a href="editparams.cgi?section=general#upgrade_notification_desc">Parameters</a> page.</p>
    [% END %]
  </div>
[% END %]

<div id="page-index">
  <h1 id="welcome"> Welcome to [% terms.Bugzilla %]</h1>
  <div class="intro">[% Hook.process('intro') %]</div>

  <div class="bz_common_actions">
    <ul>
      <li>
        <a id="enter_bug" href="enter_bug.cgi"><span>File [% terms.aBug %]</span></a>
      </li>
      <li>
        <a id="query" href="query.cgi"><span>Search</span></a>
      </li>
      <li>
        <a id="account"
          [% IF user.id %]
            href="userprefs.cgi"><span>User Preferences</span></a>
          [% ELSIF Param('createemailregexp') && user.authorizer.user_can_create_account %]
            href="createaccount.cgi"><span>Open a New Account</span></a>
          [% ELSE %]
            href="?GoAheadAndLogIn=1"><span>Log In</span></a>
          [% END %]
      </li>
      <li>
        <a id="help" href="[% docs_urlbase FILTER html %]using/index.html"><span>Documentation</span></a>
      </li>
    </ul>
  </div>

  <div>
    <form id="quicksearchForm" name="quicksearchForm" action="buglist.cgi">
      <input id="quicksearch_main" name="quicksearch" title="Quick Search"
             placeholder="Enter [% terms.abug %] # or some search terms"
             autofocus required>
      <input id="find" type="submit" value="Quick Search">
      <a href="page.cgi?id=quicksearch.html" title="Quick Search help">[?]</a>
    </form>

    <ul class="additional_links">
      [% Hook.process('additional_links') %]
    </ul>
  </div>

  <div id="common_queries">
    <h4>Common Queries:</h4>
    <ul>
      [% IF user.id %]
        <li>
          [% title = BLOCK %]Open [% terms.bugs %] assigned to me[% END %]
          <a href="buglist.cgi?f1=assigned_to&amp;o1=equals&amp;v1=%25user%25&amp;resolution=---">
            [% title FILTER html %]</a> ([% assignee_count FILTER html %])
          <a href="buglist.cgi?f1=assigned_to&amp;o1=equals&amp;v1=%25user%25&amp;resolution=---&amp;ctype=atom&amp;title=[% title FILTER uri %]"
             class="rss">&nbsp;</a>
        </li>
        <li>
          [% title = BLOCK %]Open [% terms.bugs %] reported by me[% END %]
          <a href="buglist.cgi?f1=reporter&amp;o1=equals&amp;v1=%25user%25&amp;resolution=---">
            [% title FILTER html %]</a> ([% reporter_count FILTER html %])
          <a href="buglist.cgi?f1=reporter&amp;o1=equals&amp;v1=%25user%25&amp;resolution=---&amp;ctype=atom&amp;title=[% title FILTER uri %]"
             class="rss">&nbsp;</a>
        </li>
        [% IF Bugzilla.has_flags %]
          <li>
            [% title = BLOCK %]Requests addressed to me[% END %]
            <a href="request.cgi?action=queue&amp;requestee=[% user.login FILTER uri %]&amp;group=type&amp;do_union=0">
              [% title FILTER html %]</a> ([% requestee_count FILTER html %])
            <a href="buglist.cgi?f1=requestees.login_name&amp;o1=equals&amp;v1=%25user%25&amp;ctype=atom&amp;title=[% title FILTER uri %]"
               class="rss">&nbsp;</a>
          </li>
        [% END %]
      [% END %]

      <li>
        [% terms.Bugs %] reported in the
        <a href="buglist.cgi?chfield=%5BBug%20creation%5D&amp;chfieldfrom=24h">last 24 hours</a>
        [% title = BLOCK %][% terms.Bugs %] reported in the last 24 hours[% END %]
        <a href="buglist.cgi?chfield=%5BBug%20creation%5D&amp;chfieldfrom=24h&amp;ctype=atom&amp;title=[% title FILTER uri %]"
           class="rss">&nbsp;</a>
        | <a href="buglist.cgi?chfield=%5BBug%20creation%5D&amp;chfieldfrom=7d">last 7 days</a>
        [% title = BLOCK %][% terms.Bugs %] reported in the last 7 days[% END %]
        <a href="buglist.cgi?chfield=%5BBug%20creation%5D&amp;chfieldfrom=7d&amp;ctype=atom&amp;title=[% title FILTER uri %]"
           class="rss">&nbsp;</a>
      </li>
      <li>
        [% terms.Bugs %] changed in the
        <a href="buglist.cgi?chfieldfrom=24h">last 24 hours</a>
        [% title = BLOCK %][% terms.Bugs %] changed in the last 24 hours[% END %]
        <a href="buglist.cgi?chfieldfrom=24h&amp;ctype=atom&amp;title=[% title FILTER uri %]"
           class="rss">&nbsp;</a>
        | <a href="buglist.cgi?chfieldfrom=7d">last 7 days</a>
        [% title = BLOCK %][% terms.Bugs %] changed in the last 7 days[% END %]
        <a href="buglist.cgi?chfieldfrom=7d&amp;ctype=atom&amp;title=[% title FILTER uri %]"
           class="rss">&nbsp;</a>
      </li>
    </ul>
  </div>

  <div class="outro">[% Hook.process('outro') %]</div>
>>>>>>> 28144059
</div>

[% PROCESS global/footer.html.tmpl %]<|MERGE_RESOLUTION|>--- conflicted
+++ resolved
@@ -6,137 +6,16 @@
   # defined by the Mozilla Public License, v. 2.0.
   #%]
 
-<<<<<<< HEAD
-[% PROCESS global/variables.none.tmpl %]
-
-[% USE Bugzilla %]
-[% PROCESS global/header.html.tmpl
-   title = "$terms.Bugzilla Main Page"
-   header = "Main Page" 
-   header_addl_info = "version " _ (Bugzilla.params.bugzilla_version || constants.BUGZILLA_VERSION)
-   style_urls = [ 'skins/standard/index.css' ]
-%]
-
-
-<script type="text/javascript">
-function checkQuicksearch( form ) {
-  if (form.quicksearch.value == '') {
-    alert('Please enter one or more search terms first.');
-    return false;
-  }
-  return true;
-}
-</script>
-
-<div id="page-index">
-  <table>
-    <tr>
-      <td>
-        <h1 id="welcome"> Welcome to [% terms.Bugzilla %]</h1>
-        <div class="intro">[% Hook.process('intro') %]</div>
-        <a id="enter_bug" class="bz_common_actions"
-           href="enter_bug.cgi"><span>File [% terms.aBug %]</span></a>
-        <a id="query" class="bz_common_actions" 
-           href="query.cgi"><span>Search</span></a>
-        <a id="account" class="bz_common_actions"
-           [% IF user.id %]
-             href="userprefs.cgi"><span>User Preferences</span></a>
-           [% ELSIF Param('createemailregexp')
-                    && user.authorizer.user_can_create_account
-            %]
-             href="createaccount.cgi"><span>Open a New Account</span></a>
-           [% ELSE %]
-             href="?GoAheadAndLogIn=1"><span>Log In</span></a>
-           [% END %]
-
-        <form id="quicksearchForm" name="quicksearchForm" action="buglist.cgi"
-              onsubmit="return checkQuicksearch(this);">
-          <div>
-            <input id="quicksearch_main" type="text" name="quicksearch"
-              placeholder="Enter [% terms.abug %] number or some search terms"
-              title="Quick Search">
-            <input id="find" type="submit" value="Quick Search">
-            <ul class="additional_links" id="quicksearch_links">
-              <li>
-                <a href="page.cgi?id=quicksearch.html">Quick Search help</a>
-              </li>
-              <li class="bz_default_hidden" id="quicksearch_plugin">
-                |
-                <a href="javascript:window.external.AddSearchProvider('[% urlbase FILTER html %]search_plugin.cgi')">
-                 Install the Quick Search plugin
-                </a>
-              </li>
-            </ul>
-            <ul class="additional_links">
-              <li>
-                <a href="page.cgi?id=etiquette.html">[%- terms.Bugzilla %] Etiquette</a>
-              </li>
-              <li>
-                | <a href="https://developer.mozilla.org/en/Bug_writing_guidelines">[%- terms.Bug %] Writing Guidelines</a>
-              </li>
-              [% Hook.process('additional_links') %]
-            </ul>
-          </div>
-        </form>
-        <div class="outro">[% Hook.process('outro') %]</div>
-      </td>
-    </tr>
-  </table>
-=======
 [%# INTERFACE:
   # release: a hash containing data about new releases, if any.
   #%]
 
 [% PROCESS global/header.html.tmpl
    title = "$terms.Bugzilla Main Page"
-   header = "Main Page" 
+   header = "Main Page"a
    header_addl_info = "version $constants.BUGZILLA_VERSION"
+   style_urls = ["skins/standard/index.css"]
 %]
-
-[% IF release %]
-  <div id="new_release">
-    [% IF release.data %]
-      [% IF release.deprecated %]
-        <p>Bugzilla [%+ release.deprecated FILTER html %] is no longer
-        supported. You are highly encouraged to upgrade in order to keep your
-        system secure.</p>
-      [% END %]
-
-      <p>A new Bugzilla version ([% release.data.latest_ver FILTER html %])
-      is available at
-      <a href="[% release.data.url FILTER html %]">[% release.data.url FILTER html %]</a>.<br>
-      Release date: [% release.data.date FILTER html %]</p>
-
-      <p class="notice">This message is only shown to logged in users with admin privs.
-      You can configure this notification from the
-      <a href="editparams.cgi?section=general#upgrade_notification_desc">Parameters</a> page.</p>
-    [% ELSIF release.error == "cannot_download" %]
-      <p>The remote file <a href="[% constants.REMOTE_FILE FILTER html %]">
-      [%~ constants.REMOTE_FILE FILTER html %]</a> cannot be downloaded
-      (reason: [% release.reason FILTER html %]).<br>
-      Either the remote server is temporarily unavailable, or your web server cannot access
-      the web. If you are behind a proxy, set the
-      <a href="editparams.cgi?section=advanced#proxy_url_desc">proxy_url</a> parameter correctly.</p>
-    [% ELSIF release.error == "no_write" %]
-      <p>The local XML file '[% constants.LOCAL_FILE FILTER html %]' cannot be created
-      (reason: [% release.reason FILTER html %]).<br>
-      Please make sure the web server can write into this directory.
-    [% ELSIF release.error == "no_update" %]
-      <p>The local XML file '[% constants.LOCAL_FILE FILTER html %]' cannot be updated.
-      Please make sure the web server can edit this file.</p>
-    [% ELSIF release.error == "no_access" %]
-      <p>The local XML file '[% constants.LOCAL_FILE FILTER html %]' cannot be read.
-      Please make sure this file has the correct rights set on it.</p>
-    [% ELSIF release.error == "corrupted" %]
-      <p>The local XML file '[% constants.LOCAL_FILE FILTER html %]' has an invalid XML format.
-      Please delete it and try accessing this page again.</p>
-    [% ELSIF release.error == "unknown_parameter" %]
-      <p>'[% Param("upgrade_notification") FILTER html %]' is not a valid notification
-      parameter. Please check this parameter in the
-      <a href="editparams.cgi?section=general#upgrade_notification_desc">Parameters</a> page.</p>
-    [% END %]
-  </div>
-[% END %]
 
 <div id="page-index">
   <h1 id="welcome"> Welcome to [% terms.Bugzilla %]</h1>
@@ -144,6 +23,9 @@
 
   <div class="bz_common_actions">
     <ul>
+      <li>
+        <a id="docs" href="[% docs_urlbase FILTER html %]using/index.html"><span>Documentation</span></a>
+      </li>
       <li>
         <a id="enter_bug" href="enter_bug.cgi"><span>File [% terms.aBug %]</span></a>
       </li>
@@ -159,9 +41,6 @@
           [% ELSE %]
             href="?GoAheadAndLogIn=1"><span>Log In</span></a>
           [% END %]
-      </li>
-      <li>
-        <a id="help" href="[% docs_urlbase FILTER html %]using/index.html"><span>Documentation</span></a>
       </li>
     </ul>
   </div>
@@ -235,7 +114,6 @@
   </div>
 
   <div class="outro">[% Hook.process('outro') %]</div>
->>>>>>> 28144059
 </div>
 
 [% PROCESS global/footer.html.tmpl %]