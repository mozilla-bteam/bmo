--- conflicted
+++ resolved
@@ -19,10 +19,6 @@
   title = "Generate Tabular Report"
   generate_api_token = 1
   onload = "doOnSelectProduct(0)"
-<<<<<<< HEAD
-  yui = [ 'calendar' ]
-=======
->>>>>>> 28144059
   javascript = js_data
   javascript_urls = [ "js/util.js", "js/TUI.js", "js/field.js" ]
   style_urls = ['skins/standard/buglist.css']
