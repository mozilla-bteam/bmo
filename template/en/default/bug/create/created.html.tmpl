--- conflicted
+++ resolved
@@ -16,9 +16,6 @@
   #     template bug/edit.html.tmpl
   #%]
 
-<<<<<<< HEAD
-[% PROCESS global/variables.none.tmpl %]
-
 [%# BMO: allow experimental UIs to replace show-header %]
 [% IF alt_ui_header %]
   [% PROCESS $alt_ui_header %]
@@ -26,9 +23,6 @@
   [% PROCESS "bug/show-header.html.tmpl" %]
 [% END %]
 
-=======
-[% PROCESS "bug/show-header.html.tmpl" %]
->>>>>>> 28144059
 [% PROCESS global/header.html.tmpl
   title = "$terms.Bug $id Submitted &ndash; $filtered_desc"
   header = "$terms.Bug&nbsp;$id Submitted"
