[%# This Source Code Form is subject to the terms of the Mozilla Public
  # License, v. 2.0. If a copy of the MPL was not distributed with this
  # file, You can obtain one at http://mozilla.org/MPL/2.0/.
  #
  # This Source Code Form is "Incompatible With Secondary Licenses", as
  # defined by the Mozilla Public License, v. 2.0.
  #%]

[%# INTERFACE:
  # This template has the same interface as create.html.tmpl
  #%]

[% USE Bugzilla %]
[% cgi = Bugzilla.cgi %]

[% PROCESS global/header.html.tmpl
   title = "Enter $terms.ABug"
   onload = "PutDescription()"
<<<<<<< HEAD
   style_urls = [ "skins/standard/guided.css" ]
 %]

[% style = "" %]

[% INCLUDE 'bug/create/user-message.html.tmpl' %]

[% tablecolour = "#FFFFCC" %]

=======
   style_urls = ['skins/standard/bug.css']
 %]

>>>>>>> 28144059
[%# This script displays the descriptions for selected components. %]
<script type="text/javascript">
var descriptions = [
[% FOREACH c = product.components %]
  [% NEXT IF NOT c.is_active %]
  '[% c.description FILTER js %]',
[% END %]
];

function PutDescription() {
  var description = document.getElementById('description');
  var componentIndex = document.getElementById('component').selectedIndex;
  YAHOO.util.Dom.removeClass("description", "bz_default_hidden");
  if (componentIndex != -1) {
    description.innerHTML = descriptions[componentIndex];
  }
}
</script>

<h3 id="step1">Step 1 of 3 - has your [% terms.bug %] already been reported?</h3>

<p class="warning">
  Please don't skip this step - half of all [% terms.bugs %] filed are
  reported already.
</p>

<<<<<<< HEAD
[%# Include other products if sensible %]
[% IF product.name == "Firefox" %]
  [% productstring = "product=Toolkit&amp;product=Core&amp;product=Firefox" %]
[% ELSIF product.name == "Thunderbird" %]
  [% productstring = "product=MailNews%20Core&amp;product=Thunderbird" %]
[% ELSE %]
  [% productstring = BLOCK %]product=[% product.name FILTER uri %][% END %]
[% END %]

<p>
    <a href="duplicates.cgi?[% productstring %]&amp;format=simple" target="somebugs">All-time Top 20</a> (loaded initially) |
    <a href="duplicates.cgi?[% productstring %]&amp;format=simple&amp;sortby=delta&amp;reverse=1&amp;maxrows=100&amp;changedsince=14" target="somebugs">Hot in the last two weeks</a>  
=======
<p>Check the two lists of frequently-reported [% terms.bugs %]:</p>

<p>
  <a href="duplicates.cgi?product=[% product.name FILTER uri %]&amp;format=simple"
     target="somebugs">All-time Top 100</a> (loaded initially) |
  <a href="duplicates.cgi?product=[% product.name FILTER uri %]&amp;format=simple&amp;sortby=delta&amp;reverse=1&amp;maxrows=100&amp;changedsince=14"
     target="somebugs">Hot in the last two weeks</a>
>>>>>>> 28144059
</p>

<iframe name="somebugs" id="somebugs"
  src="duplicates.cgi?product=[% product.name FILTER uri %]&amp;format=simple">
</iframe>

<p>
    If your [% terms.bug %] isn't there, search [% terms.Bugzilla %] by entering
    a few key words having to do with your [% terms.bug %] in this box.
    For example: <kbd><b>pop3 mail</b></kbd> or <kbd><b>copy paste</b></kbd>.
    The results will appear above.
</p>

[%# All bugs opened inside the past six months %]
  <form action="buglist.cgi" method="get" target="somebugs">
    <input type="hidden" name="format" value="simple">
    <input type="hidden" name="order" value="relevance desc">
    <input type="hidden" name="bug_status" value="__all__">
    <input type="hidden" name="product" value="[% product.name FILTER html %]">
<<<<<<< HEAD
    [% IF product.name == "Firefox" OR 
          product.name == "Thunderbird" OR 
          product.name == "SeaMonkey" OR
          product.name == "Camino" %]
      <input type="hidden" name="product" value="Core">
      <input type="hidden" name="product" value="Toolkit">
      <input type="hidden" name="product" value="NSPR">
      <input type="hidden" name="product" value="NSS">
      <input type="hidden" name="product" value="MailNews Core">
    [% END %]
=======
>>>>>>> 28144059
    <input type="hidden" name="chfieldfrom" value="-6m">
    <input type="hidden" name="chfieldto" value="Now">
    <input type="hidden" name="chfield" value="[Bug creation]">
    <input type="text" name="content" size="40">
    <input type="submit" id="search" value="Search">
  </form>

<p>
  Look through the search results. If you get the
  <kbd><b>[% terms.zeroSearchResults %]</b></kbd> message, [% terms.Bugzilla %]
  found no [% terms.bugs %] that
  match. Check for typing mistakes, or try fewer or different keywords.
  If you find [% terms.abug %] that looks the same as yours, please add
  any useful extra information you have to it, rather than opening a new one.
</p>


<h3 id="step2">Step 2 of 3 - give information</h3>

<p>
  If you've tried a few searches and your [% terms.bug %] really isn't in 
  there, tell us all about it.
</p>

<form id="guided_form" method="post" action="post_bug.cgi">
  <input type="hidden" name="format" value="guided">
  <input type="hidden" name="assigned_to" value="">
  <input type="hidden" name="priority"
         value="[% default.priority FILTER html %]">
  <input type="hidden" name="version"
         value="[% default.version FILTER html %]">
  <input type="hidden" name="token" value="[% token FILTER html %]">

<table>
  <tr class="guided_form_field">
    <th>Product</th>
    <td>
      <input type="hidden" name="product" value="[% product.name FILTER html %]">
      [% product.name FILTER html %]
    </td>
  </tr>

  <tr>
    <th>Component</th>
    <td>
      <select name="component" id="component" size="5" onchange="PutDescription()">
        [% IF NOT default.component_ %]
          [% default.component_ = "General" %]
        [% END %]
        [% FOREACH c = product.components %]
          [% NEXT IF NOT c.is_active %]
          <option value="[% c.name FILTER html %]"
                  [%+ 'selected="selected"' IF c.name == default.component_ %]>
            [% c.name FILTER html %]
          </option>
        [% END %]
      </select>

      <div id="description" class="comment bz_default_hidden">
        Select a component to see its description here.
      </div>

      <p>
        The area where the problem occurs.
        To pick the right component, you could use the same one as
        similar [% terms.bugs %] you found in your search, or read the full list of
        <a href="describecomponents.cgi?product=[% product.name FILTER uri %]"
           target="_blank" >component descriptions</a> (opens in new window) if
        you need more help.
      </p>
    </td>
  </tr>

<<<<<<< HEAD
  [%# We override rep_platform and op_sys for simplicity. The values chosen
      are based on which are most common in the b.m.o database %]
  [% rep_platform = [ "x86", "x86_64", "PowerPC", "All", "Other" ] %]
=======
  [%# We override rep_platform and op_sys for simplicity. %]
  [% rep_platform = [ "PC", "Macintosh", "All", "Other" ] %]
>>>>>>> 28144059

  <tr class="guided_form_field">
    <th>[% field_descs.rep_platform FILTER html %]</th>
    <td>
      [% PROCESS select sel = 'rep_platform' %]
    </td>
  </tr>

  [% op_sys = [ "Windows XP", "Windows Vista", "Windows 7", "Windows 8",
                "Mac OS X", "Linux", "All", "Other" ] %]

  <tr>
    <th>Operating System</th>
    <td>
      [% PROCESS select sel = 'op_sys' %]
    </td>
  </tr>

<<<<<<< HEAD
  [% IF product.name.match("Firefox|Camino|SeaMonkey") %]
    [% matches = cgi.user_agent('Gecko/(\d+)') %]
    [% buildid = cgi.user_agent() IF matches %]
  [% END %]
  
=======
>>>>>>> 28144059
  [%# Accept URL parameter build ID for non-browser products %]
  [% IF cgi.param("buildid") %]
    [% buildid = cgi.param("buildid") %]
  [% END %]

  <tr class="guided_form_field">
    <th>Build Identifier</th>
    <td>
      <input type="text" size="80" name="buildid" value="[% buildid FILTER html %]">
      <p>
        This should identify the exact version of the product you were using.  
        If the above field is blank or you know it is incorrect, copy the 
        user agent text from the product's Help | Troubleshooting Information menu 
        (for browsers this will begin with "Mozilla/5.0..."). 
        If the product won't start, instead paste the complete URL you downloaded 
        it from.
      </p>
    </td>
  </tr>

  <tr>
    <th>URL</th>
    <td>
      <input type="text" size="80" name="bug_file_loc" value="http://">
      <p>
<<<<<<< HEAD
        URL that demonstrates the problem you are seeing (optional).<br>
        <b>IMPORTANT</b>: if the problem is with a broken web page, you need
        to report it
        <a href="http://input.mozilla.com/feedback">a different way</a>.
=======
        URL that demonstrates the problem you are seeing (optional).
>>>>>>> 28144059
      </p>
   </td>
  </tr>

  <tr class="guided_form_field">
    <th>Summary</th>
    <td>
      <input type="text" size="80" name="short_desc" id="short_desc" 
             maxlength="255" spellcheck="true">
      <p>
        A sentence which summarises the problem.
        Please be descriptive and use lots of keywords.
      </p>
      <p>
        <kbd>
          <span class="bad">Bad example</span>: mail crashed
        </kbd>
        <br>
        <kbd>
          <span class="good">Good example</span>:
          crash if I close the mail window while checking for new POP mail
        </kbd>
      </p>
    </td>
  </tr>

  <tr>
    <th>Details</th>
    <td>
      [% INCLUDE global/textarea.html.tmpl
        name      = 'comment'
        minrows   = 6
        cols      = constants.COMMENT_COLS
        mandatory = 1
      %]
      <p>
        Expand on the Summary. Please be
        as specific as possible about what is wrong.
      </p>
      <p>
        <kbd>
          <span class="bad">Bad example</span>: Mozilla crashed.
          You suck!
        </kbd>
        <br>
        <kbd>
          <span class="good">Good example</span>: After a crash which
          happened when I was sorting in the Bookmark Manager,<br> all of my
          top-level bookmark folders beginning with the letters Q to Z are 
          no longer present.
        </kbd>
      </p>
    </td>
  </tr>

  <tr class="guided_form_field">
    <th>Reproducibility</th>
    <td>
      <select name="reproducible">
        <option name="AlwaysReproducible" value="Always">
          Happens every time.
        </option>
        <option name="Sometimes" value="Sometimes">
          Happens sometimes, but not always.
        </option>
        <option name="DidntTry" value="Didn't try">
          Haven't tried to reproduce it.
        </option>
        <option name="NotReproducible" value="Couldn't Reproduce">
          Tried, but couldn't reproduce it.
        </option>
      </select>
    </td>
  </tr>

  <tr>
    <th>Steps to Reproduce</th>
    <td>
      [% INCLUDE global/textarea.html.tmpl
        name           = 'reproduce_steps'
        minrows        = 4
        cols           = constants.COMMENT_COLS
        defaultcontent = "1.\n2.\n3."
      %]
      <p>
        Describe how to reproduce the problem, step by
        step. Include any special setup steps.
      </p>
    </td>
  </tr>

  <tr class="guided_form_field">
    <th>Actual Results</th>
    <td>
      [% INCLUDE global/textarea.html.tmpl
        name    = 'actual_results'
        minrows = 4
        cols    = constants.COMMENT_COLS
      %]
      <p>
        What happened after you performed the steps above?
      </p>
    </td>
  </tr>

  <tr>
    <th>Expected Results</th>
    <td>
      [% INCLUDE global/textarea.html.tmpl
        name    = 'expected_results'
        minrows = 4
        cols    = constants.COMMENT_COLS
      %]
      <p>
        What should the software have done instead?
      </p>
    </td>
  </tr>

  <tr class="guided_form_field">
    <th>Additional Information</th>
    <td>
      [% INCLUDE global/textarea.html.tmpl
        name    = 'additional_info'
        minrows = 8
        cols    = constants.COMMENT_COLS
      %]
      <p>
        Add any additional information you feel may be
<<<<<<< HEAD
        relevant to this [% terms.bug %], such as special
=======
        relevant to this [% terms.bug %], such as the <b>theme</b> you were
        using (does the [% terms.bug %] still occur
        with the default theme?), or special
>>>>>>> 28144059
        information about <b>your computer's configuration</b>. Any information
        longer than a few lines, such as a <b>stack trace</b> or <b>HTML
        testcase</b>, should be added
        using the "Add an Attachment" link on the [% terms.bug %], after
        it is filed. If you believe that it's relevant, please also include
        your build configuration, obtained by typing <kbd>about:buildconfig</kbd>
        into your URL bar.
        <br>
        <br>
<<<<<<< HEAD
        If you are reporting a crash, please <a href="https://developer.mozilla.org/En/How_to_get_a_stacktrace_for_a_bug_report
">try and get a stack trace</a>, which tells us exactly where things went wrong.
=======
        If you are reporting a crash, note the module in
        which the software crashed (e.g., <kbd>Application Violation in
        gkhtml.dll</kbd>).
>>>>>>> 28144059
      </p>
    </td>
  </tr>
  
  <tr>
    <th>[% field_descs.bug_severity FILTER html %]</th>
    <td>
      <select name="bug_severity">
        <option name="critical" value="critical">
          Critical: The software crashes, hangs, or causes you to
          lose data.
        </option>
        <option name="major" value="major">
          Major: A major feature is broken.
        </option>
        <option name="normal" value="normal" selected="selected">
          Normal: It's [% terms.abug %] that should be fixed.
        </option>
        <option name="minor" value="minor">
          Minor: Minor loss of function, and there's an easy workaround.
        </option>
        <option name="trivial" value="trivial">
          Trivial: A cosmetic problem, such as a misspelled word or
          misaligned text.
        </option>
        <option name="enhancement" value="enhancement">
          Enhancement: Request for new feature or enhancement.
        </option>
      </select>
      <p>
        Say how serious the problem is, or if your [% terms.bug %] is a 
        request for a new feature.
      </p>
    </td>
  </tr>

  [% Hook.process('form') %]
</table>


<h3 id="step3">Step 3 of 3 - submit the [% terms.bug %] report</h3>

<p>
  <input type="submit" id="report" value="Submit [% terms.Bug %] Report">
</p>

<p>
  That's it! Thanks very much. You'll be notified by email about any
  progress that is made on fixing your [% terms.bug %]. 

<p>  
  Please be warned
  that we get a lot of [% terms.bug %] reports filed - it may take quite a 
  while to get around to yours. You can help the process by making sure your 
  [%+ terms.bug %] is
  complete and easy to understand, and by quickly replying to any questions
  which may arrive by email.
</p>

    </form>

[% PROCESS global/footer.html.tmpl %]

[%############################################################################%]
[%# Block for SELECT fields                                                  #%]
[%############################################################################%]

[% BLOCK select %]
  <select name="[% sel %]">
    [%- IF default.$sel %]
      <option value="[% default.$sel FILTER html %]" selected="selected">
        [% default.$sel FILTER html -%]
      </option>
    [% END %]
    [%- FOREACH x = $sel %]
      [% NEXT IF x == default.$sel %]
      <option value="[% x FILTER html %]">
        [% x FILTER html -%]
      </option>
    [%- END %]
  </select>
[% END %]<|MERGE_RESOLUTION|>--- conflicted
+++ resolved
@@ -16,8 +16,7 @@
 [% PROCESS global/header.html.tmpl
    title = "Enter $terms.ABug"
    onload = "PutDescription()"
-<<<<<<< HEAD
-   style_urls = [ "skins/standard/guided.css" ]
+   style_urls = [ "skins/standard/guided.css", "skins/standard/bug.css" ]
  %]
 
 [% style = "" %]
@@ -26,11 +25,6 @@
 
 [% tablecolour = "#FFFFCC" %]
 
-=======
-   style_urls = ['skins/standard/bug.css']
- %]
-
->>>>>>> 28144059
 [%# This script displays the descriptions for selected components. %]
 <script type="text/javascript">
 var descriptions = [
@@ -57,7 +51,6 @@
   reported already.
 </p>
 
-<<<<<<< HEAD
 [%# Include other products if sensible %]
 [% IF product.name == "Firefox" %]
   [% productstring = "product=Toolkit&amp;product=Core&amp;product=Firefox" %]
@@ -70,15 +63,6 @@
 <p>
     <a href="duplicates.cgi?[% productstring %]&amp;format=simple" target="somebugs">All-time Top 20</a> (loaded initially) |
     <a href="duplicates.cgi?[% productstring %]&amp;format=simple&amp;sortby=delta&amp;reverse=1&amp;maxrows=100&amp;changedsince=14" target="somebugs">Hot in the last two weeks</a>  
-=======
-<p>Check the two lists of frequently-reported [% terms.bugs %]:</p>
-
-<p>
-  <a href="duplicates.cgi?product=[% product.name FILTER uri %]&amp;format=simple"
-     target="somebugs">All-time Top 100</a> (loaded initially) |
-  <a href="duplicates.cgi?product=[% product.name FILTER uri %]&amp;format=simple&amp;sortby=delta&amp;reverse=1&amp;maxrows=100&amp;changedsince=14"
-     target="somebugs">Hot in the last two weeks</a>
->>>>>>> 28144059
 </p>
 
 <iframe name="somebugs" id="somebugs"
@@ -98,7 +82,6 @@
     <input type="hidden" name="order" value="relevance desc">
     <input type="hidden" name="bug_status" value="__all__">
     <input type="hidden" name="product" value="[% product.name FILTER html %]">
-<<<<<<< HEAD
     [% IF product.name == "Firefox" OR 
           product.name == "Thunderbird" OR 
           product.name == "SeaMonkey" OR
@@ -109,8 +92,6 @@
       <input type="hidden" name="product" value="NSS">
       <input type="hidden" name="product" value="MailNews Core">
     [% END %]
-=======
->>>>>>> 28144059
     <input type="hidden" name="chfieldfrom" value="-6m">
     <input type="hidden" name="chfieldto" value="Now">
     <input type="hidden" name="chfield" value="[Bug creation]">
@@ -184,14 +165,9 @@
     </td>
   </tr>
 
-<<<<<<< HEAD
   [%# We override rep_platform and op_sys for simplicity. The values chosen
       are based on which are most common in the b.m.o database %]
   [% rep_platform = [ "x86", "x86_64", "PowerPC", "All", "Other" ] %]
-=======
-  [%# We override rep_platform and op_sys for simplicity. %]
-  [% rep_platform = [ "PC", "Macintosh", "All", "Other" ] %]
->>>>>>> 28144059
 
   <tr class="guided_form_field">
     <th>[% field_descs.rep_platform FILTER html %]</th>
@@ -210,14 +186,11 @@
     </td>
   </tr>
 
-<<<<<<< HEAD
   [% IF product.name.match("Firefox|Camino|SeaMonkey") %]
     [% matches = cgi.user_agent('Gecko/(\d+)') %]
     [% buildid = cgi.user_agent() IF matches %]
   [% END %]
-  
-=======
->>>>>>> 28144059
+
   [%# Accept URL parameter build ID for non-browser products %]
   [% IF cgi.param("buildid") %]
     [% buildid = cgi.param("buildid") %]
@@ -243,14 +216,10 @@
     <td>
       <input type="text" size="80" name="bug_file_loc" value="http://">
       <p>
-<<<<<<< HEAD
         URL that demonstrates the problem you are seeing (optional).<br>
         <b>IMPORTANT</b>: if the problem is with a broken web page, you need
         to report it
         <a href="http://input.mozilla.com/feedback">a different way</a>.
-=======
-        URL that demonstrates the problem you are seeing (optional).
->>>>>>> 28144059
       </p>
    </td>
   </tr>
@@ -380,13 +349,7 @@
       %]
       <p>
         Add any additional information you feel may be
-<<<<<<< HEAD
         relevant to this [% terms.bug %], such as special
-=======
-        relevant to this [% terms.bug %], such as the <b>theme</b> you were
-        using (does the [% terms.bug %] still occur
-        with the default theme?), or special
->>>>>>> 28144059
         information about <b>your computer's configuration</b>. Any information
         longer than a few lines, such as a <b>stack trace</b> or <b>HTML
         testcase</b>, should be added
@@ -396,18 +359,12 @@
         into your URL bar.
         <br>
         <br>
-<<<<<<< HEAD
         If you are reporting a crash, please <a href="https://developer.mozilla.org/En/How_to_get_a_stacktrace_for_a_bug_report
 ">try and get a stack trace</a>, which tells us exactly where things went wrong.
-=======
-        If you are reporting a crash, note the module in
-        which the software crashed (e.g., <kbd>Application Violation in
-        gkhtml.dll</kbd>).
->>>>>>> 28144059
-      </p>
-    </td>
-  </tr>
-  
+      </p>
+    </td>
+  </tr>
+
   <tr>
     <th>[% field_descs.bug_severity FILTER html %]</th>
     <td>
