--- conflicted
+++ resolved
@@ -24,13 +24,8 @@
 [% END %]
 [% title = title _ filtered_desc %]
 [% generate_api_token = 1 %]
-<<<<<<< HEAD
-[% yui = ['connection', 'json'] %]
-[% yui.push('container') IF user.can_tag_comments %]
-=======
 [% DEFAULT yui = [] %]
 [% yui.push('json', 'connection', 'container') %]
->>>>>>> 9c29ca8e
 [% javascript_urls = [ "js/util.js", "js/field.js", "js/comments.js" ] %]
 [% javascript_urls.push("js/bug.js") IF user.id  %]
 [% javascript_urls.push('js/comment-tagging.js')
