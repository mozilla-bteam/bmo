--- conflicted
+++ resolved
@@ -16,97 +16,11 @@
   };
 </script>
 
-<<<<<<< HEAD
-<script type="text/javascript">
-<!--
-  /* Adds the reply text to the 'comment' textarea */
-  function replyToComment(id, real_id, name) {
-      var prefix = "(In reply to " + name + " from comment #" + id + ")\n";
-      var replytext = "";
-      [% IF user.settings.quote_replies.value == 'quoted_reply' %]
-        /* pre id="comment_name_N" */
-        var text_elem = document.getElementById('comment_text_'+id);
-        var text = getText(text_elem);
-        replytext = prefix + wrapReplyText(text);
-      [% ELSIF user.settings.quote_replies.value == 'simple_reply' %]
-        replytext = prefix;
-      [% END %]
-
-      [% IF user.is_insider %]
-        if (document.getElementById('isprivate_' + real_id).checked) {
-            document.getElementById('newcommentprivacy').checked = 'checked';
-            updateCommentTagControl(document.getElementById('newcommentprivacy'), 'comment'); 
-        }
-      [% END %]
-
-      /* Remove embedded links to attachment details */
-      replytext = replytext.replace(/(attachment\s+\d+)(\s+\[[^\[\n]+\])+/gi, '$1');
-
-      /* <textarea id="comment"> */
-      var textarea = document.getElementById('comment');
-      if (textarea.value != replytext) {
-          textarea.value += replytext;
-      }
-
-      textarea.focus();
-  }
-
-  function toggleCommentWrap(a, id) {
-    var spans = document.getElementById('comment_text_' + id).getElementsByTagName('span');
-    var old_class;
-    var new_class;
-    if (a.innerHTML == 'wrap') {
-      a.innerHTML = 'unwrap';
-      old_class = 'quote';
-      new_class = 'quote_wrapped';
-    } else {
-      a.innerHTML = 'wrap';
-      old_class = 'quote_wrapped';
-      new_class = 'quote';
-    }
-    for (var i = 0, l = spans.length; i < l; i++) {
-      if (spans[i].className == old_class)
-        spans[i].className = new_class;
-    }
-    return false;
-  }
-//-->
-</script>
-
-[% DEFAULT start_at = 0 mode = "show" %]
-[% sort_order = user.settings.comment_sort_order.value %]
-[% user_cache = template_cache.users %]
-
-[%# NOTE: (start_at > 0) means we came here from a midair collision,
-  #       in which case we don't care what the user's preference is.
- %]
-[% IF (start_at > 0) %]
-    [% sort_order = "oldest_to_newest" %]
-[% END %]
-
-
-[%# Set up the variables as needed, depending on the sort order %]
-[% IF sort_order == "oldest_to_newest" %]
-    [% count = 0 %]
-    [% description = 0 %]
-    [% increment = 1 %]
-[% ELSE %]
-    [% increment = -1 %]
-    [% IF sort_order == "newest_to_oldest" %]
-        [% count = comments.size - 1 %]
-        [% description = 0 %]
-    [% ELSIF sort_order == "newest_to_oldest_desc_first" %]
-        [% count = comments.size %]
-        [% description = comments.size %]
-    [% END %]
-[% END %]
-=======
 [% DEFAULT mode = "show" %]
 [% user_cache = template_cache.users %]
 [% markdown_enabled = feature_enabled('jsonrpc') AND user.settings.use_markdown.value == "on" %]
 [% can_edit_comments = bug.check_can_change_field('longdesc', 0, 1) %]
 [% can_tag_comments = feature_enabled('jsonrpc') AND user.can_tag_comments %]
->>>>>>> 28144059
 
 [% Hook.process("comment_banner") %]
 
@@ -118,8 +32,6 @@
 
 [% PROCESS display_comments %]
 
-<<<<<<< HEAD
-=======
 [% IF mode == "edit" && user.id
       && user.settings.comment_box_position.value == "before_comments" %]
   <div class="bz_add_comment">
@@ -129,7 +41,6 @@
   </div>
 [% END %]
 
->>>>>>> 28144059
 [%# Note: this template is used in multiple places; if you use this hook,
   # make sure you are aware of this fact.
   #%]  
@@ -146,14 +57,11 @@
       [% IF Param('comment_taggers_group') %]
         <li><div id="comment_tags_collapse_expand_container"></div></li>
       [% END %]
-<<<<<<< HEAD
-=======
       [% IF user.settings.comment_box_position.value == "after_comments" && user.id %]
         <li class="bz_add_comment"><a href="#" 
             onclick="return goto_add_comments('bug_status_bottom');">
             Add Comment</a></li>
       [% END %]
->>>>>>> 28144059
     </ul>
   [% END %]
 </td>
@@ -163,27 +71,16 @@
 [%# Block for individual comments                                            #%]
 [%############################################################################%]
 
-<<<<<<< HEAD
-[% BLOCK a_comment %]
-  [% RETURN IF comment.is_private AND NOT (user.is_insider || user.id == comment.author.id) %]
-  [% comment_text = comment.body_full %]
-  [% RETURN IF comment_text == '' AND (comment.work_time - 0) != 0 AND !user.is_timetracker %]
-=======
 [% BLOCK display_comments %]
   [% FOREACH comment = comments %]
     [% NEXT IF comment.is_private AND NOT (user.is_insider || user.id == comment.author.id) %]
     [% comment_text = comment.body_full %]
     [% NEXT IF comment_text == '' AND (comment.work_time - 0) != 0 AND !user.is_timetracker %]
->>>>>>> 28144059
 
     <div id="c[% comment.count %]" class="bz_comment[% " bz_private" IF comment.is_private %]
                 [% " bz_default_collapsed" IF comment.collapsed %]
                 [% " bz_comment_hilite" IF marks.${comment.count} %]
-<<<<<<< HEAD
-                [% " bz_first_comment" IF comment.count == description %]">
-=======
                 [% " bz_first_comment" IF comment.count == 0 %]">
->>>>>>> 28144059
       [% IF comment.count == 0 %]
         [% class_name = "bz_first_comment_head" %]
         [% comment_label = "Description" %]
@@ -198,20 +95,10 @@
             [% IF comment.collapsed %]
               <span class="bz_collapsed_actions">
             [% END %]
-<<<<<<< HEAD
             [% IF comment_text.search("(?:^>|\n>)") %]
               [<a class="bz_wrap_link" href="#"
                   onclick="return toggleCommentWrap(this, [% comment.count %])">wrap</a>]
             [% END %]
-            [% IF bug.check_can_change_field('longdesc', 1, 0) %]
-              [% IF user.can_tag_comments %]
-                [<a href="#"
-                    onclick="YAHOO.bugzilla.commentTagging.toggle([% comment.id %], [% comment.count %]);return false">tag</a>]
-              [% END %]
-              [<a class="bz_reply_link" href="#add_comment"
-                [% IF user.settings.quote_replies.value != 'off' %]
-                  onclick="replyToComment('[% comment.count %]', '[% comment.id %]', '[% comment.author.name || comment.author.nick FILTER html FILTER js %]'); return false;"
-=======
             [% IF can_edit_comments %]
               [% IF can_tag_comments %]
                 [<a href="#"
@@ -227,7 +114,6 @@
                   [% ELSE %]
                     replyToComment('[% comment.count %]', '[% comment.id %]', '[% replyto_header FILTER js %]', null); return false;"
                   [% END %]
->>>>>>> 28144059
                 [% END %]
               >reply</a>]
             [% END %]
@@ -246,11 +132,7 @@
           </span>
         [% END %]
 
-<<<<<<< HEAD
-        [% IF mode == "edit" && user.is_insider && bug.check_can_change_field('longdesc', 0, 1) %]
-=======
         [% IF mode == "edit" && can_edit_comments && user.is_insider %]
->>>>>>> 28144059
           <div class="bz_private_checkbox">
             <input type="hidden" value="1"
                    name="defined_isprivate_[% comment.id %]">
@@ -270,12 +152,9 @@
         </span>
 
         <span class="bz_comment_user">
-<<<<<<< HEAD
           [% who = comment.author %]
           [% Hook.process('user-image', 'bug/comments.html.tmpl') %]
-=======
           [% Hook.process('user-start', 'bug/comments.html.tmpl') %]
->>>>>>> 28144059
           [%# No need to recreate the exact same template if we already have it. %]
           [% commenter_id = comment.author.id %]
           [% UNLESS user_cache.$commenter_id %]
@@ -284,12 +163,8 @@
             [% END %]
           [% END %]
           [% user_cache.$commenter_id FILTER none %]
-<<<<<<< HEAD
           [% Hook.process('user', 'bug/comments.html.tmpl') %]
-       </span>
-=======
-        </span>
->>>>>>> 28144059
+        </span>
 
         <span class="bz_comment_user_images">
           [% FOREACH group = comment.author.groups_with_icon %]
@@ -321,15 +196,9 @@
 
       [% IF user.id && Param('comment_taggers_group') %]
         <div id="comment_tag_[% comment.count FILTER html %]"
-<<<<<<< HEAD
-             class="bz_comment_tags
-                   [% " bz_default_hidden" UNLESS comment.tags.size %]">
-          <span id="ct_[% comment.count %]">
-=======
              class="bz_comment_tags">
           <span id="ct_[% comment.count %]"
                 class="[% 'bz_default_hidden' UNLESS comment.tags.size %]">
->>>>>>> 28144059
             [% IF comment.tags.size %]
               <script>
                 YAHOO.bugzilla.commentTagging.showTags([% comment.id FILTER none %],
@@ -347,21 +216,12 @@
 [%# Don't indent the <pre> block, since then the spaces are displayed in the
   # generated HTML
   #%]
-<<<<<<< HEAD
-<pre class="bz_comment_text[% " collapsed" IF comment.collapsed %]"
-  [% IF mode == "edit" || comment.collapsed %]
-    id="comment_text_[% comment.count FILTER none %]"
-  [% END %]>
-  [%- comment_text FILTER quoteUrls(bug, comment) -%]
-</pre>
-=======
 <[% user.use_markdown(comment) ? "div" : "pre" %] class="bz_comment_text[% " collapsed" IF comment.collapsed %]"
   [% IF mode == "edit" || comment.collapsed %]
     id="comment_text_[% comment.count FILTER none %]"
   [% END %]>
   [%- comment_text FILTER markdown(bug, comment) -%]
 </[% user.use_markdown(comment) ? "div" : "pre" %]>
->>>>>>> 28144059
     [% Hook.process('a_comment-end', 'bug/comments.html.tmpl') %]
     </div>
   [% END %]
