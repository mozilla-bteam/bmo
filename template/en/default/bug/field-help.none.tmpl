[%# This Source Code Form is subject to the terms of the Mozilla Public
  # License, v. 2.0. If a copy of the MPL was not distributed with this
  # file, You can obtain one at http://mozilla.org/MPL/2.0/.
  #
  # This Source Code Form is "Incompatible With Secondary Licenses", as
  # defined by the Mozilla Public License, v. 2.0.
  #%]

[%# This file describes both bug fields and search fields.
  # As calling this template once per label is very expensive,
  # it is called only by Template.pm. %]

[% RETURN UNLESS in_template_var %]

[% vars.help_html = {

# Note that all these keys here are in alphabetical order, though
# search-specific fields are at the bottom.

##############
# Bug Fields #
##############

alias =>
  "A short, unique name assigned to $terms.abug in order to assist with
   looking it up and referring to it in other places in Bugzilla.",

assigned_to =>
  "The person in charge of resolving the ${terms.bug}.",

blocked =>
  "This $terms.bug must be resolved before the $terms.bugs listed in this
   field can be resolved.",

bug_file_loc =>
  "$terms.Bugs can have a URL associated with them - for example, a"
  _ " pointer to a web site where the problem is seen.",

bug_id =>
  "The numeric id of $terms.abug, unique within this entire installation"
  _ " of Bugzilla.",

bug_severity =>
  "How severe the $terms.bug is, or whether it's an enhancement.",

bug_status =>
  "$terms.Abug may be in any of a number of states.",

cc =>
  "Users who may not have a direct role to play on this $terms.bug, but who
   are interested in its progress.",

classification => 
  "$terms.Bugs are categorised into Classifications, Products and"
  _ " Components. classifications is the top-level categorisation.",   

component => 
  "Components are second-level categories; each belongs to a"
  _ " particular Product. Select a Product to narrow down this list.",

creation_ts =>
  "When the $terms.bug was filed.",

deadline =>
  "The date that this $terms.bug must be resolved by, entered in YYYY-MM-DD
   format.",

delta_ts =>
  "When this $terms.bug was last updated.",

dependson =>
  "The $terms.bugs listed here must be resolved before this $terms.bug
   can be resolved.",

estimated_time =>
  "The amount of time that has been estimated it will take to resolve
   this ${terms.bug}.",

importance =>
  "The importance of $terms.abug is described as the combination of
   its $vars.field_descs.priority and ${vars.field_descs.bug_severity}.",

keywords =>
   "You can add keywords from a defined list to $terms.bugs, in order"
   _ " to easily identify and group them.",

longdesc =>
<<<<<<< HEAD
  "$terms.Bugs have comments added to them by $terms.Bugzilla users."
=======
  "$terms.Bugs have comments added to them by Bugzilla users."
>>>>>>> 28144059
  _ " You can search for some text in those comments.",

op_sys =>
  "The operating system the $terms.bug was observed on.",

percentage_complete =>
  "How close to 100% done this $terms.bug is, by comparing its
   $vars.field_descs.work_time to its ${vars.field_descs.estimated_time}.",

priority =>
  "Engineers prioritize their $terms.bugs using this field.",

# Note that this has extra text added below if useclassification is on.
product =>
  "$terms.Bugs are categorised into Products and Components.",

qa_contact =>
  "The person responsible for confirming this $terms.bug if it is"
  _ " unconfirmed, and for verifying the fix once the $terms.bug"
  _ " has been resolved.",

remaining_time =>
  "The number of hours of work left on this $terms.bug, calculated by
   subtracting the $vars.field_descs.work_time from the 
   ${vars.field_descs.estimated_time}.",

rep_platform => 
  "The hardware platform the $terms.bug was observed on.",

reporter =>
  "The person who filed this ${terms.bug}.",

resolution =>
  "If $terms.abug is in a resolved state, then one of these reasons"
  _ " will be given for its resolution.",

see_also =>
  "This allows you to refer to $terms.bugs in other installations.
   You can enter a URL to $terms.abug in the 'Add $terms.Bug URLs'
   field to note that that $terms.bug is related to this one. You can
   enter multiple URLs at once by separating them with whitespace.

   <p>You should normally use this field to refer to $terms.bugs in
     <em>other</em> installations. For $terms.bugs in this
     installation, it is better to use the $vars.field_descs.dependson and 
     $vars.field_descs.blocked fields.</p>",

short_desc =>
  "The $terms.bug summary is a short sentence which succinctly"
  _ " describes what the $terms.bug is about.",

status_whiteboard =>
  "Each $terms.bug has a free-form single line text entry box for"
  _ " adding tags and status information.",

tag =>
  "Unlike ${vars.field_descs.keywords} which are global and visible by
   all users, ${vars.field_descs.tag} are personal and can only be
   viewed and edited by their author.
   Editing them won't send any notification to other users. Use them
   to tag and keep track of ${terms.bugs}.",

target_milestone =>
   "The $vars.field_descs.target_milestone field is used to define when the"
   _ " engineer the $terms.bug is assigned to expects to fix it.",

version =>
  "The version field defines the version of the software the"
  _ " $terms.bug was found in.",

votes =>
  "Some $terms.bugs can be voted for, and you can limit your search to"
  _ " $terms.bugs with more than a certain number of votes.",

work_time =>
  "The total amount of time spent on this $terms.bug so far.",

##########################
# Search-specific fields #
##########################

chfield =>
  "You can search for specific types of change - this field defines"
  _" which field you are interested in changes for.",

# Duplicated to chfieldto below, also.
chfieldfrom =>
  "Specify the start and end dates either in YYYY-MM-DD format
   optionally followed by HH:mm, in 24 hour clock), or in relative
   dates such as 1h, 2d, 3w, 4m, 5y, which respectively mean one hour,
   two days, three weeks, four months, or five years ago. 0d is last
   midnight, and 0h, 0w, 0m, 0y is the beginning of this hour, week,
   month, or year.",

chfieldvalue =>
  "The value the field defined above changed to during that time.",

content =>
  "This is a field available in searches that does a Google-like
   'full-text' search on the $vars.field_descs.short_desc and
   $vars.field_descs.longdesc fields.",

# Duplicated to email2 below, also.
email1 =>
  "Every $terms.bug has people associated with it in different"
  _ " roles. Here, you can search on what people are in what role.",

} %]

[% vars.help_html.email2 = vars.help_html.email1 %]
[% vars.help_html.chfieldto = vars.help_html.chfieldfrom %]
[% vars.help_html.deadlinefrom = vars.help_html.deadline %]
[% vars.help_html.deadlineto = vars.help_html.deadline %]

[% help_all_note = BLOCK %]
  <strong>Note:</strong> When searching, selecting the option "All"
  only finds [% terms.bugs %] whose value for this field is literally
  the word "All".
[% END %]
[% FOREACH all_field = ['op_sys', 'rep_platform'] %]
  [% vars.help_html.$all_field = vars.help_html.$all_field _ ' ' _ help_all_note %]
[% END %]

[% IF Param('useclassification') %]
  [% vars.help_html.product = vars.help_html.product 
      _ " Select a Classification to narrow down this list." %]
[% END %]

[% FOREACH help_field = bug_fields.keys %]

  [%# Add help for custom fields. %]
  [% IF !vars.help_html.${help_field}.defined %]
    [% IF bug_fields.${help_field}.long_desc %]
      [% vars.help_html.${help_field} = bug_fields.${help_field}.long_desc %]
    [% ELSE %]
      [% SET field_type = bug_fields.${help_field}.type %]
      [% field_type_desc = BLOCK -%]
        [% field_types.$field_type FILTER html %]
      [%- END %]
      [% vars.help_html.${help_field} = 
        "A custom $field_type_desc field in this installation"
        _ " of Bugzilla." %]
    [% END %]
  [% END %]

  [%# Add help for the search types, for query.cgi. %]
  [% type_desc = BLOCK %]
    The type of [% vars.field_descs.${help_field} FILTER html %] search you 
    would like.
  [% END %]
  [% SET type_name = help_field _ '_type' %]
  [% vars.help_html.$type_name = type_desc %]
[% END %]

[% Hook.process("end") %]<|MERGE_RESOLUTION|>--- conflicted
+++ resolved
@@ -85,11 +85,7 @@
    _ " to easily identify and group them.",
 
 longdesc =>
-<<<<<<< HEAD
-  "$terms.Bugs have comments added to them by $terms.Bugzilla users."
-=======
   "$terms.Bugs have comments added to them by Bugzilla users."
->>>>>>> 28144059
   _ " You can search for some text in those comments.",
 
 op_sys =>
