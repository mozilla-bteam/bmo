# This Source Code Form is subject to the terms of the Mozilla Public
# License, v. 2.0. If a copy of the MPL was not distributed with this
# file, You can obtain one at http://mozilla.org/MPL/2.0/.
#
# This Source Code Form is "Incompatible With Secondary Licenses", as
# defined by the Mozilla Public License, v. 2.0.

# Important! The following classes of directives are excluded in the test,
# and so do not need to be added here. Doing so will cause warnings.
# See 008filter.t for more details.
#
# Comments                        - [%#...
# Directives                      - [% IF|ELSE|UNLESS|FOREACH...
# Assignments                     - [% foo = ...
# Simple literals                 - [% " selected" ...
# Values always used for numbers  - [% (i|j|k|n|count) %]
# Params                          - [% Param(...
# Safe functions                  - [% (time2str)...
# Safe vmethods                   - [% foo.size %] [% foo.length %]
#                                   [% foo.push() %]
# TT loop variables               - [% loop.count %]
# Already-filtered stuff          - [% wibble FILTER html %]
<<<<<<< HEAD
#   where the filter is one of html|csv|js|quoteUrls|time|uri|xml|none
=======
#   where the filter is one of html|csv|js|quoteUrls|time|uri|xml|markdown|none
>>>>>>> 28144059

%::safe = (

'whine/schedule.html.tmpl' => [
  'event.key',
  'query.id',
  'query.sort',
  'schedule.id',
  'option.0',
  'option.1',
],

'whine/mail.html.tmpl' => [
  'bug.bug_id',
],

'flag/list.html.tmpl' => [
  'flag.status', 
  'type.id', 
],

'search/form.html.tmpl' => [
  'qv.name',
  'qv.description',
],

'search/search-specific.html.tmpl' => [
  'status.name',
],

'search/tabs.html.tmpl' => [
  'content',
],

'request/queue.html.tmpl' => [
  'column_headers.$group_field', 
  'column_headers.$column', 
  'request.status', 
  'request.bug_id', 
  'request.attach_id', 
],

'reports/keywords.html.tmpl' => [
  'keyword.bug_count', 
],

'reports/report-table.csv.tmpl' => [
  'data.$tbl.$col.$row',
  'colsepchar',
],

'reports/report-table.html.tmpl' => [
  '"&amp;$col_vals" IF col_vals', 
  '"&amp;$row_vals" IF row_vals', 
  'urlbase', 
  'data.$tbl.$col.$row', 
],

'reports/report.html.tmpl' => [
  'width', 
  'height', 
  'imageurl', 
  'formaturl', 
  'other_format.name', 
  'switchbase',
  'cumulate',
],

'reports/chart.html.tmpl' => [
  'width', 
  'height', 
  'imageurl', 
  'sizeurl', 
  'height + 100', 
  'height - 100', 
  'width + 100', 
  'width - 100', 
],

'reports/series-common.html.tmpl' => [
  'sel.name', 
  '"onchange=\"$sel.onchange\"" IF sel.onchange', 
],

'reports/chart.csv.tmpl' => [
  'data.$j.$i', 
  'colsepchar',
],

'reports/create-chart.html.tmpl' => [
  'series.series_id', 
  'newidx',
],

'reports/edit-series.html.tmpl' => [
  'default.series_id', 
],

'list/edit-multiple.html.tmpl' => [
  'group.id', 
  'menuname',
],

'list/list.rdf.tmpl' => [
  'template_version', 
  'bug.bug_id', 
  'column', 
],

'list/table.html.tmpl' => [
  'tableheader',
  'bug.bug_id', 
],

'list/list.csv.tmpl' => [
  'bug.bug_id', 
  'colsepchar',
],

'list/list.js.tmpl' => [
  'bug.bug_id', 
],

'global/choose-product.html.tmpl' => [
  'target',
],

# You are not permitted to add any values here. Everything in this file should 
# be filtered unless there's an extremely good reason why not, in which case,
# use the "none" dummy filter.
'global/code-error.html.tmpl' => [
],
 
'global/header.html.tmpl' => [
  'javascript', 
  'style', 
  'onload',
  'title',
  '" &ndash; $header" IF header',
  'subheader',
  'header_addl_info', 
  'message', 
],

'global/messages.html.tmpl' => [
  'series.frequency * 2',
],

'global/select-menu.html.tmpl' => [
  'options', 
  'size', 
],

'global/tabs.html.tmpl' => [
  'content', 
],

# You are not permitted to add any values here. Everything in this file should 
# be filtered unless there's an extremely good reason why not, in which case,
# use the "none" dummy filter.
'global/user-error.html.tmpl' => [
],

'global/confirm-user-match.html.tmpl' => [
  'script',
<<<<<<< HEAD
],

'global/site-navigation.html.tmpl' => [
  'bug.bug_id', 
=======
>>>>>>> 28144059
],

'bug/comments.html.tmpl' => [
  'comment.id',
  'comment.count',
  'bug.bug_id',
],

'bug/dependency-graph.html.tmpl' => [
  'image_map', # We need to continue to make sure this is safe in the CGI
  'image_url', 
  'map_url', 
  'bug_id', 
],

'bug/dependency-tree.html.tmpl' => [
  'bugid', 
  'maxdepth', 
  'hide_resolved', 
  'ids.join(",")',
  'maxdepth + 1', 
  'maxdepth > 0 && maxdepth <= realdepth ? maxdepth : ""',
  'maxdepth == 1 ? 1
                       : ( maxdepth ? maxdepth - 1 : realdepth - 1 )',
],

'bug/edit.html.tmpl' => [
  'bug.remaining_time', 
  'bug.delta_ts', 
  'bug.bug_id', 
  'group.bit', 
  'selname',
  'inputname',
  '" colspan=\"$colspan\"" IF colspan',
  '" size=\"$size\"" IF size',
  '" maxlength=\"$maxlength\"" IF maxlength',
  '" spellcheck=\"$spellcheck\"" IF spellcheck',
],

'bug/show-multiple.html.tmpl' => [
  'attachment.id', 
  'flag.status',
],

'bug/show.html.tmpl' => [
  'bug.bug_id',
],

'bug/show.xml.tmpl' => [
  'constants.BUGZILLA_VERSION', 
  'a.id', 
  'field', 
],

'bug/summarize-time.html.tmpl' => [
  'global.grand_total FILTER format("%.2f")',
  'subtotal FILTER format("%.2f")',
  'work_time FILTER format("%.2f")',
  'global.total FILTER format("%.2f")',
  'global.remaining FILTER format("%.2f")',
  'global.estimated FILTER format("%.2f")',
  'bugs.$id.remaining_time FILTER format("%.2f")',
  'bugs.$id.estimated_time FILTER format("%.2f")',
],


'bug/time.html.tmpl' => [
  "time_unit.replace('0\\Z', '')",
  '(act / (act + rem)) * 100 
       FILTER format("%d")', 
],

'bug/process/results.html.tmpl' => [
  'title.$type.ucfirst',
],

'bug/create/create.html.tmpl' => [
  'cloned_bug_id',
],

'bug/create/create-guided.html.tmpl' => [
  'sel',
],

'bug/activity/table.html.tmpl' => [
  'change.attachid', 
],

'attachment/create.html.tmpl' => [
  'bug.bug_id',
  'attachment.id', 
],

'attachment/created.html.tmpl' => [
  'attachment.id',
  'attachment.bug_id',
],

'attachment/edit.html.tmpl' => [
  'attachment.id', 
  'attachment.bug_id', 
  'editable_or_hide',
  'use_patchviewer',
],

'attachment/list.html.tmpl' => [
  'attachment.id', 
  'flag.status',
  'bugid',
  'obsolete_attachments',
],

'attachment/midair.html.tmpl' => [
  'attachment.id',
],

'attachment/show-multiple.html.tmpl' => [
  'a.id',
  'flag.status'
],

'attachment/updated.html.tmpl' => [
  'attachment.id',
],

'attachment/diff-header.html.tmpl' => [
  'attachid',
  'id',
  'bugid',
  'oldid',
  'newid',
  'patch.id',
],

'attachment/diff-file.html.tmpl' => [
  'file.minus_lines',
  'file.plus_lines',
  'section.old_start',
  'section_num',
  'current_line_old',
  'current_line_new',
],

'admin/admin.html.tmpl' => [
  'class'
],

'admin/table.html.tmpl' => [
  'contentlink'
],

'admin/custom_fields/cf-js.js.tmpl' => [
  'constants.FIELD_TYPE_SINGLE_SELECT',
  'constants.FIELD_TYPE_MULTI_SELECT',
  'constants.FIELD_TYPE_BUG_ID',
],

'admin/params/common.html.tmpl' => [
  'sortlist_separator', 
],

'admin/products/groupcontrol/confirm-edit.html.tmpl' => [
  'group.count', 
],

'admin/products/groupcontrol/edit.html.tmpl' => [
  'group.id',
  'constants.CONTROLMAPNA', 
  'constants.CONTROLMAPSHOWN',
  'constants.CONTROLMAPDEFAULT',
  'constants.CONTROLMAPMANDATORY',
],

'admin/products/list.html.tmpl' => [
  'classification_url_part', 
],

'admin/products/footer.html.tmpl' => [
  'classification_url_part', 
  'classification_text', 
],

'admin/flag-type/confirm-delete.html.tmpl' => [
  'flag_type.flag_count',
  'flag_type.id', 
],

'admin/flag-type/edit.html.tmpl' => [
  'selname',
],

'admin/flag-type/list.html.tmpl' => [
  'type.id', 
],


'admin/components/confirm-delete.html.tmpl' => [
  'comp.bug_count'
],

'admin/groups/delete.html.tmpl' => [
  'shared_queries'
],

'admin/users/confirm-delete.html.tmpl' => [
  'attachments',
  'reporter',
  'assignee_or_qa',
  'cc',
  'component_cc',
  'flags.requestee',
  'flags.setter',
  'longdescs',
  'quips',
  'series',
  'watch.watched',
  'watch.watcher',
  'whine_events',
  'whine_schedules',
  'otheruser.id'
],

'admin/users/edit.html.tmpl' => [
  'otheruser.id',
  'group.id',
],

'admin/components/edit.html.tmpl' => [
  'comp.bug_count'
],

'admin/workflow/edit.html.tmpl' => [
  'status.id',
  'new_status.id',
],

'admin/workflow/comment.html.tmpl' => [
  'status.id',
  'new_status.id',
],

'account/auth/login-small.html.tmpl' => [
  'qs_suffix',
],

'account/prefs/email.html.tmpl' => [
  'relationship.id',
  'event.id',
  'prefname',
],

'account/prefs/prefs.html.tmpl' => [
  'current_tab.label',
  'current_tab.name',
],

'account/prefs/saved-searches.html.tmpl' => [
  'group.id',
],

'config.rdf.tmpl' => [
  'escaped_urlbase',
],

);<|MERGE_RESOLUTION|>--- conflicted
+++ resolved
@@ -20,11 +20,8 @@
 #                                   [% foo.push() %]
 # TT loop variables               - [% loop.count %]
 # Already-filtered stuff          - [% wibble FILTER html %]
-<<<<<<< HEAD
 #   where the filter is one of html|csv|js|quoteUrls|time|uri|xml|none
-=======
 #   where the filter is one of html|csv|js|quoteUrls|time|uri|xml|markdown|none
->>>>>>> 28144059
 
 %::safe = (
 
@@ -190,13 +187,6 @@
 
 'global/confirm-user-match.html.tmpl' => [
   'script',
-<<<<<<< HEAD
-],
-
-'global/site-navigation.html.tmpl' => [
-  'bug.bug_id', 
-=======
->>>>>>> 28144059
 ],
 
 'bug/comments.html.tmpl' => [
@@ -279,6 +269,7 @@
 
 'bug/create/create-guided.html.tmpl' => [
   'sel',
+  'productstring'
 ],
 
 'bug/activity/table.html.tmpl' => [
