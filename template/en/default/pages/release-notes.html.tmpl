--- conflicted
+++ resolved
@@ -2,33 +2,12 @@
   # License, v. 2.0. If a copy of the MPL was not distributed with this
   # file, You can obtain one at http://mozilla.org/MPL/2.0/.
   #
-<<<<<<< HEAD
-  # Software distributed under the License is distributed on an "AS
-  # IS" basis, WITHOUT WARRANTY OF ANY KIND, either express or
-  # implied. See the License for the specific language governing
-  # rights and limitations under the License.
-  #
-  # The Original Code is the Bugzilla Bug Tracking System.
-  #
-  # The Initial Developer of the Original Code is Everything Solved.
-  # Portions created by Everything Solved are Copyright (C) 2006
-  # Everything Solved. All Rights Reserved.
-  #
-  # Contributor(s): Max Kanat-Alexander <mkanat@bugzilla.org>
-  #                 Frédéric Buclin <LpSolit@gmail.com>
-  #%]
-
-[% PROCESS global/variables.none.tmpl %]
-[% SET title = "$terms.Bugzilla 4.2 Release Notes" %]
-[% INCLUDE global/header.html.tmpl 
-=======
   # This Source Code Form is "Incompatible With Secondary Licenses", as
   # defined by the Mozilla Public License, v. 2.0.
   #%]
 
 [% SET title = "Bugzilla 5.0 Release Notes" %]
 [% INCLUDE global/header.html.tmpl
->>>>>>> 28144059
   title = title
   bodyclasses = ['narrow_page']
 %]
@@ -36,687 +15,12 @@
 <h1>[% title FILTER html %]</h1>
 
 <ul class="bz_toc">
-<<<<<<< HEAD
-  <li><a href="#v42_introduction">Introduction</a></li>
-  <li><a href="#v42_point">Updates in this 4.2.x Release</a></li>
-  <li><a href="#v42_req">Minimum Requirements</a></li>
-  <li><a href="#v42_feat">New Features and Improvements</a></li>
-  <li><a href="#v42_issues">Outstanding Issues</a></li>
-  <li><a href="#v42_code_changes">Code Changes Which May Affect
-    Customizations and Extensions</a></li>
-  <li><a href="#v42_previous">Release Notes for Previous Versions</a></li>
-</ul>
-
-<h2 id="v42_introduction">Introduction</h2>
-
-<p>Welcome to [% terms.Bugzilla %] 4.2! It has been almost a year since we
-  released [% terms.Bugzilla %] 4.0 on February 2011, and this new major
-  release comes with several new features and improvements. This release
-  contains major improvements to search, support for SQLite, improved
-  WebServices, and lots of other enhancements.</p>
-
-<p>If you are upgrading from a release before 4.0, make sure to read the
-  release notes for all the <a href="#v42_previous">previous versions</a>
-  in between your version and this one, <strong>particularly the Upgrading
-  section of each version's release notes</strong>.</p>
-
-<h2 id="v42_point">Updates in this 4.2.x Release</h2>
-
-<h3>4.2.11</h3>
-
-<p>This release fixes several security issues. See the
-  <a href="http://www.bugzilla.org/security/4.0.14/">Security Advisory</a>
-    for details.</p>
-
-<h3>4.2.10</h3>
-
-<p>This release fixes one security issue. See the
-  <a href="http://www.bugzilla.org/security/4.0.13/">Security Advisory</a>
-    for details.</p>
-
-<h3>4.2.9</h3>
-
-<p>This release fixes one regression introduced in [% terms.Bugzilla %] 4.2.8 by
-  <a href="https://bugzilla.mozilla.org/show_bug.cgi?id=968576">security [% terms.bug %] 968576</a>:
-  URLs in [% terms.bug %] comments are displayed correctly again.
-  (<a href="https://bugzilla.mozilla.org/show_bug.cgi?id=998323">[% terms.Bug %] 998323</a>)</p>
-
-<h3>4.2.8</h3>
-
-<p>This release fixes one minor security issue. See the
-  <a href="http://www.bugzilla.org/security/4.0.11/">Security Advisory</a>
-  for details.</p>
-
-<p>In addition, the following [% terms.bugs %] have been fixed in this release:</p>
-
-<ul>
-  <li><kbd>checksetup.pl</kbd> was incorrectly reporting DBI 1.630 (1.63) as
-    being older than 1.614, preventing the upgrade to complete.
-    If you still use Perl 5.10.0 or older, make sure you have the
-    <a href="http://search.cpan.org/~jpeacock/version/lib/version.pod">version</a>
-    module installed before running <kbd>checksetup.pl</kbd>.
-    If you use Perl 5.10.1 or newer, this module is already available and
-    no special action is required.
-    (<a href="https://bugzilla.mozilla.org/show_bug.cgi?id=938300">[% terms.Bug %] 938300</a>)</li>
-  <li><kbd>checksetup.pl</kbd> no longer fails with "Invalid version format (non-numeric data)"
-    when a Perl module contains an invalid version number.
-    (<a href="https://bugzilla.mozilla.org/show_bug.cgi?id=781672">[% terms.Bug %] 781672</a>)</li>
-  <li>The PROJECT environment variable is now correctly taken into account
-    when mod_perl is enabled (this variable allows several installations to
-    share the same codebase).
-    (<a href="https://bugzilla.mozilla.org/show_bug.cgi?id=843457">[% terms.Bug %] 843457</a>)</li>
-  <li>[% terms.Bugzilla %] no longer crashes when the <kbd>shutdownhtml</kbd>
-    parameter is set and using a non-cookie based authentication method.
-    (<a href="https://bugzilla.mozilla.org/show_bug.cgi?id=748095">[% terms.Bug %] 748095</a>)</li>
-  <li>The default date and time format used for SQLite has been fixed.
-    (<a href="https://bugzilla.mozilla.org/show_bug.cgi?id=938161">[% terms.Bug %] 938161</a>)</li>
-</ul>
-
-<h3>4.2.7</h3>
-
-<p>This release fixes several security issues. See the
-  <a href="http://www.bugzilla.org/security/4.0.10/">Security Advisory</a>
-  for details.</p>
-
-<p>In addition, the following [% terms.bugs %] have been fixed in this release:</p>
-
-<ul>
-  <li>Internet Explorer 11 and KHTML-based browsers such as Konqueror can now
-    display buglists correctly.
-    (<a href="https://bugzilla.mozilla.org/show_bug.cgi?id=902515">[% terms.Bug %] 902515</a> and
-    <a href="https://bugzilla.mozilla.org/show_bug.cgi?id=914262">[% terms.bug %] 914262</a>)</li>
-  <li>When the <kbd>password_complexity</kbd> parameter was set to
-    'letters_numbers_specialchars', passwords containing numbers and special
-    characters only were accepted. Now it makes sure that a letter is also present.
-    (<a href="https://bugzilla.mozilla.org/show_bug.cgi?id=897264">[% terms.Bug %] 897264</a>)</li>
-  <li>With DB servers doing case-insensitive comparisons, such as MySQL, tokens
-    and login cookies were not correctly validated as the case was ignored.
-    (<a href="https://bugzilla.mozilla.org/show_bug.cgi?id=906745">[% terms.Bug %] 906745</a> and
-    <a href="https://bugzilla.mozilla.org/show_bug.cgi?id=907438">[% terms.bug %] 907438</a>)</li>
-  <li>All security headers (such as X-Frame-Options) are now returned when using XML-RPC.
-    (<a href="https://bugzilla.mozilla.org/show_bug.cgi?id=787328">[% terms.Bug %] 787328</a>)</li>
-  <li>Oracle crashed when reporting a new [% terms.bug %] if a custom free-text field
-    was non-mandatory and left empty.
-    (<a href="https://bugzilla.mozilla.org/show_bug.cgi?id=919475">[% terms.Bug %] 919475</a>)</li>
-  <li>It was not possible to import [% terms.bugs %] using <kbd>importxml.pl</kbd> with Oracle.
-    (<a href="https://bugzilla.mozilla.org/show_bug.cgi?id=848063">[% terms.Bug %] 848063</a>)</li>
-</ul>
-
-<h3>4.2.6</h3>
-
-<p>The following important fixes/changes have been made in this release:</p>
-
-<ul>
-  <li>MySQL 5.6 is now supported.
-    (<a href="https://bugzilla.mozilla.org/show_bug.cgi?id=852560">[% terms.Bug %] 852560</a>)</li>
-  <li>A regression introduced in [% terms.Bugzilla %] 4.2.4 made Oracle crash
-    when installing [% terms.Bugzilla %] for the first time.
-    (<a href="https://bugzilla.mozilla.org/show_bug.cgi?id=858911">[% terms.Bug %] 858911</a>)</li>
-  <li>If a custom field depends on a product, component or classification,
-    the "mandatory" bit was ignored on [% terms.bug %] creation.
-    (<a href="https://bugzilla.mozilla.org/show_bug.cgi?id=782210">[% terms.Bug %] 782210</a>)</li>
-  <li>Queries involving flags were broken in several ways. These queries
-    have been fixed.
-    (<a href="https://bugzilla.mozilla.org/show_bug.cgi?id=828344">[% terms.Bug %] 828344</a>)</li>
-  <li>Tabular reports involving the empty resolution did not link [% terms.bug %]
-    counts correctly.
-    (<a href="https://bugzilla.mozilla.org/show_bug.cgi?id=212471">[% terms.Bug %] 212471</a>)</li>
-  <li>The <kbd>B[%%]ug.search</kbd> WebService method was returning all visible
-    [%+ terms.bugs %] when called with no arguments, ignoring the
-    <kbd>max_search_results</kbd> and <kbd>search_allow_no_criteria</kbd> parameters.
-    (<a href="https://bugzilla.mozilla.org/show_bug.cgi?id=859118">[% terms.Bug %] 859118</a>)</li>
-</ul>
-
-<h3>4.2.5</h3>
-
-<p>This release fixes one security issue. See the
-  <a href="http://www.bugzilla.org/security/3.6.12/">Security Advisory</a>
-  for details.</p>
-
-<p>In addition, the following important fixes/changes have been made in this
-  release:</p>
-
-<ul>
-  <li>Queries involving commenters were slow to return results. These queries
-    have been optimized for better performance.
-    (<a href="https://bugzilla.mozilla.org/show_bug.cgi?id=818007">[% terms.Bug %] 818007</a>)</li>
-  <li>It is no longer possible to create a new [% terms.bug %] using a disabled
-    component, target milestone or version. These inactive values are also no
-    longer accessible when moving [% terms.abug %] into another product.
-    ([% terms.Bugs %] <a href="https://bugzilla.mozilla.org/show_bug.cgi?id=752946">752946</a>
-    and <a href="https://bugzilla.mozilla.org/show_bug.cgi?id=840824">840824</a>)</li>
-  <li>It was possible to create a new [% terms.bug %] with no description
-    despite the status workflow required one for new [% terms.bugs %].
-    (<a href="https://bugzilla.mozilla.org/show_bug.cgi?id=818890">[% terms.Bug %] 818890</a>)</li>
-  <li>Custom multi-select fields are now available in the "Search By Change
-    History" section of the "Advanced Search" page.
-    (<a href="https://bugzilla.mozilla.org/show_bug.cgi?id=839950">[% terms.Bug %] 839950</a>)</li>
-  <li>A custom select field could have its list of values truncated if one
-    or more of its values were disabled and the visibility of the values were
-    controlled by another field.
-    (<a href="https://bugzilla.mozilla.org/show_bug.cgi?id=806809">[% terms.Bug %] 806809</a>)</li>
-  <li>Warnings thrown by Return::Value 1.666002 about this deprecated module
-    and which are polluting the web server error log are now disabled.
-    (<a href="https://bugzilla.mozilla.org/show_bug.cgi?id=826678">[% terms.Bug %] 826678</a>)</li>
-</ul>
-
-<h3>4.2.4</h3>
-
-<p>This release fixes several security issues. See the
-  <a href="http://www.bugzilla.org/security/3.6.11/">Security Advisory</a>
-  for details.</p>
-
-<p>In addition, the following important fixes/changes have been made in this
-  release:</p>
-
-<ul>
-  <li>Queries involving group substitution were crashing when the "usevisibilitygroups"
-    parameter was enabled. Also, CVE-2011-2979 was not fully fixed in
-    [%+ terms.Bugzilla %] 4.1.3.
-    (<a href="https://bugzilla.mozilla.org/show_bug.cgi?id=788098">[% terms.Bug %] 788098</a>)</li>
-  <li>Flag names were not properly escaped when displayed on the "confirm user
-    match" page. An admin could unintentionally break the display of this page
-    if a flag name contains a &lt; or &gt; character, because these characters
-    were not filtered.
-    (<a href="https://bugzilla.mozilla.org/show_bug.cgi?id=790215">[% terms.Bug %] 790215</a>)</li>
-  <li>We now prevent private WebServices methods from being called by external
-    applications.
-    (<a href="https://bugzilla.mozilla.org/show_bug.cgi?id=793826">[% terms.Bug %] 793826</a>)</li>
-  <li>PostgreSQL 9.2 requires DBD::Pg 2.19.3.
-    (<a href="https://bugzilla.mozilla.org/show_bug.cgi?id=799721">[% terms.Bug %] 799721</a>)</li>
-  <li>Oracle was crashing when listing keywords or flags in buglists.
-    (<a href="https://bugzilla.mozilla.org/show_bug.cgi?id=780053">[% terms.Bug %] 780053</a>)</li>
-  <li>Oracle was crashing when typing several bare words in the QuickSearch field.
-    (<a href="https://bugzilla.mozilla.org/show_bug.cgi?id=804505">[% terms.Bug %] 804505</a>)</li>
-  <li>[% terms.Bugs %] with the resolution MOVED couldn't be edited anymore.
-    (<a href="https://bugzilla.mozilla.org/show_bug.cgi?id=757935">[% terms.Bug %] 757935</a>)</li>
-  <li>Editing dependencies from the "Change Several [% terms.Bugs %] at Once"
-    page didn't work as expected. [% terms.Bug %] IDs were incorrectly parsed.
-    (<a href="https://bugzilla.mozilla.org/show_bug.cgi?id=790909">[% terms.Bug %] 790909</a>)</li>
-  <li>The "Actual Hours" axis now works correctly in tabular and graphical reports.
-    (<a href="https://bugzilla.mozilla.org/show_bug.cgi?id=794389">[% terms.Bug %] 794389</a>)</li>
-  <li><kbd>checksetup.pl</kbd> was failing to run if the Voting extension was
-    enabled on a fresh installation and some mandatory modules were missing.
-    (<a href="https://bugzilla.mozilla.org/show_bug.cgi?id=652047">[% terms.Bug %] 652047</a>)</li>
-  <li>[% terms.Bugzilla %] no longer crashes when viewing [% terms.abug %] while
-    a custom field is being added.
-    (<a href="https://bugzilla.mozilla.org/show_bug.cgi?id=531243">[% terms.Bug %] 531243</a>)</li>
-  <li>For improved security, we now send the "X-Content-Type-Options:&nbsp;nosniff"
-    and "X-XSS-Protection:&nbsp;block" headers with every response.
-    ([% terms.Bugs %] <a href="https://bugzilla.mozilla.org/show_bug.cgi?id=671612">671612</a>
-    and <a href="https://bugzilla.mozilla.org/show_bug.cgi?id=680771">680771</a>)</li>
-</ul>
-
-<h3>4.2.3</h3>
-
-<p>This release fixes two security issues. See the
-  <a href="http://www.bugzilla.org/security/3.6.10/">Security Advisory</a>
-  for details.</p>
-
-<p>In addition, the following important fixes/changes have been made in this
-  release:</p>
-
-<ul>
-  <li>Attaching a file to [% terms.abug %] was broken due to a change in
-    Perl 5.16.
-    (<a href="https://bugzilla.mozilla.org/show_bug.cgi?id=771100">[% terms.Bug %] 771100</a>)</li>
-  <li>A regression in [% terms.Bugzilla %] 4.2.2 made Oracle crash when
-    displaying a buglist.
-    (<a href="https://bugzilla.mozilla.org/show_bug.cgi?id=780028">[% terms.Bug %] 780028</a>)</li>
-  <li>It was possible to search on history for comments and attachments you
-    cannot see (though these private comments and attachments are never disclosed).
-    (<a href="https://bugzilla.mozilla.org/show_bug.cgi?id=779709">[% terms.Bug %] 779709</a>)</li>
-  <li>PostgreSQL databases could be created with the wrong encoding despite
-    the utf8 parameter being enabled.
-    (<a href="https://bugzilla.mozilla.org/show_bug.cgi?id=783786">[% terms.Bug %] 783786</a>)</li>
-  <li>Scheduled whines could be sent at the wrong time on Oracle.
-    (<a href="https://bugzilla.mozilla.org/show_bug.cgi?id=559539">[% terms.Bug %] 559539</a>)</li>
-  <li>Tokens are no longer included in saved queries.
-    (<a href="https://bugzilla.mozilla.org/show_bug.cgi?id=772953">[% terms.Bug %] 772953</a>)</li>
-  <li>An admin could unintentionally break the display of buglists if a custom
-    field description contains a &lt; or &gt; character, because these characters
-    were not filtered.
-    (<a href="https://bugzilla.mozilla.org/show_bug.cgi?id=785917">[% terms.Bug %] 785917</a>)</li>
-  <li>Adding or removing a DB column in Oracle didn't handle SERIAL columns
-    correctly.
-    (<a href="https://bugzilla.mozilla.org/show_bug.cgi?id=731156">[% terms.Bug %] 731156</a>)</li>
-  <li>A minor CSRF vulnerability in token.cgi allowed possible unauthorized
-    password reset e-mail requests.
-    (<a href="https://bugzilla.mozilla.org/show_bug.cgi?id=706271">[% terms.Bug %] 706271</a>)</li>
-</ul>
-
-<h3>4.2.2</h3>
-
-<p>This release fixes two security issues. See the
-  <a href="http://www.bugzilla.org/security/3.6.9/">Security Advisory</a>
-  for details.</p>
-
-<p>In addition, the following important fixes/changes have been made in this
-  release:</p>
-
-<ul>
-  <li>A regression introduced in [% terms.Bugzilla %] 4.0 caused some login
-    names to be ignored when entered in the CC list of [% terms.bugs %].
-    (<a href="https://bugzilla.mozilla.org/show_bug.cgi?id=756314">[% terms.Bug %] 756314</a>)</li>
-  <li>Some queries could trigger an invalid SQL query if strings entered by
-    the user contained leading or trailing whitespaces.
-    (<a href="https://bugzilla.mozilla.org/show_bug.cgi?id=760075">[% terms.Bug %] 760075</a>)</li>
-  <li>The auto-completion form for keywords no longer automatically selects
-    the first keyword in the list when the field is empty.
-    (<a href="https://bugzilla.mozilla.org/show_bug.cgi?id=764517">[% terms.Bug %] 764517</a>)</li>
-  <li>A regression in [% terms.Bugzilla %] 4.2 prevented classifications
-    from being used in graphical and tabular reports in the "Multiple Tables"
-    field.
-    (<a href="https://bugzilla.mozilla.org/show_bug.cgi?id=753688">[% terms.Bug %] 753688</a>)</li>
-  <li>Attachments created by the <kbd>email_in.pl</kbd> script were associated
-    to the wrong comment.
-    (<a href="https://bugzilla.mozilla.org/show_bug.cgi?id=762785">[% terms.Bug %] 762785</a>)</li>
-  <li>Very long dependency lists can now be viewed correctly.
-    (<a href="https://bugzilla.mozilla.org/show_bug.cgi?id=762783">[% terms.Bug %] 762783</a>)</li>
-  <li>Keywords are now correctly escaped in the auto-completion form to prevent
-    any XSS abuse.
-    (<a href="https://bugzilla.mozilla.org/show_bug.cgi?id=754561">[% terms.Bug %] 754561</a>)</li>
-  <li>A regression introduced in [% terms.Bugzilla %] 4.0rc2 when fixing
-    CVE-2011-0046 caused the "Un-forget the search" link to not work correctly
-    anymore when restoring a deleted saved search, because this link was
-    lacking a valid token.
-    (<a href="https://bugzilla.mozilla.org/show_bug.cgi?id=768870">[% terms.Bug %] 768870</a>)</li>
-  <li>Two minor CSRF vulnerabilities have been fixed which could let an attacker
-    alter your default search criteria in the Advanced Search page.
-    ([% terms.Bugs %] <a href="https://bugzilla.mozilla.org/show_bug.cgi?id=754672">754672</a>
-    and <a href="https://bugzilla.mozilla.org/show_bug.cgi?id=754673">754673</a>)</li>
-</ul>
-
-<h3>4.2.1</h3>
-
-<p>This release fixes two security issues. See the
-  <a href="http://www.bugzilla.org/security/3.6.8/">Security Advisory</a>
-  for details.</p>
-
-<p>In addition, the following important fixes/changes have been made in this
-  release:</p>
-
-<ul>
-  <li>Due to a regression introduced when fixing CVE-2012-0453, if an XML-RPC
-    client sets the charset as part of its Content-Type header, we were
-    incorrectly rejecting the request. The header is now correctly parsed.
-    (<a href="https://bugzilla.mozilla.org/show_bug.cgi?id=731219">[% terms.Bug %] 731219</a>)</li>
-  <li>Email notifications about status changes in blockers were incorrectly
-    formatted. Several pieces of text were missing in the emails.
-    (<a href="https://bugzilla.mozilla.org/show_bug.cgi?id=731586">[% terms.Bug %] 731586</a>)</li>
-  <li>Many [% terms.bugs %] related to the searching system have been fixed.
-    (<a href="https://bugzilla.mozilla.org/buglist.cgi?bug_id=58179,715270,730984,731163,737436,745320">
-    [% terms.Bugs %] 58179, 715270, 730984, 731163, 737436 and 745320</a>)</li>
-  <li>When using the QuickSearch box, complex queries are now parsed correctly.
-    It also behaves correctly with non-ASCII characters (such as é, ä, ü, etc.).
-    (<a href="https://bugzilla.mozilla.org/buglist.cgi?bug_id=554819,663377,730207">
-    [% terms.Bugs %] 554819, 663377 and 730207</a>)</li>
-  <li>The 'take' link besides the assignee field now works correctly when
-    the <kbd>usemenuforusers</kbd> parameter is turned on.
-    (<a href="https://bugzilla.mozilla.org/show_bug.cgi?id=734997">[% terms.Bug %] 734997</a>)</li>
-  <li>URLs in the 'Total' row at the bottom of tabular reports were broken
-    when JavaScript was enabled and a user field was used for the vertical
-    axis.
-    (<a href="https://bugzilla.mozilla.org/show_bug.cgi?id=731323">[% terms.Bug %] 731323</a>)</li>
-  <li>Some performance problems have been fixed for installations with many
-    products, components or versions.
-    (<a href="https://bugzilla.mozilla.org/buglist.cgi?bug_id=695514,731055">
-    [% terms.Bugs %] 695514 and 731055</a>)</li>
-  <li>A new hook named <kbd>buglist_column_joins</kbd> has been added to let
-    extensions alter the <kbd>Bugzilla::Search::COLUMN_JOINS</kbd> hash.
-    Now more fields can be displayed as columns in buglists, in combination
-    with the already existing <kbd>buglist_columns</kbd> hook.
-    (<a href="https://bugzilla.mozilla.org/show_bug.cgi?id=743991">[% terms.Bug %] 743991</a>)</li>
-  <li>A new hook named <kbd>error_catch</kbd> has been added to let extensions
-    alter the way errors are thrown.
-    (<a href="https://bugzilla.mozilla.org/show_bug.cgi?id=745197">[% terms.Bug %] 745197</a>)</li>
-  <li>A new hook named <kbd>admin_editusers_action</kbd> has been added to let
-    extensions alter the behavior of <kbd>editusers.cgi</kbd>. This lets you add
-    new features to this script very easily.
-    (<a href="https://bugzilla.mozilla.org/show_bug.cgi?id=730794">[% terms.Bug %] 730794</a>)</li>
-</ul>
-
-<h2 id="v42_req">Minimum Requirements</h2>
-
-<p>Any requirements that are new since 4.0.2 will look like
-  <span class="req_new">this</span>.</p>
-
-<ul>
-  <li><a href="#v42_req_perl">Perl</a></li>
-  <li><a href="#v42_req_mysql">For MySQL Users</a></li>
-  <li><a href="#v42_req_pg">For PostgreSQL Users</a></li>
-  <li><a href="#v42_req_oracle">For Oracle Users</a></li>
-  <li><a href="#v42_req_sqlite">For SQLite Users</a></li>
-  <li><a href="#v42_req_modules">Required Perl Modules</a></li>
-  <li><a href="#v42_req_optional_mod">Optional Perl Modules</a></li>
-  <li><a href="#v42_req_apache">Optional Apache Modules</a></li>
-</ul>
-
-<h3 id="v42_req_perl">Perl</h3>
-
-<p>Perl v5.8.1</p>
-
-[% INCLUDE db_req db='mysql' db_new => 1 dbd_new => 1 %]
-
-[% INCLUDE db_req db='pg' db_new => 1 %]
-
-[% INCLUDE db_req db='oracle' %]
-
-[% INCLUDE db_req db='sqlite' %]
-
-<h3 id="v42_req_modules">Required Perl Modules</h3>
-
-[% INCLUDE req_table reqs = REQUIRED_MODULES
-                     new = ['Math-Random-ISAAC']
-                     updated = ['URI'] %]
-
-<h3 id="v42_req_optional_mod">Optional Perl Modules</h3>
-
-<p>The following perl modules, if installed, enable various
-  features of [% terms.Bugzilla %]:</p>
-
-[% INCLUDE req_table reqs = OPTIONAL_MODULES
-                     new  = ['Encode', 'Encode-Detect']
-                     updated = ['PatchReader', 'Apache-SizeLimit']
-                     include_feature = 1 %]
-
-<h3 id="v42_req_apache">Optional Apache Modules</h3>
-
-<p>If you are using Apache as your webserver, [% terms.Bugzilla %] can
-  take advantage of some Apache features if you have the below Apache
-  modules installed and enabled. Currently,
-  <a href="#v40_feat_js_css_update">certain [% terms.Bugzilla %] features</a>
-  are enabled only if you have all of the following modules installed
-  and enabled:</p>
-
-<ul>
-  <li>mod_headers</li>
-  <li>mod_expires</li>
-  <li>mod_env</li>
-</ul>
-
-<p>On most systems (but not on Windows), <kbd>checksetup.pl</kbd> is able to
-  tell whether or not you have these modules installed, and it will tell
-  you.</p>
-
-
-<h2 id="v42_feat">New Features and Improvements</h2>
-
-<ul>
-  <li><a href="#v42_feat_sqlite">Experimental SQLite Support</a></li>
-  <li><a href="#v42_feat_attach">Creating an Attachment by Pasting Text Into
-    a Text Field</a></li>
-  <li><a href="#v42_feat_email">HTML [% terms.Bug %]mail</a></li>
-  <li><a href="#v42_feat_search">Improved Searching System</a></li>
-  <li><a href="#v42_feat_product">Disabling Old Components, Versions and Milestones</a></li>
-  <li><a href="#v42_feat_custom">Displaying a Custom Field Value Based on Multiple
-    Values of Another Field</a></li>
-  <li><a href="#v42_feat_audit">Auditing of All Changes Within [% terms.Bugzilla %]</a></li>
-  <li><a href="#v42_feat_wai">Accessibility Improvements</a></li>
-  <li><a href="#v42_feat_other">Other Enhancements and Changes</a></li>
-</ul>
-
-<h3 id="v42_feat_sqlite">Experimental SQLite Support</h3>
-
-<p>SQLite is now supported by [% terms.Bugzilla %] and becomes the 4th supported
-  database besides MySQL, PostgreSQL and Oracle. SQLite support must be considered
-  as experimental, at least till the next major release.</p>
-
-<p>Note that use of SQLite is only recommended for small installations. Larger
-  installations should use MySQL, PostgreSQL, or Oracle.</p>
-
-<h3 id="v42_feat_attach">Creating an Attachment by Pasting Text Into a Text Field</h3>
-
-<p>You can now create a new attachment simply by pasting some text into a text
-  field, in addition to the normal upload process for attachments.</p>
-
-<h3 id="v42_feat_email">HTML [% terms.Bug %]mail</h3>
-
-<p>By default, [% terms.bug %]mails (email notifications about changes to
-  [%+ terms.bugs %]) are now sent in an HTML format that is more readable than
-  the old text format. Those who prefer the old text format can still choose it
-  in their Preferences, however.</p>
-
-<h3 id="v42_feat_search">Improved Searching System</h3>
-
-<p>The Custom Search section in the Advanced Search page has been redesigned
-  to work in a more sensible way. Complex queries are easier to build and have
-  more sensible results, as they are built using a more intuitive logic.
-  Some very complicated queries are still impossible to generate, though.
-  Things should improve in future releases.</p>
-
-<h3 id="v42_feat_product">Disabling Old Components, Versions and Milestones</h3>
-
-<p>Older components, versions and milestones can now be disabled. [% terms.Bugs %]
-  already using them are not affected, but these values will no longer be
-  available for new [% terms.bugs %].</p>
-
-<h3 id="v42_feat_custom">Displaying a Custom Field Value Based on Multiple Values
-  of Another Field</h3>
-
-<p>A custom field can now be displayed based on multiple values of another field.
-  (For example, one custom field could now appear in multiple products.)
-  Previously, you could only display a custom field based on a single value of
-  another field.</p>
-
-<h3 id="v42_feat_audit">Auditing of All Changes Within [% terms.Bugzilla %]</h3>
-
-<p>Most changes made through the admin interface are now logged to the database,
-  in the <kbd>audit_log</kbd> table. There is no UI to access this table yet,
-  but developers are free to create their own tools to track changes made into
-  their installation. This is only a first step, and improvements are expected
-  in future releases.</p>
-
-<h3 id="v42_feat_wai">Accessibility Improvements</h3>
-
-<p>A project has started thanks to Francisco Donalisio from IBM to make
-  [%+ terms.Bugzilla %] compliant with the W3C Web Accessibility Initiative
-  standards. A lot more work still needs to be done, but we expect a much
-  better compatibility for the next major release.</p>
-
-<h3 id="v42_feat_other">Other Enhancements and Changes</h3>
-
-<h4>Enhancements for Users</h4>
-
-<ul>
-  <li><strong>[% terms.Bugs %]:</strong> Users without editbugs privileges can
-    no longer remove other users from the CC list of [% terms.bugs %].</li>
-  <li><strong>[% terms.Bugs %]:</strong> Local [% terms.bug %] IDs are now valid
-    in the See Also field. Adding such an ID will also add a reciprocal link in
-    the other [% terms.bug %].</li>
-  <li><strong>[% terms.Bugs %]:</strong> After editing [% terms.abug %] or an
-    attachment, the URL is automatically changed to <kbd>show_bug.cgi</kbd>
-    instead of <kbd>post_bug.cgi</kbd>, <kbd>process_bug.cgi</kbd> or
-    <kbd>attachment.cgi</kbd> so that reloading the page (for instance when
-    restarting the web browser) displays the right page. This feature is supported
-    by Firefox, Chrome and Safari, but not by Internet Explorer 9.</li>
-  <li><strong>[% terms.Bugs %]:</strong> Inactive accounts are no longer
-    displayed in user fields when user-autocompletion is enabled.</li>
-  <li><strong>[% terms.Bugs %]:</strong> User-autocompletion is now much faster
-    on installations with many user accounts.</li>
-  <li><strong>[% terms.Bugs %]:</strong> The See Also field now accepts URLs
-    pointing to MantisBT, Trac, JIRA and the sourceforge.net b[%%]ug trackers.</li>
-  <li><strong>[% terms.Bugs %]:</strong> Displaying [% terms.abug %] with many
-    dependencies is now much faster.</li>
-  <li><strong>Attachments:</strong> The encoding of text files can be automatically
-    detected when uploading them as attachments.</li>
-  <li><strong>Attachments:</strong> Clickjacking could possibly occur in an attachment 
-    Details page if a user attached a specially formatted HTML file. To fix this 
-    potential problem, the Details page always displays the HTML source instead and 
-    users can see rendered page by clicking on View.</li>
-  <li><strong>Flags:</strong> Changing the requestee of a flag no longer changes
-    the requester.</li>
-  <li><strong>Reports:</strong> If JavaScript is enabled in your web browser,
-    tabular reports are now sortable based on any displayed column.</li>
-  <li><strong>Dependency graphs:</strong> The <em>Show every [% terms.bug %] in
-    the system with dependencies</em> option has been removed.</li>
-  <li><strong>Searches:</strong> The columns displayed by default in
-    [%+ terms.bug %]lists have changed. These columns are now displayed by default
-    unless otherwise specified:<br>
-    <kbd>product | component | assignee | [% terms.bug %] status | resolution |
-    [%+ terms.bug %] summary | last change date</kbd><br>
-    This means that the priority, severity and operating system columns are no
-    longer displayed by default.</li>
-  <li><strong>Searches:</strong> [% terms.Bug %]lists will now only display the
-    first 500 [% terms.bugs %] by default. It is still possible to display the
-    whole list, though.</li>
-  <li><strong>Searches:</strong> When using relative dates and times, <kbd>-1w</kbd>
-    is now a synonym for <kbd>-7d</kbd> and means exactly 7 days. Previously,
-    <kbd>-1w</kbd> meant the beginning of the week, which was confusing some users.
-    The same confusion existed for <kbd>-1d</kbd> which was different from
-    <kbd>-24h</kbd>, and for <kbd>-1m</kbd> which was different from <kbd>-30d</kbd>.
-    Now if you really want the beginning of the day, week or month, you must use
-    <kbd>-1ds</kbd>, <kbd>-1ws</kbd>, and <kbd>-1ms</kbd> respectively, where
-    "s" means "start of". This change will affect existing saved searches using
-    relative dates.</li>
-  <li><strong>Searches:</strong> A new <em>Include fulltext when performing quick
-    searches</em> user preference has been added which permits users to include
-    or exclude comments when using quicksearches.</li>
-  <li><strong>Searches:</strong> It is now possible to query for [% terms.bugs %]
-    based on personal tags in the Custom Search section in the Advanced Search
-    page.</li>
-  <li><strong>Email notifications: </strong> The date and time of comments are no
-    longer displayed in the comment header in [% terms.bug%]mails. This information
-    is already available in the email header itself.</li>
-</ul>
-
-<h4>Enhancements for Administrators and Developers</h4>
-
-<ul>
-  <li><strong>Installation:</strong> <kbd>checksetup.pl</kbd> is now much quieter
-    when creating a new database.</li>
-  <li><strong>Security:</strong> [% terms.Bugzilla %] 4.0 is using
-    <kbd>Math::Random::Secure</kbd> to generate cryptographically secure
-    pseudorandom numbers, but it appeared that installing this Perl module from
-    CPAN caused a lot of trouble for some people due to its numerous dependencies.
-    So the RNG code has been rewritten to only depend on <kbd>Math::Random::ISAAC</kbd>,
-    which was already in use in previous versions of [% terms.Bugzilla %].</li>
-  <li><strong>Security:</strong> <kbd>X-Frame-Options = SAMEORIGIN</kbd> is now
-    passed to all page headers (except when viewing attachments, as they can be
-    on a different host) to protect users from framing and subsequent possible
-    clickjacking problems.</li>
-  <li><strong>Configuration:</strong> A new parameter <em>password_complexity</em>
-    has been added (default: no_constraints) which allows admins to force users
-    to use passwords with a higher complexity, such as a combination of uppercase
-    and lowercase letters, numbers and special characters, or a subset of them.</li>
-  <li><strong>Configuration:</strong> A new parameter <em>search_allow_no_criteria</em>
-    has been added (default: on) which allows admins to forbid queries with no
-    criteria. This is particularly useful for large installations with several
-    tens of thousands [% terms.bugs %] where returning all [% terms.bugs %]
-    doesn't make sense and would have a performance impact on the database.</li>
-  <li><strong>Configuration:</strong> A new parameter <em>default_search_limit</em>
-    has been added (default: 500) which limits the number of [% terms.bugs %]
-    displayed by default in a [% terms.bug%]list. The user can ask to see a larger
-    list, though.</li>
-  <li><strong>Configuration:</strong> A new parameter <em>max_search_results</em>
-    has been added (default: 10000) which limits the number of [% terms.bugs %]
-    a user can request at once in a [% terms.bug%]list. This is a hard limit and
-    a user cannot bypass this value.</li>
-  <li><strong>Configuration:</strong> A new parameter <em>ajax_user_autocompletion</em>
-    has been added (default: on) to allow administrators to disable auto-completion
-    when typing characters in user fields. This parameter should only be disabled
-    if your installation is unable to support the load generated by this feature.</li>
-  <li><strong>Configuration:</strong> The <em>config_modify_panels</em> hook now
-    lets you add additional parameters to existing parameters panels.</li>
-  <li><strong>Flags:</strong> Users with local editcomponents privileges can now
-    edit flag types for products they can administer.</li>
-  <li><strong>Quips:</strong> A new system group <em>bz_quip_moderators</em> has
-    been created to moderate quips. Till now, you had to be in the <em>admin</em>
-    group to do that.</li>
-  <li><kbd>importxml.pl</kbd> now inserts each comment separately into the imported
-    [%+ terms.bug %] instead of concatenating them all into a single comment.</li>
-  <li><kbd>email_in.pl</kbd> now ignores auto-submitted incoming emails (for
-    instance, all these "out of office" emails).</li>
-  <li>New code hooks: email_in_before_parse, email_in_after_parse,
-    install_filesystem, install_update_db_fielddefs, job_map, object_end_of_create,
-    quicksearch_map, user_preferences.</li>
-</ul>
-
-<h4>WebService Changes</h4>
-
-<ul>
-  <li>Two new methods have been added: <kbd>Product.create</kbd> and
-    <kbd>Group.create</kbd>.</li>
-  <li><kbd>B[%%]ug.update</kbd> no longer throws an error when passing an empty
-    string to <kbd>see_also</kbd>. It now simply ignores this empty value.</li>
-  <li><kbd>Product.get</kbd> now also returns data about the classification it
-    belongs to as well as its components, milestones and versions. It also
-    returns the <kbd>default_milestone</kbd> and <kbd>has_unconfirmed</kbd>
-    attributes.</li>
-  <li>In <kbd>B[%%]ug.fields</kbd>, the <kbd>sortkey</kbd> attribute used in
-    <kbd>values</kbd> has been renamed to <kbd>sort_key</kbd>.</li>
-  <li>In <kbd>B[%%]ug.attachments</kbd> and <kbd>B[%%]ug.add_attachment</kbd>,
-    the <kbd>is_url</kbd> attribute no longer exists.</li>
-</ul>
-
-
-<h2 id="v42_issues">Outstanding Issues</h2>
-
-<ul>
-  <li><a href="https://bugzilla.mozilla.org/show_bug.cgi?id=89822">
-    [%- terms.Bug %] 89822</a>: When changing multiple [% terms.bugs %] at
-    the same time, there is no "mid-air collision" protection.</li>
-  <li><a href="https://bugzilla.mozilla.org/show_bug.cgi?id=276230">
-    [%- terms.Bug %] 276230</a>: The support for restricting access to
-    particular Categories of New Charts is not complete. You should treat the
-    <em>chartgroup</em> parameter as the only access mechanism available.</li>
-  <li><a href="https://bugzilla.mozilla.org/show_bug.cgi?id=584742">
-    [%- terms.Bug %] 584742</a>: When viewing [% terms.abug %], WebKit-based
-    browsers can automatically reset a field's selected value when the field
-    has disabled values.</li>
-  <li><a href="https://bugzilla.mozilla.org/show_bug.cgi?id=780053">
-    [%- terms.Bug %] 780053</a>: Oracle crashes when listing keywords, tags
-    or flags in buglists.</li>
-</ul>
-
-
-<h2 id="v42_code_changes">Code Changes Which May Affect Customizations and Extensions</h2>
-
-<ul>
-  <li>The <kbd>email/newchangedmail.txt.tmpl</kbd> template is now fully templatized,
-    meaning that the diff table displaying changes in [% terms.bug %] fields is
-    now generated in the template itself. This means [% terms.bug %]mails are now
-    fully localizable.</li>
-  <li>The bugmail_recipients hook has been modified to pass <kbd>diffs</kbd> with
-    changes made to the [% terms.bug %] as well as <kbd>users</kbd> including
-    recipients of the email notification.</li>
-  <li>YUI has been upgraded to 2.9.0.</li>
-  <li>Due to the major code refactor of <kbd>B[%%]ugzilla/Search.pm</kbd>, any
-    customization made against this file will probably need to be rewritten.</li>
-  <li>The [% terms.Bugzilla %]-specific <kbd>url_quote</kbd> filter used in templates
-    has been removed and replaced by the <kbd>uri</kbd> filter from Template::Toolkit
-    as they are now similar.</li>
-  <li><kbd>long_list.cgi</kbd>, <kbd>showattachment.cgi</kbd> and <kbd>xml.cgi</kbd>
-    have been removed from the codebase. As <a href="#v40_code_changes">announced</a>
-    in the release notes of [% terms.Bugzilla %] 4.0, these scripts were deprecated
-    since [% terms.Bugzilla %] 2.19.</li>
-  <li><kbd>sidebar.cgi</kbd> has been removed, because Gecko-based browsers no
-    longer support remote XUL, and its popularity is very low.</li>
-  <li><kbd>contrib/yp_nomail.sh</kbd> has been removed. This script is no longer
-    useful since [% terms.Bugzilla %] 3.0.</li>
-  <li><kbd>contrib/bugzilla_ldapsync.rb</kbd> has been removed. This script didn't
-    work for a long time.</li>
-</ul>
-
-
-<h1 id="v42_previous">[% terms.Bugzilla %] 4.0 Release Notes</h1>
-
-<ul class="bz_toc">
-  <li><a href="#v40_introduction">Introduction</a></li>
-  <li><a href="#v40_point">Updates in this 4.0.x Release</a></li>
-  <li><a href="#v40_req">Minimum Requirements</a></li>
-  <li><a href="#v40_feat">New Features and Improvements</a></li>
-  <li><a href="#v40_issues">Outstanding Issues</a></li>
-  <li><a href="#v40_upgrading">Notes On Upgrading From a Previous Version</a></li>
-  <li><a href="#v40_code_changes">Code Changes Which May Affect 
-=======
   <li><a href="#introduction">Introduction</a></li>
   <li><a href="#point">Updates in this 5.0.x Release</a></li>
   <li><a href="#req">Minimum Requirements</a></li>
   <li><a href="#feat">New Features and Improvements</a></li>
   <li><a href="#issues">Outstanding Issues</a></li>
   <li><a href="#code_changes">Code Changes Which May Affect
->>>>>>> 28144059
     Customizations and Extensions</a></li>
   <li><a href="https://bugzilla.readthedocs.org/en/latest/installing/upgrading.html">
     Notes On Upgrading From a Previous Version</a></li>
@@ -745,83 +49,6 @@
   <a href="https://www.bugzilla.org/security/4.2.14/">Security Advisory</a>
   for details.</p>
 
-<<<<<<< HEAD
-<p>In addition, the following important fixes/changes have been made in this
-  release:</p>
-
-<ul>
-  <li>The <kbd>B[% %]ug.create</kbd> WebService method now throws an error if you
-    pass a group name which doesn't exist. In [% terms.Bugzilla %] 4.0 and 4.0.1,
-    this group name was silently ignored, leaving your [% terms.bug %] unsecure
-    if no other group applied.
-    (<a href="https://bugzilla.mozilla.org/show_bug.cgi?id=653341">[% terms.Bug %] 653341</a>)</li>
-  <li>Moving several [% terms.bugs %] at once into another product displayed the
-    same confirmation page again and again, and changes were never committed
-    (regressed in 4.0).
-    (<a href="https://bugzilla.mozilla.org/show_bug.cgi?id=663208">[% terms.Bug %] 663208</a>)</li>
-  <li>Marking [% terms.abug %] as a duplicate now works in Internet Explorer 9.
-    (<a href="https://bugzilla.mozilla.org/show_bug.cgi?id=656769">[% terms.Bug %] 656769</a>)</li>
-  <li><kbd>importxml.pl</kbd> no longer crashes when importing keywords (regressed
-    in 4.0).
-    (<a href="https://bugzilla.mozilla.org/show_bug.cgi?id=657707">[% terms.Bug %] 657707</a>)</li>
-  <li>Data entered while reporting a new [% terms.bug %] could be lost if you had
-    to click the "Back" button of your web browser.
-    (<a href="https://bugzilla.mozilla.org/show_bug.cgi?id=652427">[% terms.Bug %] 652427</a>)</li>
-  <li>WebServices methods will return undefined [% terms.bug %] fields as undefined
-    instead of as an empty string. This change is consistent with how
-    [%+ terms.Bugzilla %] 4.2 behaves.
-    (<a href="https://bugzilla.mozilla.org/show_bug.cgi?id=657561">[% terms.Bug %] 657561</a>)</li>
-  <li>The XML-RPC interface now works with SOAP::Lite 0.711 and 0.712 under mod_perl.
-    (<a href="https://bugzilla.mozilla.org/show_bug.cgi?id=600810">[% terms.Bug %] 600810</a>)</li>
-  <li>LWP 6.00 and newer require Perl 5.8.8 and above. When installing this module
-    using <kbd>install-module.pl</kbd> on a Perl installation older than 5.8.8,
-    LWP 5.837 will be installed instead.
-    (<a href="https://bugzilla.mozilla.org/show_bug.cgi?id=655912">[% terms.Bug %] 655912</a>)</li>
-  <li>Viewing [% terms.abug %] report should be significantly faster when your
-    installation has many custom fields.
-    (<a href="https://bugzilla.mozilla.org/show_bug.cgi?id=634812">[% terms.Bug %] 634812</a>)</li>
-</ul>
-
-<h3>4.0.1</h3>
-
-<ul>
-  <li>During installation, the CPAN module Math::Random::Secure would
-    sometimes fail to install properly and give an error about
-    <kbd>Math::Random::Secure::irand</kbd>. Now, when using
-    <kbd>install-module.pl</kbd> to install Math::Random::Secure, this
-    will no longer happen. If you are currently experiencing this b[% %]ug
-    and it prevented you from installing 4.0, remove Math::Random::Secure
-    from your <kbd>lib/</kbd> directory, like:
-    <p><kbd>rm -rf lib/Math/Random/Secure*</kbd></p>
-    <p>(<a href="https://bugzilla.mozilla.org/show_bug.cgi?id=646578">[% terms.Bug %] 646578</a>)</p></li>
-  <li>The "Remember values as bookmarkable template" button on the
-    [%+ terms.bug %] entry page will now work even when some required fields
-    are empty. 
-    (<a href="https://bugzilla.mozilla.org/show_bug.cgi?id=640719">[% terms.Bug %] 640719</a>)</li>
-  <li>Email notifications about dependencies and flags had the wrong
-    timestamp.
-    ([% terms.Bugs %] <a href="https://bugzilla.mozilla.org/show_bug.cgi?id=643910">643910</a>
-    and <a href="https://bugzilla.mozilla.org/show_bug.cgi?id=652165">652165</a>)</li>
-  <li>You can now select "UTC" as a valid timezone in General Preferences.
-    (<a href="https://bugzilla.mozilla.org/show_bug.cgi?id=646209">[% terms.Bug %] 646209</a>)</li>
-  <li>Automatic duplicate detection now works on PostgreSQL (although
-    it is not as high-quality as on other DB platforms). 
-    (<a href="https://bugzilla.mozilla.org/show_bug.cgi?id=634144">[% terms.Bug %] 634144</a>)</li>
-   <li>Autcomplete for users now works even if you are using the
-     "emailsuffix" option.
-     (<a href="https://bugzilla.mozilla.org/show_bug.cgi?id=641519">[% terms.Bug %] 641519</a>)</li>
-   <li>Javascript errors during series creation in New Charts have been
-     fixed.
-     (<a href="https://bugzilla.mozilla.org/show_bug.cgi?id=644285">[% terms.Bug %] 644285</a>)</li>
-    <li>The "Show Votes" page now works, for installations using the Voting
-      extension.
-      (<a href="https://bugzilla.mozilla.org/show_bug.cgi?id=652381">[% terms.Bug %] 652381</a>)</li> 
-</ul>
-
-<h2 id="v40_req">Minimum Requirements</h2>
-
-<p>Any requirements that are new since 3.6.3 will look like
-=======
 <p>This release also contains the following [% terms.bug %] fixes:</p>
 
 <ul>
@@ -858,7 +85,6 @@
 <h2 id="req">Minimum Requirements</h2>
 
 <p>Any requirements that are new since 4.4 will look like
->>>>>>> 28144059
   <span class="req_new">this</span>.</p>
 
 <ul>
@@ -872,16 +98,9 @@
   <li><a href="#req_apache">Optional Apache Modules</a></li>
 </ul>
 
-<<<<<<< HEAD
-<h3 id="v40_req_perl">Perl</h3>
-
-<p>Perl v5.8.1</p>
-<h3 id="v40_req_mysql">For MySQL Users</h3>
-=======
 <h3 id="req_perl">Perl</h3>
 
 <p>Perl <span class="req_new">v5.10.1</span></p>
->>>>>>> 28144059
 
   <ul>
     <li>MySQL v4.1.2</li>
@@ -906,211 +125,20 @@
 
 <h3 id="req_modules">Required Perl Modules</h3>
 
-<<<<<<< HEAD
-  <table cellspacing="0" cellpadding="0" border="0" class="req_table">
-    <tbody>
-      <tr>
-        <th>Module</th><th>Version</th>
-      </tr>
-      <tr>
-        <td>CGI</td>
-        <td class="req_new">3.51</td>
-      </tr>
-      <tr>
-        <td>Digest::SHA</td>
-        <td>(Any)</td>
-      </tr>
-      <tr>
-        <td>Date::Format</td>
-        <td>2.21</td>
-      </tr>
-      <tr>
-        <td>DateTime</td>
-        <td>0.28</td>
-      </tr>
-      <tr>
-        <td>DateTime::TimeZone</td>
-        <td>0.71</td>
-      </tr>
-      <tr>
-        <td>DBI</td>
-        <td>1.41</td>
-      </tr>
-      <tr>
-        <td>Template</td>
-        <td>2.22</td>
-      </tr>
-      <tr>
-        <td>Email::Send</td>
-        <td>2.00</td>
-      </tr>
-
-      <tr>
-        <td>Email::MIME</td>
-        <td class="req_new">1.904</td>
-      </tr>
-      <tr>
-        <td>URI</td>
-        <td>(Any)</td>
-      </tr>
-      <tr>
-        <td class="req_new">List::MoreUtils</td>
-        <td class="req_new">0.22</td>
-      </tr>
-    </tbody>
-  </table>
-=======
 [% INCLUDE req_table reqs = REQUIRED_MODULES
                      new = ['File-Slurp','JSON-XS', 'Email-Sender']
                      updated = ['DateTime', 'DateTime-TimeZone',
                                 'Template-Toolkit', 'URI'] %]
->>>>>>> 28144059
 
 <h3 id="req_optional_mod">Optional Perl Modules</h3>
 
 <p>The following perl modules, if installed, enable various
   features of Bugzilla:</p>
 
-<<<<<<< HEAD
-  <table cellspacing="0" cellpadding="0" border="0" class="req_table">
-    <tbody>
-      <tr>
-        <th>Module</th><th>Version</th><th>Enables Feature</th>
-      </tr>
-      <tr>
-        <td>GD</td>
-        <td>1.20</td>
-        <td>Graphical Reports, New Charts, Old Charts</td>
-      </tr>
-      <tr>
-        <td>Chart::Lines</td>
-        <td>2.1</td>
-        <td>New Charts, Old Charts</td>
-      </tr>
-      <tr>
-        <td>Template::Plugin::GD::Image</td>
-        <td>(Any)</td>
-        <td>Graphical Reports</td>
-      </tr>
-      <tr>
-        <td>GD::Text</td>
-        <td>(Any)</td>
-        <td>Graphical Reports</td>
-      </tr>
-      <tr>
-        <td>GD::Graph</td>
-        <td>(Any)</td>
-        <td>Graphical Reports</td>
-      </tr>
-      <tr>
-        <td>MIME::Parser</td>
-        <td>5.406</td>
-        <td>Move [% terms.Bugs %] Between Installations</td>
-      </tr>
-      <tr>
-        <td>LWP::UserAgent</td>
-        <td>(Any)</td>
-        <td>Automatic Update Notifications</td>
-      </tr>
-      <tr>
-        <td>XML::Twig</td>
-        <td>(Any)</td>
-        <td>Move [% terms.Bugs %] Between Installations, Automatic Update
-          Notifications</td>
-      </tr>
-      <tr>
-        <td>PatchReader</td>
-        <td>0.9.4</td>
-        <td>Patch Viewer</td>
-      </tr>
-      <tr>
-        <td>Net::LDAP</td>
-        <td>(Any)</td>
-        <td>LDAP Authentication</td>
-      </tr>
-      <tr>
-        <td>Authen::SASL</td>
-        <td>(Any)</td>
-        <td>SMTP Authentication</td>
-      </tr>
-      <tr>
-        <td>Authen::Radius</td>
-        <td>(Any)</td>
-        <td>RADIUS Authentication</td>
-      </tr>
-      <tr>
-        <td>SOAP::Lite</td>
-        <td class="req_new">0.712</td>
-        <td>XML-RPC Interface</td>
-      </tr>
-      <tr>
-        <td>JSON::RPC</td>
-        <td>(Any)</td>
-        <td>JSON-RPC Interface</td>
-      </tr>
-      <tr>
-        <td class="req_new">JSON::XS</td>
-        <td class="req_new">2.0</td>
-        <td>Make JSON-RPC Faster</td>
-      </tr>
-      <tr>
-        <td>Test::Taint</td>
-        <td>(Any)</td>
-        <td>JSON-RPC Interface, XML-RPC Interface</td>
-      </tr>
-      <tr>
-        <td>HTML::Parser</td>
-        <td>3.40</td>
-        <td>More HTML in Product/Group Descriptions</td>
-      </tr>
-      <tr>
-        <td>HTML::Scrubber</td>
-        <td>(Any)</td>
-        <td>More HTML in Product/Group Descriptions</td>
-      </tr>
-      <tr>
-        <td>Email::MIME::Attachment::Stripper</td>
-        <td>(Any)</td>
-        <td>Inbound Email</td>
-      </tr>
-      <tr>
-        <td>Email::Reply</td>
-        <td>(Any)</td>
-        <td>Inbound Email</td>
-      </tr>
-      <tr>
-        <td>TheSchwartz</td>
-        <td>(Any)</td>
-        <td>Mail Queueing</td>
-      </tr>
-      <tr>
-        <td>Daemon::Generic</td>
-        <td>(Any)</td>
-        <td>Mail Queueing</td>
-      </tr>
-      <tr>
-        <td>mod_perl2</td>
-        <td>1.999022</td>
-        <td>mod_perl</td>
-      </tr>
-      <tr>
-        <td>Apache2::SizeLimit</td>
-        <td class="req_new">0.93</td>
-        <td>mod_perl</td>
-      </tr>
-      <tr>
-        <td class="req_new">Math::Random::Secure</td>
-        <td class="req_new">0.05</td>
-        <td>Improve cookie and token security</td>
-      </tr>
-    </tbody>
-  </table>
-=======
 [% INCLUDE req_table reqs = OPTIONAL_MODULES
                      new  = ['Cache-Memcached','File-Copy-Recursive']
                      updated = ['Chart', 'Test-Taint']
                      include_feature = 1 %]
->>>>>>> 28144059
 
 <h3 id="req_apache">Optional Apache Modules</h3>
 
@@ -1127,208 +155,6 @@
 <p>On most systems (but not on Windows), <kbd>checksetup.pl</kbd> is able to
   tell whether or not you have these modules installed, and it will tell
   you.</p>
-
-<<<<<<< HEAD
-<h2 id="v40_feat">New Features and Improvements</h2>
-
-<ul>
-  <li><a href="#v40_feat_dup">Automatic Duplicate Detection When Filing
-    [%+ terms.Bugs %]</a></li>
-  <li><a href="#v40_feat_search_ui">New Advanced Search UI</a></li>
-  <li><a href="#v40_feat_attach_ui">New Attachment Details UI</a></li>
-  <li><a href="#v40_feat_autocomplete">Autocomplete for Users and
-    Keywords</a></li>
-  <li><a href="#v40_feat_ui">General Usability Improvements</a></li>
-  <li><a href="#v40_feat_workflow">New Default Status Workflow</a></li>
-  <li><a href="#v40_feat_lists">"Last Search" Now Remembers Multiple
-    Searches</a></li>
-  <li><a href="#v40_feat_jsonp">Cross-Domain WebServices with JSONP</a></li>
-  <li><a href="#v40_feat_ws">Major WebService Enhancements</a></li>
-  <li><a href="#v40_feat_mandatory">Mandatory Custom Fields</a></li>
-  <li><a href="#v40_feat_vot_ext">Voting Is Now An Extension</a></li>
-  <li><a href="#v40_feat_js_css_update">Users Get New CSS and Javascript
-    Automatically</a></li>
-  <li><a href="#v40_feat_hooks">Many New Hooks</a></li>
-  <li><a href="#v40_feat_apache_config">New Apache Configuration</a></li>
-  <li><a href="#v40_feat_other">Other Enhancements and Changes</a></li>
-</ul>
-
-<h3 id="v40_feat_dup">Automatic Duplicate Detection When Filing
-  [%+ terms.Bugs %]</h3>
-
-<p>When filing [% terms.abug %], as soon as you start typing in the summary
-  field, [% terms.Bugzilla %] will suggest possible duplicates of the
-  [%+ terms.bug %] you are filing.</p>
-
-<p>In order for this feature to work, all pre-requisites for JSON-RPC
-  support must be installed on your [% terms.Bugzilla %]. It will be
-  much faster on installations that run under mod_perl than it will
-  be on other installations.</p>
-
-<h3 id="v40_feat_search_ui">New Advanced Search UI</h3>
-
-<p>Thanks to the UI work of <a href="http://guy-pyrzak.blogspot.com/">Guy
-  Pyrzak</a>, the Advanced Search UI has been completely redesigned.
-  It is now much simpler, and far more approachable for new users, while
-  still retaining all of the features that power users are used to.</p>
-
-<h3 id="v40_feat_attach_ui">New Attachment Details UI</h3>
-
-<p>The UI used for editing attachment details has been completely
-  redesigned, allowing for a normally-size comment box to be used
-  when commenting on attachments, and allowing nearly the entire screen
-  width to be used when doing code reviews or editing an attachment as
-  a comment.</p>
-
-<p>Thanks to <a href="http://guy-pyrzak.blogspot.com/">Guy Pyrzak</a> for
-  his excellent work on this UI redesign.</p>
-
-<h3 id="v40_feat_autocomplete">Autocomplete for Users and Keywords</h3>
-
-<p>Once you type at least three characters in any field that can contain a user
-  (including the [% field_descs.cc FILTER html %],
-  [%+ field_descs.qa_contact FILTER html %], or
-  [%+ field_descs.assigned_to FILTER html %] fields), a list will appear
-  containing all of the users whose real names or usernames match what you are
-  typing. Your [% terms.Bugzilla %] must have all of the optional Perl
-  modules required for JSON-RPC support installed, though, in order for
-  this feature to work. Also, this feature will be <strong>much</strong>
-  faster on installations that run under mod_perl than it will be on
-  other installations.</p>
-
-<p>There is also a similar autocomplete for the Keywords field. The
-  Keywords autocomplete does not require JSON-RPC.</p>
-
-<h3 id="v40_feat_ui">General Usability Improvements</h3>
-
-<p>In addition to the enhancements listed above, there have been
-  <strong>many</strong> improvements made across the [% terms.Bugzilla %]
-  user interface. For a list of specific enhancements that were significant,
-  see the <a href="#v40_feat_other">Other Enhancements and Changes</a>
-  section.</p>
-
-<h3 id="v40_feat_workflow">New Default Status Workflow</h3>
-
-<p>For new installations of [% terms.Bugzilla %], the default set of
-  statuses will now be:</p>
-
-<ul>
-  <li>UNCONFIRMED</li>
-  <li>CONFIRMED</li>
-  <li>IN_PROGRESS</li>
-  <li>RESOLVED</li>
-  <li>VERIFIED</li>
-</ul>
-
-<p>And the UNCONFIRMED status will be enabled by default in all products.</p>
-
-<p>On upgrade, existing installations will not be affected--you will retain
-  your existing status workflow. However, we strongly recommend that you
-  update your existing workflow to the new one, using a special tool
-  we've included, <kbd>contrib/convert-workflow.pl</kbd>, which you
-  can run after you use <kbd>checksetup.pl</kbd> to upgrade. The
-  <kbd>whineatnews.pl</kbd> and <kbd>bugzilla-submit</kbd> scripts
-  will probably not work properly if you continue to use the old workflow
-  (though most other parts of [% terms.Bugzilla %] will still function
-  normally).</p>
-
-<p>For more information about the workflow and our rationale for changing
-  it, see the
-  <a href="http://bugzillaupdate.wordpress.com/2010/07/06/bugzilla-4-0-has-a-new-default-status-workflow/">blog
-  post about it</a> and the
-  <a href="https://bugzilla.mozilla.org/show_bug.cgi?id=486292">[% terms.bug %]
-  where the change was made</a>.</p>
-
-<h3 id="v40_feat_lists">"Last Search" Now Remembers Multiple Searches</h3>
-
-<p>At the top of every [% terms.bug %] in [% terms.Bugzilla %], there are
-  links that look like: "First", "Last", "Prev", "Next", and
-  "Show last search results". In earlier versions of [% terms.Bugzilla %],
-  if you did two separate searches in separate windows, these links would
-  only work for the <em>last</em> search you did. Now, [% terms.Bugzilla %]
-  will "remember" which search result you came from and give you the right
-  "last search results" or "next [% terms.bug %]" from <em>that</em> list,
-  instead of always using your most recent search.</p>
-
-<p>There are still some situations where [% terms.Bugzilla %] will have to
-  "guess" which search you are trying to navigate through, but it does its
-  best to get it right.</p>
-
-<h3 id="v40_feat_jsonp">Cross-Domain WebServices with JSONP</h3>
-
-<p>[% terms.Bugzilla %] now supports making WebService calls from
-  another domain, inside of a web browser, thanks to support for
-  <a href="http://bob.pythonmac.org/archives/2005/12/05/remote-json-jsonp/">JSONP</a>.
-  This will allow for web "mash-ups" to use [% terms.Bugzilla %] data.
-  When using JSONP, you may only call functions that <em>get</em> data, 
-  you may not call functions that <em>change</em> data.</p>
-
-<p>For more details, see the
-  <a href="[% docs_urlbase FILTER html %]api/Bugzilla/WebService/Server/JSONRPC.html#JSONP">JSONP
-  section</a> of the JSON-RPC WebService documentation.</p>
-
-<h3 id="v40_feat_ws">Major WebService Enhancements</h3>
-
-<p>The WebService has been expanded considerably. The WebService should now be
-  able to do everything with [% terms.bugs %] that you can do via the
-  web interface, including updating [% terms.bugs %], adding attachments,
-  and getting attachment data. For specifics, see the
-  <a href="#v40_feat_ws_changes">WebService Changes</a> section of these
-  release notes.</p>
-
-<h3 id="v40_feat_mandatory">Mandatory Custom Fields</h3>
-
-<p>You can now specify that certain custom fields are "mandatory",
-  meaning that they must have a value when [% terms.abug %] is filed,
-  and they can never be empty after that.</p>
-
-<h3 id="v40_feat_vot_ext">Voting Is Now An Extension</h3>
-
-<p>All of the code for voting in [% terms.Bugzilla %] has been moved
-  into an extension, called "Voting", in the <kbd>extensions/Voting/</kbd>
-  directory. To enable it, you must remove the <kbd>disabled</kbd> file
-  from that directory, and run <kbd>checksetup.pl</kbd>.</p>
-
-<p>In a future version of [% terms.Bugzilla %], the Voting extension will
-  be moved outside of the [% terms.Bugzilla %] core code, so we are looking
-  for somebody who has an interest in the Voting system and would like to
-  maintain it as a separate extension. There are many enhancement requests
-  that have been made against the Voting system, and the best way for those
-  to get addressed is for somebody to step up and offer to maintain the
-  system outside of [% terms.Bugzilla %]'s core code.</p>
-
-<h3 id="v40_feat_js_css_update">Users Get New CSS and Javascript
-  Automatically</h3>
-  
-<p>In past versions of [% terms.Bugzilla %], if you changed
-  [%+ terms.Bugzilla %]'s CSS or Javascript files, then every user of
-  [%+ terms.Bugzilla %] would have to clear their cache in order to get
-  the updated files. Now, if you are using Apache as your webserver and
-  you have the <a href="#v40_req_apache">optional Apache modules</a>
-  installed and enabled, users will automatically get every new version of
-  [%+ terms.Bugzilla %]'s Javascript and CSS without having to clear
-  their caches.</p>
-
-<p>This feature also gives a slight performance speedup to
-  [%+ terms.Bugzilla %] in some cases, and so we recommend that all
-  administrators install and enable the optional Apache modules if possible.</p>
-
-<h3 id="v40_feat_hooks">Many New Hooks</h3>
-
-<p>Many new code hooks have been added for use by Extensions,
-  in [% terms.Bugzilla %] 4.0. Now Extensions can access and modify
-  nearly every part of [% terms.Bugzilla %].</p>
-
-<h3 id="v40_feat_apache_config">New Apache Configuration</h3>
-
-<p>If you run [% terms.Bugzilla %] under Apache (as most people do),
-  you most likely require a <strong>new Apache configuration</strong> 
-  for this version of [% terms.Bugzilla %]. See the 
-  <a href="#v40_upgrading">Notes On Upgrading From a Previous Version</a>
-  section for details.</p>
-
-<h3 id="v40_feat_other">Other Enhancements and Changes</h3>
-=======
 
 <h2 id="feat">New Features and Improvements</h2>
 
@@ -1418,86 +244,10 @@
 </p>
 
 <h3 id="feat_other">Other Enhancements and Changes</h3>
->>>>>>> 28144059
 
 <h4>Enhancements for Users</h4>
 
 <ul>
-<<<<<<< HEAD
-  <li>Now, everywhere in [% terms.Bugzilla %] where you can enter a date,
-    there is a Calendar widget where you can select the date on a
-    calendar.</li>
-  <li>The big icons on the front page have been replaced with much nicer
-    icons, thanks to Jon Pink of <a href="http://www.jpink.co.uk/">J.&nbsp;Pink&nbsp;Design</a>!</li>
-  <li><strong>[% terms.Bugs %]:</strong> When filing [% terms.bugs %],
-    you will now be warned if you forgot to fill in any mandatory fields,
-    <em>before</em> the page is submitted.</li>
-  <li><strong>[% terms.Bugs %]:</strong> When filing [% terms.abug %],
-    you can hover your mouse over any of the field labels on the page
-    to get a brief description of what that field is and what its purpose
-    is.</li>
-  <li><strong>[% terms.Bugs %]:</strong> When adding Hours Worked to [% terms.abug %],
-    you are no longer required to comment.</li>
-  <li><strong>[% terms.Bugs %]:</strong> There is now a user preference
-    for whether the comment box appears above or below the existing
-    comments.</li>
-  <li><strong>[% terms.Bugs %]:</strong> [% terms.Bugzilla %] will now
-    send an email for every comment that you mark or un-mark as being
-    private. (Previous versions of [% terms.Bugzilla %] did not send emails
-    to users about this change.) The state of comments being made private
-    is also now stored in [% terms.abug %]'s history.</li>
-  <li><strong>[% terms.Bugs %]:</strong> The box to "Add [% terms.Bug %] URLs"
-    in the See Also field is now hidden behind an "(add)" link that you
-    have to click to see the box.</li>
-  
-  <li><strong>Searches:</strong> You can now properly search for field values
-    that have commas in their name, when using the Advanced Search form.</li>
-  <li><strong>Searches:</strong> The "URL" field can now be shown as a column
-    in search results.</li>
-  <li><strong>Searches:</strong> When viewing a search result, you can now
-    click on the Summary of the [% terms.bug %] in order to go to the
-    [%+ terms.bug %]-view page, in addition to being able to click on the
-    [%+ terms.bug %] ID.</li>
-  <li><strong>Searches:</strong> When doing a search using the "quicksearch"
-    box in the header or footer, the box will still contain what you searched
-    for when viewing the search results page.</li>
-  <li><strong>Searches:</strong> Multi-select custom fields can now be
-    shown as columns in the search results.</li>
-  <li><strong>Searches:</strong> When using the Boolean Charts (now called
-    "Custom Search"), if you specify both a criterion for an attachment
-    and a criteron for a flag, then only [% terms.bugs %] that have
-    attachments with that flag will be found.</li>
-  <li><strong>Searches:</strong> If you hover your mouse over the field labels
-    on the Advanced Search page, you will get a description of what that
-    field is.</li>
-  <li><strong>Searches:</strong> When searching via a saved search, if you
-    accidentally click on "Forget Search", there is a link to undo it.</li>
-  <li><strong>Searches:</strong> When using the Boolean Charts (now called
-    "Custom Search"), you can search for values "greater than or equal to"
-    or "less than or equal to" some value.</li>
-  
-  <li><strong>Flags:</strong> If you hover your mouse over the name of
-    a flag setter when viewing [% terms.abug %], you can see that
-    flag setter's full name and complete username.</li>
-  <li><strong>Flags:</strong> When setting a flag on [% terms.abug %],
-    the box for entering a requestee does not appear until you set the flag
-    to "?", now.</li>
-  <li><strong>Flags:</strong> On the "My Requests" page, [% terms.bugs %]
-    that are restricted to certain groups now properly have the "padlock"
-    icon shown next to them to indicate that they may contain confidential
-    information.</li>
-  
-  <li>When using the Reports interface, you can now choose many more fields
-    as the X, Y, or Z axis of a report, including custom fields.</li>
-  <li>[% terms.Bugzilla %] now prevents
-    Internet Explorer 8 and later from attempting to render
-    <kbd>text/plain</kbd> attachments as HTML.</li>
-  <li>If you receive a Whine mail that is empty, there will now be a brief
-    message explaining that your search found no results.</li>
-  <li>The <a href="page.cgi?id=fields.html">Field Help Page</a> now
-    contains a description of every single field that can be on
-    [%+ terms.abug %] in [% terms.Bugzilla %].</li>
-=======
   <li><strong>[% terms.Bugs %]:</strong> The deadline field is now visible to users
     not in the the <kbd>timetracking</kbd> group.</li>
   <li><strong>[% terms.Bugs %]:</strong> There is now a "Preview" mode when
@@ -1538,300 +288,11 @@
   <li><strong>Searches:</strong> The "is empty" and "is not empty" search operators
     have been added to the Advanced Search UI. This allows searching for null
     and not null values for certain fields.</li>
->>>>>>> 28144059
 </ul>
 
 <h4>Enhancements for Administrators and Developers</h4>
 
 <ul>
-<<<<<<< HEAD
-  <li>The system for moving [% terms.bugs %] between installations has been
-    moved into an extension called <kbd>OldBugMove</kbd>. This system was used
-    by very few [% terms.Bugzilla %] installations--if you aren't certain
-    whether or not you are using it, you're not using it. To enable the system,
-    you have to remove the file <kbd>extensions/OldBugMove/disabled</kbd>
-    and then run <kbd>checksetup.pl</kbd>. In a future version of [% terms.Bugzilla %],
-    this extension may be moved outside of the core [% terms.Bugzilla %] code,
-    so if you are interested in maintaining it, please let us know.</li>
-  <li><strong>Custom Fields: </strong> "[% terms.Bug %] ID" custom fields can
-    now represent relationships between [% terms.bugs %], similarly to how the
-    [%+ field_descs.blocked FILTER html %] and
-    [%+ field_descs.dependson FILTER html %] fields work now.</li>
-  <li><strong>Custom Fields:</strong> You can now restrict the visibility
-    of custom fields and their values to a specific Component or
-    Classification.</li>
-  <li>The "keyword cache" has been removed. When you edit keywords, you no
-    longer will have to "rebuild the keyword cache" after you are done.</li>
-  <li>Running <kbd>./collectstats.pl --regenerate</kbd> will now take
-    minutes or hours, instead of days.</li>
-  <li>When using <kbd>email_in.pl</kbd>, there are two new switches,
-    <kbd>--default</kbd> and <kbd>--override</kbd>, which allow you to
-    specify certain default values or override specified values for
-    <kbd>@field</kbd> values sent in emails. (This also allows you to specify
-    defaults for everything so that people do not have to specify any field
-    values when filing [% terms.abug %] via email.)</li>
-  <li><strong>Installation:</strong> If you are using a localized version of
-    [%+ terms.Bugzilla %] and your terminal does not understand Unicode,
-    <kbd>checksetup.pl</kbd> will now attempt to output its messages in your
-    terminal's character set.</li>
-  <li><strong>Installation:</strong> [% terms.Bugzilla %] no longer needs empty
-    "placeholder" CSS in the <kbd>skins/custom</kbd> directory and other
-    directories. When you update, <kbd>checksetup.pl</kbd> will remove these.
-    This also significantly reduces the number of HTTP requests required to
-    load a page for the first time in [% terms.Bugzilla %].</li>
-  <li><strong>Installation:</strong> For Windows users, [% terms.Bugzilla %]
-    now supports Strawberry Perl fully.</li>
-  <li><strong>Installation:</strong> Now, whenever <kbd>checksetup.pl</kbd>
-    throws an error, it will be printed in the color red, to make it
-    obvious that something is wrong.</li>
-  <li><strong>Installation:</strong> Some actions of <kbd>checksetup.pl</kbd> were
-    silent, in the past. Now, <kbd>checksetup.pl</kbd> will print a message for
-    almost anything it does.</li>
-  <li><strong>Installation:</strong> The process of adding foreign keys
-    to a table is now much faster. This will particularly improve the speed
-    of upgrading from [% terms.Bugzilla %] 3.4 or earlier.</li>
-  <li>If you are using <kbd>jobqueue.pl</kbd> and email gets heavily delayed
-    for some reason, those emails will now have a Date header reflecting the
-    time they were <em>supposed</em> to be sent, instead of when they actually
-    <em>were</em> sent.</li>
-  <li><kbd>./jobqueue.pl install</kbd> now works on SuSE Linux.</li>
-  <li>[% terms.Bugzilla %] now runs much better in Apache's suexec mode
-    than it used to. As part of this, <kbd>checksetup.pl</kbd> sets
-    much stricter permissions on all the files in [% terms.Bugzilla %]
-    than it used to. In particular, any files that [% terms.Bugzilla %]
-    does not know about will not be readable by the webserver.</li>
-  <li>The <kbd>sendmailnow</kbd> parameter has been removed, as it was
-    not necessary for any modern version of Sendmail or other Mail Transfer
-    Agent.</li>
-  <li>When editing a user via the Users administration panel, you can now
-    see if they are a Default CC on any component.</li>
-  <li>For new installations of [% terms.Bugzilla %], all users will be
-    able to see and use the Whining system by default.</li>
-  <li>When you are using SSL with [% terms.Bugzilla %], you can now
-    turn on the <kbd>strict_transport_security</kbd> parameter to
-    send the
-    <a href="https://developer.mozilla.org/en/Security/HTTP_Strict_Transport_Security">Strict-Transport-Security</a>
-    header with every HTTPS connection, for additional security.</li>
-  <li>New code hooks (see their documentation in
-    <a href="[% docs_urlbase FILTER html %]api/Bugzilla/Hook.html">Bugzilla::Hook</a>):
-    bug_check_can_change_field, search_operator_field_override,
-    bugmail_relationships, object_columns, object_update_columns,
-    and object_validators. The colchange_columns hook has been removed,
-    as it is no longer necessary (buglist_columns will be used for data
-    about which columns can be on the [% terms.bug %] list).</li>
-  <li>When [% terms.Bugzilla %] throws certain types of errors, it will
-    now include a "traceback" of where exactly the error occurred in the
-    code, to help administrators and developers debug problems.</li>
-  <li>There is now a test, <kbd>xt/search.t</kbd>, that assures that all
-    of the functionality of <kbd>Bugzilla::Search</kbd> is working properly.
-    If you customize the search functionality of [% terms.Bugzilla %],
-    you may wish to run this test to assure that your changes are correct.
-    You can see more information about running this test by doing
-    <kbd>perldoc xt/search.t</kbd> at the command line.</li>
-  <li>[% terms.Bugzilla %] now sends the
-    <a href="https://developer.mozilla.org/en/the_x-frame-options_response_header"><code>X-Frame-Options: SAMEORIGIN</code></a> header
-    with every page request in order to prevent "clickjacking" attacks. Note
-    that this prevents other domains from displaying [% terms.Bugzilla %]
-    in an HTML frame.</li> 
-</ul>
-
-<h4 id="v40_feat_ws_changes">WebService Changes</h4>
-
-<ul>
-  <li>You can now call some JSON-RPC methods using HTTP GET, in addition to
-    using HTTP POST. See the 
-    <a href="[% docs_urlbase FILTER html %]api/Bugzilla/WebService/Server/JSONRPC.html#Connecting_via_GET">JSON-RPC
-    documentation</a> for details.</li>
-  <li>You can now update existing [% terms.bugs %] using the
-    <a href="[% docs_urlbase FILTER html %]api/Bugzilla/WebService/Bug.html#update">B[% %]ug.update</a>
-    function.</li>
-  <li>You can now add attachments to [% terms.bugs %] using the
-    <a href="[% docs_urlbase FILTER html %]api/Bugzilla/WebService/Bug.html#add_attachment">B[% %]ug.add_attachment</a>
-    function.</li>
-  <li>The <kbd>B[% %]ug.get</kbd> function now returns all of [% terms.abug %]'s
-    information other than comments and attachments.</li>
-  <li><kbd>B[% %]ug.get</kbd> no longer returns the <kbd>internals</kbd> hash.</li>
-  <li>The <kbd>B[% %]ug.attachments</kbd> function now also returns attachment
-    data.</li>
-  <li>The following functions now support the <kbd>include_fields</kbd>
-    and <kbd>exclude_fields</kbd> arguments: <kbd>B[% %]ug.get</kbd>,
-    <kbd>B[% %]ug.search</kbd>, and <kbd>B[% %]ug.attachments</kbd>. Also,
-    server-side performance of the WebService is actually increased when
-    using these arguments, now, as [% terms.Bugzilla %] will no longer
-    get data from the database for fields you haven't asked for.</li>
-  <li>You can now mark the initial description of [% terms.abug %] as
-    private when filing [% terms.abug %] via the <kbd>B[% %]ug.create</kbd>
-    function.</li>
-  <li>You can now specify groups to put [% terms.abug %] in, in the
-    <a href="[% docs_urlbase FILTER html %]api/Bugzilla/WebService/Bug.html#create">B[% %]ug.create</a>
-    function. (This also means that you can specify groups when filing
-    [%+ terms.abug %] via email_in.pl.)</li>
-  <li>The <kbd>User.get</kbd> function now accepts <kbd>groups</kbd>
-    and <kbd>group_ids</kbd> arguments, to limit the returned values to
-    only users in the specified groups.</li>
-  <li>There is a new, undocumented B[% %]ug.possible_duplicates
-    function that helps implement the automatic duplicate detection
-    system. Because this function is not documented, its API may change
-    between releases of [% terms.Bugzilla %].</li>
-  <li>You can no longer search using the <kbd>votes</kbd> argument in
-    <kbd>B[% %]ug.search</kbd>.</li>
-  <li><kbd>B[% %]ug.attachments</kbd> now returns the attachment's description
-    using the name "summary" instead of the name "description", to be
-    consistent with the fact that [% terms.bug %] summaries are called
-    "summary". The value is still <em>also</em> returned as "description",
-    for backwards compatibility, but this backwards compatibility will go
-    away in [% terms.Bugzilla %] 5.0.</li>
-  <li>In the return values of various <kbd>B[% %]ug</kbd> functions, the author
-    of comments, [% terms.bugs %], and attachments is now called "creator",
-    instead of sometimes being called "reporter", "author", or "attacher".
-    The old names are retained for backwards-compatibility, and will stay
-    around until [% terms.Bugzilla %] 5.0.</li>
-</ul>
-
-<h2 id="v40_issues">Outstanding Issues</h2>
-
-<ul>
-  <li><a href="https://bugzilla.mozilla.org/show_bug.cgi?id=423439">
-    [%- terms.Bug %] 423439</a>: Tabs in comments will be converted
-    to four spaces, due to a b<!-- -->ug in Perl as of Perl 5.8.8.</li>
-  <li><a href="https://bugzilla.mozilla.org/show_bug.cgi?id=89822">
-    [%- terms.Bug %] 89822</a>: When changing multiple [% terms.bugs %] at 
-    the same time, there is no "mid-air collision" protection.</li>
-  <li><a href="https://bugzilla.mozilla.org/show_bug.cgi?id=276230">
-    [%- terms.Bug %] 276230</a>: The support for restricting access to 
-    particular Categories of New Charts is not complete. You should treat 
-    the 'chartgroup' Param as the only access mechanism available.<br>
-    However, charts migrated from Old Charts will be restricted to 
-    the groups that are marked MANDATORY for the corresponding Product.
-    There is currently no way to change this restriction, and the 
-    groupings will not be updated if the group configuration
-    for the Product changes.</li>
-</ul>
-
-<h2 id="v40_upgrading">Notes On Upgrading From a Previous Version</h2>
-
-<h3>IMPORTANT: Apache Configuration Change</h3>
-
-<h4>mod_cgi</h4>
-
-<p>If you run [% terms.Bugzilla %] under mod_cgi (this is the most common
-  configuration, involving a &lt;Directory&gt; block in your Apache config
-  file), you will need to update the configuration of Apache for 
-  [%+ terms.Bugzilla %]. In particular, this line in the [% terms.Bugzilla %]
-  <kbd>&lt;Directory&gt;</kbd> block:</p>
-
-<blockquote><code>AllowOverride Limit</code></blockquote>
-
-<p>needs to become:</p>
-
-<blockquote><code>AllowOverride Limit FileInfo Indexes</code></blockquote>
- 
-<p>For full details on how to configure Apache for [% terms.Bugzilla %],
-  see the
-  <a href="[% docs_urlbase FILTER html %]configuration.html#http-apache">Configuration</a>
-  section of the [% terms.Bugzilla %] Guide.</p>
-
-<h4>mod_perl</h4>
-
-<p>If your [% terms.Bugzilla %] runs under mod_perl, the required Apache
-  configuration is now simpler. The line that used to look like:</p>
-
-<blockquote><code>PerlSwitches -w -T -I/var/www/html/bugzilla 
-    -I/var/www/html/bugzilla/lib</code></blockquote>
-
-<p>Now should be only:</p>
-
-<blockquote><code>PerlSwitches -w -T</code></blockquote>
-
-<p>The <code>PerlConfigRequire</code> line should stay the same, however.</p>
-
-<h3>New .htaccess file</h3>
-
-<p>In previous versions of [% terms.Bugzilla %], there was a file
-  in [% terms.Bugzilla %]'s root directory called ".htaccess" that was
-  generated by <kbd>checksetup.pl</kbd>. This file is now shipped with
-  [%+ terms.Bugzilla %] instead of being generated during installation.</p>
-
-<p>If you update via CVS or bzr, you will get a message that your existing
-  .htaccess file conflicts with the new one. You must
-  <strong>remove your existing .htaccess file</strong> and use the new one
-  instead. Continuing to use your old .htaccess file will cause certain new
-  features of [% terms.Bugzilla %] to not work properly, and may also lead
-  to security issues for your system in the future.</p>
-
-<h2 id="v40_code_changes">Code Changes Which May Affect Customizations and
-  Extensions</h2>
-
-<ul>
-  <li>In Extensions, if you want to serve files to the user via the web,
-    they must now be in a <kbd>web/</kbd> subdirectory of your Extension.
-    (For example, <kbd>extensions/Foo/web/</kbd>). <kbd>checksetup.pl</kbd>
-    sets permissions on extensions much more strictly now, and files in
-    other locations (such as your base <kbd>extensions/Foo/</kbd> directory)
-    will no longer be available to [% terms.Bugzilla %] users via the web
-    under certain configurations.</li>
-  <li>Previous versions of [% terms.Bugzilla %] used to allow putting a
-    single file into the "skins" directory and having that be an entire
-    skin. That is no longer allowed, and on upgrade, <kbd>checksetup.pl</kbd>
-    will convert any such skins into a directory with a single
-    <kbd>global.css</kbd> file in them.</li>
-  <li>When updating [% terms.bugs %], you should now use
-    <code>$bug-&gt;set_all</code> instead of using the individual
-    <kbd>set_</kbd> methods. In particular, <kbd>set_all</kbd> is now the
-    <em>only</em> way to set the product of [% terms.abug %]. See
-    <kbd>process_bug.cgi</kbd> for an example of how <kbd>set_all</kbd>
-    should be used.</li>
-  <li>You should not insert &lt;script&gt; tags and &lt;link&gt; CSS tags
-    into HTML anymore, in Extensions or in your customizations. Instead,
-    you should push new values into the <kbd>style_urls</kbd> or
-    <kbd>javascript_urls</kbd> parameters. If you have to insert manual
-    tags for some reason, be sure to call "FILTER mtime" on the URL. (Search
-    for other uses of "FILTER mtime" in the templates to see how it is
-    used.)</li>
-  <li>When calling <kbd>Bugzilla::BugMail::Send</kbd>, the "changer"
-    argument must now be a <kbd>Bugzilla::User</kbd> object, not just
-    a login name. The "owner" and "qacontact" arguments are still
-    just login names.</li>
-  <li>When creating a new subclass of Bugzilla::Object, you should no
-    longer use <kbd>UPDATE_VALIDATORS</kbd>. Also, in most cases you will
-    no longer need to override <kbd>run_create_validators</kbd>. Instead,
-    there is a new constant called
-    <a href="[% docs_urlbase FILTER html %]api/Bugzilla/Object.html#VALIDATOR_DEPENDENCIES">VALIDATOR_DEPENDENCIES</a>,
-    that specifies that certain fields have to be validated before other fields.
-    Then, all validators receive each already-validated value in a hash
-    as their fourth argument, so each validator can know the other values
-    that were passed in, while an object is being created. For an example of
-    how to use <kbd>VALIDATOR_DEPENDENCIES</kbd>, see
-    <kbd>Bugzilla/Field.pm</kbd>.</li>
-  <li>In previous versions of [% terms.Bugzilla %], you had to call
-    <code>Bugzilla-&gt;template_inner("")</code> after any time
-    that you called <kbd>template_inner</kbd> for a specific language.
-    It is no longer necessary to do this second <kbd>template_inner</kbd>
-    call.</li>
-  <li><kbd>post_bug.cgi</kbd> and <kbd>Bugzilla::Bug-&gt;create</kbd> now take
-    the <em>names</em> of groups instead of group ids.</li>
-  <li>Bugzilla::Bugmail now uses Bugzilla::Bug objects internally instead of
-    a lot of direct SQL.</li>
-  <li>For sending changes about [% terms.bugs %], there is now a method
-    called <kbd>send_changes</kbd> that you can call on Bugzilla::Bug
-    objects. For an example of its use, see <kbd>process_bug.cgi</kbd>.</li>
-  <li>The <kbd>Bugzilla::Search</kbd> class has been refactored, and should
-    now be easier to customize.</li>
-  <li>The <kbd>Bugzilla::Util::lsearch</kbd> function is gone. Use
-    <kbd>firstidx</kbd> from <kbd>List::MoreUtils</kbd>, instead.</li>
-  <li>[% terms.Bugzilla %] now includes YUI 2.8.2.</li>
-  <li><kbd>long_list.cgi</kbd>, <kbd>showattachment.cgi</kbd> and
-    <kbd>xml.cgi</kbd> are deprecated scripts which are no longer actively
-    used since [% terms.Bugzilla %] 2.19. These scripts will be removed in
-    [%+ terms.Bugzilla %] 4.2.</li>
-</ul>
-
-<h2 id="v40_previous">Release Notes For Previous Versions</h2>
-
-<p><a href="page.cgi?id=release-notes3.html">Release Notes for
-  [%+ terms.Bugzilla %] 3.x and Earlier</a></p>
-
-=======
   <li><strong>Administration:</strong> There are now <kbd>INTEGER</kbd> and
     <kbd>DATE</kbd> custom field types.</li>
   <li><strong>Administration:</strong> Filenames used to store product data for
@@ -1930,16 +391,11 @@
     to add extra checks before accepting the creation of a new user account.</li>
 </ul>
 
->>>>>>> 28144059
 [% INCLUDE global/footer.html.tmpl %]
 
 [% BLOCK db_req %]
   [% SET m = DB_MODULE.$db %]
-<<<<<<< HEAD
-  <h3 id="v42_req_[% db FILTER html %]">For [% m.name FILTER html %] Users</h3>
-=======
   <h3 id="req_[% db FILTER html %]">For [% m.name FILTER html %] Users</h3>
->>>>>>> 28144059
 
   <ul>
     <li>[% m.name FILTER html %]
