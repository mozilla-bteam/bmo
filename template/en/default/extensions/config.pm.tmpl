[%# This Source Code Form is subject to the terms of the Mozilla Public
  # License, v. 2.0. If a copy of the MPL was not distributed with this
  # file, You can obtain one at http://mozilla.org/MPL/2.0/.
  #
  # This Source Code Form is "Incompatible With Secondary Licenses", as
  # defined by the Mozilla Public License, v. 2.0.
  #%]

[%# INTERFACE:
  # name: string; The name of the extension.
  #%]

[% PROCESS extensions/license.txt.tmpl %]

<<<<<<< HEAD
package B[% %]ugzilla::Extension::[% name %];
=======
package Bugzilla::Extension::[% name %];
>>>>>>> 28144059

use 5.10.1;
use strict;
use warnings;

use constant NAME => '[% name %]';

use constant REQUIRED_MODULES => [
];

use constant OPTIONAL_MODULES => [
];

__PACKAGE__->NAME;<|MERGE_RESOLUTION|>--- conflicted
+++ resolved
@@ -12,11 +12,7 @@
 
 [% PROCESS extensions/license.txt.tmpl %]
 
-<<<<<<< HEAD
-package B[% %]ugzilla::Extension::[% name %];
-=======
 package Bugzilla::Extension::[% name %];
->>>>>>> 28144059
 
 use 5.10.1;
 use strict;
