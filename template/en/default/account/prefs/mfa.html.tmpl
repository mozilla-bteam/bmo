--- conflicted
+++ resolved
@@ -75,11 +75,7 @@
       [% IF user.mfa == 'Duo' && user.in_duo_required_group %]
         <p class="mfa-warning-msg">
           You are in a group requiring Duo Security for two-factor authentication and 
-<<<<<<< HEAD
-          therefore it cannot be disabled. Talk to admin if you need assistance.
-=======
           therefore it cannot be disabled. Talk to an admin on Slack (#bmo) if you need assistance.
->>>>>>> a790b374
         </p>
       [% ELSIF user.mfa != 'Duo' || (user.mfa == 'Duo' && !user.in_duo_required_group) %]
         <div>
