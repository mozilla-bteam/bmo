[%# This Source Code Form is subject to the terms of the Mozilla Public
  # License, v. 2.0. If a copy of the MPL was not distributed with this
  # file, You can obtain one at http://mozilla.org/MPL/2.0/.
  #
  # This Source Code Form is "Incompatible With Secondary Licenses", as
  # defined by the Mozilla Public License, v. 2.0.
  #%]

[%# INTERFACE:
  # searchtype: string. Type of search - either "series", "saved" or undef.
  # ...
  # defaultsavename: string. The default name for saving the query.
  #%]

[%############################################################################%]
[%# Template Initialization                                                  #%]
[%############################################################################%]

[% PROCESS "global/field-descs.none.tmpl" %]

[% USE Bugzilla %]
[% cgi = Bugzilla.cgi %]

[% unfiltered_title = "$terms.Bug List" %]
[% IF searchname || defaultsavename %]
  [% unfiltered_title = unfiltered_title _ ": " _ (searchname OR defaultsavename) %]
[% END %]
[% title = unfiltered_title FILTER html %]

[% qorder = order FILTER uri IF order %]

[% javascript =  BLOCK %]
  [% IF quicksearch %]
    [% new_param = BLOCK ~%]
      quicksearch=[% quicksearch FILTER uri %]
      [%~ IF cgi.param('list_id') ~%]
        &list_id=[% cgi.param('list_id') FILTER uri %]
      [%~ END %]
    [% END %]
  [% ELSIF cgi.param('token') != '' %]
    [% new_param = cgi.canonicalise_query('token', 'cmdtype', 'remtype') %]
  [% ELSE %]
    [% new_param = cgi.canonicalise_query %]
  [% END %]

  [% IF new_param.length + 12 < constants.CGI_URI_LIMIT %]
    if (history && history.replaceState) {
      history.replaceState(null, "[% unfiltered_title FILTER js %]",
                           "buglist.cgi?[% new_param FILTER js %]");
      document.title = "[% unfiltered_title FILTER js %]";
    }
  [% END %]
  [% javascript FILTER none %]
[% END %]

[%############################################################################%]
[%# Page Header                                                              #%]
[%############################################################################%]

[% url_filtered_title = title FILTER uri %]
[% PROCESS global/header.html.tmpl
  title = title
  generate_api_token = dotweak
  atomlink = "buglist.cgi?$urlquerypart&title=$url_filtered_title&ctype=atom" 
  style_urls = [ "skins/standard/buglist.css" ]
  doc_section = "using/finding.html"
%]

<div class="bz_query_head">
  <span class="bz_query_timestamp">
    [% currenttime FILTER time('%a %b %e %Y %T %Z') FILTER html %]<br>
  </span>

  [% IF debug %]
    <div class="bz_query_debug">
      <p>Total execution time: [% query_time FILTER html %] seconds</p>
      [% FOREACH query = queries %]
        <pre>[% query.sql FILTER html %]</pre>
        <p>Execution time: [% query.time FILTER html %] seconds</p>
        [% IF query.explain %]
          <pre>[% query.explain FILTER html %]</pre>
        [% END %]
      [% END %]
    </div>
  [% END %]

  [% IF user.settings.display_quips.value == 'on' %]
    [% DEFAULT quip = "Bugzilla would like to put a random quip here, but no one has entered any." %]
    <span class="bz_quip">
      <a href="quips.cgi"><em>[% quip FILTER html %]</em></a>
    </span>
  [% END %]

</div>

[% IF toolong %]
  <h2 class="bz_smallminded">
    This list is too long for Bugzilla's little mind; the
    Next/Prev/First/Last buttons won't appear on individual [% terms.bugs %].
  </h2>
[% END %]

[% SET shown_types = [
  'notequals', 'regexp', 'notregexp', 'lessthan', 'lessthaneq', 
  'greaterthan', 'greaterthaneq', 'changedbefore', 'changedafter', 
  'changedfrom', 'changedto', 'changedby', 'notsubstring', 'nowords',
  'nowordssubstr', 'notmatches', 'isempty', 'isnotempty'
] %]
<a id="search_description_controller" class="bz_default_hidden"
   href="javascript:TUI_toggle_class('search_description')">Hide Search Description</a>
[%# Show the link if the browser supports JS %]
<script type="text/javascript">
  TUI_alternates['search_description'] = 'Show Search Description';
  YAHOO.util.Dom.removeClass('search_description_controller', 
                             'bz_default_hidden');
</script>

<ul class="search_description">
[% FOREACH desc_item = search_description %]
  <li>
    <strong>[% field_descs.${desc_item.field} FILTER html %]:</strong>
    [% IF shown_types.contains(desc_item.type) || debug %]
      ([% search_descs.${desc_item.type} FILTER html %])
    [% END %]
    [% FOREACH val IN desc_item.value.split(',') %]
      [%+ display_value(desc_item.field, val) FILTER html %][% ',' UNLESS loop.last %]
    [% END %]
    [% IF debug %]
      (<code>[% desc_item.term FILTER html %]</code>)
   [% END %]
  </li>
[% END %]
</ul>

<hr>

[%############################################################################%]
[%# Preceding Status Line                                                    #%]
[%############################################################################%]

[% IF bugs.size > 9 %]
  [% PROCESS num_results %]
[% END %]

[%############################################################################%]
[%# Start of Change Form                                                     #%]
[%############################################################################%]

[% IF dotweak %]
  <form name="changeform" method="post" action="process_bug.cgi">
[% END %]

[%############################################################################%]
[%# Bug Table                                                                #%]
[%############################################################################%]

[% PROCESS list/table.html.tmpl %]

[%############################################################################%]
[%# Succeeding Status Line                                                   #%]
[%############################################################################%]

[% PROCESS num_results %]

[% IF bugs.size == 0 %]
  <ul class="zero_result_links">
    <li>[% PROCESS enter_bug_link %]</li>
    [% IF one_product.defined %]
      <li><a href="enter_bug.cgi">File a new [% terms.bug %] in a
        different product</a></li>
    [% END %]
    <li><a href="[% PROCESS edit_search_url %]">Edit this search</a></li>
    <li><a href="query.cgi">Start a new search</a></li>
  </ul>
[% END %]

[%############################################################################%]
[%# Rest of Change Form                                                      #%]
[%############################################################################%]

[% IF dotweak %]
  [% PROCESS "list/edit-multiple.html.tmpl" %]
  </form>
  <hr>
[% END %]

[%############################################################################%]
[%# Navigation Bar                                                           #%]
[%############################################################################%]

[% IF time_summary_limited && user.is_timetracker %]
  <div class="bz_info">
    Time Summary will only include the [% terms.bugs %] shown above.
    In order to see a time summary for all [% terms.bugs %] found
    by the search, you can
    <a href="buglist.cgi?[% urlquerypart FILTER html %]
       [%- "&order=$qorder" FILTER html IF order %]&limit=0">
      show all search results</a>.
  </div>
[% END %]

  <div class="buglist_menu">
    [% IF bugs.size > 0 %]
      <div class="bz_query_buttons">
        <form method="post" action="show_bug.cgi">
          [% buglist_joined = buglist.join(",") %]
          <input type="hidden" name="id" value="[% buglist_joined FILTER html %]">
          <input type="hidden" name="format" value="multiple">
          <input type="submit" id="long_format" value="Long Format">
        </form>

        [% IF user.is_timetracker %]
          <form method="post" action="summarize_time.cgi">
            <input type="hidden" name="id" value="[% buglist_joined FILTER html %]">
            <input type="submit" id="timesummary" value="Time Summary">
          </form>
        [% END %]

<<<<<<< HEAD
        <form method="post" action="show_bug.cgi">
          <input type="hidden" name="ctype" value="xml">
          [% FOREACH id = buglist %]
            <input type="hidden" name="id" value="[% id FILTER html %]">
          [% END %]
          <input type="hidden" name="excludefield" value="attachmentdata">
          <button type="submit" id="xml">
            <img src="images/xml.png" width="24" height="24" alt="XML" title="XML Format">
          </button>
        </form>
      </div>
      <div class="bz_query_links">
        <a href="buglist.cgi?[% urlquerypart FILTER html %]&amp;ctype=csv&amp;human=1"
        ><img title="CSV Format" alt="CSV" src="images/csv.png" height="24" width="24"></a>
        <a href="buglist.cgi?[% urlquerypart FILTER html %]&amp;title=
           [%- title FILTER uri %]&amp;ctype=atom"
        ><img title="Feed Format" alt="Feed" src="images/rss.png" height="24" width="24"></a>
        <a href="buglist.cgi?[% urlquerypart FILTER html %]&amp;ctype=ics"
        ><img title="iCal Format" alt="iCal" src="images/ical.png" height="24" width="24"></a>
        <button type="button" id="change_columns"
                onclick="document.location='colchange.cgi?[% urlquerypart FILTER html %]&amp;query_based_on=
                         [%~ defaultsavename OR searchname FILTER uri FILTER js %]'">
            Change Columns</button>
=======
        <a href="buglist.cgi?
        [% urlquerypart FILTER html %]&amp;ctype=csv&amp;human=1
          [%~ IF searchname %]&amp;namedcmd=[% searchname FILTER uri %][% END %]">CSV</a> |
        <a href="buglist.cgi?
        [% urlquerypart FILTER html %]&amp;title=
        [%- title FILTER uri %]&amp;ctype=atom">Feed</a> |
        <a href="buglist.cgi?
        [% urlquerypart FILTER html %]&amp;ctype=ics">iCalendar</a>
>>>>>>> 819d4cda


        [% IF bugs.size > 1 && caneditbugs && !dotweak %]
          <button type="button" id="mass_change"
                  onclick="document.location='buglist.cgi?[% urlquerypart FILTER html %]
                           [%- "&order=$qorder" FILTER html IF order %]&amp;tweak=1'">
            Change Several [% terms.Bugs %] at Once</button>
        [% END %]

        [% IF bugowners && user.id %]
          <button type="button" id="email_assignees"
                  onclick="document.location='mailto:[% bugowners FILTER html %]'">
            Send Mail to [% terms.Bug %] Assignees</button>
        [% END %]

        [%# Links to more things users can do with this bug list. %]
        [% Hook.process("links") %]
      </div>
      <br>
    [% END %]
    <div class="bz_query_edit">
      <button type="button" id="edit_search"
              onclick="document.location='[% PROCESS edit_search_url FILTER js %]'">
          Edit Search</button>
    </div>

    [% IF searchtype == "saved" %]
      <div class="bz_query_forget">
        <button type="button" id="forget_search"
                onclick="document.location='buglist.cgi?cmdtype=dorem&amp;remaction=forget&amp;namedcmd=
                         [%- searchname FILTER uri FILTER js %]&amp;token=
                         [%- issue_hash_token([search_id, searchname]) FILTER uri %]'">
          Forget Search '[% searchname FILTER html %]'</button>
      </div>
    [% ELSE %]
      <div class="bz_query_remember">
        <form method="get" action="buglist.cgi">
          <input type="submit" id="remember" value="Remember search"> as
          <input type="hidden" name="newquery"
                 value="[% urlquerypart FILTER html %][% "&order=$qorder" FILTER html IF order %]">
          <input type="hidden" name="cmdtype" value="doit">
          <input type="hidden" name="remtype" value="asnamed">
          <input type="hidden" name="token" value="[% issue_hash_token(['savedsearch']) FILTER html %]">
          <input type="text" id="save_newqueryname" name="newqueryname" size="20"
                 title="New query name" value="[% defaultsavename FILTER html %]">
        </form>
      </div>
    [% END %]
  </div>

[% IF one_product.defined && bugs.size %]
  <p class="bz_query_single_product">
    [% PROCESS enter_bug_link %]
  </p>
[% END %]

[%############################################################################%]
[%# Page Footer                                                              #%]
[%############################################################################%]

[% PROCESS global/footer.html.tmpl %]

[%##########%]
[%# Blocks #%]
[%##########%]

[% BLOCK edit_search_url %]
  [% editqueryname = searchname OR defaultsavename OR '' %]
  query.cgi?[% urlquerypart FILTER html %]
    [%- IF editqueryname != '' %]&amp;known_name=
      [%- editqueryname FILTER uri %]
    [% END %]
[% END %]

[% BLOCK enter_bug_link %]
  <a href="enter_bug.cgi
           [%- IF one_product.defined %]?product=
             [%- one_product.name FILTER uri %]
             [%- IF one_component.defined %]&amp;component=
               [%- one_component FILTER uri %][% END %][% END %]">File
    a new [% terms.bug %]
   [% IF one_product.defined %]
     in the
     [% IF one_component.defined %]
       "[% one_component FILTER html %]" component of the
     [% END %]
     "[% one_product.name FILTER html %]" product
   [% END %]</a>
[% END %]

[% BLOCK num_results %]
  <span class="bz_result_count">
    [% IF bugs.size == 0 %]
      <span class="zero_results">[% terms.zeroSearchResults %].</span>
    [% ELSIF default_limited AND bugs.size >= Param('default_search_limit') %]
      This result was limited to [% Param('default_search_limit') FILTER html %]
      [%+ terms.bugs %].
      <a href="buglist.cgi?[% urlquerypart FILTER html %]
              [%- "&order=$qorder" FILTER html IF order %]&limit=0">See
        all search results for this query</a>.
      [% time_summary_limited = 1 %]
    [% ELSIF bugs.size == 1 %]
      One [% terms.bug %] found.
    [% ELSE %]
      [% bugs.size %] [%+ terms.bugs %] found.
    [% END %]
  </span>
[% END %]<|MERGE_RESOLUTION|>--- conflicted
+++ resolved
@@ -216,7 +216,6 @@
           </form>
         [% END %]
 
-<<<<<<< HEAD
         <form method="post" action="show_bug.cgi">
           <input type="hidden" name="ctype" value="xml">
           [% FOREACH id = buglist %]
@@ -229,7 +228,8 @@
         </form>
       </div>
       <div class="bz_query_links">
-        <a href="buglist.cgi?[% urlquerypart FILTER html %]&amp;ctype=csv&amp;human=1"
+        <a href="buglist.cgi?[% urlquerypart FILTER html %]&amp;ctype=csv&amp;human=1
+          [%~ IF searchname %]&amp;namedcmd=[% searchname FILTER uri %][% END %]"
         ><img title="CSV Format" alt="CSV" src="images/csv.png" height="24" width="24"></a>
         <a href="buglist.cgi?[% urlquerypart FILTER html %]&amp;title=
            [%- title FILTER uri %]&amp;ctype=atom"
@@ -240,18 +240,6 @@
                 onclick="document.location='colchange.cgi?[% urlquerypart FILTER html %]&amp;query_based_on=
                          [%~ defaultsavename OR searchname FILTER uri FILTER js %]'">
             Change Columns</button>
-=======
-        <a href="buglist.cgi?
-        [% urlquerypart FILTER html %]&amp;ctype=csv&amp;human=1
-          [%~ IF searchname %]&amp;namedcmd=[% searchname FILTER uri %][% END %]">CSV</a> |
-        <a href="buglist.cgi?
-        [% urlquerypart FILTER html %]&amp;title=
-        [%- title FILTER uri %]&amp;ctype=atom">Feed</a> |
-        <a href="buglist.cgi?
-        [% urlquerypart FILTER html %]&amp;ctype=ics">iCalendar</a>
->>>>>>> 819d4cda
-
-
         [% IF bugs.size > 1 && caneditbugs && !dotweak %]
           <button type="button" id="mass_change"
                   onclick="document.location='buglist.cgi?[% urlquerypart FILTER html %]
