[%# This Source Code Form is subject to the terms of the Mozilla Public
  # License, v. 2.0. If a copy of the MPL was not distributed with this
  # file, You can obtain one at http://mozilla.org/MPL/2.0/.
  #
  # This Source Code Form is "Incompatible With Secondary Licenses", as
  # defined by the Mozilla Public License, v. 2.0.
  #%]

[%# Define strings that will serve as the title and header of this page %]

[% title = BLOCK %]
  [% IF attachid %]
Attachment #[% attachid %] for [% terms.bug %] #[% bugid %]
  [% ELSE %]
Interdiff of #[% oldid %] and #[% newid %] for [% terms.bug %] #[% bugid %]
  [% END %]
[% END %]

[% onload = 'restore_all(); document.checkboxform.restore_indicator.checked = true' %]

[% BLOCK viewurl %]attachment.cgi?id=[% id %][% END %]
[% BLOCK editurl %][% PROCESS viewurl %]&amp;action=edit[% END %]
[% BLOCK diffurl %][% PROCESS viewurl %]&amp;action=diff[% END %]

[% IF headers %]
  [% header = BLOCK %]
    [% IF attachid %]
      Attachment #[% attachid %]: [% description FILTER html %]
    [% ELSE %]
      Diff Between 
       #[% oldid %]: <a href="[% PROCESS diffurl id=oldid %]">[% old_desc FILTER html %]</a>
      and 
       #[% newid %]: <a href="[% PROCESS diffurl id=newid %]">[% new_desc FILTER html %]</a>
    [% END %]
    for <a href="show_bug.cgi?id=[% bugid %]">[% terms.bug %] #[% bugid %]</a>
  [% END %]
  [% subheader = BLOCK %]
    [% bugsummary FILTER html %]
  [% END %]
<<<<<<< HEAD
  [% PROCESS global/header.html.tmpl doc_section = "attachments.html#patchviewer"
                                     javascript_urls = [ "js/attachment.js" ]
                                     style_urls = ['skins/standard/attachment.css'] %]
=======
  [% PROCESS global/header.html.tmpl javascript_urls = [ "js/attachment.js" ]
                                     style_urls = ['skins/standard/bug.css'] %]
>>>>>>> 28144059
[% ELSE %]
  <!DOCTYPE html>
  <html>
    <head>
      <link href="[% 'skins/standard/global.css' FILTER mtime %]"
            rel="stylesheet" type="text/css">
      <link href="[% 'skins/standard/bug.css' FILTER mtime %]"
            rel="stylesheet" type="text/css">
      <script src="[% 'js/attachment.js' FILTER mtime %]"
              type="text/javascript"></script>
    </head>
    <body onload="[% onload FILTER html %]">
[% END %]

[%# If we have attachid, we are in diff, otherwise we're in interdiff %]
[% IF attachid %]
  [%# HEADER %]
  [% IF headers %]
    <a href="[% PROCESS viewurl id=attachid %]">View</a>
    | <a href="[% PROCESS editurl id=attachid %]">Details</a>
    | <a href="[% PROCESS diffurl id=attachid %]&amp;collapsed=[% collapsed FILTER uri %]&amp;headers=[%
               headers FILTER uri %]&amp;format=raw">Raw&nbsp;Unified</a>
    | Return to [% "$terms.bug $bugid" FILTER bug_link(bugid) FILTER none %]
  [% END %]
  [% IF other_patches.size > 0 %]
    [% IF headers %] |[%END%]
    Differences between
    <form class="inline" action="attachment.cgi">
      <select name="oldid">
      [% FOREACH patch = other_patches %]
        <option value="[% patch.id %]"
        [% IF patch.selected %] selected[% END %]
        >[% patch.desc FILTER html %]</option>
      [% END %]
      </select>
      and this patch
      <input type="submit" id="diff" value="Diff">
      <input type="hidden" name="action" value="interdiff">
      <input type="hidden" name="newid" value="[% attachid %]">
      <input type="hidden" name="headers" value="[% headers FILTER html %]">
    </form>
  [% END %]
  <br>
[% ELSE %]
  [% IF headers %]
    <a href="attachment.cgi?oldid=[% oldid %]&amp;newid=[% newid %]&amp;action=interdiff&amp;format=raw">Raw Unified</a>
    | Return to [% "$terms.bug $bugid" FILTER bug_link(bugid) FILTER none %]
    |
  [% END %]
[% END %]
  
[%# Collapse / Expand %]
<a href="#"
   onmouseover="lastStatus = window.status; window.status='Collapse All'; return true"
   onmouseout="window.status = lastStatus; return true"
   onclick="return collapse_all()">Collapse All</a> | 
<a href="#"
   onmouseover="lastStatus = window.status; window.status='Expand All'; return true"
   onmouseout="window.status = lastStatus; return true"
   onclick="return expand_all()">Expand All</a>

[% IF warning %]
<h2 class="warning">
  Warning:
  [% IF warning == "interdiff1" %]
    this difference between two patches may show things in the wrong places due
<<<<<<< HEAD
    to a limitation in [% terms.Bugzilla %] when comparing patches with
    different sets of files.
  [% ELSIF warning == "interdiff2" %]
    this difference between two patches may be inaccurate due to a limitation
    in [%+ terms.Bugzilla %] when comparing patches made against different
=======
    to a limitation in Bugzilla when comparing patches with
    different sets of files.
  [% ELSIF warning == "interdiff2" %]
    this difference between two patches may be inaccurate due to a limitation
    in Bugzilla when comparing patches made against different
>>>>>>> 28144059
    revisions.
  [% ELSIF warning == "interdiff3" %]
    interdiff encountered errors while comparing these patches.
  [% END %]
</h2>
[% ELSE %]
    <br><br>
[% END %]
 
[%# Restore Stuff %]
<form name="checkboxform" action="attachment.cgi">
<input type="checkbox" name="restore_indicator" class="bz_default_hidden"><|MERGE_RESOLUTION|>--- conflicted
+++ resolved
@@ -37,14 +37,8 @@
   [% subheader = BLOCK %]
     [% bugsummary FILTER html %]
   [% END %]
-<<<<<<< HEAD
-  [% PROCESS global/header.html.tmpl doc_section = "attachments.html#patchviewer"
-                                     javascript_urls = [ "js/attachment.js" ]
-                                     style_urls = ['skins/standard/attachment.css'] %]
-=======
   [% PROCESS global/header.html.tmpl javascript_urls = [ "js/attachment.js" ]
                                      style_urls = ['skins/standard/bug.css'] %]
->>>>>>> 28144059
 [% ELSE %]
   <!DOCTYPE html>
   <html>
@@ -111,19 +105,11 @@
   Warning:
   [% IF warning == "interdiff1" %]
     this difference between two patches may show things in the wrong places due
-<<<<<<< HEAD
-    to a limitation in [% terms.Bugzilla %] when comparing patches with
-    different sets of files.
-  [% ELSIF warning == "interdiff2" %]
-    this difference between two patches may be inaccurate due to a limitation
-    in [%+ terms.Bugzilla %] when comparing patches made against different
-=======
     to a limitation in Bugzilla when comparing patches with
     different sets of files.
   [% ELSIF warning == "interdiff2" %]
     this difference between two patches may be inaccurate due to a limitation
     in Bugzilla when comparing patches made against different
->>>>>>> 28144059
     revisions.
   [% ELSIF warning == "interdiff3" %]
     interdiff encountered errors while comparing these patches.
