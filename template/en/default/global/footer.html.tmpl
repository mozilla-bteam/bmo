[%# This Source Code Form is subject to the terms of the Mozilla Public
  # License, v. 2.0. If a copy of the MPL was not distributed with this
  # file, You can obtain one at http://mozilla.org/MPL/2.0/.
  #
  # This Source Code Form is "Incompatible With Secondary Licenses", as
  # defined by the Mozilla Public License, v. 2.0.
  #%]

[%# INTERFACE:
  # This template has no interface. However, you must fulfill the interface to
  # global/useful-links.html.tmpl.
  #%]

<<<<<<< HEAD
</div>

[%# Migration note: below this point, this file corresponds to the old Param
  # 'footerhtml'
  #%]

<div id="footer">
  <div class="intro">[% Hook.process('intro') %]</div>

[%# Migration note: the old param 'blurbhtml' goes here %]

[%# Migration note: useful-links.html.tmpl corresponds to %commandmenu% %]
=======
      [% Hook.process('main-end') %]
    </main>
>>>>>>> 28144059

    <footer id="footer">
      <div class="intro">[% Hook.process('intro') %]</div>

      <nav>
        [% PROCESS "global/useful-links.html.tmpl" %]
      </nav>

      <div class="outro">[% Hook.process('outro') %]</div>
    </footer>

    [% Hook.process("end") %]
  </body>
</html><|MERGE_RESOLUTION|>--- conflicted
+++ resolved
@@ -11,23 +11,8 @@
   # global/useful-links.html.tmpl.
   #%]
 
-<<<<<<< HEAD
-</div>
-
-[%# Migration note: below this point, this file corresponds to the old Param
-  # 'footerhtml'
-  #%]
-
-<div id="footer">
-  <div class="intro">[% Hook.process('intro') %]</div>
-
-[%# Migration note: the old param 'blurbhtml' goes here %]
-
-[%# Migration note: useful-links.html.tmpl corresponds to %commandmenu% %]
-=======
       [% Hook.process('main-end') %]
     </main>
->>>>>>> 28144059
 
     <footer id="footer">
       <div class="intro">[% Hook.process('intro') %]</div>
