[%# This Source Code Form is subject to the terms of the Mozilla Public
  # License, v. 2.0. If a copy of the MPL was not distributed with this
  # file, You can obtain one at http://mozilla.org/MPL/2.0/.
  #
  # This Source Code Form is "Incompatible With Secondary Licenses", as
  # defined by the Mozilla Public License, v. 2.0.
  #%]

[%# This is a list of all the possible messages. Please keep them in
  # alphabetical order by message tag, and leave a blank line between messages.
  #%]

[% message_tag = message %]

[% message = BLOCK %]
  [% IF    message_tag == "account_created" %]
    The user account [% otheruser.login FILTER html %] has been created
    successfully.
    [% IF groups.size %]
      You may want to edit the group settings now, using the form below.
    [% END %]

  [% ELSIF message_tag == "account_creation_canceled" %]
    [% title = "User Account Creation Canceled" %]
    The creation of the user account [% account FILTER html %] has been
    canceled.

  [% ELSIF message_tag == "account_updated" %]
    [% IF changes.size %]
      [% title = "User $loginold updated" %]
      The following changes have been made to the user account
      [%+ loginold FILTER html %]:
      <ul>
        [% FOREACH field = changes.keys %]
          <li>
            [% IF    field == 'login_name' %]
              The login is now [% otheruser.login FILTER html %].
            [% ELSIF field == 'realname' %]
              The real name has been updated.
            [% ELSIF field == 'cryptpassword' %]
              A new password has been set.
            [% ELSIF field == 'disabledtext' %]
<<<<<<< HEAD
              The disable text has been modified.
            [% ELSIF field == 'mfa' %]
              Two-factor authentication has been disabled.
=======
              The "login disabled" text has been modified.
>>>>>>> 28144059
            [% ELSIF field == 'is_enabled' %]
              Logging in with this user account has been [% otheruser.is_enabled ? 'enabled' : 'disabled' %].
            [% ELSIF field == 'extern_id' %]
              The user's External Login ID has been modified.
            [% ELSIF field == 'disable_mail' %]
              [% IF otheruser.email_disabled %]
                [% terms.Bug %]mail has been disabled.
              [% ELSE %]
                [% terms.Bug %]mail has been enabled.
              [% END %]
<<<<<<< HEAD
            [% ELSIF field == 'password_change_required' %]
              The user [% otheruser.password_change_required ? "must" : "no longer needs to" %] update their password.
            [% ELSIF field == 'password_change_reason' %]
              The password change reason has been modified.
=======
            [% ELSIF field == 'groups' %]
              [% IF changes.groups.1.size %]
                The account has been added to the
                [%+ changes.groups.1.join(', ') FILTER html %]
                group[% 's' IF changes.groups.1.size > 1 %].
              [% END %]
              [% IF changes.groups.0.size %]
                The account has been removed from the
                [%+ changes.groups.0.join(', ') FILTER html %]
                group[% 's' IF changes.groups.0.size > 1 %].
              [% END %]
            [% ELSIF field == 'bless_groups' %]
              [% IF changes.bless_groups.1.size %]
                The account has been granted rights to bless the
                [%+ changes.bless_groups.1.join(', ') FILTER html %]
                group[% 's' IF changes.bless_groups.1.size > 1 %].
              [% END %]
              [% IF changes.bless_groups.0.size %]
                The account has been denied rights to bless the
                [%+ changes.bless_groups.0.join(', ') FILTER html %]
                group[% 's' IF changes.bless_groups.0.size > 1 %].
              [% END %]
>>>>>>> 28144059
            [% END %]
          </li>
        [% END %]
      </ul>
    [% ELSE %]
      [% title = "User $otheruser.login not changed" %]
      You didn't request any changes to the user's account
      [%+ otheruser.login FILTER html %].
    [% END %]

  [% ELSIF message_tag == "account_deleted" %]
    [% title = "User $otheruser.login deleted" %]
    The user account [% otheruser.login FILTER html %] has been deleted
    successfully.

  [% ELSIF message_tag == "account_disabled" %]
    Logging in with this user account [% account FILTER html %] is disabled, so
    you cannot change its password.

  [% ELSIF message_tag == "attachment_creation_failed" %]
    The [% terms.bug %] was created successfully, but attachment creation
    failed.
    Please add your attachment by clicking the "Add an Attachment" link
    below.

  [% ELSIF message_tag == "bug_group_description" %]
    Access to [% terms.bugs %] in the [% product.name FILTER html %] product

  [% ELSIF message_tag == "buglist_adding_field" %]
    [% title = "Adding field to search page..." %]
    [% link  = "Click here if the page does not redisplay automatically." %]

  [% ELSIF message_tag == "buglist_updated_named_query" %]
    [% title = "Search updated" %]
    Your search named <code><a 
     href="buglist.cgi?cmdtype=runnamed&amp;namedcmd=[% queryname FILTER uri %]"
    >[% queryname FILTER html %]</a></code> has been updated.

  [% ELSIF message_tag == "buglist_new_default_query" %]
    OK, you now have a new default search.  You may
    also bookmark the result of any individual search.

  [% ELSIF message_tag == "buglist_new_named_query" %]
    [% title = "Search created" %]
    OK, you have a new search named <code><a
     href="buglist.cgi?cmdtype=runnamed&amp;namedcmd=[% queryname FILTER uri %]"
    >[% queryname FILTER html %]</a></code>.

  [% ELSIF message_tag == "buglist_query_gone" %]
    [% title = "Search is gone" %]
    [% link  = "Un-forget the search" %]
    OK, the <b>[% namedcmd FILTER html %]</b> search is gone.

  [% ELSIF message_tag == "buglist_sorted_by_relevance" %]
    [% terms.Bugs %] on this list are sorted by relevance, with the most
    relevant [% terms.bugs %] at the top.

  [% ELSIF message_tag == "change_columns" %]
    [% title = "Change columns" %]
    Resubmitting your search with new columns...
    Click <a href="[% redirect_url FILTER html %]">here</a>
    if the page does not automatically refresh.

  [% ELSIF message_tag == "classification_created" %]
    [% title = "New Classification Created" %]
    The <em>[% classification.name FILTER html %]</em> classification has been created.

  [% ELSIF message_tag == "classification_deleted" %]
    [% title = "Classification Deleted" %]
    The <em>[% classification.name FILTER html %]</em> classification has been deleted.

  [% ELSIF message_tag == "classification_updated" %]
    [% title = "Classification Updated" %]
    [% IF changes.keys.size %]
      Changes to the <em>[% classification.name FILTER html %]</em> classification
      have been saved:
      <ul>
        [% IF changes.name.defined %]
          <li>Name updated to '[% classification.name FILTER html %]'</li>
        [% END %]
        [% IF changes.description.defined %]
          [% IF classification.description %]
            <li>Description updated to '[% classification.description FILTER html %]'</li>
          [% ELSE %]
            <li>Description removed</li>
          [% END %]
        [% END %]
        [% IF changes.sortkey.defined %]
          <li>Sortkey updated to '[% classification.sortkey FILTER html %]'</li>
        [% END %]
        [% Hook.process('classification_updated_fields') %]
      </ul>
    [% ELSE %]
      No changes made to <em>[% classification.name FILTER html %]</em>.
    [% END %]

  [% ELSIF message_tag == "component_created" %]
    [% title = "Component Created" %]
    The component <em>[% comp.name FILTER html %]</em> has been created.

  [% ELSIF message_tag == "component_deleted" %]
    [% title = "Component Deleted" %]
    The component <em>[% comp.name FILTER html %]</em> has been deleted.
    [% IF comp.bug_count %]
      All [% terms.bugs %] being in this component and all references
      to them have also been deleted.
    [% END %]

  [% ELSIF message_tag == "component_updated" %]
    [% title = "Component Updated" %]
    [% IF changes.keys.size %]
      Changes to the component <em>[% comp.name FILTER html %]</em> have been saved:
      <ul>
      [% IF changes.name.defined %]
        <li>Name updated to '[% comp.name FILTER html %]'</li>
      [% END %]
      [% IF changes.description.defined %]
        <li>Description updated to '[% comp.description FILTER html_light %]'</li>
      [% END %]
      [% IF changes.initialowner.defined %]
        <li>Default assignee updated to '[% comp.default_assignee.login FILTER html %]'</li>
      [% END %]
      [% IF changes.initialqacontact.defined %]
        [% IF comp.default_qa_contact %]
          <li>Default QA contact updated to '[% comp.default_qa_contact.login FILTER html %]'</li>
        [% ELSE %]
          <li>Default QA contact deleted</li>
        [% END %]
      [% END %]
      [% IF changes.cc_list.defined %]
        [% IF comp.initial_cc.size %]
          [% cc_list = [] %]
          [% FOREACH cc_user = comp.initial_cc %]
            [% cc_list.push(cc_user.login) %]
          [% END %]
          <li>Default CC list updated to [% cc_list.join(", ") FILTER html %]</li>
        [% ELSE %]
          <li>Default CC list deleted</li>
        [% END %]
      [% END %]
      [% IF changes.isactive.defined %]
        <li>[% comp.is_active ? "Enabled" : "Disabled" %] for [% terms.bugs %]</li>
      [% END %]
      [% Hook.process('component_updated_fields') %]
      </ul>
    [% ELSE %]
      No changes made to <em>[% comp.name FILTER html %]</em>.
    [% END %]

  [% ELSIF message_tag == "custom_field_created" %]
    [% title = "Custom Field Created" %]
    The new custom field '[% field.name FILTER html %]' has been
    successfully created.

  [% ELSIF message_tag == "custom_field_deleted" %]
    [% title = "Custom Field Deleted" %]
    The custom field '[% field.name FILTER html %]' has been
    successfully deleted.

  [% ELSIF message_tag == "custom_field_updated" %]
    [% title = "Custom Field Updated" %]
    Properties of the '[% field.name FILTER html %]' field have been
    successfully updated.

  [% ELSIF message_tag == "default_settings_updated" %]
    [% IF changes_saved %]
      Changes to default preferences have been saved.
    [% ELSE %]
      No changes made.
    [% END %]

  [% ELSIF message_tag == "emailold_change_canceled" %]
    [% title = "Cancel Request to Change Email Address" %]
    The request to change the email address for your account to
    [%+ new_email FILTER html %] has been canceled.

  [% ELSIF message_tag == "email_change_canceled" %]
    [% title = "Cancel Request to Change Email Address" %]
    The request to change the email address for the
    account [%+ old_email FILTER html %] to
    [%+ new_email FILTER html %] has been canceled.

  [% ELSIF message_tag == "email_change_canceled_reinstated" %]
    [% title = "Cancel Request to Change Email Address" %]
    The request to change the email address for the
    account [%+ old_email FILTER html %] to 
    [%+ new_email FILTER html %] has been canceled.
    Your old account settings have been reinstated.

  [% ELSIF message_tag == "extension_created" %]
    An extension named [% name FILTER html %] has been created
    in [% path FILTER html %].

  [% ELSIF message_tag == "field_value_created" %]
    [% title = "New Field Value Created" %]
    The value <em>[% value.name FILTER html %]</em> has been added as a 
    valid choice for the <em>[% field.description FILTER html %]</em>
    (<em>[% field.name FILTER html %]</em>) field.
    [% IF field.name == "bug_status" %]
      You should now visit the <a href="editworkflow.cgi">status workflow 
      page</a> to include your new [% terms.bug %] status.
    [% END %]

  [% ELSIF message_tag == "field_value_deleted" %]
    [% title = "Field Value Deleted" %]
    The value <em>[% value.name FILTER html %]</em> of the
    <em>[% field.description FILTER html %]</em>
    (<em>[% field.name FILTER html %]</em>) field has been deleted.

  [% ELSIF message_tag == "field_value_updated" %]
    [% title = "Field Value Updated" %]
    [% IF changes.keys.size %]
      The <em>[% value_old FILTER html %]</em> value of the
      <em>[% field.description FILTER html %]</em>
      (<em>[% field.name FILTER html %]</em>) field has been changed:
      <ul>
        [% IF changes.value %]
          <li>Field value updated to 
            <em>[% changes.value.1 FILTER html %]</em>.
            [% IF value.is_default %]
              (Note that this value is the default for this field. All
              references to the default value will now point to this new value.)
            [% END %]
          </li>
        [% END %]
        [% IF changes.sortkey %]
          <li>Sortkey updated to 
            <em>[% changes.sortkey.1 FILTER html %]</em>.</li>
        [% END %]
        [% IF changes.visibility_value_id %]
          [% IF value.visibility_value.defined %]
            <li>It only appears when 
              [%+ value.field.value_field.description FILTER html %] is set to
              '[%+ value.visibility_value.name FILTER html %]'.</li>
          [% ELSE %]
            <li>It now always appears, no matter what 
              [%+ value.field.value_field.description FILTER html %] is set to.
            </li>
          [% END %]
        [% END %]
      </ul>
    [% ELSE %]
      No changes made to the field value <em>[% value_old FILTER html %]</em>.
    [% END %]

  [% ELSIF message_tag == "flag_cleared" %]
    Some flags didn't apply in the new product/component
    and have been cleared.

  [% ELSIF message_tag == "flag_creation_failed" %]
    [% title = "Flag Creation Failure" %]
    An error occured while validating flags:
    [%+ flag_creation_error FILTER none %]

  [% ELSIF message_tag == "get_field_desc" %]
    [% field_descs.$field_name FILTER html %]

  [% ELSIF message_tag == "get_resolution" %]
    [% display_value("resolution", resolution) FILTER html %]

  [% ELSIF message_tag == "get_status" %]
    [% display_value("bug_status", status) FILTER html %]

  [% ELSIF message_tag == "group_created" %]
    [% title = "New Group Created" %]
    The group <em>[% group.name FILTER html %]</em> has been created.

  [% ELSIF message_tag == "group_deleted" %]
    [% title = "Group Deleted" %]
    The group <em>[% name FILTER html %]</em> has been deleted.

  [% ELSIF message_tag == "group_membership_removed" %]
    [% title = "Group Membership Removed" %]
    [% IF users.size %]
      Explicit membership to the <em>[% group FILTER html %]</em> group removed
      [% IF regexp %] for users matching '[% regexp FILTER html %]'[% END %]:
      [% FOREACH user = users %]
        [%+ user.login FILTER html %]
      [% END %]
    [% ELSE %]
      No users are being affected by your action.
    [% END %]

  [% ELSIF message_tag == "group_updated" %]
    [% IF changes.keys.size %]
      The following changes have been made to the '[% group.name FILTER html %]'
      group:
      <ul>
      [% FOREACH field = changes.keys.sort %]
        [% SWITCH field %]
          [% CASE 'name' %]
            <li>The name was changed to '[% changes.name.1 FILTER html %]'</li>
          [% CASE 'description' %]
            <li>The description was updated.</li>
          [% CASE 'userregexp' %]
            <li>The regular expression was updated.</li>
          [% CASE 'isactive' %]
            [% IF changes.isactive.1 %]
              <li>The group will now be used for [% terms.bugs %].</li>
            [% ELSE %]
              <li>The group will no longer be used for [% terms.bugs %].</li>
            [% END %]
          [% CASE 'icon_url' %]
            <li>The group icon URL has been updated.</li>
          [% CASE 'owner_user_id' %]
            <li>The group owner was updated.</li>
          [% CASE 'idle_member_removal' %]
            <li>The idle member removal value has been updated.</li>
          [% CASE 'members_add' %]
            <li>The following groups are now members of this group:
              [%+ changes.members_add.join(', ') FILTER html %]</li>
          [% CASE 'members_remove' %]
            <li>The following groups are no longer members of this group:
              [%+ changes.members_remove.join(', ') FILTER html %]</li>
          [% CASE 'member_of_add' %]
            <li>This group is now a member of the following groups:
              [%+ changes.member_of_add.join(', ') FILTER html %]</li>
          [% CASE 'member_of_remove' %]
            <li>This group is no longer a member of the following groups:
              [%+ changes.member_of_remove.join(', ') FILTER html %]</li>
          [% CASE 'bless_from_add' %]
            <li>The following groups may now add users to this group:
              [%+ changes.bless_from_add.join(', ') FILTER html %]</li>
          [% CASE 'bless_from_remove' %]
            <li>The following groups may no longer add users to this group:
              [%+ changes.bless_from_remove.join(', ') FILTER html %]</li>
          [% CASE 'bless_to_add' %]
            <li>This group may now add users to the following groups:
              [%+ changes.bless_to_add.join(', ') FILTER html %]</li>
          [% CASE 'bless_to_remove' %]
            <li>This group may no longer add users to the following groups:
              [%+ changes.bless_to_remove.join(', ') FILTER html %]</li>
          [% CASE 'visible_from_add' %]
            <li>The following groups can now see users in this group:
              [%+ changes.visible_from_add.join(', ') FILTER html %]</li>
          [% CASE 'visible_from_remove' %]
            <li>The following groups may no longer see users in this group:
              [%+ changes.visible_from_remove.join(', ') FILTER html %]</li>
          [% CASE 'visible_to_me_add' %]
            <li>This group may now see users in the following groups:
              [%+ changes.visible_to_me_add.join(', ') FILTER html %]</li>
          [% CASE 'visible_to_me_remove' %]
            <li>This group may no longer see users in the following groups:
              [%+ changes.visible_to_me_remove.join(', ') FILTER html %]</li>
          [% CASE %]
            [% Hook.process('group_updated_fields') %]
        [% END %]
      [% END %]
      </ul>
    [% ELSE %]
      You didn't request any change for the '[% group.name FILTER html %]'
      group.
    [% END %]

  [% ELSIF message_tag == "invalid_column_name" %]
    The custom sort order specified contains one or more invalid
    column names: <em>[% invalid_fragments.join(', ') FILTER html %]</em>.
    They have been removed from the sort list.

  [% ELSIF message_tag == "job_queue_depth" %]
    [% count FILTER html %] jobs in the queue.

  [% ELSIF message_tag == "keyword_created" %]
    [% title = "New Keyword Created" %]
    The keyword <em>[% name FILTER html %]</em> has been created.

  [% ELSIF message_tag == "keyword_deleted" %]
    [% title = "Keyword Deleted" %]
    The <em>[% keyword.name FILTER html %]</em> keyword has been deleted.

  [% ELSIF message_tag == "keyword_updated" %]
    [% title = "Keyword Updated" %]
    [% IF changes.keys.size %]
      Changes to the <em>[% keyword.name FILTER html %]</em> keyword have
      been saved:
      <ul>
        [% IF changes.name.defined %]
          <li>Keyword renamed to <em>[% keyword.name FILTER html %]</em>.</li>
        [% END %]
        [% IF changes.description.defined %]
          <li>Description updated to <em>[% keyword.description FILTER html %]</em></li>
        [% END %]
      </ul>
    [% ELSE %]
      No changes made.
    [% END %]

  [% ELSIF message_tag == "logged_out" %]
    [% title = "Logged Out" %]
    [% url = "index.cgi?GoAheadAndLogIn=1" %]
    [% link = "Log in again." %]
    <b>You logged out successfully</b>.
    The cookie that was remembering your login is now gone. You will be
    prompted for a login the next time it is required.

  [% ELSIF message_tag == "login_changed" %]
    [% title = "$terms.Bugzilla Login Changed" %]
    Your [% terms.Bugzilla %] login has been changed.

  [% ELSIF message_tag == "migrate_component_created" %]
    Component created: [% comp.name FILTER html %]
    (in [% product.name FILTER html %])

  [% ELSIF message_tag == "migrate_creating_bugs" %]
    Creating [% terms.bugs %]...

  [% ELSIF message_tag == "migrate_field_created" %]
    New custom field: [% field.description FILTER html %]
    ([% field.name FILTER html %])

  [% ELSIF message_tag == "migrate_product_created" %]
    Product created: [% created.name FILTER html %]

  [% ELSIF message_tag == "migrate_reading_bugs" %]
    Reading [% terms.bugs %]...

  [% ELSIF message_tag == "migrate_reading_products" %]
    Reading products...

  [% ELSIF message_tag == "migrate_reading_users" %]
    Reading users...

  [% ELSIF message_tag == "migrate_translating_bugs" %]
    Converting [% terms.bug %] values to be appropriate for 
    [%+ terms.Bugzilla %]...

  [% ELSIF message_tag == "migrate_user_created" %]
    User created: [% created.email FILTER html %]
    [% IF password %] Password: [% password FILTER html %][% END %]

  [% ELSIF message_tag == "migrate_value_created" %]
    [% IF product.defined %]
      [% product.name FILTER html %]
    [% END %]
    [%+ field_descs.${field.name} FILTER html %] value
    created: [% value FILTER html %]

  [% ELSIF message_tag == "milestone_created" %]
    [% title = "Milestone Created" %]
    The milestone <em>[% milestone.name FILTER html %]</em> has been created.

  [% ELSIF message_tag == "milestone_deleted" %]
    [% title = "Milestone Deleted" %]
    The milestone <em>[% milestone.name FILTER html %]</em> has been deleted.
    [% IF milestone.bug_count %]
      [%+ terms.Bugs %] targetted to this milestone have been retargetted to
      the default milestone <em>[% product.default_milestone FILTER html %]</em>.
    [% END %]

  [% ELSIF message_tag == "milestone_updated" %]
    [% title = "Milestone Updated" %]
    [% IF changes.size %]
      Changes to the milestone <em>[% milestone.name FILTER html %]</em>
      have been saved:
      <ul>
        [% IF changes.value.defined %]
          <li>Milestone name updated to <em>[% milestone.name FILTER html %]</em></li>
        [% END %]
        [% IF changes.sortkey.defined %]
          <li>Sortkey updated to <em>[% milestone.sortkey FILTER html %]</em>
        [% END %]
        [% IF changes.isactive.defined %]
          <li>[% milestone.is_active ? "Enabled" : "Disabled" %] for [% terms.bugs %]</li>
        [% END %]
      </ul>
    [% ELSE %]
      No changes made to milestone <em>[% milestone.name FILTER html %]</em>.
    [% END %]

  [% ELSIF message_tag == "parameters_updated" %]
    [% title = "Parameters Updated" %]
    [% IF param_changed.size > 0 %]
      [% FOREACH param = param_changed %]
        Changed <em>[% param FILTER html %]</em><br>
      [% END %]
    [% ELSE %]
      No changes made.
    [% END %]

    [% IF shutdown_is_active == 1 %]
      <hr>
      [% terms.Bugzilla %] has now been shut down. To re-enable the system,
      clear the <em>shutdownhtml</em> field.
    [% END%]

  [% ELSIF message_tag == "password_change_canceled" %]
    [% title = "Cancel Request to Change Password" %]
    Your request has been canceled.

  [% ELSIF message_tag == "password_change_request" %]
    [% title = "Request to Change Password" %]
    A token for changing your password has been emailed to
    <em>[% login_name FILTER html %]</em>.
    Follow the instructions in that email to change your password.

  [% ELSIF message_tag == "password_changed" %]
    [% title = "Password Changed" %]
    Your password has been changed.

  [% ELSIF message_tag == "flag_type_created" %]
    [% title = BLOCK %]Flag Type '[% name FILTER html %]' Created[% END %]
    The flag type <em>[% name FILTER html %]</em> has been created.

  [% ELSIF message_tag == "flag_type_updated" %]
    [% title = BLOCK %]Flag Type '[% flagtype.name FILTER html %]' Updated[% END %]
    [% IF changes.size %]
      Changes to the flag type <em>[% flagtype.name FILTER html %]</em>
      have been saved:
      <ul>
        [% IF changes.is_active.defined %]
          <li>Flag type is now [% flagtype.is_active ? "active" : "inactive" %]</li>
        [% END %]
        [% IF changes.name.defined %]
          <li>Flag type renamed to <em>[% flagtype.name FILTER html %]</em></li>
        [% END %]
        [% IF changes.description.defined %]
          <li>Description updated to <em>[% flagtype.description FILTER html %]</em></li>
        [% END %]
        [% IF changes.cc_list.defined %]
          [% IF flagtype.cc_list %]
            <li>CC list updated to <em>[% flagtype.cc_list FILTER html %]</em></li>
          [% ELSE %]
            <li>CC list is now empty</li>
          [% END %]
        [% END %]
        [% IF changes.sortkey.defined %]
          <li>Sortkey updated to <em>[% flagtype.sortkey FILTER html %]</em></li>
        [% END %]
        [% IF changes.is_requestable.defined %]
          <li>Flag type is [% "no longer" UNLESS flagtype.is_requestable %] requestable</li>
        [% END %]
        [% IF changes.is_requesteeble.defined AND flagtype.is_requestable %]
          <li>
            Flag type is [% "no longer" UNLESS flagtype.is_requesteeble %]
            specifically requestable
          </li>
        [% END %]
        [% IF changes.is_multiplicable.defined %]
          <li>Flag type is [% "no longer" UNLESS flagtype.is_multiplicable %] multiplicable</li>
        [% END %]
        [% IF changes.grant_group_id.defined %]
          [% IF flagtype.grant_group_id %]
            <li>Grant group updated to <em>[% flagtype.grant_group.name FILTER html %]</em></li>
          [% ELSE %]
            <li>Grant group deleted</li>
          [% END %]
        [% END %]
        [% IF changes.request_group_id.defined %]
          [% IF flagtype.request_group_id %]
            <li>Request group updated to <em>[% flagtype.request_group.name FILTER html %]</em></li>
          [% ELSE %]
            <li>Request group deleted</li>
          [% END %]
        [% END %]
        [% IF changes.inclusions.defined || changes.exclusions.defined %]
          <li>The inclusions and exclusions lists have been updated</li>
        [% END %]
        [% Hook.process('flag_type_updated_fields') %]
     </ul>
    [% ELSE %]
      No changes made to flag type <em>[% flagtype.name FILTER html %]</em>.
    [% END %]

  [% ELSIF message_tag == "flag_type_deleted" %]
    [% title = BLOCK %]Flag Type '[% name FILTER html %]' Deleted[% END %]
    The flag type <em>[% name FILTER html %]</em> has been deleted.

  [% ELSIF message_tag == "flag_type_deactivated" %]
    [% title = BLOCK %]Flag Type '[% flag_type.name FILTER html %]' Deactivated[% END %]
    The flag type <em>[% flag_type.name FILTER html %]</em> has been deactivated.

  [% ELSIF message_tag == "install_admin_get_email" %]
    Enter the e-mail address of the administrator:

  [% ELSIF message_tag == "install_admin_get_name" %]
    Enter the real name of the administrator:

  [% ELSIF message_tag == "install_admin_get_password" %]
    Enter a password for the administrator account:

  [% ELSIF message_tag == "install_admin_created" %]
    [% user.login FILTER html %] is now set up as an administrator.

  [% ELSIF message_tag == "install_admin_setup" %]
    Looks like we don't have an administrator set up yet.
    Either this is your first time using [% terms.Bugzilla %], or your
    administrator's privileges might have accidentally been deleted.

  [% ELSIF message_tag == "install_column_add" %]
    Adding new column '[% column FILTER html %]' to the '[% table FILTER html %]' table...

  [% ELSIF message_tag == "install_column_drop" %]
    Deleting the '[% column FILTER html %]' column from the '[% table FILTER html %]' table...

  [% ELSIF message_tag == "install_column_rename" %]
    Renaming column '[% old FILTER html %]' to '[% new FILTER html %]'...

  [% ELSIF message_tag == "install_confirm_password" %]
    Please retype the password to verify:

  [% ELSIF message_tag == "install_default_classification" %]
    Creating default classification '[% name FILTER html %]'...

  [% ELSIF message_tag == "install_default_product" %]
    Creating initial dummy product '[% name FILTER html %]'...

  [% ELSIF message_tag == "install_file_perms_fix" %]
    Fixing file permissions...

  [% ELSIF message_tag == "install_fk_add" %]
    Adding foreign key: [% table FILTER html %].[% column FILTER html %] -&gt; [% fk.TABLE FILTER html %].[% fk.COLUMN FILTER html %]...

  [% ELSIF message_tag == "install_fk_drop" %]
    Dropping foreign key: [% table FILTER html %].[% column FILTER html %] -&gt; [% fk.TABLE FILTER html %].[% fk.COLUMN FILTER html %]...

  [% ELSIF message_tag == "install_fk_invalid" %]
    ERROR: There are invalid values for the [% column FILTER html %] column in the [% table FILTER html %]
    table. (These values do not exist in the [% foreign_table FILTER html %] table, in the 
    [%+ foreign_column FILTER html %] column.)

    Before continuing with checksetup, you will need to fix these values,
    either by deleting these rows from the database, or changing the values
    of [% column FILTER html %] in [% table FILTER html %] to point to valid values in [% foreign_table FILTER html %].[% foreign_column FILTER html %].

    The bad values from the [% table FILTER html %].[% column FILTER html %] column are:
    [%+ values.join(', ') FILTER html %]

  [% ELSIF message_tag == "install_fk_invalid_fixed" %]
    WARNING: There were invalid values in [% table FILTER html %].[% column FILTER html %]
    that have been [% IF action == 'delete' %]deleted[% ELSE %]set to NULL[% END %]:
    [%+ values.join(', ') FILTER html %]

  [% ELSIF message_tag == "install_fk_setup" %]
    Setting up foreign keys...

  [% ELSIF message_tag == "install_group_create" %]
    Creating group [% name FILTER html %]...

  [% ELSIF message_tag == "install_groups_setup" %]
    Creating default groups...

  [% ELSIF message_tag == "install_setting_new" %]
    Adding a new user setting called '[% name FILTER html %]'

  [% ELSIF message_tag == "install_setting_setup" %]
    Setting up user preferences...

  [% ELSIF message_tag == "install_success" %]
    checksetup.pl complete.

  [% ELSIF message_tag == "install_table_drop" %]
    Dropping the '[% name FILTER html %]' table...

  [% ELSIF message_tag == "install_table_rename" %]
    Renaming the '[% old FILTER html %]' table to '[% new FILTER html %]'...

  [% ELSIF message_tag == "install_urlbase_default" %]
    Now that you have installed Bugzilla, you should visit the
    'Parameters' page (linked in the footer of the Administrator
    account) to ensure it is set up as you wish - this includes
    setting the 'urlbase' option to the correct URL.

  [% ELSIF message_tag == "install_reset_password" %]
    Enter a new password for [% user.login FILTER html %]:

  [% ELSIF message_tag == "install_reset_password_done" %]
    New password set.

  [% ELSIF message_tag == "install_webservergroup_empty" %]
    ****************************************************************************
    WARNING! You have not entered a value for the "webservergroup" parameter
    in localconfig. This means that certain files and directories which need
    to be editable by both you and the web server must be world writable, and
    other files (including the localconfig file which stores your database
    password) must be world readable. This means that _anyone_ who can obtain
    local access to this machine can do whatever they want to your 
    Bugzilla installation, and is probably also able to run
    arbitrary Perl code as the user that the web server runs as.

    You really, really, really need to change this setting.
    ****************************************************************************

  [% ELSIF message_tag == "install_webservergroup_not_in" %]
    Warning: you have entered a value for the "webservergroup" parameter in
    localconfig, but you are not either a) running this script as [% constants.ROOT_USER FILTER html %]; 
    or b) a member of this group. This can cause permissions problems and 
    decreased security.  If you experience problems running Bugzilla
    scripts, log in as [% constants.ROOT_USER FILTER html %] and re-run this script, become a 
    member of the group, or remove the value of the "webservergroup" parameter.

  [% ELSIF message_tag == "install_webservergroup_windows" %]
    Warning: You have set webservergroup in [% constants.bz_locations.localconfig FILTER html %]
    Please understand that this does not bring you any security when
    running under Windows.
    Verify that the file permissions in your Bugzilla directory are
    suitable for your system. Avoid unnecessary write access.

  [% ELSIF message_tag == "install_workflow_init" %]
    Setting up the default status workflow...

  [% ELSIF message_tag == "product_created" %]
    [% title = "Product Created" %]
    The product <em>[% product.name FILTER html %]</em> has been created.

  [% ELSIF message_tag == "product_deleted" %]
    [% title = "Product Deleted" %]
    The product <em>[% product.name FILTER html %]</em> and all its versions,
    components, milestones and group controls have been deleted.
    [% IF product.bug_count %]
      All [% terms.bugs %] being in this product and all references
      to them have also been deleted.
    [% END %]

  [% ELSIF message_tag == "product_invalid" %]
    [% title = "$terms.Bugzilla Component Descriptions" %]
    The product <em>[% product FILTER html %]</em> does not exist
    or you don't have access to it. The following is a list of the
    products you can choose from.

  [% ELSIF message_tag == "quips_added" %]
    Your quip <em>[% added_quip FILTER html %]</em> has been added.
    [% IF Param("quip_list_entry_control") == "moderated" AND
          !user.in_group('bz_quip_moderators') %]
      It will be used as soon as it gets approved.
    [% END %]

  [% ELSIF message_tag == "quips_deleted" %]
    The quip <em>[% deleted_quip FILTER html %]</em> has been deleted.

  [% ELSIF message_tag == "quips_approved_unapproved" %]
    [% IF approved.size == 1 %]
      One quip
    [% ELSE %]
      [% approved.size %] quips
    [% END %]
    approved and
    [% IF unapproved.size == 1 %]
      one quip
    [% ELSE %]
      [%+ unapproved.size %] quips
    [% END %]
    unapproved.

  [% ELSIF message_tag == "report_created" %]
    OK, you have a new saved report named <em>[% reportname FILTER html %]</em>.

  [% ELSIF message_tag == "report_deleted" %]
    OK, the <em>[% reportname FILTER html %]</em> report is gone.

  [% ELSIF message_tag == "report_updated" %]
    The saved report <em>[% reportname FILTER html %]</em> has been updated.

  [% ELSIF message_tag == "remaining_time_zeroed" %]
    The [% field_descs.remaining_time FILTER html %] field has been 
    set to zero automatically as part of closing this [% terms.bug %]
    or moving it from one closed state to another.

  [% ELSIF message_tag == "sanitycheck" %]
    [%# We use this way to call sanitycheck-specific messages so that
      # we can still use get_text(). %]
    [% PROCESS "admin/sanitycheck/messages.html.tmpl" %]

  [% ELSIF message_tag == "series_all_open" %]
    All Open

  [% ELSIF message_tag == "series_all_closed" %]
    All Closed

  [% ELSIF message_tag == "series_subcategory" %]
    -All-

  [% ELSIF message_tag == "sudo_started" %]
    [% title = "Sudo session started" %]
      The sudo session has been started.  For the next 6 hours, or until you 
      end the session, everything you do you do as the user you are 
      impersonating ([% target FILTER html %]).
  
  [% ELSIF message_tag == "sudo_ended" %]
    [% title = "Sudo session complete" %]
      Your sudo session has ended. All future actions will be attributed
      to your own account.

  [% ELSIF message_tag == "series_created" %]
    [% title = "Series Created" %]
      The series <em>[% series.category FILTER html %] /
      [%+ series.subcategory FILTER html %] / 
      [%+ series.name FILTER html %]</em>
      has been created. Note that you may need to wait up to 
      [%+ series.frequency * 2 %] days before there will be enough data for a
      chart of this series to be produced.

  [% ELSIF message_tag == "series_deleted" %]
    [% title = "Series Deleted" %]
    The series <em>[% series.category FILTER html %] /
      [%+ series.subcategory FILTER html %] /
      [%+ series.name FILTER html %]</em>
      has been deleted.

  [% ELSIF message_tag == "series_updated" %]
    [% title = "Series Updated" %]
    The series <em>[% default.category FILTER html %] /
    [%+ default.subcategory FILTER html %] /
    [%+ default.name FILTER html %]</em> has been updated.

  [% ELSIF message_tag == "shutdown" %]
    [% title = "$terms.Bugzilla is Down" %]
    [% Param("shutdownhtml") %]
    [% IF userid %]
      <p>For security reasons, you have been logged out automatically.
      The cookie that was remembering your login is now gone.
    [% END %]

  [% ELSIF message_tag == "term" %]
    [% terms.$term FILTER html %]

  [% ELSIF message_tag == "unexpected_flag_types" %]
    Some flags could not be set. Please check your changes.

  [% ELSIF message_tag == "user_match_failed" %]
    You entered a username that did not match any known 
    [% terms.Bugzilla %] users, so we have instead left
    the [% match_field FILTER html %] field blank.

  [% ELSIF message_tag == "user_match_multiple" %]
    You entered a username that matched more than one
    user, so we have instead left the [% match_field FILTER html %]
    field blank.

  [% ELSIF message_tag == "version_created" %]
    [% title = "Version Created" %]
    The version <em>[% version.name FILTER html %]</em> of product
    <em>[% product.name FILTER html %]</em> has been created.

  [% ELSIF message_tag == "version_deleted" %]
    [% title = "Version Deleted" %]
    The version <em>[% version.name FILTER html %]</em> of product
    <em>[% product.name FILTER html %]</em> has been deleted.

  [% ELSIF message_tag == "version_updated" %]
    [% title = "Version Updated" %]
    [% IF changes.size %]
      Changes to the version <em>[% version.name FILTER html %]</em>
      have been saved:
      <ul>
        [% IF changes.value.defined %]
          <li>Version renamed to <em>[% version.name FILTER html %]</em></li>
        [% END %]
        [% IF changes.isactive.defined %]
          <li>[% version.is_active ? "Enabled" : "Disabled" %] for [% terms.bugs %]</li>
        [% END %]
      </ul>
    [% ELSE %]
      No changes made to version <em>[% version.name FILTER html %]</em>.
    [% END %]

  [% ELSIF message_tag == "whine_query_failed" %]
    The query '[% query_name FILTER html %]' from [% author.login FILTER html %]
    failed: [% reason FILTER html %]

  [% ELSIF message_tag == "workflow_updated" %]
    The workflow has been updated.
  [% END %]
[% END %]

[% IF !message %]
  [% message = Hook.process('messages') %]
[% END %]

[%# Give sensible error if the message function is used incorrectly. #%]
[% IF !message %]
  [% message = BLOCK %]
<<<<<<< HEAD
    You are using [% terms.Bugzilla %]'s messaging functions incorrectly. You
    passed in the string '[% message_tag FILTER html %]'. The correct use is to pass
    in a tag, and define that tag in the file messages.html.tmpl.<br>
=======
    You are using Bugzilla's messaging functions incorrectly. You
    passed in the string '[% message_tag FILTER html %]'. The correct use is to pass
    in a tag, and define that tag in the file <kbd>messages.html.tmpl</kbd>.<br>
>>>>>>> 28144059
    <br>
    If you are a [% terms.Bugzilla %] end-user seeing this message, please
    save this page and send it to [% Param('maintainer') %].
  [% END %]
[% END %]<|MERGE_RESOLUTION|>--- conflicted
+++ resolved
@@ -40,13 +40,9 @@
             [% ELSIF field == 'cryptpassword' %]
               A new password has been set.
             [% ELSIF field == 'disabledtext' %]
-<<<<<<< HEAD
-              The disable text has been modified.
+              The "login disabled" text has been modified.
             [% ELSIF field == 'mfa' %]
               Two-factor authentication has been disabled.
-=======
-              The "login disabled" text has been modified.
->>>>>>> 28144059
             [% ELSIF field == 'is_enabled' %]
               Logging in with this user account has been [% otheruser.is_enabled ? 'enabled' : 'disabled' %].
             [% ELSIF field == 'extern_id' %]
@@ -57,12 +53,10 @@
               [% ELSE %]
                 [% terms.Bug %]mail has been enabled.
               [% END %]
-<<<<<<< HEAD
             [% ELSIF field == 'password_change_required' %]
               The user [% otheruser.password_change_required ? "must" : "no longer needs to" %] update their password.
             [% ELSIF field == 'password_change_reason' %]
               The password change reason has been modified.
-=======
             [% ELSIF field == 'groups' %]
               [% IF changes.groups.1.size %]
                 The account has been added to the
@@ -85,7 +79,6 @@
                 [%+ changes.bless_groups.0.join(', ') FILTER html %]
                 group[% 's' IF changes.bless_groups.0.size > 1 %].
               [% END %]
->>>>>>> 28144059
             [% END %]
           </li>
         [% END %]
@@ -957,15 +950,9 @@
 [%# Give sensible error if the message function is used incorrectly. #%]
 [% IF !message %]
   [% message = BLOCK %]
-<<<<<<< HEAD
-    You are using [% terms.Bugzilla %]'s messaging functions incorrectly. You
-    passed in the string '[% message_tag FILTER html %]'. The correct use is to pass
-    in a tag, and define that tag in the file messages.html.tmpl.<br>
-=======
     You are using Bugzilla's messaging functions incorrectly. You
     passed in the string '[% message_tag FILTER html %]'. The correct use is to pass
     in a tag, and define that tag in the file <kbd>messages.html.tmpl</kbd>.<br>
->>>>>>> 28144059
     <br>
     If you are a [% terms.Bugzilla %] end-user seeing this message, please
     save this page and send it to [% Param('maintainer') %].
