[%# This Source Code Form is subject to the terms of the Mozilla Public
  # License, v. 2.0. If a copy of the MPL was not distributed with this
  # file, You can obtain one at http://mozilla.org/MPL/2.0/.
  #
  # This Source Code Form is "Incompatible With Secondary Licenses", as
  # defined by the Mozilla Public License, v. 2.0.
  #%]

[%# INTERFACE:
  # header_done: boolean. True if the Bugzilla header has already been printed.
  # error: string. The tag of the error, or the error message to be displayed
  # (deprecated). May contain HTML if it's an error message.
  #%]

[%# This is a list of all the possible user errors. Please keep them in
  # alphabetical order by error tag, and leave a blank line between errors.
  #
  # Note that you must explicitly filter every single template variable
  # in this file; if you do not wish to change it, use the "none" filter.
  #
  # Extension- or custom-specific error handling  can be easily added 
  # via hooks: just place additional code into
  # template/en/hook/global/user-error-errors.html.tmpl
  # Note: be aware of uniqueness of error string parameter value, since
  # nobody can guarantee the hook files processing order in the future.
  #%]

[% PROCESS "global/field-descs.none.tmpl" %]

[% DEFAULT title = "Error" %]

[% error_message = BLOCK %]
  [% IF    error == "account_creation_disabled" %]
    [% title = "Account Creation Disabled" %]
    User account creation has been disabled.
    <hr>
    New accounts must be created by an administrator. The
    maintainer is [% Param("maintainer") %].

  [% ELSIF error == "account_creation_restricted" %]
    [% title = "Account Creation Restricted" %]
    User account creation has been restricted.
    <hr>
    Contact your administrator or the maintainer
    ([% Param("maintainer") %]) for information about
    creating an account.

  [% ELSIF error == "account_disabled" %]
    [% title = "Account Disabled" %]
    [% disabled_reason FILTER none %]
    <hr>
    If you believe your account should be restored, please
    send email to [% Param("maintainer") %] explaining why.

  [% ELSIF error == "account_exists" %]
    [% title = "Account Already Exists" %]
    There is already an account with
    [% IF email %]
      the login name [% email FILTER html %].
    [% ELSE %]
      that login name.
    [% END %]

  [% ELSIF error == "account_locked" %]
    [% title = "Account Locked" %]
    Your IP ([% ip_addr FILTER html %]) has been locked out of this
    account until [% unlock_at FILTER time %], as you have
    exceeded the maximum number of login attempts.

  [% ELSIF error == "alias_has_comma_or_space" %]
    [% title = "Invalid Characters In Alias" %]
    The alias you entered, <em>[% alias FILTER html %]</em>,
    contains one or more commas or spaces.  Aliases cannot contain
    commas or spaces because those characters are used to separate
    aliases from each other in lists.  Please choose an alias
    that does not contain commas and spaces.

  [% ELSIF error == "alias_in_use" %]
    [% title = "Alias In Use" %]
    [% IF user.can_see_bug(bug_id) %]
      [% terms.Bug %] [%+ bug_id FILTER bug_link(bug_id) FILTER none %]
    [% ELSE %]
      Another [% terms.bug %]
    [% END %]
    has already taken the alias <em>[% alias FILTER html %]</em>.
    Please choose another alias.

  [% ELSIF error == "alias_is_numeric" %]
    [% title = "Alias Is Numeric" %]
    You tried to give this [% terms.bug %] the alias <em>[% alias FILTER html %]</em>,
    but aliases cannot be merely numbers, since they could
    then be confused with [% terms.bug %] IDs.  Please choose an
    alias containing at least one letter.

  [% ELSIF error == "alias_too_long" %]
    [% title = "Alias Too Long" %]
    [% terms.Bug %] aliases cannot be longer than 40 characters.
    Please choose a shorter alias.

  [% ELSIF error == "api_key_not_valid" %]
    [% title = "Invalid API key" %]
    The API key you specified is invalid. Please check that you typed it
    correctly.

  [% ELSIF error == "api_key_revoked" %]
    [% title = "Invalid API key" %]
    The API key you specified has been revoked by the user that created it.

  [% ELSIF error == "attachment_bug_id_mismatch" %]
    [% title = "Invalid Attachments" %]
    You tried to perform an action on attachments from different [% terms.bugs %].
    This operation requires all attachments to be from the same [% terms.bug %].

  [% ELSIF error == "auth_cant_create_account" %]
    [% title = "Can't create accounts" %]
    This site is using an authentication scheme which does not permit
    account creation. Please contact an administrator to get a new account
    created.

  [% ELSIF error == "auth_delegation_disabled" %]
    [% title = "Can't use auth delegation" %]
    This site does not have auth delegation enabled.
    Please contact an administrator if you require this functionality.

  [% ELSIF error == "auth_delegation_missing_callback" %]
    [% title = "Auth delegation impossible without callback URI" %]
    It looks like auth delegation was attempted, but no callback URI was passed.
    You were sent here by some other site; please contact them for support.

  [% ELSIF error == "auth_delegation_missing_description" %]
    [% title = "Auth delegation impossible without description" %]
    It looks like auth delegation was attempted, but no description was passed.
    You were sent here by some other site; please contact them for support.

  [% ELSIF error == "auth_delegation_missing_token" %]
    [% title = "Auth delegation can't be confirmed" %]
    Auth delegation cannot be confirmed due to missing or invalid token.

  [% ELSIF error == "auth_delegation_invalid_token" %]
    [% title = "Auth delegation can't be confirmed" %]
    Auth delegation cannot be confirmed due to missing or invalid token.

  [% ELSIF error == "auth_delegation_json_error" %]
    [% title = "Auth delegation received invalid JSON" %]
    Auth delegation received an invalid JSON response from auth consumer:
    <pre>[% json_text FILTER html %]</pre>

  [% ELSIF error == "auth_delegation_post_error" %]
    [% title = "Auth delegation received invalid status code" %]
    Auth delegation received an HTTP response other than 200 OK from auth consumer. Code: [% code FILTER html %]

  [% ELSIF error == "auth_failure" %]
    [% title = "Authorization Required" %]
    [% admindocslinks = {'groups.html#groups' => 'Group Security'} %]
    Sorry,
    [% IF group %]
      you aren't a member of the '[% group FILTER html %]' group,
    [% END %]

    [% IF reason %]
      [% IF group %] and [% END %]
      [% IF reason == "cant_bless" %]
        you don't have permissions to add or remove people from a group,
      [% ELSIF reason == "not_visible" %]
        there are visibility restrictions on certain user groups,
      [% END %]
    [% END %]

    [% IF group || reason %] and so [% END %] you are not authorized to
    [% IF action == "access" %]
      access
    [% ELSIF action == "add" %]
      add new
    [% ELSIF action == "begin" %]
      begin
    [% ELSIF action == "modify" %]
      modify
    [% ELSIF action == "delete" %]
      delete
    [% ELSIF action == "edit" %]
      add, modify or delete
    [% ELSIF action == "run" %]
      run
    [% ELSIF action == "schedule" %]
      schedule
    [% ELSIF action == "search" %]
      search
    [% ELSIF action == "use" %]
      use
    [% ELSIF action == "approve" %]
      approve
    [% ELSIF action == "admin_activity" %]
      view admin activity for
    [% ELSE %]
      [%+ Hook.process('auth_failure_action') %]
    [% END %]

    [% IF object == "administrative_pages" %]
      administrative pages
    [% ELSIF object == "admin_group" %]
      the admin group
    [% ELSIF object == "attachment" %]
      [% IF attach_id %]
        attachment #[% attach_id FILTER html %]
      [% ELSE %]
        this attachment
      [% END %]
    [% ELSIF object == "bugs" %]
      [%+ terms.bugs %]
    [% ELSIF object == "bug_fields" %]
      the [% field_descs.$field FILTER html %] field
    [% ELSIF object == "charts" %]
      the "New Charts" feature
    [% ELSIF object == "classifications" %]
      classifications
    [% ELSIF object == "components" %]
      components
    [% ELSIF object == "comment_tags" %]
      comment tags
    [% ELSIF object == "custom_fields" %]
      custom fields
    [% ELSIF object == "field_values" %]
      field values
    [% ELSIF object == "flagtypes" %]
      flag types
    [% ELSIF object == "group_access" %]
      group access
    [% ELSIF object == "groups" %]
      groups
    [% ELSIF object == "insider_group" %]
      the insider group
    [% ELSIF object == "job_queue" %]
      the job queue
    [% ELSIF object == "keywords" %]
      keywords
    [% ELSIF object == "milestones" %]
      milestones
    [% ELSIF object == "multiple_bugs" %]
      multiple [% terms.bugs %] at once
    [% ELSIF object == "parameters" %]
      parameters
    [% ELSIF object == "products" %]
      products
    [% ELSIF object == "quips" %]
      quips
    [% ELSIF object == "reports" %]
      whine reports
    [% ELSIF object == "sanity_check" %]
      a sanity check
    [% ELSIF object == "settings" %]
      settings
    [% ELSIF object == "sudo_session" %]
      a sudo session
    [% ELSIF object == "timetracking_summaries" %]
      time-tracking summary reports
    [% ELSIF object == "user" %]  
      the user [% IF userid %] with ID '[% userid FILTER html %]'
      [% ELSE %]you specified [% END %]
    [% ELSIF object == "users" %]
      users
    [% ELSIF object == "versions" %]
      versions
    [% ELSIF object == "workflow" %]
      the workflow
    [% ELSE %]
      [%+ Hook.process('auth_failure_object') %]
    [% END %].

    [% Hook.process("auth_failure") %]

  [% ELSIF error == "auth_invalid_token" %]
    [% title = 'A token error occurred' %]
    The token '[% token FILTER html %]' is not valid. It could be because
    you loaded this page more than 3 days ago.

  [% ELSIF error == "auth_untrusted_request" %]
    [% title = "Untrusted Authentication Request" %]
    You tried to log in using the <em>[% login FILTER html %]</em> account,
    but [% terms.Bugzilla %] is unable to trust your request. Make sure
    your web browser accepts cookies and that you haven't been redirected
    here from an external web site.
    <a href="index.cgi?GoAheadAndLogIn=1">Click here</a> if you really want
    to log in.

  [% ELSIF error == "attachment_deletion_disabled" %]
    [% title = "Attachment Deletion Disabled" %]
    Attachment deletion is disabled on this installation.

  [% ELSIF error == "attachment_removed" %]
    [% title = "Attachment Removed" %]
    The attachment you are attempting to access has been removed.

  [% ELSIF error == "bad_page_cgi_id" %]
    [% title = "Invalid Page ID" %]
    The ID <code>[% page_id FILTER html %]</code> is not a
    valid page identifier.

  [% ELSIF error == "bug_access_denied" %]
    [% title = "$terms.Bug Access Denied" %]
<<<<<<< HEAD
    [% admindocslinks = {'groups.html' => 'Group Security'} %]
    You are not authorized to access [% terms.bug %] [%= bug_id FILTER html %].

  [% ELSIF error == "bug_access_query" %]
    [% title = "$terms.Bug Access Denied" %]
    [% docslinks = {'myaccount.html' => 'Creating an account'} %]
    You are not authorized to access [% terms.bug %] [%= bug_id FILTER html %].
=======
    [% admindocslinks = {'groups.html#groups' => 'Group Security'} %]
    You are not authorized to access [% terms.bug %] #[% bug_id FILTER html %].

  [% ELSIF error == "bug_access_query" %]
    [% title = "$terms.Bug Access Denied" %]
    [% docslinks = {'administering/users.html#creating-new-users' => 'Creating an account'} %]
    You are not authorized to access [% terms.bug %] #[% bug_id FILTER html %].
>>>>>>> c2265a62
    To see this [% terms.bug %], you must
    first <a href="show_bug.cgi?id=
                   [% bug_id FILTER uri %]&amp;GoAheadAndLogIn=1">log
    in to an account</a> with the appropriate permissions.

  [% ELSIF error == "bug_url_invalid" %]
    [% title = "Invalid $terms.Bug URL" %]
    <code>[% url FILTER html %]</code> is not a valid URL to [% terms.abug %].
    [% IF reason == 'http' %]
      URLs must start with "http" or "https".
    [% ELSIF reason == 'path_only' %]
      You must specify a full URL.
    [% ELSIF reason == 'id' %]
      There is no valid [% terms.bug %] id in that URL.
    [% ELSE %]
      [%+ field_descs.see_also FILTER html %] URLs should point to one of:
      <ul>
        <li><code>show_bug.cgi</code> in a Bugzilla
          installation.</li>
        <li>A b[% %]ug on launchpad.net.</li>
        <li>An issue on code.google.com.</li>
        <li>A b[% %]ug on b[% %]ugs.debian.org or deb[% %]ugs.gnu.org.</li>
        <li>An issue in a JIRA installation.</li>
        <li>A ticket in a Trac installation.</li>
        <li>A b[% %]ug in a MantisBT installation.</li>
        <li>A b[% %]ug or ticket on sourceforge.net.</li>
        <li>An issue/pull request on github.com.</li>
        <li>A question on support.mozilla.org.</li>
        <li>An Aha feature on aha.io.</li>
        <li>An issue on webcompat.com.</li>
        <li>A request on ServiceNow.</li>
        [% Hook.process('bug_url_invalid_tracker') %]
      </ul>
    [% END %]

  [% ELSIF error == "bug_url_too_long" %]
    [% title = "Invalid $terms.Bug URL" %]
    [% terms.Bug %] URLs cannot be longer than 
    [%+ constants.MAX_BUG_URL_LENGTH FILTER none %] characters long.
    <code>[% url FILTER html %]</code> is too long.

  [% ELSIF error == "buglist_parameters_required" %]
    [% title = "Parameters Required" %]
    [% docslinks = {'using/finding.html' => "Searching for $terms.bugs",
                    'using/finding.html#bug-lists' => "$terms.Bug lists"} %]
    You may not search, or create saved searches, without any search terms.

  [% ELSIF error == "cc_remove_denied" %]
    [% title = "Change Denied" %]
    You do not have permission to remove other people from the CC list.

  [% ELSIF error == "chart_too_large" %]
    [% title = "Chart Too Large" %]
    Sorry, but 2000 x 2000 is the maximum size for a chart.

  [% ELSIF error == "comment_id_invalid" %]
    [% id FILTER html %] is not a valid comment id.

  [% ELSIF error == "comment_invalid_isprivate" %]
    You tried to modify the privacy of comment id [% id FILTER html %],
    but that is not a valid comment on this [% terms.bug %].

  [% ELSIF error == "comment_is_private" %]
    Comment id [% id FILTER html %] is private.

  [% ELSIF error == "comment_required" %]
    [% title = "Comment Required" %]
    You have to specify a
    [% IF old.defined && new.defined %]
      <b>comment</b> when changing the [% field_descs.$field FILTER html %]
      of [% terms.abug %] from [% (old || "(empty)") FILTER html %]
      to [% (new || "(empty)") FILTER html %].
    [% ELSIF new %]
      description for this [% terms.bug %].
    [% ELSE %]
      <b>comment</b> on this change.
    [% END %]

  [% ELSIF error == "comment_too_long" %]
    [% title = "Comment Too Long" %]
    Comments cannot be longer than 
    [%+ constants.MAX_COMMENT_LENGTH FILTER html %] characters.

  [% ELSIF error == "comment_tag_disabled" %]
    [% title = "Comment Tagging Disabled" %]
    The comment tagging is not enabled.

  [% ELSIF error == "comment_tag_invalid" %]
    [% title = "Invalid Comment Tag" %]
    The comment tag "[% tag FILTER html %]" contains invalid characters or
    words.

  [% ELSIF error == "comment_tag_too_long" %]
    [% title = "Comment Tag Too Long" %]
    Comment tags cannot be longer than
    [%+ constants.MAX_COMMENT_TAG_LENGTH FILTER html %] characters.

  [% ELSIF error == "comment_tag_too_short" %]
    [% title = "Comment Tag Too Short" %]
    Comment tags must be at least
    [%+ constants.MIN_COMMENT_TAG_LENGTH FILTER html %] characters.

  [% ELSIF error == "auth_classification_not_enabled" %]
    [% title = "Classification Not Enabled" %]
    Sorry, classification is not enabled.

  [% ELSIF error == "classification_name_too_long" %]
    [% title = "Classification Name Too Long" %]
    The name of a classification is limited to [% constants.MAX_CLASSIFICATION_SIZE FILTER html %]
    characters. '[% name FILTER html %]' is too long ([% name.length %] characters).

[% ELSIF error == "classification_not_specified" %]
    [% title = "You Must Supply A Classification Name" %]
    You must enter a classification name.

  [% ELSIF error == "classification_already_exists" %]
    [% title = "Classification Already Exists" %]
    A classification with the name '[% name FILTER html %]' already exists.

  [% ELSIF error == "classification_invalid_sortkey" %]
    [% title = "Invalid Sortkey for Classification" %]
    The sortkey '[% sortkey FILTER html %]' is invalid. It must be an
    integer between 0 and [% constants.MAX_SMALLINT FILTER html %].

  [% ELSIF error == "classification_not_deletable" %]
    [% title = "Default Classification Cannot Be Deleted" %]
    You cannot delete the default classification

  [% ELSIF error == "classification_has_products" %]
     Sorry, there are products for this classification. You
     must reassign those products to another classification before you
     can delete this one.

  [% ELSIF error == "component_already_exists" %]
    [% title = "Component Already Exists" %]
    The <em>[% product.name FILTER html %]</em> product already has
    a component named <em>[% name FILTER html %]</em>.

  [% ELSIF error == "component_blank_description" %]
    [% title = "Blank Component Description Not Allowed" %]
    You must enter a non-blank description for this component.

  [% ELSIF error == "component_blank_name" %]
    [% title = "Blank Component Name Not Allowed" %]
    You must enter a name for this new component.

  [% ELSIF error == "component_has_bugs" %]
    [% title = BLOCK %]Component has [% terms.Bugs %][% END %]
    There are [% nb FILTER html %] [%+ terms.bugs %] entered for this component!
    You must reassign those [% terms.bugs %] to another component before you
    can delete this one.

  [% ELSIF error == "component_is_last" %]
    [% title = BLOCK %]Last Component in this Product[% END %]
    '[% comp.name FILTER html %]' is the last component of the
    '[% comp.product.name FILTER html %]' product. You cannot delete it.

  [% ELSIF error == "component_name_too_long" %]
    [% title = "Component Name Is Too Long" %]
    The name of a component is limited to [% constants.MAX_COMPONENT_SIZE FILTER html %]
    characters. '[% name FILTER html %]' is too long ([% name.length %] characters).

  [% ELSIF error == "component_need_initialowner" %]
    [% title = "Component Requires Default Assignee" %]
    A default assignee is required for this component.

  [% ELSIF error == "customfield_nonexistent" %]
    [% title = "Unknown Custom Field" %]
    There is no custom field with the name '[% name FILTER html %]'.

  [% ELSIF error == "customfield_not_obsolete" %]
    [% title = "Custom Field Not Obsolete" %]
    The custom field '[% name FILTER html %]' is not obsolete.
    Please obsolete a custom field before attempting to delete it.

  [% ELSIF error == "customfield_has_activity" %]
    [% title = "Custom Field Has Activity" %]
    The custom field '[% name FILTER html %]' cannot be deleted because
    it has recorded activity.

  [% ELSIF error == "customfield_has_contents" %]
    [% title = "Custom Field Has Contents" %]
    The custom field '[% name FILTER html %]' cannot be deleted because
    at least one [% terms.bug %] has a non empty value for this field.

  [% ELSIF error == "dependency_loop_multi" %]
    [% title = "Dependency Loop Detected" %]
    The following [% terms.bug %](s) would appear on both the "depends on"
    and "blocks" parts of the dependency tree if these changes
    are committed:
    [% FOREACH dep = deps %]
      [%+ dep FILTER bug_link(dep) FILTER none %]
    [% END %].
    This would create a circular dependency, which is not allowed.

  [% ELSIF error == "dependency_loop_single" %]
    [% title = "Dependency Loop Detected" %]
    You can't make [% terms.abug %] block itself or depend on itself.

  [% ELSIF error == "dupe_id_required" %]
    [% title = "Duplicate $terms.Bug Id Required" %]
    You must specify [% terms.abug %] id to mark this [% terms.bug %]
    as a duplicate of.

  [% ELSIF error == "dupe_not_allowed" %]
    [% title = "Cannot mark $terms.bugs as duplicates" %]
    You cannot mark [% terms.bugs %] as duplicates when
    changing several [% terms.bugs %] at once.

  [% ELSIF error == "dupe_loop_detected" %]
    [% title = "Loop detected among duplicates" %]
    You cannot mark [% terms.bug %] [%+ bug_id FILTER html %] as
    a duplicate of
    [% IF dupe_of == bug_id %]
      itself
    [% ELSE %]
      [%+ terms.bug %] [%+ dupe_of FILTER html %], because it
      would create a duplicate loop
    [% END %].

  [% ELSIF error == "email_change_in_progress" %]
    [% title = "Email Change Already In Progress" %]
    Email change already in progress; please check your email.

  [% ELSIF error == "email_no_body" %]
    Your message did not contain any text, as far as we could tell.

  [% ELSIF error == "empty_group_description" %]
    [% title = "The group description cannot be empty" %]
    You must enter a description for the group.

  [% ELSIF error == "empty_group_name" %]
    [% title = "The group name cannot be empty" %]
    You must enter a name for the group.

  [% ELSIF error == "group_needs_owner" %]
    [% title = "Non-System Groups Require Default Owner" %]
    You must enter a default owner login for non-system groups.

  [% ELSIF error == "entry_access_denied" %]
    [% title = "Permission Denied" %]
    [% admindocslinks = {'categorization.html#product-group-controls' => 'Group Security'} %]
    Sorry, either the product <em>[% product FILTER html %]</em>
    does not exist or you aren't authorized to
    enter [% terms.abug %] into it.

  [% ELSIF error == "extension_create_no_name" %]
    You must specify a name for your extension, as an argument to this script.

  [% ELSIF error == "extension_disabled" %]
    [% title = "Extension Disabled" %]
    You cannot access this page because the extension '[% name FILTER html %]'
    is disabled.

  [% ELSIF error == "extension_first_letter_caps" %]
    The first letter of your extension's name must be a capital letter.
    (You specified '[% name FILTER html %]'.)

  [% ELSIF error == "feature_disabled" %]
    The [% install_string("feature_$feature") FILTER html %] feature is not
    available in this Bugzilla.
    [% IF user.in_group('admin') %]
      If you would like to enable this feature, please run
      <kbd>checksetup.pl</kbd> to see how to install the necessary
      requirements for this feature.
    [% END %]

  [% ELSIF error == "field_already_exists" %]
    [% title = "Field Already Exists" %]
    The field '[% field.name FILTER html %]'     
    ([% field.description FILTER html %]) already exists. Please
    choose another name.

  [% ELSIF error == "field_cant_control_self" %]
    [% title = "Field Can't Control Itself" %]
    The [% field.description FILTER html %] field can't be set to control 
    itself.

  [% ELSIF error == "field_control_must_be_select" %]
    [% title = "Invalid Field Type Selected" %]
    Only drop-down and multi-select fields can be used to control
    the visibility/values of other fields. [% field.description FILTER html %]
    is not the right type of field.

  [% ELSIF error == "field_invalid_name" %]
    [% title = "Invalid Field Name" %]
    '[% name FILTER html %]' is not a valid name for a field.
    A name may contain only letters, numbers, and the underscore character.

  [% ELSIF error == "field_invalid_sortkey" %]
    [% title = "Invalid Sortkey for Field" %]
    The sortkey [% sortkey FILTER html %] that you have provided for
    this field is not a valid positive integer.

  [% ELSIF error == "field_missing_description" %]
    [% title = "Missing Description for Field" %]
    You must enter a description for this field.

  [% ELSIF error == "field_long_desc_too_long" %]
    [% title = "Long Description for Field too long" %]
    The long description you have provided for this field is longer than 
    [% constants.MAX_FIELD_LONG_DESC_LENGTH FILTER html %] characters.

  [% ELSIF error == "field_missing_name" %]
    [% title = "Missing Name for Field" %]
    You must enter a name for this field.

  [% ELSIF error == "field_value_control_select_only" %]
    [% title = "Invalid Value Control Field" %]
    Only Drop-Down or Multi-Select fields can have a field that
    controls their values.

  [% ELSIF error == "field_visibility_values_must_be_selected" %]
    [% title = "Missing visibility field values" %]
    At least one value must be selected for the visibility field
    '[% field.name FILTER html %]'.

  [% ELSIF error == "fieldname_invalid" %]
    [% title = "Specified Field Does Not Exist" %]
    The field '[% field.name FILTER html %]' does not exist or 
    cannot be edited with this interface.

  [% ELSIF error == "fieldvalue_already_exists" %]
    [% title = "Field Value Already Exists" %]
    The value '[% value.name FILTER html %]' already exists for the
    [%+ field.description FILTER html %] field.

  [% ELSIF error == "fieldvalue_is_controller" %]
    [% title = "Value Controls Other Fields" %]
    You cannot delete the [% value.field.description FILTER html %]
    '[% value.name FILTER html %]' because
    [% IF fields.size %]
      it controls the visibility of the following fields:
      [%+ fields.join(', ') FILTER html %].
    [% END %]
    [% ' Also, ' IF fields.size AND vals.size %]
    [% IF vals.size %]
      it controls the visibility of the following field values:
      <ul>
        [% FOREACH field_name = vals.keys %]
          [% FOREACH val = vals.${field_name} %]
            <li>[% val.field.name FILTER html %]:
              '[% val.name FILTER html %]'</li>
          [% END %]
        [% END %]
      </ul>
    [% END %]

  [% ELSIF error == "fieldvalue_is_default" %]
    [% title = "Specified Field Value Is Default" %]
    '[% value.name FILTER html %]' is the default value for
    the '[% field.description FILTER html %]' field and cannot be deleted
    or disabled.
    [% IF user.in_group('tweakparams') %]
      You have to <a href="editparams.cgi?section=bugfields#
      [%- param_name FILTER uri %]">change</a> the default value first.
    [% END %]

  [% ELSIF error == "fieldvalue_name_too_long" %]
    [% title = "Field Value Is Too Long" %]
    The value of a field is limited to 
    [%+ constants.FIELD_VALUE_MAX_SIZE FILTER none %] characters. 
    '[% value FILTER html %]' is too long ([% value.length %] characters).

  [% ELSIF error == "fieldvalue_not_editable" %]
    [% title = "Field Value Not Editable" %]
    The value '[% old_value.name FILTER html %]' cannot be renamed because
    it plays some special role for the '[% field.description FILTER html %]'
    field.

  [% ELSIF error == "fieldvalue_not_deletable" %]
    [% title = "Field Value Not Deletable" %]
    The value '[% value.name FILTER html %]' cannot be removed or
    disabled, because it plays some special role for the 
    '[% field.description FILTER html %]' field.

  [% ELSIF error == "fieldvalue_reserved_word" %]
    [% title = "Reserved Word Not Allowed" %]
    You cannot use the value '[% value FILTER html %]' for the
    '[% field.description FILTER html %]' field. This value is used internally.
    Please choose another one.

  [% ELSIF error == "fieldvalue_sortkey_invalid" %]
    [% title = "Invalid Field Value Sortkey" %]
    The sortkey '[% sortkey FILTER html %]' for the
    [%+ field.description FILTER html %] field must be an integer
    between 0 and [% constants.MAX_SMALLINT FILTER none %].

  [% ELSIF error == "fieldvalue_still_has_bugs" %]
    [% title = "You Cannot Delete This Field Value" %]
    You cannot delete the value '[% value.name FILTER html %]' from the 
    [%+ field.description FILTER html %] field, because there are still
    [%+ value.bug_count FILTER html %] [%+ terms.bugs %] using it.

  [% ELSIF error == "fieldvalue_undefined" %]
    [% title = "Undefined Value Not Allowed" %]
    You must specify a value.

  [% ELSIF error == "file_not_specified" %]
    [% title = "No File Specified" %]
    You did not specify a file to attach.

  [% ELSIF error == "filename_not_specified" %]
    [% title = "No Filename Specified" %]
    You must specify a filename for this attachment.

  [% ELSIF error == "file_too_large" %]
    [% title = "File Too Large" %]
    The file you are trying to attach is [% filesize FILTER html %] 
    kilobytes (KB) in size. Attachments cannot be more than
    [%+ Param('maxattachmentsize') FILTER html %] KB. <br>
    We recommend that you store your attachment elsewhere
    and then paste the URL to this file on the attachment
    creation page in the appropriate text field, which you can access by
    clicking the "paste text as attachment" link.
    <br>Alternately, if your attachment is an image, you could convert
    it to a compressible format like JPG or PNG and try again.

  [% ELSIF error == "flag_type_requestee_disabled" %]
    [% title = "Flag not Requestable from Specific Person" %]
    You can't ask a specific person for <em>[% type.name FILTER html %]</em>.

  [% ELSIF error == "flag_requestee_disabled" %]
    [% title = "Flag Requestee Disabled" %]
    You can't ask <em>[% requestee.identity FILTER html %]</em> because that
    account is disabled.

  [% ELSIF error == "flag_requestee_needs_privs" %]
    [% title = "Flag Requestee Needs Privileges" %]
    [% requestee.identity FILTER html %] does not have permission to set the
    <em>[% flagtype.name FILTER html %]</em> flag. Please select a user who is
    a member of the <em>[% flagtype.grant_group.name FILTER html %]</em> group.

  [% ELSIF error == "flag_requestee_unauthorized" %]
    [% title = "Flag Requestee Not Authorized" %]
    [% admindocslinks = {'flags.html' => 'Administering Flags',
                         'categorization.html#assigning-group-controls-to-products' => 'Group Security'} %]
    [% docslinks = {'using/understanding.html#flags' => 'Using Flags'} %]

    You asked [% requestee.identity FILTER html %]
    for <code>[% flag_type.name FILTER html %]</code> on [% terms.bug %] 
    [%+ bug_id FILTER html -%]
    [% IF attach_id && attach_id > 0 %], attachment [% attach_id FILTER html %][% END %],
    but that [% terms.bug %] has been restricted to users in certain groups, 
    and the user you asked isn't in all the groups to which 
    the [% terms.bug %] has been restricted.
    Please choose someone else to ask, or make the [% terms.bug %] accessible
    to users on its CC: list and add that user to the list.

  [% ELSIF error == "flag_requestee_unauthorized_attachment" %]
    [% title = "Flag Requestee Not Authorized" %]
    [% admindocslinks = {'flags.html' => 'Administering Flags',
                         'categorization.html#assigning-group-controls-to-products' => 'Group Security'} %]
    [% docslinks = {'using/understanding.html#flags' => 'Using Flags'} %]

    You asked [% requestee.identity FILTER html %]
    for <code>[% flag_type.name FILTER html %]</code> on 
    [%+ terms.bug %] [%+ bug_id FILTER html %],
    attachment [% attach_id FILTER html %], but that attachment
    is restricted to users in the [% Param("insidergroup") FILTER html %] group,
    and the user you asked isn't in that group.  Please choose someone else
    to ask, or ask an administrator to add the user to the group.

  [% ELSIF error == "flag_status_invalid" %]
    [% title = "Flag Status Invalid" %]
    The flag status <em>[% status FILTER html %]</em>
    [% IF id %]
      for flag ID #[% id FILTER html %]
    [% END %]
    is invalid.

  [% ELSIF error == "flag_type_cannot_deactivate" %]
    [% title = "Cannot Deactivate Flag Type" %]
    Sorry, but the flag type '[% flagtype.name FILTER html %]' also applies to some
    products you cannot see, and so you are not allowed to deactivate it.

  [% ELSIF error == "flag_type_cannot_delete" %]
    [% title = "Flag Type Deletion Not Allowed" %]
    Sorry, but the flag type '[% flagtype.name FILTER html %]' also applies to some
    products you cannot see, and so you are not allowed to delete it.

  [% ELSIF error == "flag_type_cc_list_invalid" %]
    [% title = "Flag Type CC List Invalid" %]
    [% admindocslinks = {'flags.html' => 'Administering Flags'} %]
    The CC list [% cc_list FILTER html %] must be less than 200 characters long.

  [% ELSIF error == "flag_type_component_without_product" %]
    [% title = "Product Missing" %]
    A component was selected without a product being selected.

  [% ELSIF error == "flag_type_description_invalid" %]
    [% title = "Flag Type Description Invalid" %]
    [% admindocslinks = {'flags.html' => 'Administering Flags'} %]
    You must enter a description for this flag type.

  [% ELSIF error == "flag_type_name_invalid" %]
    [% title = "Flag Type Name Invalid" %]
    [% admindocslinks = {'flags.html' => 'Administering Flags'} %]
    The name <em>[% name FILTER html %]</em> must be 1-50 characters long
    and must not contain any spaces or commas.

  [% ELSIF error == "flag_type_not_editable" %]
    [% title = "Flag Type Not Editable" %]
    You are not allowed to edit properties of the '[% flagtype.name FILTER html %]'
    flag type, because this flag type is not available for the products you can administer.

  [% ELSIF error == "flag_not_unique" %]
    [% title = "Flag not Unique" %]
    The flag '[% value FILTER html %]' has been set multiple times.
    You must specify the id value to update the flag.

  [% ELSIF error == "flag_type_not_unique" %]
    [% title = "Flag Type not Unique" %]
    The flag type '[% value FILTER html %]' matches several flag types.
    You must specify the type id value to update or add a flag.

  [% ELSIF error == "flag_type_not_multiplicable" %]
    [% docslinks = {'using/understanding.html#flags' => 'Using Flags'} %]
    You cannot have several <em>[% type.name FILTER html %]</em> flags
    for this [% IF attachment %] attachment [% ELSE %] [%+ terms.bug %] [% END %].

  [% ELSIF error == "flag_update_denied" %]
    [% title = "Flag Modification Denied" %]
    [% admindocslinks = {'flags.html' => 'Administering Flags',
                         'categorization.html#assigning-group-controls-to-products' => 'Group Security'} %]
    [% docslinks = {'using/understanding.html#flags' => 'Using Flags'} %]
    You tried to [% IF status == "+" %] grant [% ELSIF status == "-" %] deny
    [% ELSIF status == "X" %] clear [% ELSE %] request [% END %]
    <code>[% name FILTER html %]
          [% IF status == "X" %][% old_status FILTER html %][% END %]</code>.

    Only a user with the required permissions may make this change.

  [% ELSIF error == "format_not_found" %]
    [% title = "Format Not Found" %]
    The requested format <em>[% format FILTER html %]</em> does not exist with
    a content type of <em>[% ctype FILTER html %]</em>.
    [% IF invalid %]
      Both parameters must contain letters and hyphens only.
    [% END %]

  [% ELSIF error == "flag_type_sortkey_invalid" %]
    [% title = "Flag Type Sort Key Invalid" %]
    The sort key <em>[% sortkey FILTER html %]</em> must be an integer
    between 0 and [% constants.MAX_SMALLINT FILTER none %].

  [% ELSIF error == "freetext_too_long" %]
    [% title = "Text Too Long" %]
    The text you entered in the [% field_descs.$field FILTER html %]
    field is too long ([% text.length FILTER html %] characters,
    above the maximum length allowed of
    [%+ constants.MAX_FREETEXT_LENGTH FILTER none %] characters).

  [% ELSIF error == "group_cannot_delete" %]
    [% title = "Cannot Delete Group" %]
    The <em>[% group.name FILTER html %]</em> group cannot be deleted because
    there are
    <a href="editgroups.cgi?action=del&amp;group=
             [%- group.id FILTER uri %]">records</a>
    in the database which refer to it. All references to this group must
    be removed before you can remove it.

  [% ELSIF error == "group_cannot_view" %]
    [% title = "Cannot View Groups" %]
    In order to view groups, you need to be a member of the 'editusers' or
    'creategroups' group, or have bless privileges to at least one group.

  [% ELSIF error == "group_exists" %]
    [% title = "The group already exists" %]
    The group [% name FILTER html %] already exists.

  [% ELSIF error == "group_has_special_role" %]
    [% title = "Group not deletable" %]
    [% IF groups.size == 1 %]
      [% attr = "it" %]
      [% param = "parameter" %]
    [% ELSE %]
      [% attr = "them" %]
      [% param = "parameters" %]
    [% END %]
    The group '[% name FILTER html %]' is used by the
    '[% groups.join("' and '") FILTER html %]' [% param FILTER html %].
    In order to delete this group, you first have to change the
    [%+ param FILTER html %] to make [% attr FILTER html %] point to another group.


  [% ELSIF error == "group_invalid_removal" %]
    You tried to remove [% terms.bug %] [%+ bug_id FILTER html %]
    from the '[% name FILTER html %]' group, but either this group does not exist,
    or you are not allowed to remove [% terms.bugs %] from this group in the
    '[% product FILTER html %]' product.

  [% ELSIF error == "group_restriction_not_allowed" %]
    [% title = "Group Restriction Not Allowed" %]
    You tried to restrict [% bug_id ? "$terms.bug $bug_id" : terms.abug FILTER html %]
    to the '[% name FILTER html %]' group, but either this group does not exist,
    or you are not allowed to restrict [% terms.bugs %] to this group in the
    '[% product FILTER html %]' product.

  [% ELSIF error == "group_not_specified" %]
    [% title = "Group not specified" %]
    No group was specified.

  [% ELSIF error == "group_not_visible" %]
    [% title = "Group Not Allowed" %]
    You are not allowed to see members of the [% group.name FILTER html %]
    group.

  [% ELSIF error == "system_group_not_deletable" %]
    [% title = "System Groups not deletable" %]
    <em>[% name FILTER html %]</em> is a system group.
    This group cannot be deleted.

  [% ELSIF error == "illegal_attachment_edit" %]
    [% title = "Unauthorized Action" %]
    You are not authorized to edit attachment [% attach_id FILTER html %].

  [% ELSIF error == "illegal_attachment_edit_bug" %]
    [% title = "Unauthorized Action" %]
    You are not authorized to edit attachments on [% terms.bug %] 
    [%+ bug_id FILTER html %].
         
  [% ELSIF error == "illegal_bug_status_transition" %]
    [% title = "Illegal $terms.Bug Status Change" %]
    [% IF old.defined %]
      You are not allowed to change the [% terms.bug %] status from
      [%+ old.name FILTER html %] to [% new.name FILTER html %].
    [% ELSE %]
      You are not allowed to file new [% terms.bugs %] with the
      [%+ new.name FILTER html %] status. 
    [% END %]

  [% ELSIF error == "illegal_change" %]
    [% title = "Not allowed" %]
    You tried to
    [% IF action == "set" %]
      set
    [% ELSIF action == "unset" %]
      unset
    [% ELSE %]
      change
    [% END %]
    the <strong>[% field_descs.$field FILTER html %]</strong> field
    [% IF oldvalue.defined AND oldvalue != "" %]
      from <em>[% oldvalue.join(', ') FILTER html %]</em>
    [% END %]
    [% IF newvalue.defined AND newvalue != "" %]
      to <em>[% newvalue.join(', ') FILTER html %]</em>
    [% END %],
    but only
    [% IF privs < constants.PRIVILEGES_REQUIRED_EMPOWERED %]
      the assignee
      [% IF privs < constants.PRIVILEGES_REQUIRED_ASSIGNEE %] or reporter [% END %]
      of the [% terms.bug %], or
    [% END %]
    a user with the required permissions may change that field.

  [% ELSIF error == "illegal_change_deps" %]
    [% title = "Not allowed" %]
    You tried to change the 
    <strong>[% field_descs.$field FILTER html %]</strong> field 
    but only a user allowed to edit 
    both related [% terms.bugs %] may change that field.

  [% ELSIF error == "illegal_date" %]
    [% title = "Illegal Date" %]
    '<kbd>[% date FILTER html %]</kbd>' is not a legal date.
    [% IF format %]
      Please use the format '<code>[% format FILTER html %]</code>'.
    [% END %]
    
  [% ELSIF error == "illegal_email_address" %]
    [% title = "Invalid Email Address" %]
    The e-mail address you entered (<b>[% addr FILTER html %]</b>) 
    didn't pass our syntax checking for a legal email address.
    [% IF default %]
      A legal address must contain exactly one '@',
      and at least one '.' after the @.
    [% ELSE %]
      [%+ Param('emailregexpdesc') FILTER html_light %]
    [% END %]
    It also must not contain any illegal characters.

  [% ELSIF error == "illegal_frequency" %]
    [% title = "Too Frequent" %]
    Unless you are an administrator, you may not create series which are 
    run more often than once every [% minimum FILTER html %] days.
    
  [% ELSIF error == "illegal_group_control_combination" %]
    [% title = "Your Group Control Combination Is Illegal" %]
    [% admindocslinks = {'categorization.html#assigning-group-controls-to-products' => 'Assigning Group Controls to Products'} %]
    Your group control combination for group &quot;
    [% groupname FILTER html %]&quot; is illegal.

  [% ELSIF error == "illegal_pronoun" %]
    [% title = "Illegal Pronoun" %]
    The pronoun you used ([% pronoun FILTER html %]) is illegal. You must use
    one of the approved pronouns. Please see
    <a href="[% docs_urlbase FILTER html %]query.html#pronouns">Pronoun Substitution</a>
    for a complete list.

  [% ELSIF error == "illegal_query_name" %]
    [% title = "Illegal Search Name" %]
    The name of your search cannot contain any of the following characters: 
    &lt;, &gt;, &amp;.

  [% ELSIF error == "illegal_series_creation" %]
    [% admindocslinks = {'categorization.html#assigning-group-controls-to-products' => 'Group security'} %]
    [% docslinks = {'using/reports-and-charts.html' => 'Reporting'} %]
    You are not authorized to create series.
        
  [% ELSIF error == "illegal_series_edit" %]
    [% admindocslinks = {'categorization.html#assigning-group-controls-to-products' => 'Group security'} %]
    [% docslinks = {'using/reports-and-charts.html' => 'Reporting'} %]
    You are not authorized to edit this series. To do this, you must either
    be its creator, or an administrator.

  [% ELSIF error == "illegal_time" %]
    [% title = "Illegal Time" %]
    '<kbd>[% time FILTER html %]</kbd>' is not a legal time.
    [% IF format %]
      Please use the format '<code>[% format FILTER html %]</code>'.
    [% END %]

  [% ELSIF error == "illegal_regexp" %]
    [% title = "Illegal Regular Expression" %]
    The regular expression you provided [% value FILTER html %] is not valid.
    The error was: [% dberror FILTER html %].
        
  [% ELSIF error == "insufficient_data_points" %]
    [% docslinks = {'using/reports-and-charts.html' => 'Reporting'} %]
    We don't have enough data points to make a graph (yet).
        
  [% ELSIF error == "invalid_attach_id" %]
    [% title = "Invalid Attachment ID" %]
    The attachment id [% attach_id FILTER html %] is invalid.

  [% ELSIF error == "invalid_auth_method" %]
    [% title = "Invalid Authentication Method" %]
    API key authentication is required.

  [% ELSIF error == "bug_id_does_not_exist" %]
    [% title = BLOCK %]Invalid [% terms.Bug %] ID[% END %]
    [% terms.Bug %] [%= bug_id FILTER html %] does not exist.
    
  [% ELSIF error == "improper_bug_id_field_value" %]
    [% title = BLOCK %]
      [% IF bug_id %]Invalid [% ELSE %]Missing [% END %] [% terms.Bug %] ID
    [% END %]
    [% IF bug_id %]
      '[% bug_id FILTER html %]' is not a valid [% terms.bug %] number
      nor an alias to [% terms.abug %].
    [% ELSE %]
      [% IF field %]
        The '[% field_descs.$field FILTER html %]' field
        cannot be empty.
      [% END %]
      You must enter a valid [% terms.bug %] number!
    [% END %]

  [% ELSIF error == "invalid_changedsince" %]
    [% title = "Invalid 'Changed Since'" %]
    The 'changed since' value, '[% changedsince FILTER html %]', must be an
    integer >= 0.

  [% ELSIF error == "invalid_content_type" %]
    [% title = "Invalid Content-Type" %]
    The content type <em>[% contenttype FILTER html %]</em> is invalid.
    Valid types must be of the form <em>foo/bar</em> where <em>foo</em>
    is one of <em>[% constants.LEGAL_CONTENT_TYPES.join(', ') FILTER html %]</em>
    and <em>bar</em> must not contain any special characters (such as "=", "?", ...).

  [% ELSIF error == "invalid_context" %]
    [% title = "Invalid Context" %]
    The context [% context FILTER html %] is invalid (must be a number,
    "file" or "patch").

  [% ELSIF error == "invalid_datasets" %]
    [% title = "Invalid Datasets" %]
    Invalid datasets <em>[% datasets.join(":") FILTER html %]</em>. Only digits,
    letters and colons are allowed.

  [% ELSIF error == "invalid_flag_id" %]
    [% title = "Invalid Flag ID" %]
    The flag id [% flag_id FILTER html %] is invalid.

  [% ELSIF error == "invalid_dimensions" %]
    [% title = "Invalid Dimensions" %]
    The width or height specified is not a positive integer.

  [% ELSIF error == "invalid_format" %]
    [% title = "Invalid Format" %]
    The format "[% format FILTER html %]" is invalid (must be one of
    [% FOREACH my_format = formats %]
      "[% my_format FILTER html %]"
    [% END %]
    ).

  [% ELSIF error == "invalid_group_ID" %]
    [% title = "Invalid group ID" %]
    The group you specified doesn't exist.

  [% ELSIF error == "invalid_group_name" %]
    [% title = "Invalid group name" %]
    The group you specified, [% name FILTER html %], is not valid here.

  [% ELSIF error == "invalid_keyword_id" %]
    The keyword ID <em>[% id FILTER html %]</em> couldn't be found.

  [% ELSIF error == "invalid_maxrows" %]
    [% title = "Invalid Max Rows" %]
    The maximum number of rows, '[% maxrows FILTER html %]', must be
    a positive integer.

  [% ELSIF error == "invalid_parameter" %]
    [% title = "Invalid Parameter" %]
    The new value for [% name FILTER html %] is invalid: [% err FILTER html %].

  [% ELSIF error == "invalid_parameters" %]
    [% title = "Invalid Parameters" %]
    Invalid parameters: [% err FILTER html %].

  [% ELSIF error == "invalid_regexp" %]
    [% title = "Invalid regular expression" %]
    The regular expression you entered is invalid.

  [% ELSIF error == "invalid_user" %]
    [% title = "Invalid User" %]
    There is no user account
    [% IF user_id %]
      with ID <em>[% user_id FILTER html %]</em>.
    [% ELSIF user_login %]
      with login name <em>[% user_login FILTER html %]</em>.
    [% ELSE %]
      given.
    [% END %]

  [% ELSIF error == "invalid_user_group" %]
    [% title = "Invalid User Group" %]
    [% IF users.size > 1 %] Users [% ELSE %] User [% END %]
    '[% users.join(', ') FILTER html %]'
    [% IF users.size > 1 %] are [% ELSE %] is [% END %]
    not able to edit the
    [% IF product %]
      '[% product FILTER html %]'
    [% END %]
    [%+ field_descs.product FILTER html %]
    [% IF bug_id %]
      for [% terms.bug %] '[% bug_id FILTER html %]'.
    [% ELSIF new %]
      and may not be included on a new [% terms.bug %].
    [% ELSE %]
      for at least one [% terms.bug %] being changed.
    [% END %]

  [% ELSIF error == "invalid_username" %]
    [% title = "Invalid Username" %]
    The name <kbd>[% name FILTER html %]</kbd> is not a valid username.
    Either you misspelled it, or the person has not
    registered for a [% terms.Bugzilla %] account.

  [% ELSIF error == "invalid_login_or_password" %]
    [% title = "Invalid Login Or Password" %]
    The login or password you entered is not valid.
    [%# People get two login attempts before being warned about
      # being locked out.
      #%]
    [% IF remaining <=  2 %]
      If you do not enter the correct password after 
      [%+ remaining FILTER html %] more attempt(s), you will be
      locked out of this account for 
      [%+ constants.LOGIN_LOCKOUT_INTERVAL FILTER html %] minutes.
      To avoid being locked out, you can reset your password using
      the "Forgot Password" link.
    [% END %]

  [% ELSIF error == "invalid_cookies_or_token" %]
    [% title = "Invalid Cookies or Token" %]
    The cookies or token provide were not valid or have expired.
    You may login again to get new cookies or a new token.

  [% ELSIF error == "json_rpc_get_method_required" %]
    When using JSON-RPC over GET, you must specify a 'method'
    parameter. See the documentation at
    [%+ docs_urlbase FILTER html %]api/Bugzilla/WebService/Server/JSONRPC.html

  [% ELSIF error == "json_rpc_illegal_content_type" %]
    When using JSON-RPC over POST, you cannot send data as
    [%+ content_type FILTER html %]. Only application/json and
    application/json-rpc are allowed.

  [% ELSIF error == "json_rpc_invalid_params" %]
    Could not parse the 'params' argument as valid JSON.
    Error: [% err_msg FILTER html %]
    Value: [% params FILTER html %]

  [% ELSIF error == "json_rpc_invalid_callback" %]
    You cannot use '[% callback FILTER html %]' as your 'callback' parameter.
    For security reasons, only letters, numbers, and the following
    characters are allowed in the 'callback' parameter: <code>[]._</code>

  [% ELSIF error == "json_rpc_post_only" %]
    For security reasons, you must use HTTP POST to call the
    '[% method FILTER html %]' method.

  [% ELSIF error == "rest_invalid_resource" %]
    A REST API resource was not found for '[% method FILTER html +%] [%+ path FILTER html %]'.

  [% ELSIF error == "unknown_api_version" %]
    A REST API version was not found for '[% api_version FILTER html +%]'
    [%- IF api_namespace %] in namespace '[% api_namespace FILTER html %]'[% END %].

  [% ELSIF error == "unknown_api_namespace" %]
    A REST API namespace was not found for '[% api_namespace FILTER html +%]'.

  [% ELSIF error == "get_products_invalid_type" %]
    The product type '[% type FILTER html %]' is invalid. Valid choices
    are 'accessible', 'selectable', and 'enterable'.

  [% ELSIF error == "keyword_already_exists" %]
    [% title = "Keyword Already Exists" %]
    A keyword with the name [% name FILTER html %] already exists.

  [% ELSIF error == "keyword_blank_description" %]
    [% title = "Blank Keyword Description Not Allowed" %]
    You must enter a non-blank description for the keyword.
     
  [% ELSIF error == "keyword_blank_name" %]
    [% title = "Blank Keyword Name Not Allowed" %]
    You must enter a non-blank name for the keyword.
     
  [% ELSIF error == "keyword_invalid_name" %]
    [% title = "Invalid Keyword Name" %]
    You may not use commas or whitespace in a keyword name.
     
  [% ELSIF error == "login_needed_for_password_change" %]
    [% title = "Login Name Required" %]
    You must enter a login name when requesting to change your password.

  [% ELSIF error == "login_required_for_pronoun" %]
    [% title = "Login Name Required" %]
    You can't use %user% without being logged in, because %user% refers
    to your login name, which we don't know.

  [% ELSIF error == "login_required" %]
    [%# Used for non-web-based LOGIN_REQUIRED situations. %]
    You must log in before using this part of [% terms.Bugzilla %].

  [% ELSIF error == "mfa_prevents_login" %]
    Unable to log in with [% provider FILTER html %] because two-factor
    authentication is enabled on your account.<br>
    <br>
    Please log in using your username and password.

  [% ELSIF error == "mfa_bad_code" %]
    Invalid verification code.

  [% ELSIF error == "mfa_totp_bad_enrolment_code" %]
    Invalid verification code.<br>
    <br>
    The QR code has been deleted - please generate and scan a new code.

  [% ELSIF error == "mfa_disable_denied" %]
    [% title = "Change Denied" %]
    You do not have permission to disable MFA for other users.

  [% ELSIF error == "markdown_disabled" %]
    Markdown feature is not enabled.

  [% ELSIF error == "migrate_config_created" %]
    The file <kbd>[% file FILTER html %]</kbd> contains configuration
    variables that must be set before continuing with the migration.

  [% ELSIF error == "migrate_from_invalid" %]
    '[% from FILTER html %]' is not a valid type of [% terms.bug %]-tracker
    to migrate from. See the contents of the <kbd>Bugzilla/Migrate/</kbd>
    directory for a list of valid [% terms.bug %]-trackers.

  [% ELSIF error == "milestone_already_exists" %]
    [% title = "Milestone Already Exists" %]
    [% admindocslinks = {'categorization.html#products'   => 'Administering products',
                         'categorization.html#milestones' => 'About Milestones'} %]
    The milestone '[% name FILTER html %]' already exists for product '
    [%- product FILTER html %]'.

  [% ELSIF error == "milestone_blank_name" %]
    [% title = "Blank Milestone Name Not Allowed" %]
    You must enter a name for this milestone.

  [% ELSIF error == "milestone_is_default" %]
    [% title = "Default milestone not deletable" %]
    [% admindocslinks = {'categorization.html#products'   => 'Administering products',
                         'categorization.html#milestones' => 'About Milestones'} %]
    Sorry, but [% milestone.name FILTER html %] is the default milestone
    for the '[% milestone.product.name FILTER html %]' product, and so
    it cannot be deleted.

  [% ELSIF error == "milestone_name_too_long" %]
    [% title = "Milestone Name Is Too Long" %]
    The name of a milestone is limited to [% constants.MAX_MILESTONE_SIZE FILTER html %]
    characters. '[% name FILTER html %]' is too long ([% name.length %] characters).

  [% ELSIF error == "milestone_sortkey_invalid" %]
    [% title = "Invalid Milestone Sortkey" %]
    The sortkey '[% sortkey FILTER html %]' is not in the range
    [%+ constants.MIN_SMALLINT FILTER html %] &le; sortkey &le;
    [%+ constants.MAX_SMALLINT FILTER html %].

  [% ELSIF error == "misarranged_dates" %]
    [% title = "Misarranged Dates" %]
    Your start date ([% datefrom FILTER html %]) is after 
    your end date ([% dateto FILTER html %]).

  [% ELSIF error == "mismatched_bug_ids_on_obsolete" %]
    Attachment [% attach_id FILTER html %] is attached to another [% terms.bug %],
    but you tried to flag it as obsolete while creating a new attachment to
    [%+ terms.bug %] [%+ my_bug_id FILTER html %].

  [% ELSIF error == "missing_attachment_description" %]
    [% title = "Missing Attachment Description" %]
    You must enter a description for the attachment.

  [% ELSIF error == "missing_bug_id" %]
    [% title = "Missing $terms.Bug ID" %]
    No [% terms.bug %] ID was given.

  [% ELSIF error == "missing_category" %]
    [% title = "Missing Category" %]
    You did not specify a category for this series.

  [% ELSIF error == "missing_component" %]
    [% title = "Missing Component" %]
    [% admindocslinks = {'categorization.html#products'   => 'Administering products',
                         'categorization.html#milestones' => 'Creating a component'} %]
    Sorry, the product <em>[% product.name FILTER html %]</em>
    has to have at least one active component in order for you to
    enter [% terms.abug %] into it.<br>
    [% IF user.in_group("editcomponents", product.id) %]
      <a href="editcomponents.cgi?action=add&amp;product=[% product.name FILTER uri %]">Create
      a new component</a>.
    [% ELSE %]
      Please contact [% Param("maintainer") %] and ask them
      to add a component to this product.
    [% END %]

  [% ELSIF error == "missing_content_type" %]
    [% title = "Missing Content-Type" %]
     You asked [% terms.Bugzilla %] to auto-detect the content type, but
     your browser did not specify a content type when uploading the file, 
     so you must enter a content type manually.

  [% ELSIF error == "missing_cookie" %]
    [% title = "Missing Cookie" %]
    Sorry, I seem to have lost the cookie that recorded
    the results of your last search. I'm afraid you will have to start
    again from the <a href="query.cgi">search page</a>.

  [% ELSIF error == "missing_datasets" %]
    [% title = "No Datasets Selected" %]
    [% docslinks = {'using/reports-and-charts.html' => 'Reporting'} %]
    You must specify one or more datasets to plot.

  [% ELSIF error == "missing_frequency" %]
    [% title = "Missing Frequency" %]
    [% docslinks = {'using/reports-and-charts.html' => 'Reporting'} %]
    You did not specify a valid frequency for this series.

  [% ELSIF error == "missing_name" %]
    [% title = "Missing Name" %]
    [% docslinks = {'using/reports-and-charts.html' => 'Reporting'} %]
    You did not specify a name for this series.

  [% ELSIF error == "missing_query" %]
    [% title = "Missing Search" %]
    [% docslinks = {'using/finding.html' => "Searching for $terms.bugs",
                    'using/finding.html#bug-lists' => "$terms.Bug lists"} %]
    The search named <em>[% name FILTER html %]</em>
    [% IF sharer_id && sharer_id != user.id %]
      has not been made visible to you.
    [% ELSE %]
      does not exist.
    [% END %]

  [% ELSIF error == "need_quipid" %]
    [% title = "Missing Quip ID" %]
    A valid quip ID is needed.

  [% ELSIF error == "missing_resolution" %]
    [% title = "Resolution Required" %]
    A valid resolution is required to mark [% terms.bugs %] as
    [%+ status FILTER upper FILTER html %].

  [% ELSIF error == "missing_subcategory" %]
    [% title = "Missing Subcategory" %]
    You did not specify a subcategory for this series.
                
  [% ELSIF error == "missing_version" %]
    [% title = "Missing Version" %]
    [% admindocslinks = {'categorization.html#versions' => 'Defining versions'} %]
    Sorry, the product <em>[% product.name FILTER html %]</em>
    has to have at least one active version in order for you to
    enter [% terms.abug %] into it.<br>
    [% IF user.in_group("editcomponents", product.id) %]
      <a href="editversions.cgi?action=add&amp;product=[% product.name FILTER uri %]">Create
      a new version</a>.
    [% ELSE %]
      Please contact [% Param("maintainer") %] and ask them
      to add a version to this product.
    [% END %]

  [% ELSIF error == "multiple_alias_not_allowed" %]
    You cannot set aliases when modifying multiple [% terms.bugs %]
    at once.

  [% ELSIF error == "multiple_components_update_not_allowed" %]
    [% title = "Multiple Components Update Not allowed" %]
    You can not update the name for multiple components of the
    same product.

  [% ELSIF error == "need_quip" %]
    [% title = "Quip Required" %]
    [% docslinks = {'administering/quips.html' => 'About quips'} %]
    Please enter a quip in the text field.

  [% ELSIF error == "new_password_missing" %]
    [% title = "New Password Missing" %]
    You must enter a new password.

  [% ELSIF error == "new_password_same" %]
    [% title = "Password Unchanged" %]
    Your new password cannot be the same as your old password.

  [% ELSIF error == "no_axes_defined" %]
    [% title = "No Axes Defined" %]
    [% docslinks = {'using/reports-and-charts.html' => 'Reporting'} %]
    You didn't define any axes to plot.

  [% ELSIF error == "no_bugs_chosen" %]
    [% title = BLOCK %]No [% terms.Bugs %] Selected[% END %]
    You apparently didn't choose any [% terms.bugs %]
    [% IF action == "modify" %]
      to modify.
    [% ELSIF action == "view" %]
      to view.
    [% ELSIF action == 'summarize' %]
      for viewing time summaries.
    [% END %]

  [% ELSIF error == "no_initial_bug_status" %]
    [% title = "No Initial $terms.Bug Status" %]
    No [% terms.bug %] status is available on [% terms.bug %] creation.
    Please report the problem to [% Param("maintainer") %].
    
  [% ELSIF error == "no_keywords" %]
    [% title = "No Keywords" %]
    [% admindocslinks = {'keywords.html' => 'Setting up a keyword'} %]
    No keywords have been defined for this installation.

  [% ELSIF error == "no_new_quips" %]
    [% title = "No New Quips" %]
    [% admindocslinks = {'quips.html' => 'Controlling quip usage'} %]
    This site does not permit the addition of new quips.

  [% ELSIF error == "no_page_specified" %]
    [% title = "No Page Specified" %]
    You did not specify the id of a page to display.

  [% ELSIF error == "no_products" %]
    [% title = "No Products" %]
    [% admindocslinks = {
      'categorization.html#creating-new-products'  => 'Setting up a product',
      'categorization.html#components'             => 'Adding components to products',
      'categorization.html#product-group-controls' => 'Groups security'
    } %]
    Either no products have been defined to enter [% terms.bugs %] against or you have not
    been given access to any.

  [% ELSIF error == "number_not_integer" %]
    [% title = "Integer Value Required" %]
    The value '[% num FILTER html %]' in the
    <em>[% field_descs.$field FILTER html %]</em> field
    is not an integer value (i.e. a whole number).

  [% ELSIF error == "number_not_numeric" %]
    [% title = "Numeric Value Required" %]
    The value '[% num FILTER html %]' in the 
    <em>[% field_descs.$field FILTER html %]</em> field 
    is not a numeric value.

  [% ELSIF error == "number_too_large" %]
    [% title = "Number Too Large" %]
    The value '[% num FILTER html %]' in the 
    <em>[% field_descs.$field FILTER html %]</em> field 
    is more than the maximum allowable value of '[% max_num FILTER html %]'.

  [% ELSIF error == "number_too_small" %]
    [% title = "Number Too Small" %]
    The value '[% num FILTER html %]' 
    in the <em>[% field_descs.$field FILTER html %]</em> field 
    is less than the minimum allowable value of '[% min_num FILTER html %]'.

  [% ELSIF error == "object_not_specified" %]
    [% type = BLOCK %][% INCLUDE object_name class = class %][% END %]
    [% title = BLOCK %][% type FILTER ucfirst FILTER html %] Not 
    Specified[% END %]
    You must select/enter a [% type FILTER html %].

  [% ELSIF error == "object_does_not_exist" %]
    [% type = BLOCK %][% INCLUDE object_name class = class %][% END %]
    [% title = BLOCK %]Invalid [% type FILTER ucfirst FILTER html %][% END %]
    There is no [% type FILTER html %] 
    [% IF id.defined %]
      with the id '[% id FILTER html %]'
    [% ELSE %]
      named '[% name FILTER html %]'
    [% END %]
    [% IF product.defined %]
      in the '[% product.name FILTER html %]' product
    [% END %].
    [% IF class == "Bugzilla::User" %]
      Either you mis-typed the name or that user has not yet registered
      for a [% terms.Bugzilla %] account.
    [% ELSIF class == "Bugzilla::Keyword" %]
      See the list of available <a href="describekeywords.cgi?show_inactive_keywords=1">keywords</a>.
    [% END %]

  [% ELSIF error == "current_password_incorrect" %]
    [% title = "Incorrect Password" %]
    You did not enter your current password correctly.

  [% ELSIF error == "current_password_required" %]
    [% title = "Old Password Required" %]
    You must enter your old password to change your email address.

  [% ELSIF error == "password_change_requests_not_allowed" %]
    [% title = "Password Change Requests Not Allowed" %]
    The system is not configured to allow password change requests.

  [% ELSIF error == "passwords_dont_match" %]
    [% title = "Passwords Don't Match" %]
    The two passwords you entered did not match.

  [% ELSIF error == "password_incorrect" %]
    [% title = "Incorrect Password" %]
    You did not enter your password correctly.

  [% ELSIF error == "password_too_short" %]
    [% title = "Password Too Short" %]
    The password must be at least
    [%+ constants.USER_PASSWORD_MIN_LENGTH FILTER html %] characters long.
    [% IF locked_user %]
      You must <a href="token.cgi?a=reqpw&amp;loginname=[% locked_user.email FILTER uri %]&amp;token=[% issue_hash_token(['reqpw']) FILTER uri %]">
      request a new password</a> in order to log in again.
    [% END %]

  [% ELSIF error == "password_not_complex" %]
    [% title = "Password Fails Requirements" %]
    The Password must meet three of the following requirements
    <ul>
      <li>uppercase letters</li>
      <li>lowercase letters</li>
      <li>numbers</li>
      <li>symbols</li>
      <li>longer than 12 characters</li>
    </ul>
    [% IF locked_user %]
      You must <a href="token.cgi?a=reqpw&amp;loginname=[% locked_user.email FILTER uri %]&amp;token=[% issue_hash_token(['reqpw']) FILTER uri %]">
      request a new password</a> in order to log in again.
    [% END %]

  [% ELSIF error == "product_access_denied" %]
    [% title = "Product Access Denied" %]
    Either the product 
    [%+ IF id.defined %]
      with the id [% id FILTER html %]
    [% ELSE %]
      '[% name FILTER html %]'
    [% END %]
    does not exist or you don't have access to it.

  [% ELSIF error == "product_illegal_group" %]
    [% title = "Illegal Group" %]
    [% group.name FILTER html %] is not an active [% terms.bug %] group
    and so you cannot edit group controls for it.

  [% ELSIF error == "product_name_already_in_use" %]
    [% title = "Product name already exists" %]
    [% admindocslinks = {'categorization.html#products' => 'Administering products'} %]
    The product name '[% product FILTER html %]' already exists.
  
  [% ELSIF error == "product_name_diff_in_case" %]
    [% title = "Product name differs only in case" %]
    [% admindocslinks = {'categorization.html#products' => 'Administering products'} %]
    The product name '[% product FILTER html %]' differs from existing 
    product '[% existing_product FILTER html %]' only in case.

  [% ELSIF error == "product_name_too_long" %]
    [% title = "Product name too long" %]
    The name of a product is limited to [% constants.MAX_PRODUCT_SIZE FILTER html %]
    characters. '[% name FILTER html %]' is too long ([% name.length %] characters).

  [% ELSIF error == "product_must_define_defaultmilestone" %]
    [% title = "Must define new default milestone" %]
    [% admindocslinks = {'categorization.html#products'   => 'Administering products',
                         'categorization.html#milestones' => 'About Milestones'} %]
    You must <a href="editmilestones.cgi?action=add&amp;product=[% product FILTER uri %]">
    create the milestone '[% milestone FILTER html %]'</a> before
    it can be made the default milestone for product '[% product FILTER html %]'.

  [% ELSIF error == "product_admin_denied" %]
    [% title = "Product Access Denied" %]
    You are not allowed to edit properties of product '[% product FILTER html %]'.

  [% ELSIF error == "product_blank_name" %]
    [% title = "Blank Product Name Not Allowed" %]
    [% admindocslinks = {'categorization.html#products' => 'Administering products'} %]
    You must enter a name for the product.
  
  [% ELSIF error == "product_disabled" %]
    [% title = BLOCK %]Product closed for [% terms.Bug %] Entry[% END %]
    [% admindocslinks = {'categorization.html#products' => 'Administering products'} %]
    Sorry, entering [% terms.abug %] into the
    product <em>[% product.name FILTER html %]</em> has been disabled.

  [% ELSIF error == "product_edit_denied" %]
    [% title = "Product Edit Access Denied" %]
    [% admindocslinks = {'categorization.html#products' => 'Administering products',
                         'categorization.html#assigning-group-controls-to-products' => 'Group security'} %]
    You are not permitted to edit [% terms.bugs %] in product 
    [%+ product FILTER html %].

  [% ELSIF error == "product_has_bugs" %]
    [% title = BLOCK %]Product has [% terms.Bugs %][% END %]
    [% admindocslinks = {'categorization.html#products' => 'Administering products'} %]
    There are [% nb FILTER html %] [%+ terms.bugs %] entered for this product!
    You must move those [% terms.bugs %] to another product before you
    can delete this one.

  [% ELSIF error == "product_must_have_description" %]
    [% title = "Product needs Description" %]
    [% admindocslinks = {'categorization.html#products' => 'Administering products'} %]
    You must enter a description for this product.

  [% ELSIF error == "product_must_have_version" %]
    [% title = "Product needs Version" %]
    [% admindocslinks = {'categorization.html#products' => 'Administering products',
                         'categorization.html#versions' => 'Administering versions'} %]
    You must enter a valid version to create a new product.

  [% ELSIF error == "product_unknown_component" %]
    [% title = "Unknown Component" %]
    Product '[% product FILTER html %]' has no component
    [% IF comp_id %]
      with ID [% comp_id FILTER html %].
    [% ELSE %]
      named '[% comp FILTER html %]'.
    [% END %]

  [% ELSIF error == "query_name_missing" %]
    [% title = "No Search Name Specified" %]
    [% docslinks = {'using/finding.html#bug-lists' => "$terms.Bug lists"} %]
    You must enter a name for your search.

  [% ELSIF error == "query_name_too_long" %]
    [% title = "Query Name Too Long" %]
    The name of the query must be less than [% constants.MAX_LEN_QUERY_NAME FILTER html %]
    characters long.

  [% ELSIF error == "quicksearch_invalid_query" %]
    [% title = "Invalid Query" %]
    Your query is invalid.
    [% IF operators %]
      The [% operators.shift FILTER html %] operator cannot be followed by
      [%+ operators.shift FILTER html %].
    [% ELSE %]
      A query cannot start with AND or OR, nor can it end with AND, OR or NOT.
      They are reserved operators and must be quoted if you want to look for
      these strings.
    [% END %]

  [% ELSIF error == "quicksearch_unbalanced_quotes" %]
    [% title = "Badly Formatted Query" %]
    Bugzilla is unable to parse your query correctly:
    <em>[% string FILTER html %]</em>.<br>
    If you use quotes to enclose strings, make sure both quotes are present.
    If you really want to look for a quote in a string, type \" instead of ".
    For instance, <em>"I'm so \"special\", really"</em> (with quotes) will be
    interpreted as <em>I'm so "special", really</em>.

  [% ELSIF error == "quicksearch_unknown_field" %]
    [% title = "QuickSearch Error" %]
    There is a problem with your search:
    [% FOREACH field = unknown %]
      <p><code>[% field FILTER html %]</code> is not a valid field name.</p>
    [% END %]
    [% FOREACH field = ambiguous.keys %]
      <p><code>[% field FILTER html %]</code> matches more than one field:
        [%+ ambiguous.${field}.join(', ') FILTER html %]</p>
    [% END %]

    [% IF unknown.size %]
      <p>The legal field names are 
        <a href="page.cgi?id=quicksearch.html#fields">listed here</a>.</p>
    [% END %]

  [% ELSIF error == "quip_too_long" %]
    [% title = "Quip Too Long" %]
    You entered a quip with a length of [% length FILTER none %] characters, 
    but the maximum allowed length is [% constants.MAX_QUIP_LENGTH FILTER none %] 
    characters.

  [% ELSIF error == "reassign_to_empty" %]
    [% title = "Illegal Reassignment" %]
    To reassign [% terms.abug %], you must provide an address for
    the new assignee.

  [% ELSIF error == "report_axis_invalid" %]
    [% title = "Invalid Axis" %]
    <em>[% val FILTER html %]</em> is not a valid value for
    [%+ IF    fld == "x" %]the horizontal axis
    [%+ ELSIF fld == "y" %]the vertical axis
    [%+ ELSIF fld == "z" %]the multiple tables/images
    [%+ ELSE %]a report axis[% END %] field.

  [% ELSIF error == "report_name_missing" %]
    [% title = "No Report Name Specified" %]
    You must enter a name for your report.

  [% ELSIF error == "report_access_denied" %]
    [% title = "Report Access Denied" %]
    You cannot access this report.

  [% ELSIF error == "require_component" %]
    [% title = "Component Needed" %]
    To file this [% terms.bug %], you must first choose a component.
    If necessary, just guess.

  [% ELSIF error == "relationship_loop_single" %]
    [% title = "Relationship Loop Detected" %]
    [% field_descs.$field_name FILTER html %]
    for [% terms.bug %] [%+ bug_id FILTER html %]
    has a circular dependency on [% terms.bug %] [%+ dep_id FILTER html %].

  [% ELSIF error == "request_queue_group_invalid" %]
    The group field <em>[% group FILTER html %]</em> is invalid.

  [% ELSIF error == "require_new_password" %]
    [% title = "New Password Needed" %]
    You cannot change your password without choosing a new one.

  [% ELSIF error == "required_field" %]
    [% title = "Field Must Be Set" %]
    A value must be set for the '[% field_descs.${field.name} FILTER html %]'
    field.

  [% ELSIF error == "require_summary" %]
    [% title = "Summary Needed" %]
    You must enter a summary for this [% terms.bug %].

  [% ELSIF error == "resolution_cant_clear" %]
    [% terms.Bug %] [%+ bug_id FILTER bug_link(bug_id) FILTER none %] is 
    closed, so you cannot clear its resolution.

  [% ELSIF error == "resolution_not_allowed" %]
    [% title = "Resolution Not Allowed" %]
    You cannot set a resolution for open [% terms.bugs %].

  [% ELSIF error == "saved_search_used_by_whines" %]
    [% title = "Saved Search In Use" %]
    [% docslinks = {'administering/whining.html' => 'About Whining'} %]
    The saved search <em>[% search_name FILTER html %]</em> is being used 
    by <a href="editwhines.cgi">Whining events</a> with the following subjects:
    [%+ subjects FILTER html %]

  [% ELSIF error == "search_content_without_matches" %]
    [% title = "Illegal Search" %]
    The "content" field can only be used with "matches" search 
    and the "matches" search can only be used with the "content"
    field.

  [% ELSIF error == "search_grouped_field_invalid" %]
    Bugzilla does not support using the
    "[%+ field_descs.$field FILTER html %]" ([% field FILTER html %])
    field with grouped search conditions.

  [% ELSIF error == "search_grouped_invalid_nesting" %]
    You cannot nest clauses within grouped search conditions.

  [% ELSIF error == "search_grouped_field_mismatch" %]
    All conditions under a groups search must use the same field.

  [% ELSIF error == "search_field_operator_invalid" %]
    Bugzilla does not support using the
    "[%+ field_descs.$field FILTER html %]" ([% field FILTER html %])
    field with the "[% search_descs.$operator FILTER html %]" 
    ([% operator FILTER html %]) search type.

  [% ELSIF error == "see_also_self_reference" %]
    You cannot put this [% terms.bug %] into its own
    [%+ field_descs.see_also FILTER html %] field.

  [% ELSIF error == "series_already_exists" %]
    [% title = "Series Already Exists" %]
    [% docslinks = {'using/reports-and-charts.html' => 'Reporting'} %]
      A series named <em>[% series.category FILTER html %] /
      [%+ series.subcategory FILTER html %] / 
      [%+ series.name FILTER html %]</em>
      already exists.
    
  [% ELSIF error == "still_unresolved_bugs" %]
    [% title = "Unresolved Dependencies" %]
    [% IF bug_id %]
      [% terms.Bug %] [%+ bug_id FILTER bug_link(bug_id) FILTER none %]
    [% ELSE %]
       This [% terms.bug %]
    [% END %]
    has [% dep_count FILTER none %] unresolved
    [% IF dep_count == 1 %]
      dependency
    [% ELSE %]
      dependencies
    [% END %].
    They must either be resolved or removed from the
    "[% field_descs.dependson FILTER html %]" field before you can resolve
    this [% terms.bug %] as [% display_value("resolution",
              Param('resolution_forbidden_with_open_blockers')) FILTER html %].

  [% ELSIF error == "sudo_invalid_cookie" %]
    [% title = "Invalid Sudo Cookie" %]
    Your sudo cookie is invalid. Either it expired or you didn't start
    a sudo session correctly. Refresh the page or load another page
    to continue what you are doing as yourself.

  [% ELSIF error == "sudo_illegal_action" %]
    [% title = "Impersonation Not Authorized" %]
    [% IF NOT sudoer.in_group("bz_sudoers") %]
      You are not allowed to impersonate users.
    [% ELSIF target_user AND target_user.in_group("bz_sudo_protect") %]
      You are not allowed to impersonate [% target_user.identity FILTER html %].
    [% ELSE %]
      The user you tried to impersonate doesn't exist.
    [% END %]

  [% ELSIF error == "sudo_in_progress" %]
    [% title = "Session In Progress" %]
    A sudo session (impersonating [% target FILTER html %]) is in progress.  
    End that session (using the link in the footer) before starting a new one.

  [% ELSIF error == "sudo_password_required" %]
    [% title = "Password Required" %]
    Your [% terms.Bugzilla %] password is required to begin a sudo 
    session. Please <a href="relogin.cgi?action=prepare-sudo&amp;target_login=
    [%- target_login FILTER uri %]&amp;reason=
    [%- reason FILTER uri %]">go back</a> and enter your password.
    
  [% ELSIF error == "sudo_preparation_required" %]
    [% title = "Preparation Required" %]
    You may not start a sudo session directly.  Please
    <a href="relogin.cgi?action=prepare-sudo&amp;target_login=
    [%- target_login FILTER uri %]&amp;reason=
    [%- reason FILTER uri %]">start your session normally</a>.

  [% ELSIF error == "sudo_protected" %]
    [% title = "User Protected" %]
    The user [% login FILTER html %] may not be impersonated by sudoers.

  [% ELSIF error == "token_does_not_exist" %]
    [% title = "Token Does Not Exist" %]
    The token you submitted does not exist, has expired, or has
    been canceled.

  [% ELSIF error == "too_soon_for_new_token" %]
    [% title = "Too Soon For New Token" %]
    You have requested
    [% IF type == "password" %]
      a password
    [% ELSIF type == "account" %]
      an account
    [% END %]
    token too recently to request another. 
    Please wait [% constants.ACCOUNT_CHANGE_INTERVAL FILTER html %] minutes
    then try again.

  [% ELSIF error == "unknown_action" %]
    [% title = "Unknown Action" %]
    [% IF action %]
      Unknown action "[% action.truncate(20, "...") FILTER html %]"!
    [% ELSE %]
      I could not figure out what you wanted to do.
    [% END %]

  [% ELSIF error == "unknown_tab" %]
    [% title = "Unknown Tab" %]
    There is no tab named <code>[% current_tab_name FILTER html %]</code>.

  [% ELSIF error == "value_inactive" %]
    [% title = "Value is Not Active" %]
    [% type = BLOCK %][% INCLUDE object_name class = class %][% END %]
    The [% type FILTER html %] value '[% value FILTER html %]' is not active.

  [% ELSIF error == "value_inactive" %]
    [% title = "Value is Not Active" %]
    [% type = BLOCK %][% INCLUDE object_name class = class %][% END %]
    The [% type FILTER html %] value '[% value FILTER html %]' is not active.

  [% ELSIF error == "version_already_exists" %]
    [% title = "Version Already Exists" %]
    [% admindocslinks = {'categorization.html#versions' => 'Administering versions'} %]
    The version '[% name FILTER html %]' already exists for product '
    [%- product FILTER html %]'.

  [% ELSIF error == "version_blank_name" %]
    [% title = "Blank Version Name Not Allowed" %]
    You must enter a name for this version.

  [% ELSIF error == "version_has_bugs" %]
    [% title = BLOCK %]Version has [% terms.Bugs %][% END %]
    There are [% nb FILTER html %] [%+ terms.bugs %] associated with this
    version! You must reassign those [% terms.bugs %] to another version
    before you can delete this one.

  [% ELSIF error == "version_is_last" %]
    [% title = BLOCK %]Last Version in this Product[% END %]
    '[% version.name FILTER html %]' is the last version of the
    '[% version.product.name FILTER html %]' product. You cannot delete it.

  [% ELSIF error == "users_deletion_disabled" %]
    [% title = "Deletion not activated" %]
    [% admindocslinks = {'users.html#deleting-users' => 'User administration'} %]
    Sorry, the deletion of user accounts is not allowed.

  [% ELSIF error == "user_has_responsibility" %]
    [% title = "Can't Delete User Account" %]
    [% admindocslinks = {'users.html#deleting-users' => 'User administration'} %]
    The user you want to delete is set up as the default [% terms.bug %]
    assignee
    [% IF Param('useqacontact') %]
      or QA contact
    [% END %]
    for at least one component.
    For this reason, you cannot delete the account at this time.

  [% ELSIF error == "user_access_by_id_denied" %]
    [% title = "User Access By Id Denied" %]
    Logged-out users cannot use the "ids" argument to this function
    to access any user information.

  [% ELSIF error == "user_access_by_match_denied" %]
    [% title = "User-Matching Denied" %]
    Logged-out users cannot use the "match" argument to this function
    to access any user information.

  [% ELSIF error == "user_login_required" %]
    [% title = "Login Name Required" %]
    [% admindocslinks = {'users.html' => 'User administration'} %]
    You must enter a login name for the new user.

  [% ELSIF error == "user_match_failed" %]
    [% title = "Match Failed" %]
    <kbd>[% name FILTER html %]</kbd> does not exist or you are not allowed
    to see that user.

  [% ELSIF error == "user_match_too_many" %]
    [% title = "No Conclusive Match" %]
    Bugzilla cannot make a conclusive match for one or more
    of the names and/or email addresses you entered for
    the [% fields.join(', ') FILTER html %] field(s).

  [% ELSIF error == "user_not_insider" %]
    [% title = "User Not In Insidergroup" %]
    Sorry, but you are not allowed to (un)mark comments or attachments
    as private.

  [% ELSIF error == "user_not_involved" %]
    [% title = "User Not Involved with $terms.Bug" %]
    Sorry, but you are not involved with [% terms.Bug %] [%+
        bug_id FILTER bug_link(bug_id) FILTER none %].

  [% ELSIF error == "webdot_too_large" %]
    [% title = "Dependency Graph Too Large" %]
    The dependency graph contains too many [% terms.bugs %] to display (more
    than [% constants.MAX_WEBDOT_BUGS FILTER html %] [%+ terms.bugs %]).

  [% ELSIF error == "wrong_token_for_cancelling_email_change" %]
    [% title = "Wrong Token" %]
    That token cannot be used to cancel an email address change.

  [% ELSIF error == "wrong_token_for_changing_passwd" %]
    [% title = "Wrong Token" %]
    That token cannot be used to change your password.

  [% ELSIF error == "wrong_token_for_confirming_email_change" %]
    [% title = "Wrong Token" %]
    That token cannot be used to change your email address.

  [% ELSIF error == "wrong_token_for_creating_account" %]
    [% title = "Wrong Token" %]
    That token cannot be used to create a user account.

  [% ELSIF error == "wrong_token_for_mfa" %]
    [% title = "Wrong Token" %]
    That token cannot be used for MFA.

  [% ELSIF error == "xmlrpc_invalid_value" %]
    "[% value FILTER html %]" is not a valid value for a
    &lt;[% type FILTER html %]&gt; field. (See the XML-RPC specification
    for details.)

  [% ELSIF error == "xmlrpc_illegal_content_type" %]
    When using XML-RPC, you cannot send data as
    [%+ content_type FILTER html %]. Allowed content types 
    are [% constants.XMLRPC_CONTENT_TYPE_WHITELIST.join(', ') FILTER html %].

  [% ELSIF error == "zero_length_file" %]
    [% title = "File Is Empty" %]
    The file you are trying to attach is empty, does not exist, or you don't
    have permission to read it.

  [% ELSIF error == "illegal_user_id" %]
    [% title = "Illegal User ID" %]
    User ID '[% userid FILTER html %]' is not valid integer.

  [% ELSIF error == "extern_id_exists" %]
    [% title = "Account Already Exists" %]
    There is already an account
    [% IF existing_login_name %]
      ([% existing_login_name FILTER html %])
    [% END %]
    with the External Login ID "[% extern_id FILTER html %]".

  [% ELSE %]

    [%# Try to find hooked error messages %]
    [% error_message = Hook.process("errors") %]

    [% IF not error_message %]
      [% title = "Error string not found" %]
      The user error string <code>[% error FILTER html %]</code> was not found.
      Please send email to [% Param("maintainer") %] describing the steps taken
      to obtain this message.
    [% ELSE %]
      [% error_message FILTER none %]
    [% END %]
  [% END %]

  [% Hook.process('error_message') %]
[% END %]

[%# We only want HTML error messages for ERROR_MODE_WEBPAGE %]
[% USE Bugzilla %]
[% IF Bugzilla.error_mode != constants.ERROR_MODE_WEBPAGE %]
  [% IF Bugzilla.usage_mode == constants.USAGE_MODE_BROWSER %]
    [% error_message FILTER none %]
  [% ELSE %]
    [% error_message FILTER txt %]
  [% END %]
  [% RETURN %]
[% END %]

[% UNLESS header_done %]
  [% PROCESS global/header.html.tmpl %]
[% END %]

[% PROCESS global/docslinks.html.tmpl
   docslinks      = docslinks
   admindocslinks = admindocslinks
%]

<div id="error_msg" class="throw_error">
  [% error_message FILTER none %]
</div>

<p id="post_err_msg">
  Please press <b>Back</b> and try again.
</p>

[%# If a saved search fails, people want the ability to edit or delete it. 
  # This is the best way of getting information about that possible saved
  # search from any error call location. %]

[% namedcmd = Bugzilla.cgi.param("namedcmd") %]
[% sharer_id = Bugzilla.cgi.param("sharer_id") %]
[% IF namedcmd AND error != "missing_query" 
               AND error != "saved_search_used_by_whines"
               AND !sharer_id %]
  <p>  
    Alternatively, you can    
    <a href="buglist.cgi?cmdtype=dorem&amp;remaction=forget&amp;namedcmd=
                  [% namedcmd FILTER uri %]">forget</a>
                  
    [% FOREACH q = Bugzilla.user.queries %]
      [% IF q.name == namedcmd %]
        or <a href="query.cgi?[% q.url FILTER html %]">edit</a>
      [% END %]
    [% END %]
    
    the saved search '[% namedcmd FILTER html %]'.
  </p>
[% END %]            

[% PROCESS global/footer.html.tmpl %]

[% BLOCK object_name %]
  [% IF class == "Bugzilla::Attachment" %]
    attachment
  [% ELSIF class == "Bugzilla::User" %]
    user
  [% ELSIF class == "Bugzilla::Classification" %]
    classification
  [% ELSIF class == "Bugzilla::Product" %]
    product
  [% ELSIF class == "Bugzilla::Component" %]
    component
  [% ELSIF class == "Bugzilla::Version" %]
    version
  [% ELSIF class == "Bugzilla::Milestone" %]
    milestone
  [% ELSIF class == "Bugzilla::Status" %]
    status
  [% ELSIF class == "Bugzilla::Flag" %]
    flag
  [% ELSIF class == "Bugzilla::FlagType" %]
    flagtype
  [% ELSIF class == "Bugzilla::Field" %]
    field
  [% ELSIF class == "Bugzilla::Group" %]
    group
  [% ELSIF class == "Bugzilla::Keyword" %]
    keyword
  [% ELSIF class == "Bugzilla::Search::Recent" %]
    recent search
  [% ELSIF class == "Bugzilla::Search::Saved" %]
    saved search
  [% ELSIF ( matches = class.match('^Bugzilla::Field::Choice::(.+)') ) %]
    [% SET field_name = matches.0 %]
    [% field_descs.$field_name FILTER html %]
  [% END %]
  [% Hook.process('end_object_name', 'global/user-error.html.tmpl') %]
[% END %]<|MERGE_RESOLUTION|>--- conflicted
+++ resolved
@@ -297,15 +297,6 @@
 
   [% ELSIF error == "bug_access_denied" %]
     [% title = "$terms.Bug Access Denied" %]
-<<<<<<< HEAD
-    [% admindocslinks = {'groups.html' => 'Group Security'} %]
-    You are not authorized to access [% terms.bug %] [%= bug_id FILTER html %].
-
-  [% ELSIF error == "bug_access_query" %]
-    [% title = "$terms.Bug Access Denied" %]
-    [% docslinks = {'myaccount.html' => 'Creating an account'} %]
-    You are not authorized to access [% terms.bug %] [%= bug_id FILTER html %].
-=======
     [% admindocslinks = {'groups.html#groups' => 'Group Security'} %]
     You are not authorized to access [% terms.bug %] #[% bug_id FILTER html %].
 
@@ -313,7 +304,6 @@
     [% title = "$terms.Bug Access Denied" %]
     [% docslinks = {'administering/users.html#creating-new-users' => 'Creating an account'} %]
     You are not authorized to access [% terms.bug %] #[% bug_id FILTER html %].
->>>>>>> c2265a62
     To see this [% terms.bug %], you must
     first <a href="show_bug.cgi?id=
                    [% bug_id FILTER uri %]&amp;GoAheadAndLogIn=1">log
