--- conflicted
+++ resolved
@@ -1985,7 +1985,6 @@
     [% title = "Duo Security Error" %]
     [% reason FILTER html %]
 
-<<<<<<< HEAD
   [% ELSIF error == "reminders_invalid_bug_id" %]
     [% title = "Reminders Error" %]
     The [% terms.bug %] ID entered is either invalid or you do 
@@ -1994,7 +1993,7 @@
   [% ELSIF error == "reminders_invalid_date" %]
     [% title = "Reminders Error" %]
     The reminder date entered is missing or the wrong format (YYYY-MM-DD).
-=======
+
   [% ELSIF error == "component_graveyard_open_bugs" %]
     [% title = "Component Graveyard Open Bugs" %]
     There are currently still 
@@ -2002,8 +2001,7 @@
       [% count FILTER html %] open [% terms.bugs %]</a> 
     for the product  '[% product FILTER html %]' and component 
     '[% component FILTER html %]'  that will need be resolved 
-    before moving to graveyard. 
->>>>>>> d7a2daf6
+    before moving to graveyard.
 
   [% ELSE %]
 
