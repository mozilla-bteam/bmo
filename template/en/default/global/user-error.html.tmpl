--- conflicted
+++ resolved
@@ -336,12 +336,8 @@
           installation.</li>
         <li>A b[% %]ug on launchpad.net.</li>
         <li>An issue on code.google.com.</li>
-<<<<<<< HEAD
-        <li>A b[% %]ug on b[% %]ugs.debian.org or deb[% %]ugs.gnu.org.</li>
-=======
         <li>An issue on b[% %]ugs.chromium.org.</li>
         <li>A b[% %]ug on b[% %]ugs.debian.org.</li>
->>>>>>> 74c6f997
         <li>An issue in a JIRA installation.</li>
         <li>A ticket in a Trac installation.</li>
         <li>A b[% %]ug in a MantisBT installation.</li>
