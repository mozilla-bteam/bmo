--- conflicted
+++ resolved
@@ -126,11 +126,6 @@
      "short_desc"              => "Summary",
      "short_short_desc"        => "Summary",
      "status_whiteboard"       => "Whiteboard",
-<<<<<<< HEAD
-     "tag.name"                => "Tags",
-=======
-     "tag"                     => "Personal Tags",
->>>>>>> 28144059
      "target_milestone"        => "Target Milestone",
      "version"                 => "Version",
      "work_time"               => "Hours Worked",
