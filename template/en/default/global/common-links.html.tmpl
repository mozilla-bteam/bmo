--- conflicted
+++ resolved
@@ -54,57 +54,52 @@
 
   [% Hook.process('action-links') %]
 
-<<<<<<< HEAD
   [% IF user.settings.skin.value != 'Mozilla' && user.settings.skin.value != 'Mozilla-OpenSans' %]
-=======
-  [% Hook.process('action-links') %]
+    [% IF user.login %]
+      <li><span class="separator">| </span><a href="userprefs.cgi">Preferences</a></li>
+      [% IF user.can_administer %]
+        <li><span class="separator">| </span><a href="admin.cgi">Administration</a></li>
+      [% END %]
 
->>>>>>> 28144059
-  [% IF user.login %]
-    <li><span class="separator">| </span><a href="userprefs.cgi">Preferences</a></li>
-    [% IF user.can_administer %]
-      <li><span class="separator">| </span><a href="admin.cgi">Administration</a></li>
+      [% PROCESS link_to_documentation %]
+
+      <li>
+        <span class="separator">| </span>
+        [% IF user.authorizer.can_logout %]
+          <a href="index.cgi?logout=1">Log&nbsp;out</a>
+        [% ELSE %]
+          Logged&nbsp;in&nbsp;as
+        [% END %]
+        [% IF sudoer %]
+          [%+ sudoer.login FILTER html %] (<b>impersonating
+          [%+ user.login FILTER html %]</b>
+          <a href="relogin.cgi?action=end-sudo">end session</a>)
+        [% ELSE %]
+          [%+ user.login FILTER html %]
+        [% END %]
+      [%-# Work around FF bug: keep this on one line %]</li>
+    [% ELSE %]
+
+      [% PROCESS link_to_documentation %]
+
+      [% IF Param('createemailregexp')
+            && user.authorizer.user_can_create_account %]
+        <li id="new_account_container[% qs_suffix FILTER html %]">
+          <span class="separator">| </span>
+          <a href="createaccount.cgi">New&nbsp;Account</a>
+        </li>
+      [% END %]
+
+      [%# Only display one login form when we're on a LOGIN_REQUIRED page. That
+        # way, we're guaranteed that the user will use the form that has 
+        # hidden_fields in it (the center form) instead of this one. Also, it's
+        # less confusing to have one form (as opposed to  three) when you're 
+        # required to log in.
+        #%]
+      [% IF user.authorizer.can_login && !Bugzilla.page_requires_login %]
+        [% PROCESS "account/auth/login-small.html.tmpl" %]
+      [% END %]
     [% END %]
-
-    [% PROCESS link_to_documentation %]
-
-    <li>
-      <span class="separator">| </span>
-      [% IF user.authorizer.can_logout %]
-        <a href="index.cgi?logout=1">Log&nbsp;out</a>
-      [% ELSE %]
-        Logged&nbsp;in&nbsp;as
-      [% END %]
-      [% IF sudoer %]
-        [%+ sudoer.login FILTER html %] (<b>impersonating
-        [%+ user.login FILTER html %]</b>
-        <a href="relogin.cgi?action=end-sudo">end session</a>)
-      [% ELSE %]
-        [%+ user.login FILTER html %]
-      [% END %]
-    [%-# Work around FF bug: keep this on one line %]</li>
-  [% ELSE %]
-  
-    [% PROCESS link_to_documentation %]
-    
-    [% IF Param('createemailregexp')
-          && user.authorizer.user_can_create_account %]
-      <li id="new_account_container[% qs_suffix FILTER html %]">
-        <span class="separator">| </span>
-        <a href="createaccount.cgi">New&nbsp;Account</a>
-      </li>
-    [% END %]
-
-    [%# Only display one login form when we're on a LOGIN_REQUIRED page. That
-      # way, we're guaranteed that the user will use the form that has 
-      # hidden_fields in it (the center form) instead of this one. Also, it's
-      # less confusing to have one form (as opposed to  three) when you're 
-      # required to log in.
-      #%]
-    [% IF user.authorizer.can_login && !Bugzilla.page_requires_login %]
-      [% PROCESS "account/auth/login-small.html.tmpl" %]
-    [% END %]
-  [% END %]
   [% END %]
 </ul>
 
