[%# The contents of this file are subject to the Mozilla Public
  # License Version 1.1 (the "License"); you may not use this file
  # except in compliance with the License. You may obtain a copy of
  # the License at http://www.mozilla.org/MPL/
  #
  # Software distributed under the License is distributed on an "AS
  # IS" basis, WITHOUT WARRANTY OF ANY KIND, either express or
  # implied. See the License for the specific language governing
  # rights and limitations under the License.
  #
  # The Original Code is the Bugzilla Bug Tracking System.
  #
  # The Initial Developer of the Original Code is Netscape Communications
  # Corporation. Portions created by Netscape are
  # Copyright (C) 1998 Netscape Communications Corporation. All
  # Rights Reserved.
  #
  # Contributor(s): Gervase Markham <gerv@gerv.net>
  #                 Vaskin Kissoyan <vkissoyan@yahoo.com>
  #                 Vitaly Harisov <vitaly@rathedg.com>
  #                 Svetlana Harisova <light@rathedg.com>
  #                 Kohei Yoshino <kohei.yoshino@gmail.com>
  #%]

[%# INTERFACE:
  # (All the below interface elements are optional.)
  # title: string. Page title.
  # header: string. Main page header.
  # subheader: string. Page subheader.
  # bodyclasses: array of extra CSS classes for the <body>
  # onload: string. JavaScript code to run when the page finishes loading.
  # javascript: string. JavaScript to go in the header.
  # javascript_urls: list. List of URLs to JavaScript.
  # style: string. CSS style.
  # style_urls: list. List of URLs to CSS style sheets.
  # message: string. A message to display to the user. May contain HTML.
  # atomlink: Atom link URL, May contain HTML
  # generate_api_token: generate a token which can be used to make authenticated webservice calls
  # no_body: if true the body element will not be generated
  # allow_mobile: allow special CSS and viewport for detected mobile user agents
  # use_login_page: display a link to the full login page, rather than an inline login.
  # robots: index / noindex (default: index)
  # responsive: (boolean) if true, use responsive design for the current page (default: false)
  # use_text_editor: include JavaScript, CSS and strings for a text/comment editor that enriches
  #   `<textarea>` with Markdown editor and preview functionalities.
  #%]

[% IF message %]
  [% PROCESS global/messages.html.tmpl %]
[% END %]

[% DEFAULT
  subheader = ""
  onload = ""
  javascript_urls = []
  style_urls = []
  jquery = []
  jquery_css = []
  generate_api_token = 1
  robots = 'index'
  responsive = 0
%]

[%# These are JS URLs that are *always* on the page and come before
  # every other JS URL.
  #%]
[% SET starting_js_urls = [
  "js/jquery/jquery-min.js",
  "js/jquery/ui/jquery-ui-min.js"
] %]

[% SET jq_css_urls = [
  "js/jquery/ui/jquery-ui-min.css",
  "js/jquery/ui/jquery-ui-structure-min.css",
  "js/jquery/ui/jquery-ui-theme-min.css",
] %]
[% style_urls.import(jquery_css, jq_css_urls) FILTER null %]

[%# Add our required jQuery plugins %]
[% jquery.push("devbridgeAutocomplete") %]

[% IF allow_mobile && is_mobile_browser %]
  [% style_urls.push("skins/standard/mobile.css") %]
[% END %]

[%# Enable syntax highlighting with Prism.js %]
[% javascript_urls.push('js/lib/prism.js') %]
[% style_urls.push('skins/lib/prism.css') %]

[%# We should be able to set the default value of the header variable
  # to the value of the title variable using the DEFAULT directive,
  # but that doesn't work if a caller sets header to the empty string
  # to avoid header inheriting the value of title, since DEFAULT
  # mistakenly treats empty strings as undefined and gives header the
  # value of title anyway.  To get around that problem we explicitly
  # set header's default value here only if it is undefined. %]
[% IF !header.defined %][% header = title %][% END %]
<!DOCTYPE html>
<html lang="en">
  <head>
    [% IF Param('utf8') %]
      <meta charset="UTF-8">
    [% END %]
    [% IF meta_refresh %]
      <meta http-equiv="refresh"
        content="[% meta_refresh FILTER html %]">
    [% END %]
    [% USE Bugzilla %]

    [%- js_BUGZILLA = {
            config => {
                basepath => basepath,
            }
            user => {
                # TODO: Move all properties form bug_modal/header.html.tmpl
                login => user.login,
            },
            param => {
                maxattachmentsize => Param('maxattachmentsize'),
                maxusermatches => Param('maxusermatches'),
                splinter_base => Param('splinter_base'),
                use_markdown => Param('use_markdown'),
            },
            constant => {
                COMMENT_COLS => constants.COMMENT_COLS,
            },
            string => {
                # Please keep these in alphabetical order.
                bug => "$terms.bug",
                bug_type_required =>
                    "You must select a Type for this $terms.bug",
                component_required =>
                    "You must select a Component for this $terms.bug",
                description_required =>
                    "You must enter a Description for this $terms.bug",
                short_desc_required =>
                    "You must enter a Summary for this $terms.bug",
                version_required =>
                    "You must select a Version for this $terms.bug"
            }
        };
    %]
    [% Hook.process("start") %]
    [%
       IF generate_api_token;
        js_BUGZILLA.api_token = get_api_token();
       END;
    %]

    [%# This provides some strings; must go before `json_encode(js_BUGZILLA)` %]
    [% PROCESS 'global/text-editor-include.html.tmpl' IF use_text_editor %]

<<<<<<< HEAD
    <meta name="google-site-verification" content="rpJZfi8Z2WMROsR1zjhqMzCD1N4_ZUrckYvL9qLiK3c" />
=======
>>>>>>> 3c1d1d6f
    <meta name="viewport" content="[% responsive ? 'width=device-width, initial-scale=1' : 'width=1024' %]">
    <meta name="color-scheme" content="dark light">
    <meta name="generator" content="[% terms.Bugzilla _ " " _ constants.BUGZILLA_VERSION FILTER html %]">
    <meta name="bugzilla-global" content="dummy"
        id="bugzilla-global" data-bugzilla="[% json_encode(js_BUGZILLA) FILTER html %]">
    <meta name="google-site-verification" content="JYXIuR9cAlV7fLmglSrc_4UaJS6Wzh5Mdxiorqu5AQc" />
    <title>[% title %]</title>

    [% IF robots == "noindex" %]
      <meta name="robots" content="noindex">
    [% END %]

    [% PROCESS "global/site-navigation.html.tmpl" %]

    [% PROCESS 'global/setting-descs.none.tmpl' %]

    [% SET css_sets = css_files(style_urls.unique) %]
    [% FOREACH asset_url = css_sets.standard %]
      [% PROCESS format_css_link %]
    [% END %]
    [% FOREACH asset_url = css_sets.skin %]
      [% PROCESS format_css_link %]
    [% END %]

    [% IF style %]
      <style>
        [% style %]
      </style>
    [% END %]

    [% FOREACH asset_url = css_sets.custom %]
      [% PROCESS format_css_link %]
    [% END %]

    [%# jQuery Plugins %]
    [% FOREACH jq_name = jquery.unique %]
      [% starting_js_urls.push("js/jquery/plugins/$jq_name/${jq_name}-min.js") %]
    [% END %]
    [% starting_js_urls.push('js/global.js', 'js/util.js', 'js/widgets.js') %]

    [% FOREACH asset_url = starting_js_urls %]
      [% PROCESS format_js_link %]
    [% END %]

    [% inline_javascript = BLOCK %]
        [% INCLUDE 'global/value-descs.js.tmpl' %]

        [% IF javascript %]
          [% javascript %]
        [% END %]
    [% END %]
    [% IF inline_javascript.search("\\S") %]
      <script [% script_nonce FILTER none %]>
        [% inline_javascript FILTER none %]
      </script>
    [% END %]

    [% FOREACH asset_url = javascript_urls %]
      [% PROCESS format_js_link %]
    [% END %]

    [%# this puts the live bookmark up on Firefox for the Atom feed %]
    [% IF atomlink %]
       <link rel="alternate"
             type="application/atom+xml" title="Atom feed"
             href="[% atomlink FILTER html %]">
    [% END %]

    [%# Required for login button icons %]
    <link href="[% 'skins/lib/fontawesome.min.css' FILTER version %]" rel="stylesheet" type="text/css">
    <link href="[% 'skins/lib/fontawesome-brands.min.css' FILTER version %]" rel="stylesheet" type="text/css">
    <link href="[% 'skins/lib/fontawesome-solid.min.css' FILTER version %]" rel="stylesheet" type="text/css">

    [%# Required for the 'Auto-discovery' feature in Firefox 2 and IE 7. %]
    <link rel="search" type="application/opensearchdescription+xml"
                       title="[% terms.BugzillaTitle %]" href="[% basepath FILTER none %]search_plugin.cgi">
    [% IF allow_mobile && is_mobile_browser %]
      <meta name="viewport" content="width=device-width, initial-scale=1">
    [% END %]
    [% Hook.process("additional_header") %]
  </head>

[% RETURN IF no_body %]

[%# Migration note: contents of the old Param 'bodyhtml' go in the body tag,
  # but set the onload attribute in the DEFAULT directive above.
  #%]
  [% IF onload %]
  <script [% script_nonce FILTER none %]>
  $(function() { [% onload %] });
  </script>
  [% END %]
  <body
        class="[% urlbase.replace('^https?://','').replace('/$','').replace('[-~@:/.]+','-') FILTER css_class_quote %]
               skin-[% user.settings.skin.value FILTER css_class_quote %]
               [% IF Bugzilla.request_cache.mfa_warning %]
                mfa-warning
               [% END %]
               [% FOREACH class = bodyclasses %]
                 [% ' ' %][% class FILTER css_class_quote %]
               [% END %]">

[%# Migration note: the following file corresponds to the old Param
  # 'bannerhtml'
  #%]

<div id="wrapper">

<header id="header" role="banner">
  <div class="inner">
    <h1 id="header-title" class="title"><a href="[% urlbase _ 'home' FILTER none %]" title="Go to home page">[% terms.Bugzilla %]</a></h1>
    <form role="search" id="header-search" class="quicksearch" action="[% basepath FILTER none %]buglist.cgi" data-no-csrf>
      <h2 id="header-search-label">Quick Search</h2>
      <section class="searchbox-outer dropdown" role="combobox" aria-expanded="false" aria-haspopup="listbox"
               aria-labelledby="header-search-label" aria-owns="header-search-dropdown">
        <span class="icon" aria-hidden="true"></span>
        <input role="searchbox" id="quicksearch_top" class="dropdown-button" name="quicksearch" autocomplete="off"
               value="[% quicksearch FILTER html %]" placeholder="Search [% terms.Bugs %]"
               title="Enter a [% terms.bug %] number or some search terms" aria-controls="header-search-dropdown"
               accesskey="s" aria-label="Quick Search">
        [% PROCESS "global/header-search-dropdown.html.tmpl" %]
      </section>
    </form>
    <nav id="header-nav">
      <ul class="links">
        <li class="link-browse">
          <a href="[% basepath FILTER none %]describecomponents.cgi" title="Browse [% terms.bugs %] by component">
            <span class="icon" aria-hidden="true"></span>
            <span class="label">Browse</span>
          </a>
        </li>
        <li class="link-search">
          <a href="[% basepath FILTER none %]query.cgi?format=advanced" title="Search [% terms.bugs %] using various criteria">
            <span class="icon" aria-hidden="true"></span>
            <span class="label">Advanced Search</span>
          </a>
        </li>
        [% IF user.id %]
          <li class="link-file">
            <a href="[% basepath FILTER none %]enter_bug.cgi" title="File a new [% terms.bug %]">
              <span class="icon" aria-hidden="true"></span>
              <span class="label">New [% terms.Bug %]</span>
            </a>
          </li>
        [% END %]
        [% Hook.process('action-links') %]
      </ul>
      <div class="dropdown">
        <button type="button" id="header-tools-menu-button" class="dropdown-button minor" title="More tools…"
                aria-label="More tools…" aria-expanded="false" aria-haspopup="true" aria-controls="header-tools-menu">
          <span class="icon" aria-hidden="true"></span>
        </button>
        <ul class="dropdown-content left" id="header-tools-menu" role="menu" style="display:none;">
          [% IF user.id %]
            <li role="presentation">
              <a href="[% basepath FILTER none %]request.cgi?requester=[% user.login FILTER uri %]&amp;requestee=[% user.login FILTER uri %]&amp;do_union=1&amp;group=type&amp;action=queue" role="menuitem" tabindex="-1">My Requests</a>
            </li>
          [% END %]
          <li role="presentation">
            <a href="[% basepath FILTER none %]report.cgi" role="menuitem" tabindex="-1">Reports</a>
          </li>
          [% IF user.in_group('tweakparams') || user.in_group('editusers') || user.can_bless || user.in_group('disableusers')
                || (Param('useclassification') && user.in_group('editclassifications'))
                || user.in_group('editcomponents') || user.in_group('edittriageowners')
                || user.in_group('admin') || user.in_group('creategroups')
                || user.in_group('editkeywords') || user.in_group('bz_canusewhines')
                || user.get_products_by_permission("editcomponents").size %]
            <li role="presentation">
              <a href="[% basepath FILTER none %]admin.cgi" role="menuitem" tabindex="-1">Administration</a>
            </li>
          [% END %]
          <li role="separator"></li>
          <li role="presentation">
            <a href="[% basepath FILTER html %]page.cgi?id=quicksearch.html" role="menuitem" tabindex="-1">
              Quick Search Help</a>
          </li>
          [% IF Param('docs_urlbase') %]
            <li role="presentation">
              <a href="[% docs_urlbase FILTER html %]" role="menuitem" tabindex="-1">Documentation</a>
            </li>
          [% END %]
        </ul>
      </div>
      [% IF user.login && user.in_group('mozilla-employee-confidential') %]
        <ul class="links">
          <li class="link-attention">
            <a href="[% basepath FILTER none %]page.cgi?id=attention.html" title="What Needs My Attention?">
              <span class="icon" aria-hidden="true"></span>
            </a>
          </li>
        </ul>
      [% END %]
    </nav>
    [% Hook.process("badge") %]
    [% IF user.id %]
      <div id="header-account" class="dropdown">
        <button type="button" id="header-account-menu-button" class="dropdown-button minor" title="Account"
                aria-label="Account" aria-expanded="false" aria-haspopup="true" aria-controls="header-account-menu">
          [% IF user.gravatar %]
            <img src="[% user.gravatar FILTER html %]" width="32" height="32" alt="">
          [% ELSE %]
            <span class="icon" aria-hidden="true"></span>
          [% END %]
        </button>
        <ul class="dropdown-content left" id="header-account-menu" role="menu" style="display:none;">
          <li role="presentation">
            <div class="account-label">
              <div class="name">[% user.name FILTER html %]</div>
              <div class="email">[% user.login FILTER html %]</div>
            </div>
          </li>
          <li role="separator"></li>
          <li role="presentation">
            <a href="[% basepath FILTER none %]user_profile?user_id=[% user.id FILTER none %]" role="menuitem" tabindex="-1">My Profile</a>
          </li>
          <li role="presentation">
            <a href="[% basepath FILTER none %]page.cgi?id=user_activity.html&amp;action=run&amp;who=[% user.login FILTER uri %]" role="menuitem"
               tabindex="-1">My Activity</a>
          </li>
          <li role="presentation">
            <a href="[% basepath FILTER none %]userprefs.cgi" role="menuitem" tabindex="-1">Preferences</a>
          </li>
          <li role="separator"></li>
          <li role="presentation">
            <a href="[% basepath FILTER none %]index.cgi?logout=1" role="menuitem" tabindex="-1">Log out</a>
          </li>
          [% IF sudoer %]
            <li role="presentation">
              <a href="[% basepath FILTER none %]relogin.cgi?action=end-sudo" role="menuitem" tabindex="-1">End sudo session impersonating [% user.login FILTER html %]</a>
            </li>
          [% END %]
        </ul>
      </div>
    [% ELSE %]
      <ul id="header-login" class="links">
        [% IF Param('allow_account_creation') && user.authorizer.user_can_create_account %]
          <li id="moz_new_account_container_top"><a href="[% basepath FILTER none %]createaccount.cgi">New Account</a></li>
        [% END %]
        [% IF user.authorizer.can_login %]
          [% PROCESS "account/auth/login-small.html.tmpl" qs_suffix = "_top" %]
        [% END %]
      </ul>
    [% END %]
    [% Hook.process('external-links') %]
  </div>
</header> [%# header %]

[%
  has_banner = 0;
  IF bug && bug.groups_in.size;
    has_banner = 1;
    is_security_bug = 0;
    FOREACH group IN bug.groups_in;
      is_security_bug = 1 IF group.secure_mail;
    END;
%]
  <div id="private-bug-banner" class="[% IF is_security_bug %]security[% ELSE %]confidential[% END %]">
    <span class="icon" aria-hidden="true"></span>
    <strong>
      [% IF is_security_bug %]
        Security Issue - <a href="https://firefox-source-docs.mozilla.org/bug-mgmt/processes/security-approval.html">
        Approval Process</a>
      [% ELSE %]
        Confidential
      [% END %]
    </strong>
  </div>
[% END %]

<main id="bugzilla-body" tabindex="-1"[% ' class="has-banner"' IF has_banner %]>

<aside id="message-container" role="complementary">
  <noscript>
    <div class="noscript">
      <div class="inner">
        <p>Please enable JavaScript in your browser to use all the features on this site.</p>
      </div>
    </div>
  </noscript>
  [% IF Bugzilla.request_cache.mfa_warning
        AND user.mfa_required_date
        AND NOT Bugzilla.request_cache.on_mfa_page %]
    <div class="warning">
      <div class="inner">
        <p>
          Please <a href="[% basepath FILTER none %]userprefs.cgi?tab=mfa">enable two-factor authentication</a>
          [% IF Param('mfa_group_grace_period') %]
            before <i>[% user.mfa_required_date FILTER time %]</i>.
          [% ELSE %]
            now.
          [% END %]
        </p>
      </div>
    </div>
  [% END %]
  [% announcehtml = Param('announcehtml') %]
  [% checksum     = md5(announcehtml) %]
  [% IF announcehtml AND c.session.announcement_checksum != checksum %]
    <div id="new_announcement" class="new_announcement" data-checksum="[% checksum FILTER html %]">
      <div class="inner">
        [% announcehtml FILTER none %]
      </div>
    </div>
  [% END %]
  [% IF user.email_disabled %]
    <div class="warning">
      <div class="inner">
        [% terms.Bug %] notification emails are currently disabled on your account.
        Please contact <a href="mailto:[% Param("maintainer") %]">[% Param("maintainer") %]</a>
        for instructions on how to have your email reactivated.
      </div>
    </div>
  [% END %]
</aside>

<div id="main-inner">

[%# in most cases the "header" variable provides redundant information, however
  # there are exceptions where not displaying this text is problematic. %]
[% IF template.name.match('^attachment/')
      && !header.match('^Bug&nbsp;\d+$') %]
  <h2>[% header FILTER none %]</h2>
[% END %]

[%# Show banner for users who have email disabled due to bounces %]
[% IF user.bounce_count AND user.email_disabled %]
  <div id="message">
    Change notification emails have been disabled for your account due to issues delivering to your address.
    <a href="/bounced_emails/[% user.id FILTER uri %]" id="bounced_emails_link">View recent errors and reactivate email</a>.
  </div>
[% END %]

[% IF message %]
  <div id="message">[% message %]</div>
[% END %]

[% BLOCK format_css_link %]
  <link href="[% asset_url FILTER html %]" rel="stylesheet" type="text/css">
  [% "\n" %]
[% END %]

[% BLOCK format_js_link %]
  <script [% script_nonce FILTER none %] src="[% asset_url FILTER version FILTER html %]"></script>
  [% "\n" %]
[% END %]<|MERGE_RESOLUTION|>--- conflicted
+++ resolved
@@ -150,10 +150,6 @@
     [%# This provides some strings; must go before `json_encode(js_BUGZILLA)` %]
     [% PROCESS 'global/text-editor-include.html.tmpl' IF use_text_editor %]
 
-<<<<<<< HEAD
-    <meta name="google-site-verification" content="rpJZfi8Z2WMROsR1zjhqMzCD1N4_ZUrckYvL9qLiK3c" />
-=======
->>>>>>> 3c1d1d6f
     <meta name="viewport" content="[% responsive ? 'width=device-width, initial-scale=1' : 'width=1024' %]">
     <meta name="color-scheme" content="dark light">
     <meta name="generator" content="[% terms.Bugzilla _ " " _ constants.BUGZILLA_VERSION FILTER html %]">
