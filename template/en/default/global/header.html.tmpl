--- conflicted
+++ resolved
@@ -273,11 +273,8 @@
     [% IF allow_mobile && is_mobile_browser %]
       <meta name="viewport" content="width=device-width, initial-scale=1">
     [% END %]
-<<<<<<< HEAD
     <link rel="shortcut icon" href="[% favicon_url FILTER html %]">
-=======
     <meta name="referrer" content="origin-when-crossorigin">
->>>>>>> 74c6f997
     [% Hook.process("additional_header") %]
   </head>
 
