--- conflicted
+++ resolved
@@ -329,12 +329,8 @@
 
 [%# in most cases the "header" variable provides redundant information, however
   # there are exceptions where not displaying this text is problematic. %]
-<<<<<<< HEAD
-[% IF %]
-=======
 [% IF template.name.match('^attachment/')
       && !header.match('^Bug&nbsp;\d+$') %]
->>>>>>> c98ade85
   <h2>[% header FILTER none %]</h2>
 [% END %]
 
