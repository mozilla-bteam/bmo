--- conflicted
+++ resolved
@@ -321,19 +321,11 @@
     </nav>
     [% Hook.process("badge") %]
     [% IF user.id %]
-<<<<<<< HEAD
-      <div id="header-accunt" class="dropdown">
-        <button type="button" id="header-account-menu-button" class="dropdown-button minor" title="Account"
-                aria-label="Account" aria-expanded="false" aria-haspopup="true" aria-controls="header-account-menu">
-          [% IF user.gravatar %]
-            <img src="[% user.gravatar FILTER none %]" width="32" height="32" alt="">
-=======
       <div id="header-account" class="dropdown">
         <button type="button" id="header-account-menu-button" class="dropdown-button minor" title="Account"
                 aria-label="Account" aria-expanded="false" aria-haspopup="true" aria-controls="header-account-menu">
           [% IF user.gravatar %]
             <img src="[% user.gravatar FILTER html %]" width="32" height="32" alt="">
->>>>>>> bc8533f5
           [% ELSE %]
             <span class="icon" aria-hidden="true"></span>
           [% END %]
