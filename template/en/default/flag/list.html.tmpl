[%# This Source Code Form is subject to the terms of the Mozilla Public
  # License, v. 2.0. If a copy of the MPL was not distributed with this
  # file, You can obtain one at http://mozilla.org/MPL/2.0/.
  #
  # This Source Code Form is "Incompatible With Secondary Licenses", as
  # defined by the Mozilla Public License, v. 2.0.
  #%]

[% IF user.id && (!bug || bug.check_can_change_field('flagtypes.name', 0, 1)) %]

[%# We list flags by looping twice over the flag types relevant for the bug.
  # In the first loop, we display existing flags and then, for active types,
  # we display UI for adding new flags.  In the second loop, we display UI 
  # for adding additional new flags for those types for which a flag already
  # exists but which are multiplicable (can have multiple flags of the type
  # on a single bug/attachment).
  #%]

[% DEFAULT flag_table_id = "flags" %]

<script src="[% 'js/flag.js' FILTER mtime %]" type="text/javascript"></script>

<table id="[% flag_table_id FILTER html %]">
  [% UNLESS flag_no_header %]
    <tr>
      <th colspan="3">Flags:</th>
      [% IF any_flags_requesteeble %]
        <th>Requestee:</th>
      [% END %]
      [% IF edit_multiple_bugs %]
        <th>&nbsp;</th>
      [% END %]
    </tr>
  [% END %]

  [%# Step 1: Display every flag type (except inactive types with no flags). %]
  [% FOREACH type = flag_types -%]

    [%-# Step 1a: Display existing flag(s). %]
    [% FOREACH flag = type.flags %]
      [% PROCESS flag_row flag = flag type = type %]
    [% END -%]

    [% SET flag = "" %]
    [% NEXT IF read_only_flags %]

    [%-# Step 1b: Display UI for setting flag. %]
    [% IF (!type.flags || type.flags.size == 0) && type.is_active %]
      [% PROCESS flag_row type = type %]
    [% END %]
  [% END %]

  [% IF !read_only_flags %]
    [%# Step 2: Display flag type again (if type is multiplicable). %]
    [% FOREACH type = flag_types %]
      [% NEXT UNLESS type.flags && type.flags.size > 0 && type.is_multiplicable && type.is_active %]
      [% IF !separator_displayed %]
        <tbody class="bz_flag_type">
<<<<<<< HEAD
          <tr><td colspan="3"><hr></td></tr>
=======
          [% sep_length = 3 + (any_flags_requesteeble ? 1 : 0) + (edit_multiple_bugs ? 1 : 0) %]
          <tr>
            <td colspan="[% sep_length FILTER html %]"><hr></td>
          </tr>
>>>>>>> 28144059
        </tbody>
        [% separator_displayed = 1 %]
      [% END %]
      [% PROCESS flag_row type = type addl_text = "addl." %]
    [% END %]
  [% END %]
</table>

[% ELSE %]
  [%# The user is logged out. Display flags as read-only. %]
  [% header_displayed = 0 %]
  [% FOREACH type = flag_types %]
    [% FOREACH flag = type.flags %]
      [% IF !flag_no_header AND !header_displayed %]
        <p><b>Flags:</b></p>
        [% header_displayed = 1 %]
      [% END %]
      [% IF flag.setter.name %]
        <span title="[% flag.setter.name FILTER html %]">[% flag.setter.nick FILTER html %]</span>:
      [% ELSE %]
        [% flag.setter.nick FILTER html %]:
      [% END %]
      <span class="nowrap">[%+ type.name FILTER html %][% flag.status %]</span>
      [% IF flag.requestee %]
        [% IF flag.requestee.name %]
          (<span title="[% flag.requestee.name FILTER html %]">[% flag.requestee.nick FILTER html %]</span>)
        [% ELSE %]
          ([% flag.requestee.nick FILTER html %])
        [% END %]
      [% END %]<br>
    [% END %]
  [% END %]
[% END %]

[%# Display a table row for flags %]

[% BLOCK flag_row %]
<<<<<<< HEAD
=======
  [% RETURN IF !flag && !((type.is_requestable && user.can_request_flag(type)) || user.can_set_flag(type)) %]
>>>>>>> 28144059
  [% SET fid = flag ? "flag-$flag.id" : "flag_type-$type.id" %]
  [% can_edit_flag = (!read_only_flags || (flag && (flag.setter_id == user.id || (flag.requestee_id && flag.requestee_id == user.id)))) ? 1 : 0 %]
  <tbody[% ' class="bz_flag_type"' IF !flag %]>
    <tr>
      <td>
        [% IF flag %]
          <span title="[% flag.setter.identity FILTER html %]">[% flag.setter.nick FILTER html %]</span>:
        [% ELSE %]
          [% addl_text FILTER html %]
        [% END %]
      </td>
<<<<<<< HEAD
      <td>
        <label title="[% type.description FILTER html %]" for="[% fid FILTER html %]">
          [%- type.name FILTER html FILTER no_break -%]</label>
=======
      <td class="nowrap">
        <label title="[% type.description FILTER html %]" for="[% fid FILTER html %]">
          [%- type.name FILTER html %]</label>
>>>>>>> 28144059
      </td>
      <td>
        <input type="hidden" id="[% fid FILTER html %]_dirty">
        <select id="[% fid FILTER html %]" name="[% fid FILTER html %]"
<<<<<<< HEAD
                [% IF !flag && !((type.is_requestable && user.can_request_flag(type)) || user.can_set_flag(type)) %]
                  disabled="disabled"
                [% END %]
=======
>>>>>>> 28144059
                title="[% type.description FILTER html %]"
                onchange="toggleRequesteeField(this);"
                class="flag_select flag_type-[% type.id %]"
                [% IF !can_edit_flag %] disabled="disabled"[% END %]>
        [%# Only display statuses the user is allowed to set. %]
<<<<<<< HEAD
        [% IF !flag || (can_edit_flag && user.can_request_flag(type)) || flag.setter_id == user.id %]
          <option value="X"></option>
        [% END %]
        [% IF type.is_active && can_edit_flag %]
          [% IF (type.is_requestable && user.can_request_flag(type)) || (flag && flag.status == "?") %]
            <option value="?" [% "selected" IF flag && flag.status == "?" %]>?</option>
          [% END %]
          [% IF user.can_set_flag(type) || (flag && flag.status == "+") %]
            <option value="+" [% "selected" IF flag && flag.status == "+" %]>+</option>
          [% END %]
          [% IF user.can_set_flag(type) || (flag && flag.status == "-") %]
            <option value="-" [% "selected" IF flag && flag.status == "-" %]>-</option>
          [% END %]
        [% ELSE %]
          <option value="[% flag.status %]" selected="selected">[% flag.status %]</option>
        [% END %]
        </select>
      </td>
      [% IF any_flags_requesteeble %]
        <td>
          [% IF (type.is_active && type.is_requestable && type.is_requesteeble) || (flag && flag.requestee) %]
            <span style="white-space: nowrap;">
=======
        [% IF edit_multiple_bugs && dontchange %]
          <option value="[% dontchange FILTER html %]">[% dontchange FILTER html %]</option>
        [% END %]
        [% IF !flag || (can_edit_flag && user.can_request_flag(type)) || flag.setter_id == user.id %]
          <option value="X" label="X"></option>
        [% END %]
        [% IF type.is_active && can_edit_flag %]
          [% IF (type.is_requestable && user.can_request_flag(type)) || (flag && flag.status == "?") %]
            <option value="?" [% "selected" IF flag && flag.status == "?" %]>?</option>
          [% END %]
          [% IF user.can_set_flag(type) || (flag && flag.status == "+") %]
            <option value="+" [% "selected" IF flag && flag.status == "+" %]>+</option>
          [% END %]
          [% IF user.can_set_flag(type) || (flag && flag.status == "-") %]
            <option value="-" [% "selected" IF flag && flag.status == "-" %]>-</option>
          [% END %]
        [% ELSE %]
          <option value="[% flag.status %]" selected="selected">[% flag.status %]</option>
        [% END %]
        </select>
      </td>
      [% IF any_flags_requesteeble %]
        <td class="bz_flags">
          [% IF (type.is_active && type.is_requestable && type.is_requesteeble) || (flag && flag.requestee) %]
>>>>>>> 28144059
              [% SET grant_list = [] %]
              [% IF Param('usemenuforusers') %]
                [% IF !can_edit_flag || (flag && !(type.is_active && type.is_requestable && type.is_requesteeble)) %]
                  [%# We are here only because there was already a requestee. In this case,
                      the only valid action is to remove the requestee or leave it alone;
                      nothing else. %]
                  [% grant_list = [flag.requestee] %]
                [% ELSE %]
                  [% grant_list = type.grant_list %]
                [% END %]
              [% END %]
              [% SET flag_name = flag ? "requestee-$flag.id" : "requestee_type-$type.id" %]
              [% SET flag_requestee = (flag && flag.requestee) ? flag.requestee.login : '' %]
              [% SET flag_multiple = flag ? 0 : type.is_multiplicable * 3 %]
              [% SET flag_empty_ok = flag ? 1 : !type.is_multiplicable %]
              [% INCLUDE global/userselect.html.tmpl
                         name     => flag_name
                         id       => flag_name
                         value    => flag_requestee
                         multiple => flag_multiple
                         emptyok  => flag_empty_ok
                         classes  => ["requestee"]
                         custom_userlist => grant_list
                         disabled => !can_edit_flag
              %]
<<<<<<< HEAD
              [% Hook.process("requestee", "flag/list.html.tmpl") %]
            </span>
          [% END %]
        </td>
      [% END %]
=======
          [% END %]
        </td>
      [% END %]
      [% IF edit_multiple_bugs %]
        <td>
        [% IF type.is_multiplicable %]
          <input type="checkbox" name="flags_add-[% type.id %]"
                 id="flags_add-[% type.id %]" value="1">
          <label for="flags_add-[% type.id %]"
                 title="If ticked, always create a new flag. Leaving it unchecked will
                        update existing flag(s) and add a new flag if it does not exist">
            Always add
          </label>
        [% END %]
        </td>
      [% END %]
>>>>>>> 28144059
    </tr>
  </tbody>
[% END %]<|MERGE_RESOLUTION|>--- conflicted
+++ resolved
@@ -56,14 +56,10 @@
       [% NEXT UNLESS type.flags && type.flags.size > 0 && type.is_multiplicable && type.is_active %]
       [% IF !separator_displayed %]
         <tbody class="bz_flag_type">
-<<<<<<< HEAD
-          <tr><td colspan="3"><hr></td></tr>
-=======
           [% sep_length = 3 + (any_flags_requesteeble ? 1 : 0) + (edit_multiple_bugs ? 1 : 0) %]
           <tr>
             <td colspan="[% sep_length FILTER html %]"><hr></td>
           </tr>
->>>>>>> 28144059
         </tbody>
         [% separator_displayed = 1 %]
       [% END %]
@@ -101,10 +97,6 @@
 [%# Display a table row for flags %]
 
 [% BLOCK flag_row %]
-<<<<<<< HEAD
-=======
-  [% RETURN IF !flag && !((type.is_requestable && user.can_request_flag(type)) || user.can_set_flag(type)) %]
->>>>>>> 28144059
   [% SET fid = flag ? "flag-$flag.id" : "flag_type-$type.id" %]
   [% can_edit_flag = (!read_only_flags || (flag && (flag.setter_id == user.id || (flag.requestee_id && flag.requestee_id == user.id)))) ? 1 : 0 %]
   <tbody[% ' class="bz_flag_type"' IF !flag %]>
@@ -116,54 +108,21 @@
           [% addl_text FILTER html %]
         [% END %]
       </td>
-<<<<<<< HEAD
-      <td>
-        <label title="[% type.description FILTER html %]" for="[% fid FILTER html %]">
-          [%- type.name FILTER html FILTER no_break -%]</label>
-=======
       <td class="nowrap">
         <label title="[% type.description FILTER html %]" for="[% fid FILTER html %]">
           [%- type.name FILTER html %]</label>
->>>>>>> 28144059
       </td>
       <td>
         <input type="hidden" id="[% fid FILTER html %]_dirty">
         <select id="[% fid FILTER html %]" name="[% fid FILTER html %]"
-<<<<<<< HEAD
                 [% IF !flag && !((type.is_requestable && user.can_request_flag(type)) || user.can_set_flag(type)) %]
                   disabled="disabled"
                 [% END %]
-=======
->>>>>>> 28144059
                 title="[% type.description FILTER html %]"
                 onchange="toggleRequesteeField(this);"
                 class="flag_select flag_type-[% type.id %]"
                 [% IF !can_edit_flag %] disabled="disabled"[% END %]>
         [%# Only display statuses the user is allowed to set. %]
-<<<<<<< HEAD
-        [% IF !flag || (can_edit_flag && user.can_request_flag(type)) || flag.setter_id == user.id %]
-          <option value="X"></option>
-        [% END %]
-        [% IF type.is_active && can_edit_flag %]
-          [% IF (type.is_requestable && user.can_request_flag(type)) || (flag && flag.status == "?") %]
-            <option value="?" [% "selected" IF flag && flag.status == "?" %]>?</option>
-          [% END %]
-          [% IF user.can_set_flag(type) || (flag && flag.status == "+") %]
-            <option value="+" [% "selected" IF flag && flag.status == "+" %]>+</option>
-          [% END %]
-          [% IF user.can_set_flag(type) || (flag && flag.status == "-") %]
-            <option value="-" [% "selected" IF flag && flag.status == "-" %]>-</option>
-          [% END %]
-        [% ELSE %]
-          <option value="[% flag.status %]" selected="selected">[% flag.status %]</option>
-        [% END %]
-        </select>
-      </td>
-      [% IF any_flags_requesteeble %]
-        <td>
-          [% IF (type.is_active && type.is_requestable && type.is_requesteeble) || (flag && flag.requestee) %]
-            <span style="white-space: nowrap;">
-=======
         [% IF edit_multiple_bugs && dontchange %]
           <option value="[% dontchange FILTER html %]">[% dontchange FILTER html %]</option>
         [% END %]
@@ -188,39 +147,32 @@
       [% IF any_flags_requesteeble %]
         <td class="bz_flags">
           [% IF (type.is_active && type.is_requestable && type.is_requesteeble) || (flag && flag.requestee) %]
->>>>>>> 28144059
-              [% SET grant_list = [] %]
-              [% IF Param('usemenuforusers') %]
-                [% IF !can_edit_flag || (flag && !(type.is_active && type.is_requestable && type.is_requesteeble)) %]
-                  [%# We are here only because there was already a requestee. In this case,
-                      the only valid action is to remove the requestee or leave it alone;
-                      nothing else. %]
-                  [% grant_list = [flag.requestee] %]
-                [% ELSE %]
-                  [% grant_list = type.grant_list %]
-                [% END %]
+            [% SET grant_list = [] %]
+            [% IF Param('usemenuforusers') %]
+              [% IF !can_edit_flag || (flag && !(type.is_active && type.is_requestable && type.is_requesteeble)) %]
+                [%# We are here only because there was already a requestee. In this case,
+                    the only valid action is to remove the requestee or leave it alone;
+                    nothing else. %]
+                [% grant_list = [flag.requestee] %]
+              [% ELSE %]
+                [% grant_list = type.grant_list %]
               [% END %]
-              [% SET flag_name = flag ? "requestee-$flag.id" : "requestee_type-$type.id" %]
-              [% SET flag_requestee = (flag && flag.requestee) ? flag.requestee.login : '' %]
-              [% SET flag_multiple = flag ? 0 : type.is_multiplicable * 3 %]
-              [% SET flag_empty_ok = flag ? 1 : !type.is_multiplicable %]
-              [% INCLUDE global/userselect.html.tmpl
-                         name     => flag_name
-                         id       => flag_name
-                         value    => flag_requestee
-                         multiple => flag_multiple
-                         emptyok  => flag_empty_ok
-                         classes  => ["requestee"]
-                         custom_userlist => grant_list
-                         disabled => !can_edit_flag
-              %]
-<<<<<<< HEAD
-              [% Hook.process("requestee", "flag/list.html.tmpl") %]
-            </span>
-          [% END %]
-        </td>
-      [% END %]
-=======
+            [% END %]
+            [% SET flag_name = flag ? "requestee-$flag.id" : "requestee_type-$type.id" %]
+            [% SET flag_requestee = (flag && flag.requestee) ? flag.requestee.login : '' %]
+            [% SET flag_multiple = flag ? 0 : type.is_multiplicable * 3 %]
+            [% SET flag_empty_ok = flag ? 1 : !type.is_multiplicable %]
+            [% INCLUDE global/userselect.html.tmpl
+                       name     => flag_name
+                       id       => flag_name
+                       value    => flag_requestee
+                       multiple => flag_multiple
+                       emptyok  => flag_empty_ok
+                       classes  => ["requestee"]
+                       custom_userlist => grant_list
+                       disabled => !can_edit_flag
+            %]
+            [% Hook.process("requestee", "flag/list.html.tmpl") %]
           [% END %]
         </td>
       [% END %]
@@ -237,7 +189,6 @@
         [% END %]
         </td>
       [% END %]
->>>>>>> 28144059
     </tr>
   </tbody>
 [% END %]