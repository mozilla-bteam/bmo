--- conflicted
+++ resolved
@@ -21,14 +21,9 @@
   <th><label for="login">Login name:</label></th>
   <td>
     [% IF editusers %]
-<<<<<<< HEAD
-      <input size="64" maxlength="255" name="login" 
-             id="login" value="[% otheruser.login FILTER html %]">
-=======
       <input size="64" maxlength="255" id="login" name="login"
              value="[% otheruser.login FILTER html %]"
              [%- " autofocus" UNLESS editform %] required>
->>>>>>> 28144059
       [% IF editform %]
         [% IF !otheruser.in_group('bz_sudo_protect') %]
           <br>
@@ -58,28 +53,18 @@
   <th><label for="name">Real name:</label></th>
   <td>
     [% IF editusers %]
-<<<<<<< HEAD
-      <input size="64" maxlength="255" name="name"
-             autocomplete="off"
-             id="name" value="[% otheruser.name FILTER html %]">
-=======
       <input size="64" maxlength="255" id="name" name="name"
              autocomplete="off" value="[% otheruser.name FILTER html %]">
->>>>>>> 28144059
     [% ELSE %]
       [% otheruser.name FILTER html %]
     [% END %]
   </td>
 </tr>
 
-<<<<<<< HEAD
-=======
 [%# XXX This condition (can_change_password) will cause a problem
   # if we ever have a login system that can create accounts through
   # createaccount.cgi but can't change passwords.
   #%]
-  [% password_complexity = Param('password_complexity') %]
->>>>>>> 28144059
 [% IF editusers %]
   <tr>
     <th>
@@ -91,7 +76,6 @@
       </label>
     </th>
     <td>
-<<<<<<< HEAD
       <input type="password" size="16" name="password" id="password" value="" autocomplete="off">
       [%# if a user's cryptpassword is '*' it means they use an auth provider
         # such as github, or you can't log in with that account.  in either case
@@ -108,19 +92,6 @@
                  value="[% otheruser.password_change_reason || "You are required to change your password." FILTER html %]"
           >
         </div>
-=======
-      <input type="password" size="16" name="password" id="password"
-             value="" autocomplete="off" [% 'required' IF !editform %]>
-      [% IF password_complexity == "mixed_letters" %] 
-        (Password must contain at least one UPPER and one lowercase letter.)
-      [% ELSIF password_complexity == "letters_numbers" %] 
-        (Password must contain at least one UPPER and one lower case letter and a number.)
-      [% ELSIF password_complexity == "letters_numbers_specialchars" %] 
-        (Password must contain at least one letter, a number and a special character.)
-      [% END %]
-      [% IF editform %]<br>
-        (Enter new password to change.)
->>>>>>> 28144059
       [% END %]
     </td>
   </tr>
@@ -128,20 +99,11 @@
   <tr>
     <th><label for="disable_mail">[% terms.Bug %]mail Disabled:</label></th>
     <td>
-<<<<<<< HEAD
-      <input type="checkbox" name="disable_mail" id="disable_mail" value="1"
-      [% IF otheruser.email_disabled %] checked="checked" [% END %]>
-      <label for="disable_mail">
-        (This affects [% terms.bug %]mail and whinemail, not password-reset or other
-        non-[% terms.bug %]-related emails)
-      </label>
-=======
       <input type="checkbox" name="disable_mail" id="disable_mail" value="1" 
              [% IF otheruser.email_disabled %] checked="checked" [% END %] 
              onchange="disable_mail_manually_set=1;">
       (This affects [% terms.bug %]mail and whinemail, not password-reset or other 
       non-[% terms.bug %]-related emails)
->>>>>>> 28144059
     </td>
   </tr>
   <tr>
