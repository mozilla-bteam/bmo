[%# This Source Code Form is subject to the terms of the Mozilla Public
  # License, v. 2.0. If a copy of the MPL was not distributed with this
  # file, You can obtain one at http://mozilla.org/MPL/2.0/.
  #
  # This Source Code Form is "Incompatible With Secondary Licenses", as
  # defined by the Mozilla Public License, v. 2.0.
  #%]

[%# INTERFACE:
  # settings:      a hash of hashes, keyed by setting name.
  #                Each hash contains:
  #                 is_enabled    - boolean
  #                 default_value - string (global default for this setting)
  #                 value         - string (user-defined preference)
  #                 is_default    - boolean (true if user has no preference)
  #%]

[% PROCESS global/header.html.tmpl
  title = "Default Preferences"
  style_urls = ['skins/standard/admin.css']
%]

[% PROCESS "global/setting-descs.none.tmpl" %]

<p>
  This lets you edit the default preferences values. The Default Value displayed
  for each preference will apply to all users who do not choose their own value,
  and to anyone who is not logged in.
</p>

<<<<<<< HEAD
[% IF settings.size %]
    <form name="adminsettingform" method="post" action="editsettings.cgi">
      <table border="1" cellpadding="4">
      <tr>
        <th>Preference Text</th>
        <th>Category</th>
        <th>Default Value</th>
        <th>Enabled</th>
      </tr>
=======
<div>
  The 'Enabled' checkbox controls whether or not this preference is available to users:
  <ul>
    <li>If it is checked, users will be allowed to choose their own value if they desire.</li>
    <li>If it is not checked, the Default Value will automatically apply to everyone.</li>
  </ul>
</div>
>>>>>>> 28144059

    <form id="settings" method="post" action="editsettings.cgi">
      <table id="admin_table">
        <tr class="column_header">
          <th>Preference Text</th>
          <th>Default Value</th>
          <th>Enabled</th>
        </tr>

        [% FOREACH name = settings.keys.sort %]
          [% checkbox_name = name _ '-enabled' %]
          <tr>
            <td>
              [% setting_descs.$name OR name FILTER html %]
            </td>
            <td align="left">
              [% settings.$name.category FILTER html %]
            </td>
            <td>
              <select name="[% name FILTER html %]" id="[% name FILTER html %]">
                [% FOREACH x = settings.${name}.legal_values %]
                    <option value="[% x FILTER html %]"
                      [% " selected=\"selected\"" IF x == settings.${name}.default_value %]>
                      [% setting_descs.${x} OR x FILTER html %]
                    </option>
                [% END %]
              </select>
            </td>
            <td class="center">
              <input type="checkbox"
                name="[% checkbox_name FILTER html %]"
                id="[% checkbox_name FILTER html %]"
                [% " checked=\"checked\"" IF settings.${name}.is_enabled %]>
            </td>
          </tr>
        [% END %]
      </table>

    <input type="hidden" name="action" value="update">
    <input type="hidden" name="token" value="[% token FILTER html %]">
    <input type="submit" id="update" value="Submit Changes">
  </form>

[% PROCESS global/footer.html.tmpl %]<|MERGE_RESOLUTION|>--- conflicted
+++ resolved
@@ -28,17 +28,6 @@
   and to anyone who is not logged in.
 </p>
 
-<<<<<<< HEAD
-[% IF settings.size %]
-    <form name="adminsettingform" method="post" action="editsettings.cgi">
-      <table border="1" cellpadding="4">
-      <tr>
-        <th>Preference Text</th>
-        <th>Category</th>
-        <th>Default Value</th>
-        <th>Enabled</th>
-      </tr>
-=======
 <div>
   The 'Enabled' checkbox controls whether or not this preference is available to users:
   <ul>
@@ -46,12 +35,12 @@
     <li>If it is not checked, the Default Value will automatically apply to everyone.</li>
   </ul>
 </div>
->>>>>>> 28144059
 
     <form id="settings" method="post" action="editsettings.cgi">
       <table id="admin_table">
         <tr class="column_header">
           <th>Preference Text</th>
+          <th>Category</th>
           <th>Default Value</th>
           <th>Enabled</th>
         </tr>
