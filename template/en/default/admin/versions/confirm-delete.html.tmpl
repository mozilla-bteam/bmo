--- conflicted
+++ resolved
@@ -75,15 +75,9 @@
       is 1 [% terms.bug %]
     [% END %]
     entered for this version! When you delete this version,
-<<<<<<< HEAD
-    <b><blink>ALL</blink></b> of these [% terms.bugs %] will be retargeted
-    to [% product.default_version FILTER html %], the default version for
-    the [% product.name FILTER html %] product.
-=======
     <b>ALL</b> of these [% terms.bugs %] will be retargeted
     to [% product.default_version FILTER html %], the default
     version for the [% product.name FILTER html %] product.
->>>>>>> e39f9f6e
   </td></tr>
   </table>
 
