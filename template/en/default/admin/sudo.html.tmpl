--- conflicted
+++ resolved
@@ -67,14 +67,9 @@
   
   [% IF user.authorizer.can_login %]
     <p>
-<<<<<<< HEAD
-      Finally, enter <label for="password">your [% terms.Bugzilla %] password</label>:
-      <input type="password" id="password" name="password" size="20" required>
-=======
       Finally, enter <label for="current_password">your [% terms.Bugzilla %]
       password</label>:
       <input type="password" id="current_password" name="current_password" size="20">
->>>>>>> 94800e1e
       <br>
       This is done for two reasons.  First of all, it is done to reduce 
       the chances of someone doing large amounts of damage using your 
