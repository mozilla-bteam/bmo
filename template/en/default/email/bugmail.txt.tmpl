[%# This Source Code Form is subject to the terms of the Mozilla Public
  # License, v. 2.0. If a copy of the MPL was not distributed with this
  # file, You can obtain one at http://mozilla.org/MPL/2.0/.
  #
  # This Source Code Form is "Incompatible With Secondary Licenses", as
  # defined by the Mozilla Public License, v. 2.0.
  #%]

[% PROCESS "global/reason-descs.none.tmpl" %]

[% isnew = bug.lastdiffed ? 0 : 1 %]

[% Hook.process('start') %]

[%+ PROCESS generate_diffs -%]

[% FOREACH comment = new_comments %]

[%- IF comment.count %]
--- Comment #[% comment.count %] from [% comment.author.identity %] ---
[% END %]
[%+ comment.body_full({ is_bugmail => 1, wrap => 1 }) FILTER strip_control_chars %]
<<<<<<< HEAD
[% END %]
[% IF referenced_bugs.size %]

Referenced [% terms.Bugs %]:

[% FOREACH ref = referenced_bugs %]
[%+ urlbase %]show_bug.cgi?id=[% ref.id %]
[%+ "[" _ terms.Bug _ " " _ ref.id _ "] " _ ref.short_desc FILTER wrap_comment(76) %]
[% END %]
=======
>>>>>>> 28144059
[% END %]

[% IF referenced_bugs.size %]

Referenced [% terms.Bugs %]:

[% FOREACH ref_bug = referenced_bugs %]
[%+ urlbase %]show_bug.cgi?id=[% ref_bug.id %]
[%+ "[" _ terms.Bug _ " " _ ref_bug.id _ "] " _ ref_bug.short_desc FILTER wrap_comment %]
[% END %]
[% END %]
-- [%# Protect the trailing space of the signature marker %]
You are receiving this mail because:
[% SET reason_lines = [] %]
[% FOREACH reason = reasons %]
  [% reason_lines.push(reason_descs.$reason) IF reason_descs.$reason %]
[% END %]
[% FOREACH reason = reasons_watch %]
  [% reason_lines.push(watch_reason_descs.$reason)
       IF watch_reason_descs.$reason %]
[% END %]
[%+ reason_lines.join("\n") %]

[% BLOCK generate_diffs %]
  [% urlbase %]show_bug.cgi?id=[% bug.id %]
<<<<<<< HEAD

[%+ last_changer = 0 %]
  [% FOREACH change = diffs %]
    [% IF !isnew && changer.id != last_changer %]
      [% last_changer = changer.id %]
=======
[%+ last_changer = 0 %]
[% IF isnew %]
[%+ +%]
[% END %]
  [% FOREACH change = diffs %]
    [% IF !isnew && change.who.id != last_changer %]
      [% last_changer = change.who.id %]
>>>>>>> 28144059
      [% IF change.blocker %]
        [% terms.Bug %] [%+ bug.id %] depends on [% terms.bug %] [%+ change.blocker.id %], which changed state.

[%+ terms.Bug %] [%+ change.blocker.id %] Summary: [% change.blocker.short_desc %]
[%+ urlbase %]show_bug.cgi?id=[% change.blocker.id %]
      [% ELSE %]
<<<<<<< HEAD
        [%~ changer.identity %] changed:
=======

[% change.who.identity %] changed:
>>>>>>> 28144059
      [% END %]

           What    |Removed                     |Added
----------------------------------------------------------------------------
[%+ END %][%# End of IF. This indentation is intentional! ~%]
    [% PROCESS "email/bugmail-common.txt.tmpl"%]
    [%~ IF isnew %]
      [% format_columns(2, field_label _ ":", new_value) -%]
    [% ELSE %]
      [% format_columns(3, field_label, old_value, new_value) -%]
    [% END %]
  [% END -%]
[% END %]<|MERGE_RESOLUTION|>--- conflicted
+++ resolved
@@ -20,7 +20,6 @@
 --- Comment #[% comment.count %] from [% comment.author.identity %] ---
 [% END %]
 [%+ comment.body_full({ is_bugmail => 1, wrap => 1 }) FILTER strip_control_chars %]
-<<<<<<< HEAD
 [% END %]
 [% IF referenced_bugs.size %]
 
@@ -30,19 +29,8 @@
 [%+ urlbase %]show_bug.cgi?id=[% ref.id %]
 [%+ "[" _ terms.Bug _ " " _ ref.id _ "] " _ ref.short_desc FILTER wrap_comment(76) %]
 [% END %]
-=======
->>>>>>> 28144059
 [% END %]
 
-[% IF referenced_bugs.size %]
-
-Referenced [% terms.Bugs %]:
-
-[% FOREACH ref_bug = referenced_bugs %]
-[%+ urlbase %]show_bug.cgi?id=[% ref_bug.id %]
-[%+ "[" _ terms.Bug _ " " _ ref_bug.id _ "] " _ ref_bug.short_desc FILTER wrap_comment %]
-[% END %]
-[% END %]
 -- [%# Protect the trailing space of the signature marker %]
 You are receiving this mail because:
 [% SET reason_lines = [] %]
@@ -57,13 +45,6 @@
 
 [% BLOCK generate_diffs %]
   [% urlbase %]show_bug.cgi?id=[% bug.id %]
-<<<<<<< HEAD
-
-[%+ last_changer = 0 %]
-  [% FOREACH change = diffs %]
-    [% IF !isnew && changer.id != last_changer %]
-      [% last_changer = changer.id %]
-=======
 [%+ last_changer = 0 %]
 [% IF isnew %]
 [%+ +%]
@@ -71,19 +52,14 @@
   [% FOREACH change = diffs %]
     [% IF !isnew && change.who.id != last_changer %]
       [% last_changer = change.who.id %]
->>>>>>> 28144059
       [% IF change.blocker %]
         [% terms.Bug %] [%+ bug.id %] depends on [% terms.bug %] [%+ change.blocker.id %], which changed state.
 
 [%+ terms.Bug %] [%+ change.blocker.id %] Summary: [% change.blocker.short_desc %]
 [%+ urlbase %]show_bug.cgi?id=[% change.blocker.id %]
       [% ELSE %]
-<<<<<<< HEAD
-        [%~ changer.identity %] changed:
-=======
 
 [% change.who.identity %] changed:
->>>>>>> 28144059
       [% END %]
 
            What    |Removed                     |Added
