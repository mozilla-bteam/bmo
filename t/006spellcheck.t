# This Source Code Form is subject to the terms of the Mozilla Public
# License, v. 2.0. If a copy of the MPL was not distributed with this
# file, You can obtain one at http://mozilla.org/MPL/2.0/.
#
# This Source Code Form is "Incompatible With Secondary Licenses", as
# defined by the Mozilla Public License, v. 2.0.


#################
#Bugzilla Test 6#
####Spelling#####

use 5.10.1;
use strict;
use warnings;

<<<<<<< HEAD
use lib qw(. lib local/lib/perl5 t);
use Support::Files;
=======
BEGIN { # yes the indenting is off, deal with it
#add the words to check here:
@evilwords = qw(
anyways
appearence
arbitary
cancelled
critera
databasa
dependan
existance
existant
paramater
refered
repsentation
retreive
suported
varsion
);

$testcount = scalar(@Support::Files::testitems);
}
>>>>>>> 7b4ca46f

# -1 because 006spellcheck.t must not be checked.
use Test::More tests => scalar(@Support::Files::testitems)
                        + scalar(@Support::Files::test_files) - 1;

# Capture the TESTOUT from Test::More or Test::Builder for printing errors.
# This will handle verbosity for us automatically.
my $fh;
{
    no warnings qw(unopened);  # Don't complain about non-existent filehandles
    if (-e \*Test::More::TESTOUT) {
        $fh = \*Test::More::TESTOUT;
    } elsif (-e \*Test::Builder::TESTOUT) {
        $fh = \*Test::Builder::TESTOUT;
    } else {
        $fh = \*STDOUT;
    }
}

my @testitems = (@Support::Files::testitems, @Support::Files::test_files);

#add the words to check here:
my @evilwords = qw(
    anyways
    appearence
    arbitary
    cancelled
    critera
    databasa
    dependan
    existance
    existant
    paramater
    refered
    repsentation
    suported
    varsion
);

my $evilwordsregexp = join('|', @evilwords);

foreach my $file (@testitems) {
    $file =~ s/\s.*$//; # nuke everything after the first space (#comment)
    next if (!$file); # skip null entries
    # Do not try to validate this file as it obviously contains a list
    # of wrongly spelled words.
    next if ($file eq 't/006spellcheck.t');

    if (open (FILE, $file)) { # open the file for reading

        my $found_word = '';

        while (my $file_line = <FILE>) { # and go through the file line by line
            if ($file_line =~ /($evilwordsregexp)/i) { # found an evil word
                $found_word = $1;
                last;
            }
        }
            
        close (FILE);
            
        if ($found_word) {
            ok(0,"$file: found SPELLING ERROR $found_word --WARNING");
        } else {
            ok(1,"$file does not contain registered spelling errors");
        }
    } else {
        ok(0,"could not open $file for spellcheck --WARNING");
    }
} 

exit 0;<|MERGE_RESOLUTION|>--- conflicted
+++ resolved
@@ -14,33 +14,8 @@
 use strict;
 use warnings;
 
-<<<<<<< HEAD
 use lib qw(. lib local/lib/perl5 t);
 use Support::Files;
-=======
-BEGIN { # yes the indenting is off, deal with it
-#add the words to check here:
-@evilwords = qw(
-anyways
-appearence
-arbitary
-cancelled
-critera
-databasa
-dependan
-existance
-existant
-paramater
-refered
-repsentation
-retreive
-suported
-varsion
-);
-
-$testcount = scalar(@Support::Files::testitems);
-}
->>>>>>> 7b4ca46f
 
 # -1 because 006spellcheck.t must not be checked.
 use Test::More tests => scalar(@Support::Files::testitems)
@@ -74,8 +49,10 @@
     existance
     existant
     paramater
+    recieve
     refered
     repsentation
+    retreive
     suported
     varsion
 );
