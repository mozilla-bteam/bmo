#!/usr/bin/perl -T
# This Source Code Form is subject to the terms of the Mozilla Public
# License, v. 2.0. If a copy of the MPL was not distributed with this
# file, You can obtain one at http://mozilla.org/MPL/2.0/.
#
# This Source Code Form is "Incompatible With Secondary Licenses", as
# defined by the Mozilla Public License, v. 2.0.
#
# Contributor(s): Sebastin Santy <sebastinssanty@gmail.com>
#
##############################################################################
#
# new_bug.cgi
# -------------
# Single page interface to file bugs
#
##############################################################################

use 5.10.1;
use strict;
use warnings;

use lib qw(. lib local/lib/perl5);

use Bugzilla;
use Bugzilla::Constants;
use Bugzilla::Util;
use Bugzilla::Error;
use Bugzilla::Bug;
use Bugzilla::User;
use Bugzilla::Hook;
use Bugzilla::Product;
use Bugzilla::Classification;
use Bugzilla::Keyword;
use Bugzilla::Token;
use Bugzilla::Field;
use Bugzilla::Status;
use Bugzilla::UserAgent;
use Bugzilla::BugMail;

use List::MoreUtils qw(uniq);

my $user = Bugzilla->login(LOGIN_REQUIRED);

my $cgi      = Bugzilla->cgi;
my $template = Bugzilla->template;
my $vars     = {};

<<<<<<< HEAD
if ( lc( $cgi->request_method ) eq 'post' ) {
    my $token = $cgi->param('token');
    check_hash_token( $token, ['new_bug'] );
    my @keywords = $cgi->param('keywords');
    my $new_bug  = Bugzilla::Bug->create(
        {
            short_desc   => scalar( $cgi->param('short_desc') ),
            product      => scalar( $cgi->param('product') ),
            component    => scalar( $cgi->param('component') ),
            bug_severity => 'normal',
            groups       => [],
            op_sys       => 'Unspecified',
            rep_platform => 'Unspecified',
            version      => scalar( $cgi->param('version') ),
            keywords     => \@keywords,
            cc           => [],
            comment      => scalar( $cgi->param('comment') ),
        }
    );
    delete_token($token);
    print $cgi->redirect( correct_urlbase() . 'show_bug.cgi?id=' . $new_bug->bug_id );
}
else {
    print $cgi->header();
    $template->process( "bug/new_bug.html.tmpl", $vars )
        or ThrowTemplateError( $template->error() );
=======
if (lc($cgi->request_method) eq 'post') {
     my $token = $cgi->param('token');
     check_hash_token($token, ['new_bug']);
     my $new_bug = Bugzilla::Bug->create({
                short_desc   => scalar($cgi->param('short_desc')),
                product      => scalar($cgi->param('product')),
                component    => scalar($cgi->param('component')),
                bug_severity => 'normal',
                groups       => [],
                op_sys       => 'Unspecified',
                rep_platform => 'Unspecified',
                version      => join(' ', split('_', scalar($cgi->param('version')))),
                cc           => [],
                comment      => scalar($cgi->param('comment')),
            });
     delete_token($token);

     my $recipients = { changer => $user };
     my $bug_sent = Bugzilla::BugMail::Send($new_bug->bug_id, $recipients);
     $bug_sent->{type} = 'created';
     $bug_sent->{id}   = $new_bug->bug_id;
     my @all_mail_results = ($bug_sent);

     foreach my $dep (@{$new_bug->dependson || []}, @{$new_bug->blocked || []}) {
         my $dep_sent = Bugzilla::BugMail::Send($dep, $recipients);
         $dep_sent->{type} = 'dep';
         $dep_sent->{id}   = $dep;
         push(@all_mail_results, $dep_sent);
     }

     # Sending emails for any referenced bugs.
     foreach my $ref_bug_id (uniq @{ $new_bug->{see_also_changes} || [] }) {
         my $ref_sent = Bugzilla::BugMail::Send($ref_bug_id, $recipients);
         $ref_sent->{id} = $ref_bug_id;
         push(@all_mail_results, $ref_sent);
     }

     print $cgi->redirect(correct_urlbase() . 'show_bug.cgi?id='.$new_bug->bug_id);
} else {
 print $cgi->header();
$template->process("bug/new_bug.html.tmpl",
                    $vars)
  or ThrowTemplateError($template->error());
>>>>>>> e08b1e57
}
<|MERGE_RESOLUTION|>--- conflicted
+++ resolved
@@ -46,37 +46,10 @@
 my $template = Bugzilla->template;
 my $vars     = {};
 
-<<<<<<< HEAD
-if ( lc( $cgi->request_method ) eq 'post' ) {
-    my $token = $cgi->param('token');
-    check_hash_token( $token, ['new_bug'] );
-    my @keywords = $cgi->param('keywords');
-    my $new_bug  = Bugzilla::Bug->create(
-        {
-            short_desc   => scalar( $cgi->param('short_desc') ),
-            product      => scalar( $cgi->param('product') ),
-            component    => scalar( $cgi->param('component') ),
-            bug_severity => 'normal',
-            groups       => [],
-            op_sys       => 'Unspecified',
-            rep_platform => 'Unspecified',
-            version      => scalar( $cgi->param('version') ),
-            keywords     => \@keywords,
-            cc           => [],
-            comment      => scalar( $cgi->param('comment') ),
-        }
-    );
-    delete_token($token);
-    print $cgi->redirect( correct_urlbase() . 'show_bug.cgi?id=' . $new_bug->bug_id );
-}
-else {
-    print $cgi->header();
-    $template->process( "bug/new_bug.html.tmpl", $vars )
-        or ThrowTemplateError( $template->error() );
-=======
 if (lc($cgi->request_method) eq 'post') {
      my $token = $cgi->param('token');
      check_hash_token($token, ['new_bug']);
+     my @keywords = $cgi->param('keywords');
      my $new_bug = Bugzilla::Bug->create({
                 short_desc   => scalar($cgi->param('short_desc')),
                 product      => scalar($cgi->param('product')),
@@ -85,7 +58,8 @@
                 groups       => [],
                 op_sys       => 'Unspecified',
                 rep_platform => 'Unspecified',
-                version      => join(' ', split('_', scalar($cgi->param('version')))),
+                version      => scalar( $cgi->param('version')),
+                keywords     => \@keywords,
                 cc           => [],
                 comment      => scalar($cgi->param('comment')),
             });
@@ -117,5 +91,4 @@
 $template->process("bug/new_bug.html.tmpl",
                     $vars)
   or ThrowTemplateError($template->error());
->>>>>>> e08b1e57
 }
