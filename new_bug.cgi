--- conflicted
+++ resolved
@@ -47,15 +47,6 @@
 my $vars     = {};
 my $dbh      = Bugzilla->dbh;
 
-<<<<<<< HEAD
-
-unless ($user->in_group('new-bug-testers')) {
-    print $cgi->redirect(Bugzilla->localconfig->{urlbase});
-    exit;
-}
-
-=======
->>>>>>> 506797cd
 if (lc($cgi->request_method) eq 'post') {
      my $token = $cgi->param('token');
      check_hash_token($token, ['new_bug']);
