--- conflicted
+++ resolved
@@ -270,14 +270,8 @@
             ? $cgi->param('password_change_reason')
             : ''
         );
-<<<<<<< HEAD
-        if ($user->in_group('admin') && $cgi->param('mfa') eq '') {
-            $otherUser->set_mfa('');
-            Bugzilla->audit(sprintf('%s disabled 2FA for %s', $user->login, $otherUser->login));
-=======
         if ($user->in_group('bz_can_disable_mfa') && $otherUser->mfa && $cgi->param('mfa') eq '') {
             $otherUser->set_mfa('');
->>>>>>> 2776e922
         }
         $changes = $otherUser->update();
     }
