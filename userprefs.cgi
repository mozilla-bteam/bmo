--- conflicted
+++ resolved
@@ -1024,12 +1024,9 @@
       reminder_ts => $remind_date,
       note        => $note,
     });
-<<<<<<< HEAD
-=======
 
     # Reset reminder count
     delete $user->{reminder_count};
->>>>>>> 04f1216f
   }
 }
 
