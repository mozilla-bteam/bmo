# Don't allow people to retrieve non-cgi executable files or our private data
<<<<<<< HEAD
<FilesMatch (\.pm|\.pl|\.tmpl|\.swf|localconfig.*|cpanfile)$>
=======
<FilesMatch (\.pm|\.pl|\.psgi|\.tmpl|localconfig.*|cpanfile)$>
>>>>>>> 9c29ca8e
  <IfModule mod_version.c>
    <IfVersion < 2.4>
      Deny from all
    </IfVersion>
    <IfVersion >= 2.4>
      Require all denied
    </IfVersion>
  </IfModule>
  <IfModule !mod_version.c>
    Deny from all
  </IfModule>
</FilesMatch>

Options -Indexes

<IfModule mod_expires.c>
<IfModule mod_headers.c>
<IfModule mod_env.c>
  <FilesMatch (\.js|\.css)$>
    ExpiresActive On
    # According to RFC 2616, "1 year in the future" means "never expire".
    # We change the name of the file's URL whenever its modification date
    # changes, so browsers can cache any individual JS or CSS URL forever.
    # However, since all JS and CSS URLs involve a ? in them (for the changing
    # name) we have to explicitly set an Expires header or browsers won't
    # *ever* cache them.
    ExpiresDefault "now plus 1 years"
    Header append Cache-Control "public"
  </FilesMatch>

  # This lets Bugzilla know that we are properly sending Cache-Control
  # and Expires headers for CSS and JS files.
  SetEnv BZ_CACHE_CONTROL 1
</IfModule>
</IfModule>
</IfModule>

# Allow ZeroClipboard for access to the clipboard
<Files "ZeroClipboard.swf">
  allow from all
</Files>

AddType image/x-icon .ico
AddType application/font-woff .woff

ErrorDocument 401 /errors/401.html
ErrorDocument 403 /errors/403.html
ErrorDocument 404 /errors/404.html
ErrorDocument 500 /errors/500.html

Redirect permanent /queryhelp.cgi https://bugzilla.mozilla.org/query.cgi?format=advanced&help=1
Redirect permanent /bug_status.html https://bugzilla.mozilla.org/page.cgi?id=fields.html
Redirect permanent /bugwritinghelp.html https://bugzilla.mozilla.org/page.cgi?id=bug-writing.html
Redirect permanent /etiquette.html https://bugzilla.mozilla.org/page.cgi?id=etiquette.html
Redirect permanent /duplicates.html https://bugzilla.mozilla.org/duplicates.cgi

RewriteEngine On
RewriteRule ^template_cache/ - [F,L,NC]
RewriteRule ^template_cache.deleteme/ - [F,L,NC]
RewriteRule ^review(.*) page.cgi?id=splinter.html$1 [QSA]
RewriteRule ^user_?profile(.*) page.cgi?id=user_profile.html$1 [QSA]
RewriteRule ^request_defer(.*) page.cgi?id=request_defer.html$1 [QSA]
RewriteRule ^favicon\.ico$ extensions/BMO/web/images/favicon.ico
RewriteRule ^form[\.:]itrequest$ enter_bug.cgi?product=Infrastructure+\%26+Operations&format=itrequest [QSA]
RewriteRule ^form[\.:](mozlist|poweredby|presentation|trademark|recoverykey)$ enter_bug.cgi?product=mozilla.org&format=$1 [QSA]
RewriteRule ^form[\.:]legal$ enter_bug.cgi?product=Legal&format=legal [QSA]
RewriteRule ^form[\.:]recruiting$ enter_bug.cgi?product=Recruiting&format=recruiting [QSA]
RewriteRule ^form[\.:]intern$ enter_bug.cgi?product=Recruiting&format=intern [QSA]
RewriteRule ^form[\.:]mozpr$ enter_bug.cgi?product=Mozilla+PR&format=mozpr [QSA]
RewriteRule ^form[\.:]reps[\.:]mentorship$ enter_bug.cgi?product=Mozilla+Reps&format=mozreps [QSA]
RewriteRule ^form[\.:]reps[\.:]budget$ enter_bug.cgi?product=Mozilla+Reps&format=remo-budget [QSA]
RewriteRule ^form[\.:]reps[\.:]swag$ enter_bug.cgi?product=Mozilla+Reps&format=remo-swag [QSA]
RewriteRule ^form[\.:]reps[\.:]it$ enter_bug.cgi?product=Mozilla+Reps&format=remo-it [QSA]
RewriteRule ^form[\.:]reps[\.:]payment$ page.cgi?id=remo-form-payment.html [QSA]
RewriteRule ^form[\.:]csa[\.:]discourse$ enter_bug.cgi?product=Infrastructure+\%26\+Operations&format=csa-discourse [QSA]
RewriteRule ^form[\.:]employee[\.\-:]incident$ enter_bug.cgi?product=mozilla.org&format=employee-incident [QSA]
RewriteRule ^form[\.:]brownbag$ https://air.mozilla.org/requests [QSA]
RewriteRule ^form[\.:]finance$ enter_bug.cgi?product=Finance&format=finance [QSA]
RewriteRule ^form[\.:]moz[\.\-:]project[\.\-:]review$ enter_bug.cgi?product=mozilla.org&format=moz-project-review [QSA]
RewriteRule ^form[\.:]docs?$ enter_bug.cgi?product=Developer+Documentation&format=doc [QSA]
RewriteRule ^form[\.:]mdn?$ enter_bug.cgi?product=Mozilla+Developer+Network&format=mdn [QSA]
RewriteRule ^form[\.:](swag|gear)$ enter_bug.cgi?product=Marketing&format=swag [QSA]
RewriteRule ^form[\.:]costume$ enter_bug.cgi?product=Marketing&format=costume [QSA]
RewriteRule ^form[\.:](b2g|fxos)[\.\-:](partner|betaprogram|feature) enter_bug.cgi?product=Firefox+OS&format=fxos-$2 [QSA]
RewriteRule ^form[\.:]ipp$ enter_bug.cgi?product=Internet+Public+Policy&format=ipp [QSA]
RewriteRule ^form[\.:]creative$ enter_bug.cgi?product=Marketing&format=creative [QSA]
RewriteRule ^form[\.:]user[\.\-:]engagement$ enter_bug.cgi?product=Marketing&format=user-engagement [QSA]
RewriteRule ^form[\.:]dev[\.\-:]engagement[\.\-\:]event$ enter_bug.cgi?product=Developer+Engagement&format=dev-engagement-event [QSA]
RewriteRule ^form[\.:]mobile[\.\-:]compat$ enter_bug.cgi?product=Tech+Evangelism&format=mobile-compat [QSA]
RewriteRule ^form[\.:]web[\.:]bounty$ enter_bug.cgi?product=mozilla.org&format=web-bounty  [QSA]
RewriteRule ^form[\.:]automative$ enter_bug.cgi?product=Testing&format=automative [QSA]
RewriteRule ^form[\.:]fxos[\.\-:]preload[\.\-:]app$ enter_bug.cgi?product=Marketplace&format=fxos-preload-app [QSA]
RewriteRule ^form[\.:]fxos[\.\-:]mcts[\.\-:]waiver$ enter_bug.cgi?product=Firefox+OS&format=fxos-mcts-waiver [QSA]
RewriteRule ^form[\.:]comm[\.:]newsletter$ enter_bug.cgi?product=Marketing&format=comm-newsletter [QSA]
RewriteRule ^form[\.:]screen[\.:]share[\.:]whitelist$ enter_bug.cgi?product=Firefox&format=screen-share-whitelist [QSA]
RewriteRule ^form[\.:]data[\.\-:]compliance$ enter_bug.cgi?product=Data+Compliance&format=data-compliance [QSA]
RewriteRule ^form[\.:]third[\.\-:]party$ enter_bug.cgi?product=Marketing&format=third-party-apps [QSA]
RewriteRule ^form[\.:]fsa[\.:]budget$ enter_bug.cgi?product=FSA&format=fsa-budget [QSA]
RewriteRule ^form[\.:]triage[\.\-]request$ page.cgi?id=triage_request.html [QSA]
RewriteRule ^rest/(.*)$ rest.cgi/$1 [NE]
RewriteRule ^(?:latest|1\.2|1\.3)/(.*)$ extensions/BzAPI/bin/rest.cgi/$1 [NE]
RewriteRule ^bzapi/(.*)$ extensions/BzAPI/bin/rest.cgi/$1 [NE]
RewriteRule ^data/assets/ZeroClipboard.swf(.*)$ extensions/BugModal/web/ZeroClipboard/ZeroClipboard.swf$1 [NE]
RewriteRule ^login$ index.cgi?GoAheadAndLogIn=1 [NE]<|MERGE_RESOLUTION|>--- conflicted
+++ resolved
@@ -1,9 +1,5 @@
 # Don't allow people to retrieve non-cgi executable files or our private data
-<<<<<<< HEAD
-<FilesMatch (\.pm|\.pl|\.tmpl|\.swf|localconfig.*|cpanfile)$>
-=======
-<FilesMatch (\.pm|\.pl|\.psgi|\.tmpl|localconfig.*|cpanfile)$>
->>>>>>> 9c29ca8e
+<FilesMatch (\.pm|\.pl|\.psgi|\.tmpl|\.swf|localconfig.*|cpanfile)$>
   <IfModule mod_version.c>
     <IfVersion < 2.4>
       Deny from all
