--- conflicted
+++ resolved
@@ -24,14 +24,6 @@
 </IfModule>
 </IfModule>
 
-<<<<<<< HEAD
-<IfModule mod_rewrite.c>
-  RewriteEngine On
-  RewriteRule ^rest/(.*)$ rest.cgi/$1 [NE]
-</IfModule>
-
-=======
->>>>>>> faf5ee64
 <IfModule mod_deflate.c>
   AddOutputFilterByType DEFLATE text/javascript application/json application/javascript
 </IfModule>
