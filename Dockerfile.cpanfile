<<<<<<< HEAD
FROM perl:5.32.0-slim
=======
FROM perl:5.34.0-slim
>>>>>>> c7f6a298

RUN apt-get update \
    && apt-get upgrade -y \
    && apt-get install -y \
    build-essential curl libssl-dev zlib1g-dev openssl \
    libexpat-dev cmake git libcairo-dev libgd-dev \
    default-libmysqlclient-dev unzip wget
RUN cpanm --notest --quiet App::cpm Module::CPANfile Carton::Snapshot

WORKDIR /app

COPY Makefile.PL Bugzilla.pm gen-cpanfile.pl /app/
COPY extensions/ /app/extensions/

RUN perl Makefile.PL
RUN make cpanfile

RUN carton install
<|MERGE_RESOLUTION|>--- conflicted
+++ resolved
@@ -1,8 +1,4 @@
-<<<<<<< HEAD
-FROM perl:5.32.0-slim
-=======
 FROM perl:5.34.0-slim
->>>>>>> c7f6a298
 
 RUN apt-get update \
     && apt-get upgrade -y \
