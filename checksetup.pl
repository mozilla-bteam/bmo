#!/usr/bin/perl
# This Source Code Form is subject to the terms of the Mozilla Public
# License, v. 2.0. If a copy of the MPL was not distributed with this
# file, You can obtain one at http://mozilla.org/MPL/2.0/.
#
# This Source Code Form is "Incompatible With Secondary Licenses", as
# defined by the Mozilla Public License, v. 2.0.

# This file has detailed POD docs, do "perldoc checksetup.pl" to see them.

######################################################################
# Initialization
######################################################################

use 5.10.1;
use strict;
use warnings;

use File::Basename;
use File::Spec;
BEGIN {
    require lib;
    my $dir = File::Spec->rel2abs(dirname(__FILE__));
    lib->import($dir, File::Spec->catdir($dir, "lib"), File::Spec->catdir($dir, qw(local lib perl5)));
    chdir($dir);
}

use Getopt::Long qw(:config bundling);
use Pod::Usage;
# Bug 1270550 - Tie::Hash::NamedCapture must be loaded before Safe.
use Tie::Hash::NamedCapture;
use Safe;

use Bugzilla::Constants;
use Bugzilla::Install::Requirements;
use Bugzilla::Install::Util qw(install_string get_version_and_os
                               init_console success);

######################################################################
# Live Code
######################################################################

# Do not run checksetup.pl from the web browser.
Bugzilla::Install::Util::no_checksetup_from_cgi() if $ENV{'SERVER_SOFTWARE'};

# When we're running at the command line, we need to pick the right
# language before ever displaying any string.
init_console();

my %switch;
GetOptions(\%switch, 'help|h|?',
                     'no-templates|t', 'verbose|v|no-silent',
                     'cpanm:s', 'check-modules',
                     'make-admin=s', 'reset-password=s', 'version|V',
                     'default-localconfig',
                     'no-database', 'no-permissions|p');

# Print the help message if that switch was selected.
pod2usage({-verbose => 1, -exitval => 1}) if $switch{'help'};

# Read in the "answers" file if it exists, for running in
# non-interactive mode.
my $answers_file = $ARGV[0];
my $silent = $answers_file && !$switch{'verbose'};
print(install_string('header', get_version_and_os()) . "\n") unless $silent;
exit 0 if $switch{'version'};

if (defined $switch{cpanm}) {
    my $default = 'all notest -oracle -mysql -pg -mod_perl -old_charts -new_charts -graphical_reports -detect_charset';
    my @features = split(/\s+/, $switch{cpanm} || $default);
    my @cpanm_args = ('-l', 'local', '--installdeps');
    while (my $feature = shift @features) {
        if ($feature eq 'all') {
            push @cpanm_args, '--with-all-features';
        }
        elsif ($feature eq 'default') {
            unshift @features, split(/\s+/, $default);
        }
        elsif ($feature eq 'notest' || $feature eq 'skip-satisfied' || $feature eq 'quiet') {
            push @cpanm_args, "--$feature";
        }
        elsif ($feature =~ /^-(.+)$/) {
            push @cpanm_args, "--without-feature=$1";
        }
        else {
            push @cpanm_args, "--with-feature=$feature";
        }
    }
    print "cpanm @cpanm_args \".\"\n" if !$silent;
    my $rv = system('cpanm', @cpanm_args, '.');
    exit 1 if $rv != 0;
}

$ENV{PERL_MM_USE_DEFAULT} = 1;
$ENV{BZ_SILENT_MAKEFILE}  = 1;
system($^X, "Makefile.PL");

if (! -f "MYMETA.json") {
    die "Makefile.PL failed to generate a MYMETA.json file.",
        "Try upgrading ExtUtils::MakeMaker";
}
require Bugzilla::CPAN;

my $meta = Bugzilla::CPAN->cpan_meta;
if (keys %{$meta->{optional_features}} < 1) {
    die "Your version of ExtUtils::MakeMaker is too old or broken\n";
}
my $requirements = check_cpan_requirements($meta, [@INC], !$silent);

exit 1 unless $requirements->{ok};

check_all_cpan_features($meta, [@INC], !$silent);

exit 0 if $switch{'check-modules'};
###########################################################################
# Load Bugzilla Modules
###########################################################################

# It's never safe to "use" a Bugzilla module in checksetup. If a module
# prerequisite is missing, and you "use" a module that requires it,
# then instead of our nice normal checksetup message, the user would
# get a cryptic perl error about the missing module.

require Bugzilla;
require Bugzilla::User;

require Bugzilla::Util;
import Bugzilla::Util qw(get_text);

require Bugzilla::Config;
import Bugzilla::Config qw(:admin);

require Bugzilla::Install::Localconfig;
import Bugzilla::Install::Localconfig qw(update_localconfig);

require Bugzilla::Install::Filesystem;
import Bugzilla::Install::Filesystem qw(update_filesystem create_htaccess
                                        fix_all_file_permissions);
require Bugzilla::Install::DB;
require Bugzilla::DB;
require Bugzilla::Template;
require Bugzilla::Field;
require Bugzilla::Install;

Bugzilla->installation_mode(INSTALLATION_MODE_NON_INTERACTIVE) if $answers_file;
Bugzilla->installation_answers($answers_file);

###########################################################################
# Check and update --LOCAL-- configuration
###########################################################################

print "Reading " .  bz_locations()->{'localconfig'} . "...\n" unless $silent;
update_localconfig({ output => !$silent, use_defaults => $switch{'default-localconfig'} });
my $lc_hash = Bugzilla->localconfig;

###########################################################################
# Check --DATABASE-- setup
###########################################################################

# At this point, localconfig is defined and is readable. So we know
# everything we need to create the DB. We have to create it early,
# because some data required to populate data/params.json is stored in the DB.

unless ($switch{'no-database'}) {
    Bugzilla::DB::bz_check_requirements(!$silent);
    Bugzilla::DB::bz_create_database() if $lc_hash->{'db_check'};

    # now get a handle to the database:
    my $dbh = Bugzilla->dbh;
    # Clear all keys from Memcached to ensure we see the correct schema.
    Bugzilla->memcached->clear_all();
    # Create the tables, and do any database-specific schema changes.
    $dbh->bz_setup_database();
    # Populate the tables that hold the values for the <select> fields.
    $dbh->bz_populate_enum_tables();
}

###########################################################################
# Check --DATA-- directory
###########################################################################

update_filesystem({ index_html => $lc_hash->{'index_html'} });
create_htaccess() if $lc_hash->{'create_htaccess'};

# Remove parameters from the params file that no longer exist in Bugzilla,
# and set the defaults for new ones
my %old_params = $switch{'no-database'} ? () : update_params();

###########################################################################
# Pre-compile --TEMPLATE-- code
###########################################################################

Bugzilla::Template::precompile_templates(!$silent)
    unless $switch{'no-templates'};

###########################################################################
# Set proper rights (--CHMOD--)
###########################################################################

fix_all_file_permissions(!$silent) unless $switch{'no-permissions'};

###########################################################################
# Check GraphViz setup
###########################################################################

# If we are using a local 'dot' binary, verify the specified binary exists
# and that the generated images are accessible.
check_webdotbase(!$silent) if $lc_hash->{'webdotbase'};

###########################################################################
# Check font file setup
###########################################################################

# If we are using a local font file, verify the specified file exists and
# that it has the correct extension.
check_font_file(!$silent) if $lc_hash->{'font_file'};

###########################################################################
# Changes to the fielddefs --TABLE--
###########################################################################

unless ($switch{'no-database'}) {
    # Using Bugzilla::Field's create() or update() depends on the
    # fielddefs table having a modern definition. So, we have to make
    # these particular schema changes before we make any other schema changes.
    Bugzilla::Install::DB::update_fielddefs_definition();

    Bugzilla::Field::populate_field_definitions();

    ###########################################################################
    # Update the tables to the current definition --TABLE--
    ###########################################################################

    Bugzilla::Install::DB::update_table_definitions(\%old_params);
    Bugzilla::Install::init_workflow();

    ###########################################################################
    # Bugzilla uses --GROUPS-- to assign various rights to its users.
    ###########################################################################

    Bugzilla::Install::update_system_groups();

    # "Log In" as the fake superuser who can do everything.
    Bugzilla->set_user(Bugzilla::User->super_user);

    ###########################################################################
    # Create --SETTINGS-- users can adjust
    ###########################################################################

    Bugzilla::Install::update_settings();

    ###########################################################################
    # Create Administrator  --ADMIN--
    ###########################################################################

    Bugzilla::Install::make_admin($switch{'make-admin'}) if $switch{'make-admin'};
    Bugzilla::Install::create_admin();

    Bugzilla::Install::reset_password($switch{'reset-password'})
        if $switch{'reset-password'};

    ###########################################################################
    # Create default Product
    ###########################################################################

    Bugzilla::Install::create_default_product();

    Bugzilla::Hook::process('install_before_final_checks', { silent => $silent });

    ###########################################################################
    # Final checks
    ###########################################################################

    # Clear all keys from Memcached
    Bugzilla->memcached->clear_all();

    # Reset the mod_perl pre-load list
    unlink(Bugzilla::Constants::bz_locations()->{datadir} . '/mod_perl_preload');

    # Check if the default parameter for urlbase is still set, and if so, give
<<<<<<< HEAD
    # notification that they should go and visit editparams.cgi 
=======
    # notification that they should go and visit editparams.cgi
>>>>>>> d88236d2
    if (Bugzilla->params->{'urlbase'} eq '') {
        print "\n" . get_text('install_urlbase_default') . "\n"
            unless $silent;
    }
    if (!$silent) {
        success(get_text('install_success'));
    }
}

__END__

=head1 NAME

checksetup.pl - A do-it-all upgrade and installation script for Bugzilla.

=head1 SYNOPSIS

 ./checksetup.pl [--help|--version]
 ./checksetup.pl [SCRIPT [--verbose]] [--no-templates|-t]
                 [--make-admin=user@domain.com]
                 [--reset-password=user@domain.com]

=head1 OPTIONS

=over

=item F<SCRIPT>

Name of script to drive non-interactive mode. This script should
define an C<%answer> hash whose keys are variable names and the
values answers to all the questions checksetup.pl asks. For details
on the format of this script, do C<perldoc checksetup.pl> and look for
the L</"RUNNING CHECKSETUP NON-INTERACTIVELY"> section.

=item B<--help>

Display this help text

=item B<--make-admin>=username@domain.com

Makes the specified user into a Bugzilla administrator. This is
in case you accidentally lock yourself out of the Bugzilla administrative
interface.

=item B<--reset-password>=user@domain.com

Resets the specified user's password. checksetup.pl will prompt you to
enter a new password for the user.

=item B<--no-templates> (B<-t>)

Don't compile the templates at all. Existing compiled templates will
remain; missing compiled templates will not be created. (Used primarily
by developers to speed up checksetup.) Use this switch at your own risk.

=item B<--verbose>

Output results of SCRIPT being processed.

=item B<--version>

Display the version of Bugzilla, Perl, and some info about the
system that Bugzilla is being installed on, and then exit.

=item B<--no-permissions> (B<-p>)

Don't update file permissions. Owner, group, and mode of files and
directories will not be changed. Use this if your installation is
managed by a software packaging system such as RPM or APT.

=back

=head1 DESCRIPTION

Hey, what's this?

F<checksetup.pl> is a script that is supposed to run during
installation time and also after every upgrade.

The goal of this script is to make the installation even easier.
It does this by doing things for you as well as testing for problems
in advance.

You can run the script whenever you like. You MUST run it after
you update Bugzilla, because it will then update your SQL table
definitions to resync them with the code.

You can see all the details of what the script does at
L</How Checksetup Works>.

=head1 MODIFYING CHECKSETUP

There should be no need for Bugzilla Administrators to modify
this script; all user-configurable stuff has been moved
into a local configuration file called F<localconfig>. When that file
in changed and F<checksetup.pl> is run, then the user's changes
will be reflected back into the database.

However, developers often need to modify the installation process.
This section explains how F<checksetup.pl> works, so that you
know the right part to modify.

=head2 How Checksetup Works

F<checksetup.pl> runs through several stages during installation:

=over

=item 1

Checks if the required and optional perl modules are installed,
using L<Bugzilla::Install::Requirements/check_requirements>.

=item 2

Creates or updates the F<localconfig> file, using
L<Bugzilla::Install::Localconfig/update_localconfig>.

=item 3

Checks the DBD and database version, using
L<Bugzilla::DB/bz_check_requirements>.

=item 4

Creates the Bugzilla database if it doesn't exist, using
L<Bugzilla::DB/bz_create_database>.

=item 5

Creates all of the tables in the Bugzilla database, using
L<Bugzilla::DB/bz_setup_database>.

Note that all the table definitions are stored in
L<Bugzilla::DB::Schema/ABSTRACT_SCHEMA>.

=item 6

Puts the values into the enum tables (like C<resolution>, C<bug_status>,
etc.) using L<Bugzilla::DB/bz_populate_enum_tables>.

=item 7

Creates any files that Bugzilla needs but doesn't ship with, using
L<Bugzilla::Install::Filesystem/update_filesystem>.

=item 8

Creates the F<.htaccess> files if you haven't specified not to
in F<localconfig>. It does this with
L<Bugzilla::Install::Filesystem/create_htaccess>.

=item 9

Updates the system parameters (stored in F<data/params.json>), using
L<Bugzilla::Config/update_params>.

=item 10

Pre-compiles all templates, to improve the speed of Bugzilla.
It uses L<Bugzilla::Template/precompile_templates> to do this.

=item 11

Fixes all file permissions to be secure. It does this differently depending
on whether or not you've specified C<$webservergroup> in F<localconfig>.

The function that does this is
L<Bugzilla::Install::Filesystem/fix_all_file_permissions>.

=item 12

Populates the C<fielddefs> table, using
L<Bugzilla::Field/populate_field_definitions>.

=item 13

This is the major part of checksetup--updating the table definitions
from one version of Bugzilla to another.

The code for this is in L<Bugzilla::Install::DB/update_table_definitions>.

This includes creating the default Classification (using
L<Bugzilla::Install/create_default_classification>) and setting up all
the foreign keys for all tables, using L<Bugzilla::DB/bz_setup_foreign_keys>.

=item 14

Creates the system groups--the ones like C<editbugs>, C<admin>, and so on.
This is L<Bugzilla::Install/update_system_groups>.

=item 15

Creates all of the user-adjustable preferences that appear on the
"General Preferences" screen. This is L<Bugzilla::Install/update_settings>.

=item 16

Creates an administrator, if one doesn't already exist, using
L<Bugzilla::Install/create_admin>.

We also can make somebody an admin at this step, if the user specified
the C<--make-admin> switch.

=item 17

Creates the default Product and Component, using
L<Bugzilla::Install/create_default_product>.

=back

=head2 Modifying the Database

Sometimes you'll want to modify the database. In fact, that's mostly
what checksetup does, is upgrade old Bugzilla databases to the modern
format.

If you'd like to know how to make changes to the datbase, see
the information in the Bugzilla Developer's Guide, at:
L<http://www.bugzilla.org/docs/developer.html#sql-schema>

Also see L<Bugzilla::DB/"Schema Modification Methods"> and
L<Bugzilla::DB/"Schema Information Methods">.

=head1 RUNNING CHECKSETUP NON-INTERACTIVELY

To operate checksetup non-interactively, run it with a single argument
specifying a filename that contains the information usually obtained by
prompting the user or by editing localconfig.

The format of that file is as follows:

 $answer{'db_host'}   = 'localhost';
 $answer{'db_driver'} = 'mydbdriver';
 $answer{'db_port'}   = 0;
 $answer{'db_name'}   = 'mydbname';
 $answer{'db_user'}   = 'mydbuser';
 $answer{'db_pass'}   = 'mydbpass';

 $answer{'urlbase'} = 'http://bugzilla.mydomain.com/';

 (Any localconfig variable or parameter can be specified as above.)

 $answer{'ADMIN_EMAIL'} = 'myadmin@mydomain.net';
 $answer{'ADMIN_PASSWORD'} = 'fooey';
 $answer{'ADMIN_REALNAME'} = 'Joel Peshkin';

 $answer{'NO_PAUSE'} = 1

C<NO_PAUSE> means "never stop and prompt the user to hit Enter to continue,
just go ahead and do things, even if they are potentially dangerous."
Don't set this to 1 unless you know what you are doing.

=head1 SEE ALSO

=over

=item *

L<Bugzilla::Install::Requirements>

=item *

L<Bugzilla::Install::Localconfig>

=item *

L<Bugzilla::Install::Filesystem>

=item *

L<Bugzilla::Install::DB>

=item *

L<Bugzilla::Install>

=item *

L<Bugzilla::Config/update_params>

=item *

L<Bugzilla::DB/CONNECTION>

=back<|MERGE_RESOLUTION|>--- conflicted
+++ resolved
@@ -278,11 +278,7 @@
     unlink(Bugzilla::Constants::bz_locations()->{datadir} . '/mod_perl_preload');
 
     # Check if the default parameter for urlbase is still set, and if so, give
-<<<<<<< HEAD
-    # notification that they should go and visit editparams.cgi 
-=======
     # notification that they should go and visit editparams.cgi
->>>>>>> d88236d2
     if (Bugzilla->params->{'urlbase'} eq '') {
         print "\n" . get_text('install_urlbase_default') . "\n"
             unless $silent;
