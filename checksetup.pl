#!/usr/bin/perl
# This Source Code Form is subject to the terms of the Mozilla Public
# License, v. 2.0. If a copy of the MPL was not distributed with this
# file, You can obtain one at http://mozilla.org/MPL/2.0/.
#
# This Source Code Form is "Incompatible With Secondary Licenses", as
# defined by the Mozilla Public License, v. 2.0.

# This file has detailed POD docs, do "perldoc checksetup.pl" to see them.

######################################################################
# Initialization
######################################################################

use 5.10.1;
use strict;
use warnings;

use File::Basename;
use File::Spec;
BEGIN {
    require lib;
    my $dir = File::Spec->rel2abs(dirname(__FILE__));
    lib->import($dir, File::Spec->catdir($dir, "lib"), File::Spec->catdir($dir, qw(local lib perl5)));
    chdir($dir);
}

use Getopt::Long qw(:config bundling);
use Pod::Usage;
# Bug 1270550 - Tie::Hash::NamedCapture must be loaded before Safe.
use Tie::Hash::NamedCapture;
use Safe;

use Bugzilla::Constants;
use Bugzilla::Install::Requirements;
use Bugzilla::Install::Util qw(install_string get_version_and_os 
                               init_console success);

######################################################################
# Live Code
######################################################################

# Do not run checksetup.pl from the web browser.
Bugzilla::Install::Util::no_checksetup_from_cgi() if $ENV{'SERVER_SOFTWARE'};

# When we're running at the command line, we need to pick the right
# language before ever displaying any string.
init_console();

my %switch;
GetOptions(\%switch, 'help|h|?',
                     'no-templates|t', 'verbose|v|no-silent',
                     'cpanm:s', 'check-modules',
                     'make-admin=s', 'reset-password=s', 'version|V',
<<<<<<< HEAD
                     'no-permissions|p');
=======
                     'no-assets',
                     'default-localconfig',
                     'no-database', 'no-permissions|p');
>>>>>>> 8a5773f9

# Print the help message if that switch was selected.
pod2usage({-verbose => 1, -exitval => 1}) if $switch{'help'};

# Read in the "answers" file if it exists, for running in 
# non-interactive mode.
my $answers_file = $ARGV[0];
my $silent = $answers_file && !$switch{'verbose'};
print(install_string('header', get_version_and_os()) . "\n") unless $silent;
exit 0 if $switch{'version'};

if (defined $switch{cpanm}) {
    my $default = 'all notest -oracle -mysql -pg -mod_perl -old_charts -new_charts -graphical_reports -detect_charset';
    my @features = split(/\s+/, $switch{cpanm} || $default);
    my @cpanm_args = ('-l', 'local', '--installdeps');
    while (my $feature = shift @features) {
        if ($feature eq 'all') {
            push @cpanm_args, '--with-all-features';
        }
        elsif ($feature eq 'default') {
            unshift @features, split(/\s+/, $default);
        }
        elsif ($feature eq 'notest' || $feature eq 'skip-satisfied' || $feature eq 'quiet') {
            push @cpanm_args, "--$feature";
        }
        elsif ($feature =~ /^-(.+)$/) {
            push @cpanm_args, "--without-feature=$1";
        }
        else {
            push @cpanm_args, "--with-feature=$feature";
        }
    }
    print "cpanm @cpanm_args \".\"\n" if !$silent;
    my $rv = system('cpanm', @cpanm_args, '.');
    exit 1 if $rv != 0;
}

$ENV{PERL_MM_USE_DEFAULT} = 1;
$ENV{BZ_SILENT_MAKEFILE}  = 1;
system($^X, "Makefile.PL");

if (! -f "MYMETA.json") {
    die "Makefile.PL failed to generate a MYMETA.json file.",
        "Try upgrading ExtUtils::MakeMaker";
}
require Bugzilla::CPAN;

my $meta = Bugzilla::CPAN->cpan_meta;
if (keys %{$meta->{optional_features}} < 1) {
    die "Your version of ExtUtils::MakeMaker is too old or broken\n";
}
my $requirements = check_cpan_requirements($meta, [@INC], !$silent);

exit 1 unless $requirements->{ok};

check_all_cpan_features($meta, [@INC], !$silent);

exit 0 if $switch{'check-modules'};
###########################################################################
# Load Bugzilla Modules
###########################################################################

# It's never safe to "use" a Bugzilla module in checksetup. If a module
# prerequisite is missing, and you "use" a module that requires it,
# then instead of our nice normal checksetup message, the user would
# get a cryptic perl error about the missing module.

require Bugzilla;
require Bugzilla::User;

require Bugzilla::Util;
import Bugzilla::Util qw(get_text);

require Bugzilla::Config;
import Bugzilla::Config qw(:admin);

require Bugzilla::Install::Localconfig;
import Bugzilla::Install::Localconfig qw(update_localconfig);

require Bugzilla::Install::Filesystem;
import Bugzilla::Install::Filesystem qw(update_filesystem create_htaccess
                                        fix_all_file_permissions);
require Bugzilla::Install::DB;
require Bugzilla::DB;
require Bugzilla::Template;
require Bugzilla::Field;
require Bugzilla::Install;

Bugzilla->installation_mode(INSTALLATION_MODE_NON_INTERACTIVE) if $answers_file;
Bugzilla->installation_answers($answers_file);

###########################################################################
# Check and update --LOCAL-- configuration
###########################################################################

print "Reading " .  bz_locations()->{'localconfig'} . "...\n" unless $silent;
update_localconfig({ output => !$silent, use_defaults => $switch{'default-localconfig'} });
my $lc_hash = Bugzilla->localconfig;

###########################################################################
# Check --DATABASE-- setup
###########################################################################

# At this point, localconfig is defined and is readable. So we know
# everything we need to create the DB. We have to create it early,
# because some data required to populate data/params.json is stored in the DB.

unless ($switch{'no-database'}) {
    Bugzilla::DB::bz_check_requirements(!$silent);
    Bugzilla::DB::bz_create_database() if $lc_hash->{'db_check'};

    # now get a handle to the database:
    my $dbh = Bugzilla->dbh;
    # Clear all keys from Memcached to ensure we see the correct schema.
    Bugzilla->memcached->clear_all();
    # Create the tables, and do any database-specific schema changes.
    $dbh->bz_setup_database();
    # Populate the tables that hold the values for the <select> fields.
    $dbh->bz_populate_enum_tables();
}

###########################################################################
# Check --DATA-- directory
###########################################################################

update_filesystem({ index_html => $lc_hash->{'index_html'} });
create_htaccess() if $lc_hash->{'create_htaccess'};

# Remove parameters from the params file that no longer exist in Bugzilla,
# and set the defaults for new ones
my %old_params = $switch{'no-database'} ? () : update_params();

###########################################################################
# Pre-compile --TEMPLATE-- code
###########################################################################

Bugzilla::Template::precompile_templates(!$silent)
    unless $switch{'no-templates'};

###########################################################################
# Set proper rights (--CHMOD--)
###########################################################################

fix_all_file_permissions(!$silent) unless $switch{'no-permissions'};

###########################################################################
# Check GraphViz setup
###########################################################################

# If we are using a local 'dot' binary, verify the specified binary exists
# and that the generated images are accessible.
check_webdotbase(!$silent) if $lc_hash->{'webdotbase'};

###########################################################################
# Check font file setup
###########################################################################

# If we are using a local font file, verify the specified file exists and
# that it has the correct extension.
check_font_file(!$silent) if $lc_hash->{'font_file'};

###########################################################################
# Changes to the fielddefs --TABLE--
###########################################################################

unless ($switch{'no-database'}) {
    # Using Bugzilla::Field's create() or update() depends on the
    # fielddefs table having a modern definition. So, we have to make
    # these particular schema changes before we make any other schema changes.
    Bugzilla::Install::DB::update_fielddefs_definition();

    Bugzilla::Field::populate_field_definitions();

    ###########################################################################
    # Update the tables to the current definition --TABLE--
    ###########################################################################

    Bugzilla::Install::DB::update_table_definitions(\%old_params);
    Bugzilla::Install::init_workflow();

    ###########################################################################
    # Bugzilla uses --GROUPS-- to assign various rights to its users.
    ###########################################################################

    Bugzilla::Install::update_system_groups();

    # "Log In" as the fake superuser who can do everything.
    Bugzilla->set_user(Bugzilla::User->super_user);

    ###########################################################################
    # Create --SETTINGS-- users can adjust
    ###########################################################################

    Bugzilla::Install::update_settings();

    ###########################################################################
    # Create Administrator  --ADMIN--
    ###########################################################################

    Bugzilla::Install::make_admin($switch{'make-admin'}) if $switch{'make-admin'};
    Bugzilla::Install::create_admin();

    Bugzilla::Install::reset_password($switch{'reset-password'})
        if $switch{'reset-password'};

    ###########################################################################
    # Create default Product
    ###########################################################################

    Bugzilla::Install::create_default_product();

    Bugzilla::Hook::process('install_before_final_checks', { silent => $silent });

    ###########################################################################
    # Final checks
    ###########################################################################

    # Clear all keys from Memcached
    Bugzilla->memcached->clear_all();

    # Reset the mod_perl pre-load list
    unlink(Bugzilla::Constants::bz_locations()->{datadir} . '/mod_perl_preload');

    # Check if the default parameter for urlbase is still set, and if so, give
    # notification that they should go and visit editparams.cgi 
    if (Bugzilla->params->{'urlbase'} eq '') {
        print "\n" . get_text('install_urlbase_default') . "\n"
            unless $silent;
    }
    if (!$silent) {
        success(get_text('install_success'));
    }
}

__END__

=head1 NAME

checksetup.pl - A do-it-all upgrade and installation script for Bugzilla.

=head1 SYNOPSIS

 ./checksetup.pl [--help|--version]
 ./checksetup.pl [SCRIPT [--verbose]] [--no-templates|-t]
                 [--make-admin=user@domain.com]
                 [--reset-password=user@domain.com]

=head1 OPTIONS

=over

=item F<SCRIPT>

Name of script to drive non-interactive mode. This script should
define an C<%answer> hash whose keys are variable names and the
values answers to all the questions checksetup.pl asks. For details
on the format of this script, do C<perldoc checksetup.pl> and look for
the L</"RUNNING CHECKSETUP NON-INTERACTIVELY"> section.

=item B<--help>

Display this help text

=item B<--make-admin>=username@domain.com

Makes the specified user into a Bugzilla administrator. This is
in case you accidentally lock yourself out of the Bugzilla administrative
interface.

=item B<--reset-password>=user@domain.com

Resets the specified user's password. checksetup.pl will prompt you to 
enter a new password for the user.

=item B<--no-templates> (B<-t>)

Don't compile the templates at all. Existing compiled templates will
remain; missing compiled templates will not be created. (Used primarily
by developers to speed up checksetup.) Use this switch at your own risk.

=item B<--verbose>

Output results of SCRIPT being processed.

=item B<--version>

Display the version of Bugzilla, Perl, and some info about the
system that Bugzilla is being installed on, and then exit.

=item B<--no-permissions> (B<-p>)

Don't update file permissions. Owner, group, and mode of files and
directories will not be changed. Use this if your installation is
managed by a software packaging system such as RPM or APT.

=back

=head1 DESCRIPTION

Hey, what's this?

F<checksetup.pl> is a script that is supposed to run during
installation time and also after every upgrade.

The goal of this script is to make the installation even easier.
It does this by doing things for you as well as testing for problems
in advance.

You can run the script whenever you like. You MUST run it after
you update Bugzilla, because it will then update your SQL table
definitions to resync them with the code.

You can see all the details of what the script does at
L</How Checksetup Works>.

=head1 MODIFYING CHECKSETUP

There should be no need for Bugzilla Administrators to modify
this script; all user-configurable stuff has been moved
into a local configuration file called F<localconfig>. When that file
in changed and F<checksetup.pl> is run, then the user's changes
will be reflected back into the database.

However, developers often need to modify the installation process.
This section explains how F<checksetup.pl> works, so that you
know the right part to modify.

=head2 How Checksetup Works

F<checksetup.pl> runs through several stages during installation:

=over

=item 1

Checks if the required and optional perl modules are installed,
using L<Bugzilla::Install::Requirements/check_requirements>.

=item 2

Creates or updates the F<localconfig> file, using
L<Bugzilla::Install::Localconfig/update_localconfig>.

=item 3

Checks the DBD and database version, using
L<Bugzilla::DB/bz_check_requirements>.

=item 4

Creates the Bugzilla database if it doesn't exist, using
L<Bugzilla::DB/bz_create_database>.

=item 5

Creates all of the tables in the Bugzilla database, using
L<Bugzilla::DB/bz_setup_database>.

Note that all the table definitions are stored in
L<Bugzilla::DB::Schema/ABSTRACT_SCHEMA>.

=item 6

Puts the values into the enum tables (like C<resolution>, C<bug_status>,
etc.) using L<Bugzilla::DB/bz_populate_enum_tables>.

=item 7

Creates any files that Bugzilla needs but doesn't ship with, using
L<Bugzilla::Install::Filesystem/update_filesystem>.

=item 8

Creates the F<.htaccess> files if you haven't specified not to
in F<localconfig>. It does this with
L<Bugzilla::Install::Filesystem/create_htaccess>.

=item 9

Updates the system parameters (stored in F<data/params.json>), using
L<Bugzilla::Config/update_params>.

=item 10

Pre-compiles all templates, to improve the speed of Bugzilla.
It uses L<Bugzilla::Template/precompile_templates> to do this.

=item 11

Fixes all file permissions to be secure. It does this differently depending
on whether or not you've specified C<$webservergroup> in F<localconfig>.

The function that does this is
L<Bugzilla::Install::Filesystem/fix_all_file_permissions>.

=item 12

Populates the C<fielddefs> table, using
L<Bugzilla::Field/populate_field_definitions>.

=item 13

This is the major part of checksetup--updating the table definitions
from one version of Bugzilla to another.

The code for this is in L<Bugzilla::Install::DB/update_table_definitions>.

This includes creating the default Classification (using 
L<Bugzilla::Install/create_default_classification>) and setting up all
the foreign keys for all tables, using L<Bugzilla::DB/bz_setup_foreign_keys>.

=item 14

Creates the system groups--the ones like C<editbugs>, C<admin>, and so on.
This is L<Bugzilla::Install/update_system_groups>.

=item 15

Creates all of the user-adjustable preferences that appear on the
"General Preferences" screen. This is L<Bugzilla::Install/update_settings>.

=item 16

Creates an administrator, if one doesn't already exist, using
L<Bugzilla::Install/create_admin>.

We also can make somebody an admin at this step, if the user specified
the C<--make-admin> switch.

=item 17

Creates the default Product and Component, using
L<Bugzilla::Install/create_default_product>.

=back

=head2 Modifying the Database

Sometimes you'll want to modify the database. In fact, that's mostly
what checksetup does, is upgrade old Bugzilla databases to the modern
format.

If you'd like to know how to make changes to the datbase, see
the information in the Bugzilla Developer's Guide, at:
L<http://www.bugzilla.org/docs/developer.html#sql-schema>

Also see L<Bugzilla::DB/"Schema Modification Methods"> and
L<Bugzilla::DB/"Schema Information Methods">.

=head1 RUNNING CHECKSETUP NON-INTERACTIVELY

To operate checksetup non-interactively, run it with a single argument
specifying a filename that contains the information usually obtained by
prompting the user or by editing localconfig.

The format of that file is as follows:

 $answer{'db_host'}   = 'localhost';
 $answer{'db_driver'} = 'mydbdriver';
 $answer{'db_port'}   = 0;
 $answer{'db_name'}   = 'mydbname';
 $answer{'db_user'}   = 'mydbuser';
 $answer{'db_pass'}   = 'mydbpass';

 $answer{'urlbase'} = 'http://bugzilla.mydomain.com/';

 (Any localconfig variable or parameter can be specified as above.)

 $answer{'ADMIN_EMAIL'} = 'myadmin@mydomain.net';
 $answer{'ADMIN_PASSWORD'} = 'fooey';
 $answer{'ADMIN_REALNAME'} = 'Joel Peshkin';

 $answer{'NO_PAUSE'} = 1

C<NO_PAUSE> means "never stop and prompt the user to hit Enter to continue,
just go ahead and do things, even if they are potentially dangerous." 
Don't set this to 1 unless you know what you are doing.

=head1 SEE ALSO

=over

=item *

L<Bugzilla::Install::Requirements>

=item *

L<Bugzilla::Install::Localconfig>

=item *

L<Bugzilla::Install::Filesystem>

=item *

L<Bugzilla::Install::DB>

=item *

L<Bugzilla::Install>

=item *

L<Bugzilla::Config/update_params>

=item *

L<Bugzilla::DB/CONNECTION>

=back<|MERGE_RESOLUTION|>--- conflicted
+++ resolved
@@ -52,13 +52,8 @@
                      'no-templates|t', 'verbose|v|no-silent',
                      'cpanm:s', 'check-modules',
                      'make-admin=s', 'reset-password=s', 'version|V',
-<<<<<<< HEAD
-                     'no-permissions|p');
-=======
-                     'no-assets',
                      'default-localconfig',
                      'no-database', 'no-permissions|p');
->>>>>>> 8a5773f9
 
 # Print the help message if that switch was selected.
 pod2usage({-verbose => 1, -exitval => 1}) if $switch{'help'};
