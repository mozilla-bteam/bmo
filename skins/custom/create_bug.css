--- conflicted
+++ resolved
@@ -1,5 +1,3 @@
-<<<<<<< HEAD
-=======
 /* This Source Code Form is subject to the terms of the Mozilla Public
  * License, v. 2.0. If a copy of the MPL was not distributed with this file,
  * You can obtain one at http://mozilla.org/MPL/2.0/.
@@ -7,8 +5,6 @@
  * This Source Code Form is "Incompatible With Secondary Licenses", as
  * defined by the Mozilla Public License, v. 2.0. */
 
-
->>>>>>> 2721de5a
 .tracking_flags .field_label a {
     font-weight: normal !important;
     color: #000;
