/* The contents of this file are subject to the Mozilla Public
  * License Version 1.1 (the "License"); you may not use this file
  * except in compliance with the License. You may obtain a copy of
  * the License at http://www.mozilla.org/MPL/
  *
  * Software distributed under the License is distributed on an "AS
  * IS" basis, WITHOUT WARRANTY OF ANY KIND, either express or
  * implied. See the License for the specific language governing
  * rights and limitations under the License.
  *
  * The Original Code is the Bugzilla Bug Tracking System.
  *
  * The Initial Developer of the Original Code is Netscape Communications
  * Corporation. Portions created by Netscape are
  * Copyright (C) 1998 Netscape Communications Corporation. All
  * Rights Reserved.
  *
  * Contributor(s): Byron Jones <bugzilla@glob.com.au>
  *                 Christian Reis <kiko@async.com.br>
  *                 Vitaly Harisov <vitaly@rathedg.com>
  *                 Svetlana Harisova <light@rathedg.com>
  *                 Marc Schumann <wurblzap@gmail.com>
  *                 Pascal Held <paheld@gmail.com>
  *                 Kohei Yoshino <kohei.yoshino@gmail.com>
  */

/* fonts (begin) */
    @font-face{
        font-family: 'Material Icons';
        font-style: normal;
        font-weight: 400;
        src: url(fonts/MaterialIcons-Regular.woff2) format('woff2'),
             url(fonts/MaterialIcons-Regular.woff) format('woff');
    }
/* fonts (end) */

/* global (begin) */
    body {
        font-family: sans-serif;
        color: #000;
        background: #fff url("global/body-back.gif") repeat-x;
        scroll-behavior: smooth;
    }
    body, td, th, input {
        font-family: Verdana, sans-serif;
        font-size: small;
    }
    /* monospace is much smaller than Verdana by default, so we make it a bit bigger. */
    pre, code, kbd {
        font-size: medium;
    }
/* global (end) */

/* header (begin) */
    #header {
<<<<<<< HEAD
        position: fixed;
=======
        position: absolute;
>>>>>>> bc8533f5
        top: 0;
        left: 0;
        z-index: 1000;
        width: 100%;
        border-bottom: 1px solid rgba(0, 0, 0, 0.2);
        box-shadow: 0 1px 1px rgba(0, 0, 0, 0.1);
        color: #555;
        background-color: #FFF;
    }

<<<<<<< HEAD
    #header a,
    #header a:visited,
    #header a:hover {
        color: #555;
        text-decoration: none;
    }

    #header a,
    #header button,
    #header input {
        outline: 0; /* Hide outline on Chrome & Safari */
    }

    #header button::-moz-focus-inner {
        border: 0; /* Hide outline on Firefox */
    }

    #header button * {
        pointer-events: none; /* Make sure button is clickable on Chrome & Safari */
    }

    #header .inner {
        display: flex;
        align-items: center;
        position: relative;
        margin: 0 auto;
        padding: 8px 0;
        width: 1024px;
        height: 32px;
    }

    #header .inner > * {
        flex: none;
        margin: 0 8px;
    }

    #header .icon {
        display: inline-block;
        width: 24px;
        font-size: 20px;
        line-height: 1;
        font-family: 'Material Icons';
        vertical-align: middle;
        color: #777;
    }

    #header .title {
        margin: 0 !important;
        font-size: 20px;
        font-weight: normal;
    }

    #header .title a,
    #header .links a {
        display: flex;
        align-items: center;
        border-radius: 4px;
        padding: 0 8px;
        height: 32px;
    }

=======
    @media only screen and (min-device-width: 1024px) {
        #header {
            position: fixed; /* Make the header fixed on desktop */
        }
    }

    #header a,
    #header a:visited,
    #header a:hover {
        color: #555;
        text-decoration: none;
    }

    #header a,
    #header button,
    #header input {
        outline: 0; /* Hide outline on Chrome & Safari */
    }

    #header button::-moz-focus-inner {
        border: 0; /* Hide outline on Firefox */
    }

    #header button * {
        pointer-events: none; /* Make sure button is clickable on Chrome & Safari */
    }

    #header .inner {
        display: flex;
        align-items: center;
        position: relative;
        margin: 0 auto;
        padding: 8px 0;
        width: 1024px;
        height: 32px;
    }

    #header .inner > * {
        flex: none;
        margin: 0 8px;
    }

    #header .icon {
        display: inline-block;
        width: 24px;
        font-size: 20px;
        line-height: 1;
        font-family: 'Material Icons';
        vertical-align: middle;
        color: #777;
    }

    #header .title {
        margin: 0 !important;
        font-size: 20px;
        font-weight: normal;
    }

    #header .title a,
    #header .links a {
        display: flex;
        align-items: center;
        border-radius: 4px;
        padding: 0 8px;
        height: 32px;
    }

>>>>>>> bc8533f5
    #header .title a:hover,
    #header .title a:focus,
    #header .links a:hover,
    #header .links a:focus,
    #header-tools-menu-button:hover,
    #header-tools-menu-button:focus,
    #header .dropdown-content a.active {
        background-color: rgba(0, 0, 0, .05) !important;
    }

    #header .title a:active,
    #header .links a:active,
    #header-tools-menu-button:active,
    #header .dropdown-content a:active {
        background-color: rgba(0, 0, 0, .1) !important;
    }

    #header form.quicksearch {
        display: block;
    }

    #header .searchbox-outer {
        position: relative;
        width: 240px;
        height: 32px;
    }

    #header .searchbox-outer button {
        position: absolute;
        top: 4px;
        left: 4px;
        border: 0;
        padding: 0;
        width: 24px;
        height: 24px;
        background: transparent;
        box-shadow: none;
    }

    #header .searchbox-outer button .icon::before {
        content: '\E8B6';
    }

    #header #quicksearch_top {
        box-sizing: border-box;
        border-color: rgba(0, 0, 0, .1);
        border-radius: 4px;
        padding: 0 8px 0 32px;
        width: 100%;
        height: 100%;
        background-color: rgba(0, 0, 0, .05);
        box-shadow: none;
        font-size: 14px !important;
        line-height: 32px;
    }

    #header #quicksearch_top:hover {
        border-color: rgba(0, 0, 0, .2);
        box-shadow: 0 0 2px rgba(0, 0 ,0, .2);
    }

    #header #quicksearch_top:focus {
        border-color: #42a4e0;
        background-color: transparent;
        box-shadow: 0 0 0 2px rgba(73, 173, 227, .4);
    }

    #header nav {
        flex: auto !important;
        display: flex;
        align-items: center;
        margin: 0 !important;
    }

    #header .links {
        flex: none;
        display: flex;
        font-size: 14px;
    }

    #header .link-browse .icon::before {
        content: '\E8EF';
    }

    #header .link-search .icon::before {
        content: '\E8A0';
    }

    #header .link-file .icon::before {
        content: '\E254';
    }

    #header .link-dashboard .icon::before {
        content: '\E871';
    }

    #header .dropdown {
        flex: none;
    }

    #header .dropdown-button {
        display: block;
        padding: 0;
        color: inherit;
        background: transparent;
        box-shadow: none;
    }

    #header-tools-menu-button {
        width: 32px;
        height: 32px;
        border-radius: 4px;
    }

    #header-tools-menu-button .icon {
        text-indent: -.7em;
        letter-spacing: -.7em;
    }

    #header-tools-menu-button .icon::before {
        content: '\E5CC\E5CC';
    }

    #header-account-menu-button img {
        display: block;
        border-radius: 50%;
    }

    #header-account-menu-button .icon::before {
        font-size: 32px;
        content: '\E853';
    }

    #header .dropdown-content {
        top: calc(100% + 4px);
        right: -4px;
        border-color: #BBB #999 #777;
        border-radius: 4px;
        padding: 4px 0;
        min-width: 160px;
        max-width: 240px;
        background-color: #FCFCFC;
        box-shadow: 0 2px 8px rgba(0,0,0,.3);
    }

    #header .dropdown-content::before,
    #header .dropdown-content::after {
        content: '';
        display: block;
        width: 0;
        height: 0;
        position: absolute;
        right: 10px;
        border-width: 8px;
        border-color: transparent;
        border-style: solid;
    }

    #header .dropdown-content::before {
        top: -17px;
        border-bottom-color: #BBB;
    }

    #header .dropdown-content::after {
        top: -16px;
        border-bottom-color: #FFF;
    }

    #header .dropdown-content a,
    #header .dropdown-content li > div {
        padding: 2px 16px;
        line-height: 1.5;
        white-space: normal;
        background-color: transparent;
    }

    #header .account-label * {
        overflow: hidden;
        white-space: nowrap;
        text-overflow: ellipsis;
<<<<<<< HEAD
    }

    #header .account-label .name {
        font-size: 16px;
    }

    #header .account-label .email {
        font-size: 12px;
        color: #666;
    }

    #header .dropdown-separator {
        height: 0;
        margin: 4px 0;
        border-color: #BBB;
    }

    #header-login .mini-popup {
        position: absolute;
        top: 48px;
        right: 0;
        display: flex;
        align-items: center;
        padding: 8px;
        background-color: #FFF;
        box-shadow: 0 1px 1px rgba(0, 0, 0, 0.1);
    }

    #header-login .mini-popup form {
        display: flex;
        align-items: center;
    }

    #header-login .mini-popup input {
        margin: 0 4px;
    }

=======
    }

    #header .account-label .name {
        font-size: 16px;
    }

    #header .account-label .email {
        font-size: 12px;
        color: #666;
    }

    #header .dropdown-separator {
        height: 0;
        margin: 4px 0;
        border-color: #BBB;
    }

    #header-login .mini-popup {
        position: absolute;
        top: 48px;
        right: 0;
        display: flex;
        align-items: center;
        padding: 8px;
        background-color: #FFF;
        box-shadow: 0 1px 1px rgba(0, 0, 0, 0.1);
    }

    #header-login .mini-popup form {
        display: flex;
        align-items: center;
    }

    #header-login .mini-popup input {
        margin: 0 4px;
    }

>>>>>>> bc8533f5
    #header-login .mini-popup .close-button {
        padding: 0;
        width: 32px;
        justify-content: center;
        text-align: center;
    }

    #header-login .mini-popup .close-button .icon::before {
        content: '\E5CD';
    }
/* header (end) */

/* footer (begin)
 * See also the "header" section for styles that apply
 * to both the header and footer.
 */
    #footer {
        display: flex;
        clear: both;
        margin: 15px 0 0;
        border-top: 1px solid rgba(0, 0, 0, 0.1);
        padding: 8px;
        color: #bbb;
        background-color: #fff;
        line-height: 1.5;
    }

    #footer .intro {
        flex: none;
        display: flex;
        align-items: center;
        border-right: 1px solid #DDD;
        padding: 16px 24px 16px 16px;
    }

    #footer .org-links {
        display: flex;
        align-items: center;
    }

    #footer .org-links h1 {
        margin: 0;
        font-size: 1em;
    }

    #footer .org-links h1 a {
        display: block;
        width: 100px;
        height: 30px;
        background-image: url(../../images/moz-logo-bw-rgb.svg);
        background-repeat: no-repeat;
        background-size: contain;
        text-indent: -9999px;
    }

    #footer .org-links ul {
        display: flex;
        margin: 0 0 0 16px;
        padding: 0;
    }

    #footer .org-links li {
        flex: none;
    }

    #footer .org-links li:not(:last-child) {
        margin-right: 16px;
    }

    #footer #useful-links {
        flex: auto;
        display: flex;
        flex-direction: column;
        justify-content: center;
        margin: 0 0 0 24px;
        padding: 0;
    }

    #footer ul {
        list-style-type: none;
    }
    #links-saved ul {
        display: inline;
    }
    #links-saved th {
        vertical-align: top;
    }

    #footer .label {
        white-space: nowrap;
        vertical-align: top;
    }

    #footer .links {
        vertical-align: top;
    }
/* footer (end) */

/* link lists (begin) */
    ul.links {
        margin: 0;
        padding: 0;
        list-style-type: none;
    }

    ul.links li {
        display: inline;
        white-space: nowrap;
    }
/* link lists (end) */

/* tabs (begin) */
    .tabs td {
        background: #eee;
        text-align: center;
        border-style: solid;
        border-color: black;
        border-width: 0px 0px 2px 0px;
    }

    .tabs td.selected {
        background: white;
        border-width: 2px 2px 0px 2px;
    }

    .tabs td.spacer {
        background: white;
    }
/* tabs (end) */

/* generic (begin) */
    a {
        color: #039;
    }

    a:visited {
        color: #636;
    }

    a:hover {
        color: #333;
    }

    a:active {
        color: #000;
    }

    .clickable_area {
        cursor: pointer;
    }

    textarea {
        font-family: monospace;
    }
/* generic (end) */

/* Links that control whether or not something is visible. */
a.controller {
    font-size: 115%;
}

div#docslinks {
    float: right;
    border: 1px solid black;
    padding: 1ex;
    font-size: 80%;
    margin-top: 2px;
}

#docslinks h2 {
    margin: 0;
}

.mfa-protected {
    vertical-align: middle;
    margin: 0 4px;
}

/**************************/
/* Bug links and statuses */
/**************************/

.bz_bug_link {
    /* Catch-all if you want common styles for all bug links */
}

.bz_bug_link .bz_status_UNCONFIRMED {
    font-style: italic;
}

.bz_obsolete {
    text-decoration: line-through;
}
.bz_inactive {
    text-decoration: line-through;
}
.bz_closed,
.bz_CLOSED td {
    text-decoration: line-through;
}
.bz_private {
    color: darkred;
    background: #f3eeee;
}
.bz_disabled {
    color: #a0a0a0;
}

/************/
/* Comments */
/************/

.bz_comment_table td {
    vertical-align: top;
}

.bz_comment {
    margin-bottom: 2em;
}

/* tbody.file pre is for the Diff view of attachments. */
.bz_comment_text, .uneditable_textarea, tbody.file pre {
     font-family: monospace;
     white-space: pre-wrap;
}

.bz_comment_text {
     width: 50em;
}

.bz_comment_user, .bz_comment_time, .bz_comment_number,
.bz_private_checkbox, .bz_comment_actions
{
    margin: 0 .5em;
}

.bz_comment_actions, .bz_comment_number, .bz_private_checkbox {
    float: right;
}

.bz_collapse_expand_comments {
    padding: 0;
    margin: 0 0 0 1em;
    list-style-type: none;
}
.bz_collapse_expand_comments li {
    margin-bottom: .5em;
}
.bz_collapse_comment {
    text-decoration: none;
}

.bz_private_checkbox input {
    margin: 0;
    vertical-align: middle;
}

.bz_comment_head, .bz_first_comment_head {
    padding-top: .1em;
    padding-bottom: .1em;
    padding-left: .5em;
    background-color: #e0e0e0;
}

.bz_comment_user_images img {
    vertical-align: bottom;
}

.bz_comment_hilite pre {
    background-color: lightgreen;
    margin: 0;
    padding: 1em 0;
}

.bz_comment_collapse_reason,
.bz_default_collapsed .bz_comment_number {
    font-weight: normal;
}

/** End Comments **/

.bz_default_hidden, .bz_tui_hidden, .bz_hidden_field, .bz_hidden_option {
    /* We have !important because we want elements with these classes to always
     * be hidden, even if there is some CSS that overrides it (we use these
     * classes inside JavaScript to hide things). */
    display: none !important;
}

.bz_comment_text span.quote {
    color: #65379c;
    /* Make quoted text not wrap. */
    white-space: pre;
}

.bz_comment_text span.quote_wrapped {
    color: #65379c;
}

table#flags th,
table#flags td {
    vertical-align: middle;
    text-align: left;
}

#email_prefs, #saved_search_prefs, #shared_search_prefs,
#bug_activity {
    border: 1px solid black;
    border-collapse: collapse;
}

#email_prefs th,
#shared_search_prefs th,
#saved_search_prefs th {
    text-align: center;
}

#email_prefs th, #email_prefs td,
#shared_search_prefs th, #shared_search_prefs td,
#saved_search_prefs th, #saved_search_prefs td,
#bug_activity td {
    border: 1px solid;
    padding: 0.3em;
}

#email_prefs th.role_header {
    width: 10%;
}

.column_header {
    background-color: #ddeef9;
}

.column_header th {
    text-align: center;
}

.flag_select {
    min-width: 3em;
}

input.requestee {
    width: 15em;
}

#error_msg {
    font-size: large;
}

.warning {
  color: red;
}

.throw_error {
    background-color: #fff;
    color: #444;
    font-size: large;
    margin: 1em;
    padding: 0.5em 1em;
    border: 2px solid #f66;
}

dt {
    font-weight: bold;
}
body > dl > dt {
    border-top: dotted gray thin;
}
dl dl > dt {
    border-top: none;
}

#admin_table th {
    white-space: normal !important;
}

/* Arrow buttons are buttons with only &uarr;, &darr;, &larr; or &rarr; on
 * them. We want these to look a little less spidery. */
.arrow_button {
    font-size: 150%;
}

/* Style of the attachment table and time tracking table */
#attachment_table {
    border-collapse: collapse;
    border: 1px solid #333333;
}

#attachment_table th, .bz_attach_footer, .bz_time_tracking_table th {
    background-color: #E0E0E0;
    color: black;
}

#attachment_table td, .bz_time_tracking_table th, .bz_time_tracking_table td {
    border: 1px solid #333333;
}

.bz_attach_extra_info {
    font-size: smaller;
}

.bz_attach_flags, .bz_attach_footer {
    white-space: nowrap;
}

.bz_attach_view_hide {
    float: right;
    padding-left: 1em;
}

div.user_match {
    margin-bottom: 1em;
}

.box {
    border: 1px solid black;
    color: black;
    background-color: #ffc;
    margin: 1em;
    padding: 0.5em 1em;
}

.collapsed,
.bz_default_collapsed .bz_private_checkbox,
.bz_default_collapsed .bz_comment_user,
.bz_default_collapsed .bz_comment_user_images,
.bz_default_collapsed .bz_comment_time,
.bz_default_collapsed .bz_comment_tags,
.bz_default_collapsed .bz_comment_text,
.bz_default_collapsed .bz_collapsed_actions
{
    display: none;
}

/* Rules specific for printing */
@media print {
    #header, #footer {
        display: none;
    }

    div.bz_query_buttons {
        display: none;
    }

    body {
        background-image: none;
        background-color: #fff;
    }

    #prefnav, #prefcontent #update, #prefcontent #message {
        display: none;
    }

    #prefcontent {
        margin-left: 0 !important;
        box-shadow: none !important;
    }
}

/**************/
/* Bug Fields */
/**************/

.field_label {
    text-align: right;
    vertical-align: top;
    font-weight: bold;
}
.field_help_link {
    cursor: help;
}
.field_value, form#Create th, form#Create td {
    vertical-align: top;
}
.field_value .text_input {
  width: 100%;
  min-width: 25em;
}

.uneditable_textarea {
    width: 30em;
    font-size: medium;
}

th.required:before {
    content: "* ";
}
th.required:before, span.required_star {
    color: red;
}
input.required, select.required, span.required_explanation {
    background-color: #fff7cd;
    color: #000;
}

.calendar_button {
    background: transparent url("global/calendar.png") no-repeat;
    width: 20px;
    height: 20px;
    vertical-align: middle;
}
.calendar_button span { display: none }
/* These classes are set by YUI. */
.yui-calcontainer {
    display: none;
    background-color: white;
    padding: 10px;
    border: 1px solid #404D6C;
}

.bug_urls {
    margin: 0;
    padding: 0;
    list-style-type: none;
}

.field_textarea_readonly {
    margin: 2px;
    padding: 4px;
    overflow: auto;
    float: left;
    max-width: 30em;
    max-height: 7em;
    border: 1px solid #CCC;
}

.field_textarea_readonly pre {
    font-family: monospace;
    white-space: pre-wrap;
}

/* custom styles for inline instances of autocomplete input fields */
.yui-skin-sam .yui-ac-input { position:static !important;
                              vertical-align:middle !important; }
.yui-skin-sam .yui-ac-container { left:0px !important; }
.yui-skin-sam .yui-ac { display: inline-block; }
#bugzilla-body .yui-ac-content {
    max-height: 19em;
    overflow: auto;
    overflow-x: hidden;
}

#keyword_container {
    padding-top: .2em;
}


#keyword_container .yui-ac-content {
    margin-left: -1px;
}

#comment_tabs {
    border-spacing: 0;
}

.comment_tab {
    display: table-cell;
    border: 1px solid silver;
    padding: 2px 1em;
    cursor: pointer;
    background: transparent;
}

.active_comment_tab {
    background: #fff;
    font-weight: bold;
}

#comment_preview {
    border: 1px solid silver;
    padding: 1px;
    overflow: auto;
    margin: 0px;
}

#comment_preview_text {
    margin: 0px;
    width: auto;
}

#comment_preview_loading {
    font-style: italic;
}

#comment {
    margin: 0px 0px 1em 0px;
}

/*******************/
/* Form Validation */
/*******************/

.validation_error_text {
    font-size: 120%;
    color: #B70000;
    font-weight: bold;
}

.validation_error_field, input.validation_error_field {
    border: 2px solid #B70000;
    background-color: #FFEBEB;
}

/* always use our font and size */
.ui-widget {
    font-family: inherit !important;
    font-size: small !important;
}

/* menu items shouldn't be bold */
.ui-menu .ui-menu-item {
    font-weight: normal !important;
}

/* autocomplete */

.autocomplete-suggestions {
    border: 1px solid #999;
    background: #fff;
    color: #000;
    overflow-x: hidden;
    overflow-y: auto;
    cursor: pointer;
    width: auto !important;
}

.autocomplete-suggestion {
    padding: 2px 5px;
    white-space: nowrap;
    overflow: hidden;
    width: 100%;
    margin-right: 1.5em;
}

.autocomplete-selected {
    background: #426fd9;
    color: #FFF
}

.autocomplete-running {
    background-image: url(../../images/throbber.gif) !important;
    background-repeat: no-repeat !important;
    background-position: right 8px center !important;
}

#login .field-login, #login .field-password {
    line-height: 32px;
    display: block;
    padding-top: 2px;
    padding-bottom: 2px;
}

#login .field-login label, #login .field-password label {
    clear: left;
    width: 7em;
    display: inline-block;
    font-weight: bold;
}

#login .field-restrict, #login .field-remember {
    margin-left: 7em;
}

@font-face{
    font-family: 'Fira Sans';
    src: local('Fira Sans'), local('FiraSans'),
         url('fira/FiraSans-Regular.woff') format('woff');
    font-weight: 400;
    font-style: normal;
}

@font-face{
    font-family: 'Fira Sans';
    src: local('Fira Sans Italic'), local('FiraSansItalic'),
         url('fira/FiraSans-Italic.woff') format('woff');
    font-weight: 400;
    font-style: italic;
}

@font-face{
    font-family: 'Fira Sans';
    src: local('Fira Sans SemiBold'), local('FiraSansSemiBold'),
         url('fira/FiraSans-SemiBold.woff') format('woff');
    font-weight: 600;
    font-style: normal;
}

@font-face{
    font-family: 'Fira Sans';
    src: local('Fira Sans SemiBold Italic'), local('FiraSansSemiBoldItalic'),
         url('fira/FiraSans-SemiBoldItalic.woff') format('woff');
    font-weight: 600;
    font-style: italic;
}

@font-face{
    font-family: 'Fira Sans';
    src: local('Fira Sans Bold'), local('FiraSansBold'),
         url('fira/FiraSans-Bold.woff') format('woff');
    font-weight: 700;
    font-style: normal;
}

@font-face{
    font-family: 'Fira Sans';
    src: local('Fira Sans Bold Italic'), local('FiraSansBoldItalic'),
         url('fira/FiraSans-BoldItalic.woff') format('woff');
    font-weight: 700;
    font-style: italic;
}

@font-face{
    font-family: 'Fira Mono';
    src: local('Fira Mono'), local('FiraMono'),
         url('fira/FiraMono-Regular.woff') format('woff');
    font-weight: 400;
    font-style: normal;
}

@font-face{
    font-family: 'Fira Mono';
    src: local('Fira Mono Bold'), local('FiraMonoBold'),
         url('fira/FiraMono-Bold.woff') format('woff');
    font-weight: 600;
    font-style: normal;
}

body {
    background: #f6f4ec;
    background-image: url(../../images/noise.png);
    background-image: url(../../images/noise.png), -moz-linear-gradient(#d7d3c8, #f6f4ec 400px);
    background-image: url(../../images/noise.png), -webkit-linear-gradient(#d7d3c8, #f6f4ec 400px);
    background-image: url(../../images/noise.png), linear-gradient(#d7d3c8, #f6f4ec 400px);
    background-repeat: repeat, repeat-x;
    color: #404040;
}

body, td, th, input, select, option, optgroup, button, .text_input {
    font-family: "Fira Sans", "Open Sans", "Helvetica Neue", Arial, Helvetica, sans-serif;
}

a, #footer a, #footer a:visited {
    color: #0095dd;
}

a:hover, #footer a:hover {
    color: #00539f;
}

select[multiple], textarea, input[type=text], input[type=password],
input[type=email], input[type=url], input[type=number], input:not([type]), .text_input, .yui-ac-input {
    -moz-box-sizing: border-box;
    -webkit-box-sizing: border-box;
    box-sizing: border-box;
    border: 1px solid #b2b2b2;
    border-radius: .25em;
    box-shadow: inset 0 1px rgba(0, 0, 0, 0.1);
    background: white;
    padding: 4px 3px 5px;
    color: #404040;
    vertical-align: top;
}

select[multiple], .text_input, .yui-ac-input, input {
    font-size: 1em;
}

select[multiple]:focus, textarea:focus, .text-input:focus, -yui-ac-input:focus, input:focus {
    border-color: #42a4e0;
    -webkit-box-shadow: 0 0 0 2px rgba(73,173,227,0.4);
    -moz-box-shadow: 0 0 0 2px rgba(73,173,227,0.4);
    box-shadow: 0 0 0 2px rgba(73,173,227,0.4);
}

select, select[multiple] {
    font-size: 12px;
}

hr {
    border: none;
    height: 1px;
    color: #ccc;
    background-color: #ccc;
    margin: 1em 0;
}

#changeform hr {
    display: none;
}

#mfa-warning {
    margin: 0 -15px;
    padding: 10px 15px;
    color: #FFF;
    background-color: #FF5300;
}

#bugzilla-body {
    background: none;
    border: none;
    color: #404040;
    margin: 15px auto;
}

#bugzilla-body th {
    white-space: nowrap;
}

#message {
    border: 1px solid green;
    margin: 0.3em 0em;
    padding: 0.3em 0.5em;
    color: green;
}

/* Home */

/*#page-index {
    max-width: none;
}*/

#page-index td:first-child {
    text-align: center;
}

#quicksearch_links {
    margin-top: 10px;
}

/* Bugs */

.navigation {
    background: rgba(255, 255, 255, 0.3);
    padding: 5px 10px;
}

u {
    border-bottom: 1px solid #aaa;
    text-decoration: none;
}

#field_container_see_also br {
    margin-bottom: 10px;
}

.bz_alias_short_desc_container {
    background: none;
    font-size: 20px;
    font-weight: normal;
    line-height: 30px;
    padding: 5px 0;
    text-shadow: 0 1px rgba(255, 255, 255, 0.2);
}

.bz_alias_short_desc_container b {
    font-weight: normal;
}

.bz_alias_short_desc_container .editme {
    font-weight: normal;
}

.last_comment_link {
    font-size: 18px;
}

.last_comment_link b {
    border-bottom: 1px solid #aaa;
    font-weight: normal;
}

table.edit_form {
    background: #fff;
    border-bottom: 1px solid rgba(0, 0, 0, 0.2);
    box-shadow: 0 1px 1px rgba(0, 0, 0, 0.1);
    margin-bottom: 20px;
    padding: 10px 10px 80px;
    position: relative;
}

table.edit_form tbody {
    width: 100%;
}

table.edit_form hr {
    display: none;
}

.field_label {
    font-weight: bold !important;
    padding-right: 10px;
    vertical-align: baseline;
    white-space: nowrap;
}

.field_label a, .field_label b {
    color: #404040;
    font-weight: bold;
}

.field_value .text_input {
    min-width: 0;
}

#product, #component {
    width: 235px;
}

#bz_show_bug_column_1 tr:last-child span {
    position: absolute;
    left: 20px;
    bottom: 20px;
}

#commit_top {
    position: absolute;
    bottom: 20px;
    right: 10px;
}

.cc_list_display {
    background: #fff;
    float: none;
    font-size: 11px;
    margin-top: 3px;
    max-width: none;
    padding: 5px;
}

#project-flags, #custom-flags {
    border-collapse: collapse;
}

#project-flags label, #custom-flags label {
    margin-right: 10px;
}

#cf_crash_signature {
    width: 100%;
}

#attachment_table {
    background: #fff;
    border: none;
    border-collapse: collapse;
    border-bottom: 1px solid rgba(0, 0, 0, 0.2);
    box-shadow: 0 1px 1px rgba(0, 0, 0, 0.1);
    margin-bottom: 40px;
}

#attachment_table td {
    border: none;
}

#attachment_table th, .bz_attach_footer, .bz_time_tracking_table th {
    background: #eee;
    color: #404040;
}

#attachment_table .bz_attach_actions {
    white-space: nowrap;
}

#attachment_table .bz_private .bz_attach_desc {
    border-left: 4px solid darkred;
}

/* background for diff views */
.file_table, .file-table {
    background: #ffffff;
}

.bz_comment {
    width: 65em !important;
    margin: 0 0 20px;
}

.bz_comment pre, #comment, #comment-preview {
    font: 13px/1.2 "Droid Sans Mono", Menlo, Monaco, "Courier New", Courier, monospace;
}

.bz_first_comment_head, .bz_comment_head {
    font-weight: normal;
    line-height: 32px;
    padding-bottom: 2px;
    padding-left: 0px;
    margin-left: -5px;
    white-space: nowrap;
    background-color: transparent;
}

.bz_comment_head img, .bz_first_comment_head img {
    vertical-align: middle;
}

.bz_comment_user a {
    -moz-transition: all 100ms linear 0s;
    -webkit-transition: all 100ms linear 0s;
    transition: all 100ms linear 0s;
    transition: all 100ms linear 0s;
    color: #0095dd;
    padding: 0px;
    margin: 0px;
}

.bz_comment_user a:hover {
    -moz-transition: all 100ms linear 0s;
    -webkit-transition: all 100ms linear 0s;
    transition: all 100ms linear 0s;
    background: #fff;
    border: none;
    text-decoration: none;
}

.bz_comment_user .vcard {
    font-weight: bold;
}

.bz_comment_actions {
    margin: 0px 0px;
}

.new_user {
    margin-left: 10px;
}

.ih_history {
    padding: 0 !important;
}

.ih_history .bz_comment_head {
    padding-bottom: 3px;
}

.ih_history_item:not(.ih_hidden) ~ .ih_history_item:not(.ih_hidden) {
    margin-top: 20px;
}

.ih_history_change {
    background: #eee;
    border-top: 1px solid rgba(0, 0, 0, 0.1);
    border-bottom: 1px solid rgba(0, 0, 0, 0.2);
    box-shadow: 0 1px 1px rgba(0, 0, 0, 0.1);
    padding: 10px;
    position: relative;
}

.bz_comment_text {
    background: #fff;
    border-bottom: 1px solid rgba(0, 0, 0, 0.2);
    box-shadow: 0 1px 1px rgba(0, 0, 0, 0.1);
    margin: 1px 0 0 0;
    overflow: auto;
    padding: 10px;
    position: relative;
}

.bz_comment_text:after, .bz_comment_text:before {
    bottom: 100%;
    border: solid transparent;
    content: " ";
    height: 0;
    width: 0;
    position: absolute;
    pointer-events: none;
}

.bz_comment_text:after {
    border-bottom-color: #fff;
    border-width: 8px;
    left: 16px;
}

.bz_comment_text span.quote, .bz_comment_text span.quote_wrapped {
    background: #eee !important;
    color: #444 !important;
    display: block !important;
    margin-top: 5px !important;
    margin-bottom: -10px !important;
    overflow: auto;
    padding: 5px !important;
}

.bz_comment_tags {
    background: #eee;
    box-shadow: 0 1px 1px rgba(0, 0, 0, 0.1);
    border-top: 1px solid rgba(0, 0, 0, 0.1);
    padding: 5px;
}

.bz_comment_tag {
    background: #fff;
    color: #444;
    border: none;
    padding: 2px 6px;
}

.bz_comment_tag a {
    color: #0095DD;
}

#bz_ctag_error {
    border: none;
    background-color: #faa;
    color: #444;
    padding: 2px 6px;
}

#bz_ctag_error a {
    color: #0095DD;
}

.ih_inlinehistory {
    background: #eee;
    border-top: 1px solid rgba(0, 0, 0, 0.1);
    border-bottom: 1px solid rgba(0, 0, 0, 0.2);
    box-shadow: 0 1px 1px rgba(0, 0, 0, 0.1);
    padding: 10px;
    position: relative;
    top: -1px;
}

.bz_collapse_expand_comments li {
    white-space: nowrap;
}

#add_comment {
    border: 1px solid #ccc;
    border-width: 1px 0;
    margin-bottom: 20px;
    padding: 10px 0;
}

#add_comment > table {
    border-collapse: collapse;
    width: 661px;
}

#comment {
    -moz-box-sizing: content-box;
    -webkit-box-sizing: content-box;
    box-sizing: content-box;
}

#comment_tabs {
    margin-top: 2px;
}

#comment_preview {
    background: white;
    display: block;
    clear: both;
}

#comment_preview_text {
    background: transparent;
    border: none;
    box-shadow: none;
    padding: 2px 2px 2px 1px;
}

button, input[type=submit], input[type=button], #commit, #commit_top, #header .btn, #header input[type=submit] {
    background-color: #43a6e2;
    background-image: -moz-linear-gradient(#43a6e2,#277ac1);
    background-image: -webkit-linear-gradient(#43a6e2,#277ac1);
    background-image: linear-gradient(#43a6e2,#277ac1);
    -moz-transition: all linear 100ms;
    -webkit-transition: all linear 100ms;
    transition: all linear 100ms;
    border-radius: .25em;
    border: 0px none;
    box-shadow: 0 1px 0 0 rgba(0,0,0,0.2),inset 0 -1px 0 0 rgba(0,0,0,0.3);
    color: rgb(255, 255, 255);
    cursor: pointer;
    display: inline-block;
    font-size: 12px;
    font-weight: 600;
    text-align: center;
    text-decoration: none;
    text-shadow: 0px 1px 0px rgba(0, 0, 0, 0.25);
    padding: .425em 1em .5em;
}

button:hover, input[type=submit]:hover, input[type=button]:hover, #commit:hover, #commit_top:hover, #header .btn:hover, #header input[type=submit]:hover {
    -webkit-box-shadow: 0 1px 0 0 rgba(0,0,0,0.2),inset 0 -1px 0 0 rgba(0,0,0,0.3),inset 0 12px 24px 2px #38a9ed;
    -moz-box-shadow: 0 1px 0 0 rgba(0,0,0,0.2),inset 0 -1px 0 0 rgba(0,0,0,0.3),inset 0 12px 24px 2px #38a9ed;
    box-shadow: 0 1px 0 0 rgba(0,0,0,0.2),inset 0 -1px 0 0 rgba(0,0,0,0.3),inset 0 12px 24px 2px #38a9ed;
    -moz-transition: all linear 100ms;
    -webkit-transition: all linear 100ms;
    transition: all linear 100ms;
}

button:active, input[type=submit]:active, input[type=button]:active, #commit:active, #commit_top:active, #header .btn:active, #header input[type=submit]:active  {
    -webkit-box-shadow: inset 0 2px 0 0 rgba(0,0,0,0.2),inset 0 12px 24px 6px rgba(0,0,0,0.2),inset 0 0 2px 2px rgba(0,0,0,0.2);
    -moz-box-shadow: inset 0 2px 0 0 rgba(0,0,0,0.2),inset 0 12px 24px 6px rgba(0,0,0,0.2),inset 0 0 2px 2px rgba(0,0,0,0.2);
    box-shadow: inset 0 2px 0 0 rgba(0,0,0,0.2),inset 0 12px 24px 6px rgba(0,0,0,0.2),inset 0 0 2px 2px rgba(0,0,0,0.2);
    -moz-transition: all linear 100ms;
    -webkit-transition: all linear 100ms;
    transition: all linear 100ms;
}

button[disabled], input[type=submit][disabled], input[type=button][disabled], button[disabled]:hover, input[type=submit][disabled]:hover, input[type=button][disabled]:hover, button[disabled]:active, input[type=submit][disabled]:active, input[type=button][disabled]:active {
    background-color: #bfc7cd;
    background-image: -moz-linear-gradient(#bfc7cd,#9ca3aa);
    background-image: -webkit-linear-gradient(#bfc7cd,#9ca3aa);
    background-image: linear-gradient(#bfc7cd,#9ca3aa);
    box-shadow: 0 1px 0 0 rgba(0,0,0,0.2),inset 0 -1px 0 0 rgba(0,0,0,0.3);
    cursor: pointer;
}

.notransition {
  -webkit-transition: none !important;
  -moz-transition: none !important;
  -o-transition: none !important;
  -ms-transition: none !important;
  transition: none !important;
}

.calendar_button, .calendar_button:hover {
    box-shadow: none;
    padding: 0;
}

.related_actions {
    line-height: 19px;
    padding: 5px 10px;
}

/* Attachments */

#viewFrame {
    border: 2px solid #222;
    margin-bottom: 10px;
}

#editFrame, #viewDiffFrame, #viewFrame {
    margin-left: 0;
}

#flags label {
    font-weight: normal;
}

/* tabs */

table.tabs {
    border-collapse: separate;
    border-spacing: 1em 0;
}

.tabs td {
    background: rgba(255,255,255,0.5);
    padding: 1em;
    text-align: center;
    border-style: none;
    font-size: 12px;
    text-transform: uppercase;
}

.tabs td.selected {
    background: white;
    font-weight: 700;
}

.tabs td.spacer {
    background: transparent;
}

.tabs a {
    color: #333;
}

.tabbody {
    background: white;
    padding: 1em 2em;
}

/* splinter */

#splinter-files .new-line, #splinter-files .old-line {
    font-size: 90%;
}

/* search */

#summary_field.search_field_row input {
    padding-bottom: 6px;
}

body {
    margin: 0;
    padding: 50px 15px 15px;
}

#header .btn, #header .txt {
    font-size: 100%;
}

#header #information {
    color: #dddddd;
    font-size: small;
}

pre {
    font-size: medium;
}

#attachment_table {
    width: 50em;
}

#page-index #quicksearchForm {
    padding-top: 20px;
}

/* createaccount styling */
.support_div {
    width: 40%;
    font-size: 80%;
}

.support_div > img {
  padding: 5px 20px;
}

a {
  text-decoration: none;
}

a:hover {
  text-decoration: underline;
}

a.controller {
    font-size: 100%;
    border: 1px solid #c0c0c0;
    padding: 3px;
}

.group_secure > th > a {
    background-image: url("../../images/padlock.png");
    background-position: center left;
    background-repeat: no-repeat;
    padding-left: 18px;
}

.highlighted {
    background: lightyellow;
}

/* user dropdown menu down-arrow */
.vcard a .fn:after, .vcard a .ln:after {
    content: ' \25BE';
}

/******************/
/* Dropdown Menus */
/******************/

/* The container <div> - needed to position the dropdown content */
.dropdown {
    position: relative;
    display: inline-block;
}

/* Dropdown Content (Hidden by Default) */
.dropdown-content {
    position: absolute;
    background-color: #eee;
    min-width: 120px;
    z-index: 1;
    text-align: left;
    margin: 0;
    padding: 0;
    border: 1px solid #ddd;
    -webkit-box-shadow: 1px 1px 5px rgba(0, 0, 0, 0.1);
    -moz-box-shadow: 1px 1px 5px rgba(0, 0, 0, 0.1);
    box-shadow: 1px 1px 5px rgba(0, 0, 0, 0.1);
    list-style: none;
    right: 0px;
}

.dropdown-content.menu-up {
    bottom: 100%;
}

.dropdown-separator {
    border-bottom: 1px solid #ddd;
}

/* Links inside the dropdown */
.dropdown-content a {
    white-space: nowrap;
    background-color: #eee;
    color: black !important;
    padding: 4px 8px;
    text-decoration: none !important;
    display: block;
}

/* Change color of dropdown links on hover */
.dropdown-content li .active {
    text-decoration: none;
    background-color: #39f;
}<|MERGE_RESOLUTION|>--- conflicted
+++ resolved
@@ -53,11 +53,7 @@
 
 /* header (begin) */
     #header {
-<<<<<<< HEAD
-        position: fixed;
-=======
         position: absolute;
->>>>>>> bc8533f5
         top: 0;
         left: 0;
         z-index: 1000;
@@ -68,7 +64,12 @@
         background-color: #FFF;
     }
 
-<<<<<<< HEAD
+    @media only screen and (min-device-width: 1024px) {
+        #header {
+            position: fixed; /* Make the header fixed on desktop */
+        }
+    }
+
     #header a,
     #header a:visited,
     #header a:hover {
@@ -130,75 +131,6 @@
         height: 32px;
     }
 
-=======
-    @media only screen and (min-device-width: 1024px) {
-        #header {
-            position: fixed; /* Make the header fixed on desktop */
-        }
-    }
-
-    #header a,
-    #header a:visited,
-    #header a:hover {
-        color: #555;
-        text-decoration: none;
-    }
-
-    #header a,
-    #header button,
-    #header input {
-        outline: 0; /* Hide outline on Chrome & Safari */
-    }
-
-    #header button::-moz-focus-inner {
-        border: 0; /* Hide outline on Firefox */
-    }
-
-    #header button * {
-        pointer-events: none; /* Make sure button is clickable on Chrome & Safari */
-    }
-
-    #header .inner {
-        display: flex;
-        align-items: center;
-        position: relative;
-        margin: 0 auto;
-        padding: 8px 0;
-        width: 1024px;
-        height: 32px;
-    }
-
-    #header .inner > * {
-        flex: none;
-        margin: 0 8px;
-    }
-
-    #header .icon {
-        display: inline-block;
-        width: 24px;
-        font-size: 20px;
-        line-height: 1;
-        font-family: 'Material Icons';
-        vertical-align: middle;
-        color: #777;
-    }
-
-    #header .title {
-        margin: 0 !important;
-        font-size: 20px;
-        font-weight: normal;
-    }
-
-    #header .title a,
-    #header .links a {
-        display: flex;
-        align-items: center;
-        border-radius: 4px;
-        padding: 0 8px;
-        height: 32px;
-    }
-
->>>>>>> bc8533f5
     #header .title a:hover,
     #header .title a:focus,
     #header .links a:hover,
@@ -379,7 +311,6 @@
         overflow: hidden;
         white-space: nowrap;
         text-overflow: ellipsis;
-<<<<<<< HEAD
     }
 
     #header .account-label .name {
@@ -417,45 +348,6 @@
         margin: 0 4px;
     }
 
-=======
-    }
-
-    #header .account-label .name {
-        font-size: 16px;
-    }
-
-    #header .account-label .email {
-        font-size: 12px;
-        color: #666;
-    }
-
-    #header .dropdown-separator {
-        height: 0;
-        margin: 4px 0;
-        border-color: #BBB;
-    }
-
-    #header-login .mini-popup {
-        position: absolute;
-        top: 48px;
-        right: 0;
-        display: flex;
-        align-items: center;
-        padding: 8px;
-        background-color: #FFF;
-        box-shadow: 0 1px 1px rgba(0, 0, 0, 0.1);
-    }
-
-    #header-login .mini-popup form {
-        display: flex;
-        align-items: center;
-    }
-
-    #header-login .mini-popup input {
-        margin: 0 4px;
-    }
-
->>>>>>> bc8533f5
     #header-login .mini-popup .close-button {
         padding: 0;
         width: 32px;
