[%# This Source Code Form is subject to the terms of the Mozilla Public
  # License, v. 2.0. If a copy of the MPL was not distributed with this
  # file, You can obtain one at http://mozilla.org/MPL/2.0/.
  #
  # This Source Code Form is "Incompatible With Secondary Licenses", as
  # defined by the Mozilla Public License, v. 2.0.
  #%]

[%
  needinfo_flagtype   = "";
  needinfo_flags      = [];

  FOREACH type = bug.flag_types;
    IF type.name == 'needinfo';
      needinfo_flagtype = type;
      FOREACH flag = type.flags;
        IF flag.status == '?';
          needinfo_flags.push(flag);
        END;
      END;
      LAST IF needinfo_flagtype;
    END;
  END;

  available_mentors = bug.mentors( exclude_needinfo_blocked => 1 );

  BLOCK needinfo_comment_div;
    match = needinfo_flags.last.creation_date.match('^(\d{4})\.(\d{2})\.(\d{2})(.+)$');
    date  = "$match.0-$match.1-$match.2$match.3";
    FOREACH comment IN bug.comments;
      NEXT IF comment.is_private AND NOT (user.is_insider || user.id == comment.author.id);
      IF comment.creation_ts == date;
        GET "c$comment.count";
        LAST;
      END;
    END;
  END;

  RETURN UNLESS needinfo_flagtype;
%]

<script [% script_nonce FILTER none%]>
[% IF needinfo_flags.size > 0 %]
$(function() {
  [%# Displays NEEDINFO tag in bug header %]
  var summary_container = document.getElementById('static_bug_status');
  if (summary_container) {
    var needinfo_comment_div = '[% INCLUDE needinfo_comment_div FILTER js %]';
    if (document.getElementById('inline-history-ext')) {
      needinfo_comment_div = inline_history.getNeedinfoDiv();
    }

    if (needinfo_comment_div) {
      var a = document.createElement('a');
      a.id = 'needinfo-lnk';
      a.href = "#" + needinfo_comment_div;
      a.appendChild(document.createTextNode('NEEDINFO'));
      summary_container.appendChild(document.createTextNode('['));
      summary_container.appendChild(a);
      summary_container.appendChild(document.createTextNode(']'));
    }
    else {
      summary_container.appendChild(document.createTextNode('[NEEDINFO]'));
    }
  }
});
[% END %]

[% IF needinfo_flags.size == 0 || needinfo_flagtype.is_multiplicable %]
  function needinfo_init() {
    $('#needinfo')
      .on('change', new_needinfo_changed)
    $('.needinfo-override')
      .on('change', existing_needinfo_changed)
      .change();
    $('#needinfo_role, #needinfo_redirect_role')
      .on('change', needinfo_role_changed);
    needinfo_visibility('needinfo');

    [% FOREACH flag = needinfo_flags %]
      $('#requestee-[% flag.id FILTER none %]')
        .blur(function() {
          $('#needinfo_override_[% flag.id FILTER none %]')
            .prop('checked', $(this).val() === '[% flag.requestee.login FILTER js %]')
        });
    [% END %]
  }

  function needinfo_visibility() {
    var role = $('#needinfo_role').val();
    if (role == 'other') {
      $('#needinfo_from_container').removeClass('bz_default_hidden');
      $('#needinfo_from').prop('disabled', false);
      $('#needinfo_role_identity').text('');
    } else {
      $('#needinfo_from_container').addClass('bz_default_hidden');
      $('#needinfo_from').prop('disabled', true);
      var identity = '';
      if (role == 'reporter') {
        identity = '[% bug.reporter.realname || bug.reporter.login FILTER js %]';
      } else if (role == 'assigned_to') {
        identity = '[% bug.assigned_to.realname || bug.assigned_to.login FILTER js %]';
      } else if (role == 'qa_contact') {
        identity = '[% bug.qa_contact.realname || bug.qa_contact.login FILTER js %]';
      } else if (role == 'user') {
        identity = '[% user.realname || user.login FILTER js %]';
      [% FOREACH mentor = available_mentors %]
        } else if (role == '[% mentor.login FILTER js %]') {
          identity = '[% mentor.realname || mentor.login FILTER js +%] [%+ IF available_mentors.size > 1 %](mentor)[% END %]';
      [% END %]
      }
      $('#needinfo_role_identity').text(identity);
    }
  }

  function new_needinfo_changed(event) {
    if ($('#needinfo').is(':checked') && $('#needinfo_role').val() === 'other') {
      $('#needinfo_from').focus().select();
    }
  }

  function existing_needinfo_changed(event) {
    var $target = $(event.target);
    var is_redirect = !$target.is(':checked') && $target.data('is-self');
    if (is_redirect) {
      $('#needinfo_from_label').hide();
      $('#needinfo_type').show();
      $('#needinfo_type').val('redirect_to');
    } else {
      $('#needinfo_from_label').show();
      $('#needinfo_type').hide();
      $('#needinfo_type').val('needinfo_from');
    }
  }

  function needinfo_role_changed() {
    $('#needinfo').prop('checked', true);
    needinfo_visibility();
    $('#needinfo').change();
  }

  $(function() {
    needinfo_init();
<<<<<<< HEAD
    $(".needinfo_form_changed").on("change", function (event) {
=======
    $(".needinfo_from_changed").on("change", function (event) {
>>>>>>> c9e45583
        $("#needinfo").prop("checked", $("#needinfo_from").val() !== '');
    });
  });
[% END %]
</script>

<div id="needinfo_container">
  <table>
  [% FOREACH flag = needinfo_flags %]
    <tr>
      [% IF !flag.requestee || flag.requestee.id == user.id%]
        [%# needinfo from anyone or the current user %]
        <td align="center">
          <input type="checkbox" id="needinfo_override_[% flag.id FILTER html %]"
            name="needinfo_override_[% flag.id FILTER html %]" value="1" class="needinfo-override"
            [% 'data-is-self="1"' IF flag.requestee %]
            [% " checked" IF user.in_group("canconfirm") %]>
        </td>
        <td>
          <label for="needinfo_override_[% flag.id FILTER html %]">
            Clear the needinfo request for <em>[% flag.requestee ? flag.requestee.login : "anyone" FILTER html %]</em>.
          </label>
        </td>
      [% ELSIF user.in_group("canconfirm") || flag.setter_id == user.id %]
        [%# needinfo targetted at someone else, but the user can clear %]
        <td align="center">
          <input type="checkbox" id="needinfo_override_[% flag.id FILTER html %]"
                  name="needinfo_override_[% flag.id FILTER html %]" value="1">
        </td>
        <td>
          <label for="needinfo_override_[% flag.id FILTER html %]">
            I am providing the requested information for <em>[% flag.requestee.login FILTER html %]</em>
            (clears the needinfo request).
          </label>
        </td>
      [% ELSE %]
        [%# current user does not have permissions to clear needinfo %]
        <td>&nbsp;</td>
        <td>
          Needinfo requested from <em>[% flag.requestee.login FILTER html %]</em>.
        </td>
      [% END %]
    </tr>
  [% END %]
  [% IF needinfo_flags.size == 0 || needinfo_flagtype.is_multiplicable %]
    <tr>
      <td class="needinfo-cb-td">
        <input type="checkbox" name="needinfo" id="needinfo" value="1">
      </td>
      <td>
        <label for="needinfo" id="needinfo_from_label">
          Need more information from
        </label>
        <select name="needinfo_type" id="needinfo_type" style="display:none;">
          <option value="needinfo_from" selected="true">Need more information from</option>
          <option value="redirect_to">Redirect needinfo request to</option>
        </select>
        <select name="needinfo_role" id="needinfo_role">
          <option value="other">other</option>
          [% IF NOT bug.reporter.needinfo_blocked %]
            <option value="reporter">reporter</option>
          [% END %]
          [% IF NOT bug.assigned_to.needinfo_blocked %]
            <option value="assigned_to">assignee</option>
          [% END %]
          [% IF Param('useqacontact') && bug.qa_contact.login != "" && !bug.qa_contact.needinfo_blocked %]
            <option value="qa_contact">qa contact</option>
          [% END %]
          [% IF !is_redirect && NOT user.needinfo_blocked %]
            <option value="user">myself</option>
          [% END %]
          [% FOREACH mentor = available_mentors %]
            <option [% IF available_mentors.size > 1 %]title="mentor"[% END %] value="[% mentor.login FILTER html %]">
              [% available_mentors.size == 1 ? "mentor" : mentor.login FILTER html %]
            </option>
          [% END %]
        </select>
        <span id="needinfo_from_container">
          [% INCLUDE global/userselect.html.tmpl
              id          => "needinfo_from"
              name        => "needinfo_from"
              value       => ""
              size        => 30
              multiple    => 5
<<<<<<< HEAD
              classes     => ["needinfo_form_changed"]
=======
              classes     => ["needinfo_from_changed"]
>>>>>>> c9e45583
              field_title => "Enter one or more comma separated users to request more information from"
          %]
        </span>
        <span id="needinfo_role_identity"></span>
      </td>
    </tr>
  [% END %]
  </table>
</div><|MERGE_RESOLUTION|>--- conflicted
+++ resolved
@@ -141,11 +141,7 @@
 
   $(function() {
     needinfo_init();
-<<<<<<< HEAD
-    $(".needinfo_form_changed").on("change", function (event) {
-=======
     $(".needinfo_from_changed").on("change", function (event) {
->>>>>>> c9e45583
         $("#needinfo").prop("checked", $("#needinfo_from").val() !== '');
     });
   });
@@ -230,11 +226,7 @@
               value       => ""
               size        => 30
               multiple    => 5
-<<<<<<< HEAD
-              classes     => ["needinfo_form_changed"]
-=======
               classes     => ["needinfo_from_changed"]
->>>>>>> c9e45583
               field_title => "Enter one or more comma separated users to request more information from"
           %]
         </span>
