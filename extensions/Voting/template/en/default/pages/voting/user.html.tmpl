[%# This Source Code Form is subject to the terms of the Mozilla Public
  # License, v. 2.0. If a copy of the MPL was not distributed with this
  # file, You can obtain one at http://mozilla.org/MPL/2.0/.
  #
  # This Source Code Form is "Incompatible With Secondary Licenses", as
  # defined by the Mozilla Public License, v. 2.0.
  #%]

[%# INTERFACE:
  # voting_user: hash containing a 'login' field
  #
  # products: list of hashes containing details of products relating to
  #           voting:
  #            name: name of product
  #            bugs: list of bugs the user has voted for
  #            bug_ids: list of bug ids the user has voted for
  #            onevoteonly: one or more votes allowed per bug?
  #            total: users current vote count for the product
  #            maxvotes: max votes allowed for a user in this product
  #            maxperbug: max votes per bug allowed for a user in this product
  #
  # this_bug: Bugzilla::Bug; if the user is voting for a bug, this is the bug
  #
  # canedit: boolean; Should the votes be presented in a form, or readonly?
  #
  # all_bug_ids: List of all bug ids the user has voted for, across all products
  #%]

[% IF !header_done %]
  [% subheader = voting_user.login FILTER html %]
  [% IF canedit %]
    [% title = "Change Votes" %]
    [% IF this_bug %]
      [%# We .select and .focus the input so it works for textbox and
          checkbox %]
      [% onload = "document.forms['voting_form'].bug_" _ this_bug.id _
                  ".select();document.forms['voting_form'].bug_" _ this_bug.id _
                  ".focus()" %]
    [% END %]
  [% ELSE %]
    [% title = "Show Votes" %]
  [% END %]
  [% PROCESS global/header.html.tmpl
             style_urls = [ "extensions/Voting/web/style.css" ]
  %]
[% ELSE %]
  <hr>
[% END %]

<<<<<<< HEAD
=======
[% IF votes_recorded %]
  <p class="votes_change_saved">
      The changes to your votes have been saved.
  </p>
[% ELSE %]
  <br>
[% END %]

>>>>>>> 32be47ba
[% IF products.size %]
  <form name="voting_form" method="post" action="page.cgi?id=voting/user.html">
    <input type="hidden" name="action" value="vote">
    <input type="hidden" name="token" value="[% issue_hash_token(['vote']) FILTER html %]">
    <table id="user_votes">
      <tr>
        <th></th>
        <th>Votes</th>
        <th>[% terms.Bug %]&nbsp;#</th>
        <th>Summary</th>
      </tr>

      [% onevoteproduct = 0 %]
      [% multivoteproduct = 0 %]
      [% FOREACH product = products %]
        [% IF product.onevoteonly %]
          [% onevoteproduct = 1 %]
        [% ELSE %]
          [% multivoteproduct = 1 %]
        [% END %]
        <tr>
          <th>[% product.name FILTER html %]</th>
          <td colspan="2" ><a href="buglist.cgi?bug_id=
              [%- product.bug_ids.join(",") FILTER uri %]">([% terms.bug %] list)</a>
          </td>
          <td>
            [% IF product.maxperbug < product.maxvotes AND
                  product.maxperbug > 1 %]
              <font size="-1">
                (Note: only [% product.maxperbug FILTER html %] vote
                [% "s" IF product.maxperbug != 1 %] allowed per [% terms.bug %] in
                this product.)
              </font>
            [% END %]
          </td>
        </tr>

        [% FOREACH bug = product.bugs %]
          <tr [% IF bug.id == this_bug.id && canedit %] class="bz_bug_being_voted_on"[% END %]>
            <td>
              [% IF bug.id == this_bug.id && canedit %]
                [% IF product.onevoteonly %]
                  Vote For This [% terms.Bug %] &rarr;
                [% ELSE %]
                  Enter Votes Here &rarr;
                [% END %]
              [%- END %]
            </td>
            <td>
              <a name="vote_[% bug.id FILTER none %]">
              [% IF canedit %]
                [% IF product.onevoteonly %]
                  <input type="checkbox" name="[% bug.id FILTER none %]" value="1"
                    [% " checked" IF bug.count %] id="bug_[% bug.id FILTER none %]">
                [% ELSE %]
                  <input name="[% bug.id FILTER none %]" value="[% bug.count FILTER html %]"
                         size="2" id="bug_[% bug.id FILTER none %]">
                [% END %]
              [% ELSE %]
                [% bug.count FILTER html %]
              [% END %]
              </a>
            </td>
            <td class="right">
              [% PROCESS bug/link.html.tmpl bug = bug, link_text = bug.id %]
            </td>
            <td>
              [% bug.short_desc FILTER html %]
              (<a href="page.cgi?id=voting/bug.html&amp;bug_id=[% bug.id FILTER none %]">Show Votes</a>)
            </td>
          </tr>
        [% END %]

        <tr>
          <td></td>
          <td colspan="3">[% product.total FILTER html %] vote
            [% "s" IF product.total != 1 %] used out of [% product.maxvotes FILTER html %]
            allowed.
            <br>
            <br>
          </td>
        </tr>
      [% END %]
    </table>

    [% IF canedit %]
      <input type="submit" value="Change My Votes" id="change"> or
      <a href="buglist.cgi?bug_id=[% all_bug_ids.join(",") FILTER uri %]">view all
        as [% terms.bug %] list</a>
      <br>
      <br>
      To change your votes,
      [% IF multivoteproduct %]
        type in new numbers (using zero to mean no votes)
        [% " or " IF onevoteproduct %]
      [% END %]
      [% IF onevoteproduct %]
        change the checkbox
      [% END %]
      and then click <b>Change My Votes</b>.
    [% ELSE %]
       <a href="buglist.cgi?bug_id=[% all_bug_ids.join(",") FILTER uri %]">View all
         as [% terms.bug %] list</a>
    [% END %]
  </form>
[% ELSE %]
  <p>
    [% IF canedit %]
    You are
    [% ELSE %]
    This user is
    [% END %]
    currently not voting on any [% terms.bugs %].
  </p>
[% END %]

<p>
  <a href="page.cgi?id=voting.html">Help with voting</a>.
</p>

[% PROCESS global/footer.html.tmpl %]<|MERGE_RESOLUTION|>--- conflicted
+++ resolved
@@ -47,8 +47,6 @@
   <hr>
 [% END %]
 
-<<<<<<< HEAD
-=======
 [% IF votes_recorded %]
   <p class="votes_change_saved">
       The changes to your votes have been saved.
@@ -57,7 +55,6 @@
   <br>
 [% END %]
 
->>>>>>> 32be47ba
 [% IF products.size %]
   <form name="voting_form" method="post" action="page.cgi?id=voting/user.html">
     <input type="hidden" name="action" value="vote">
