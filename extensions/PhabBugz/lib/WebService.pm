--- conflicted
+++ resolved
@@ -15,7 +15,6 @@
 
 use Bugzilla::Constants;
 use Bugzilla::User;
-<<<<<<< HEAD
 use Bugzilla::Util qw(detaint_natural datetime_from time_ago);
 use Bugzilla::WebService::Constants;
 
@@ -36,10 +35,6 @@
 use List::Util qw(first uniq);
 use List::MoreUtils qw(any);
 use MIME::Base64 qw(decode_base64);
-=======
-
-use Bugzilla::Extension::PhabBugz::Constants;
->>>>>>> 823c6427
 
 use constant READ_ONLY => qw(
     needs_review
@@ -47,13 +42,8 @@
 
 use constant PUBLIC_METHODS => qw(
     check_user_permission_for_bug
-<<<<<<< HEAD
-    obsolete_attachments
-    revision
-    update_reviewer_statuses
+
     needs_review
-=======
->>>>>>> 823c6427
 );
 
 sub check_user_permission_for_bug {
@@ -64,18 +54,11 @@
     # Ensure PhabBugz is on
     ThrowUserError('phabricator_not_enabled')
         unless Bugzilla->params->{phabricator_enabled};
-<<<<<<< HEAD
 
     # Validate that the requesting user's email matches phab-bot
     ThrowUserError('phabricator_unauthorized_user')
         unless $user->login eq PHAB_AUTOMATION_USER;
-=======
->>>>>>> 823c6427
 
-    # Validate that the requesting user's email matches phab-bot
-    ThrowUserError('phabricator_unauthorized_user')
-        unless $user->login eq PHAB_AUTOMATION_USER;
-    
     # Validate that a bug id and user id are provided
     ThrowUserError('phabricator_invalid_request_params')
         unless ($params->{bug_id} && $params->{user_id});
@@ -89,7 +72,6 @@
     };
 }
 
-<<<<<<< HEAD
 sub needs_review {
     my ($self, $params) = @_;
     ThrowUserError('phabricator_not_enabled')
@@ -180,8 +162,6 @@
     return { result => \@result };
 }
 
-=======
->>>>>>> 823c6427
 sub rest_resources {
     return [
         # Bug permission checks
@@ -193,15 +173,12 @@
                 }
             }
         },
-<<<<<<< HEAD
         # Review requests
         qw{^/phabbugz/needs_review$}, {
             GET => {
                 method => 'needs_review',
             },
         },
-=======
->>>>>>> 823c6427
     ];
 }
 
