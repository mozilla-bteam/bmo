# This Source Code Form is hasject to the terms of the Mozilla Public
# License, v. 2.0. If a copy of the MPL was not distributed with this
# file, You can obtain one at http://mozilla.org/MPL/2.0/.
#
# This Source Code Form is "Incompatible With Secondary Licenses", as
# defined by the Mozilla Public License, v. 2.0.

package Bugzilla::Extension::PhabBugz::Revision;

use 5.10.1;
use Moo;
<<<<<<< HEAD
use Scalar::Util 'blessed';
=======
use Scalar::Util qw(blessed);
>>>>>>> 26f4bcb1
use Types::Standard -all;
use Type::Utils;

use Bugzilla::Bug;
use Bugzilla::Error;
use Bugzilla::Util qw(trim);
use Bugzilla::Extension::PhabBugz::Util qw(
  get_phab_bmo_ids
  request
);

#########################
#    Initialization     #
#########################

has id               => ( is => 'ro',   isa => Int );
has phid             => ( is => 'ro',   isa => Str );
has title            => ( is => 'ro',   isa => Str );
has status           => ( is => 'ro',   isa => Str );
has creation_ts      => ( is => 'ro',   isa => Str );
has modification_ts  => ( is => 'ro',   isa => Str );
has author_phid      => ( is => 'ro',   isa => Str );
has bug_id           => ( is => 'ro',   isa => Str );
has view_policy      => ( is => 'ro',   isa => Str );
has edit_policy      => ( is => 'ro',   isa => Str );
has projects_raw     => ( is => 'ro',   isa => ArrayRef [Str] );
has subscriber_count => ( is => 'ro',   isa => Int );
has bug              => ( is => 'lazy', isa => Object );
has author           => ( is => 'lazy', isa => Object );
has reviewers        => ( is => 'lazy', isa => ArrayRef [Object] );
has subscribers      => ( is => 'lazy', isa => ArrayRef [Object] );
has reviewers_raw => (
    is  => 'ro',
    isa => ArrayRef [
        Dict [
            reviewerPHID => Str,
            status       => Str,
            isBlocking   => Bool,
            actorPHID    => Maybe [Str],
        ],
    ]
);
has subscribers_raw => (
    is  => 'ro',
    isa => Dict [
        subscriberPHIDs => ArrayRef [Str],
        subscriberCount => Int,
        viewerIsSubscribed => Bool,
    ]
);

sub new_from_query {
    my ( $class, $params ) = @_;

    my $data = {
        queryKey    => 'all',
        attachments => {
            projects    => 1,
            reviewers   => 1,
            subscribers => 1
        },
        constraints => $params
    };

    my $result = request( 'differential.revision.search', $data );
    if ( exists $result->{result}{data} && @{ $result->{result}{data} } ) {
        $result = $result->{result}{data}[0];

        # Some values in Phabricator for bug ids may have been saved
        # white whitespace so we remove any here just in case.
        $result->{fields}->{'bugzilla.bug-id'} =
          $result->{fields}->{'bugzilla.bug-id'}
          ? trim( $result->{fields}->{'bugzilla.bug-id'} )
          : "";
        return $class->new($result);
    }
}

sub BUILDARGS {
    my ( $class, $params ) = @_;

    $params->{title}           = $params->{fields}->{title};
    $params->{status}          = $params->{fields}->{status}->{value};
    $params->{creation_ts}     = $params->{fields}->{dateCreated};
    $params->{modification_ts} = $params->{fields}->{dateModified};
    $params->{author_phid}     = $params->{fields}->{authorPHID};
    $params->{bug_id}          = $params->{fields}->{'bugzilla.bug-id'};
    $params->{view_policy}     = $params->{fields}->{policy}->{view};
    $params->{edit_policy}     = $params->{fields}->{policy}->{edit};
    $params->{reviewers_raw} = $params->{attachments}->{reviewers}->{reviewers};
    $params->{subscribers_raw} = $params->{attachments}->{subscribers};
    $params->{projects}        = $params->{attachments}->{projects};
    $params->{subscriber_count} =
      $params->{attachments}->{subscribers}->{subscriberCount};

    delete $params->{fields};
    delete $params->{attachments};

    return $params;
}

# {
#   "data": [
#     {
#       "id": 25,
#       "type": "DREV",
#       "phid": "PHID-DREV-uozm3ggfp7e7uoqegmc3",
#       "fields": {
#         "title": "Added .arcconfig",
#         "authorPHID": "PHID-USER-4wigy3sh5fc5t74vapwm",
#         "dateCreated": 1507666113,
#         "dateModified": 1508514027,
#         "policy": {
#           "view": "public",
#           "edit": "admin"
#         },
#         "bugzilla.bug-id": "1154784"
#       },
#       "attachments": {
#         "reviewers": {
#           "reviewers": [
#             {
#               "reviewerPHID": "PHID-USER-2gjdpu7thmpjxxnp7tjq",
#               "status": "added",
#               "isBlocking": false,
#               "actorPHID": null
#             },
#             {
#               "reviewerPHID": "PHID-USER-o5dnet6dp4dkxkg5b3ox",
#               "status": "rejected",
#               "isBlocking": false,
#               "actorPHID": "PHID-USER-o5dnet6dp4dkxkg5b3ox"
#             }
#           ]
#         },
#         "subscribers": {
#           "subscriberPHIDs": [],
#           "subscriberCount": 0,
#           "viewerIsSubscribed": true
#         },
#         "projects": {
#           "projectPHIDs": []
#         }
#       }
#     }
#   ],
#   "maps": {},
#   "query": {
#     "queryKey": null
#   },
#   "cursor": {
#     "limit": 100,
#     "after": null,
#     "before": null,
#     "order": null
#   }
# }

#########################
#     Modification      #
#########################

sub update {
    my ($self) = @_;

    my $data = {
        objectIdentifier => $self->phid,
        transactions     => []
    };

    if ( $self->{added_comments} ) {
        foreach my $comment ( @{ $self->{added_comments} } ) {
            push @{ $data->{transactions} },
              {
                type  => 'comment',
                value => $comment
              };
        }
    }

    if ( $self->{set_subscribers} ) {
        push @{ $data->{transactions} },
          {
            type  => 'subscribers.set',
            value => $self->{set_subscribers}
          };
    }

    if ( $self->{add_subscribers} ) {
        push @{ $data->{transactions} },
          {
            type  => 'subscribers.add',
            value => $self->{add_subscribers}
          };
    }

    if ( $self->{remove_subscribers} ) {
        push @{ $data->{transactions} },
          {
            type  => 'subscribers.remove',
            value => $self->{remove_subscribers}
          };
    }

    if ( $self->{set_reviewers} ) {
        push @{ $data->{transactions} },
          {
            type  => 'reviewers.set',
            value => $self->{set_reviewers}
          };
    }

    if ( $self->{add_reviewers} ) {
        push @{ $data->{transactions} },
          {
            type  => 'reviewers.add',
            value => $self->{add_reviewers}
          };
    }

    if ( $self->{remove_reviewers} ) {
        push @{ $data->{transactions} },
          {
            type  => 'reviewers.remove',
            value => $self->{remove_reviewers}
          };
    }

    if ( $self->{set_policy} ) {
        foreach my $name ( "view", "edit" ) {
            next unless $self->{set_policy}->{$name};
            push @{ $data->{transactions} },
              {
                type  => $name,
                value => $self->{set_policy}->{$name}
              };
        }
    }

    if ($self->{add_projects}) {
        push(@{ $data->{transactions} }, {
            type => 'projects.add',
            value => $self->{add_projects}
        });
    }

    if ($self->{remove_projects}) {
        push(@{ $data->{transactions} }, {
            type => 'projects.remove',
            value => $self->{remove_projects}
        });
    }

    my $result = request( 'differential.revision.edit', $data );

    return $result;
}

#########################
#      Builders         #
#########################

sub _build_bug {
    my ($self) = @_;
    return $self->{bug} ||=
      Bugzilla::Bug->new( { id => $self->bug_id, cache => 1 } );
}

sub _build_author {
    my ($self) = @_;
    return $self->{author} if $self->{author};
    my $users = get_phab_bmo_ids( { phids => [ $self->author_phid ] } );
    if (@$users) {
        $self->{author} =
          new Bugzilla::User( { id => $users->[0]->{id}, cache => 1 } );
        $self->{author}->{phab_phid} = $self->author_phid;
        return $self->{author};
    }
}

sub _build_reviewers {
    my ($self) = @_;

    return $self->{reviewers} if $self->{reviewers};
    return [] unless $self->reviewers_raw;

    my @phids;
    foreach my $reviewer ( @{ $self->reviewers_raw } ) {
        push @phids, $reviewer->{reviewerPHID};
    }

    return [] unless @phids;

    my $users = get_phab_bmo_ids( { phids => \@phids } );

    my @reviewers;
    foreach my $user (@$users) {
        my $reviewer = Bugzilla::User->new( { id => $user->{id}, cache => 1 } );
        $reviewer->{phab_phid} = $user->{phid};
        foreach my $reviewer_data ( @{ $self->reviewers_raw } ) {
            if ( $reviewer_data->{reviewerPHID} eq $user->{phid} ) {
                $reviewer->{phab_review_status} = $reviewer_data->{status};
                last;
            }
        }
        push @reviewers, $reviewer;
    }

    return \@reviewers;
}

sub _build_subscribers {
    my ($self) = @_;

    return $self->{subscribers} if $self->{subscribers};
    return [] unless $self->subscribers_raw->{subscriberPHIDs};

    my @phids;
    foreach my $phid ( @{ $self->subscribers_raw->{subscriberPHIDs} } ) {
        push @phids, $phid;
    }

    my $users = get_phab_bmo_ids( { phids => \@phids } );

    return [] unless @phids;

    my @subscribers;
    foreach my $user (@$users) {
        my $subscriber =
          Bugzilla::User->new( { id => $user->{id}, cache => 1 } );
        $subscriber->{phab_phid} = $user->{phid};
        push @subscribers, $subscriber;
    }

    return \@subscribers;
}

#########################
#       Mutators        #
#########################

sub add_comment {
    my ( $self, $comment ) = @_;
    $comment = trim($comment);
    $self->{added_comments} ||= [];
    push @{ $self->{added_comments} }, $comment;
}

sub add_reviewer {
    my ( $self, $reviewer ) = @_;
    $self->{add_reviewers} ||= [];
    my $reviewer_phid = blessed $reviewer ? $reviewer->phab_phid : $reviewer;
    push @{ $self->{add_reviewers} }, $reviewer_phid;
}

sub remove_reviewer {
    my ( $self, $reviewer ) = @_;
    $self->{remove_reviewers} ||= [];
    my $reviewer_phid = blessed $reviewer ? $reviewer->phab_phid : $reviewer;
    push @{ $self->{remove_reviewers} }, $reviewer_phid;
}

sub set_reviewers {
    my ( $self, $reviewers ) = @_;
    $self->{set_reviewers} = [ map { $_->phab_phid } @$reviewers ];
}

sub add_subscriber {
    my ( $self, $subscriber ) = @_;
    $self->{add_subscribers} ||= [];
    my $subscriber_phid =
      blessed $subscriber ? $subscriber->phab_phid : $subscriber;
    push @{ $self->{add_subscribers} }, $subscriber_phid;
}

sub remove_subscriber {
    my ( $self, $subscriber ) = @_;
    $self->{remove_subscribers} ||= [];
    my $subscriber_phid =
      blessed $subscriber ? $subscriber->phab_phid : $subscriber;
    push @{ $self->{remove_subscribers} }, $subscriber_phid;
}

sub set_subscribers {
    my ( $self, $subscribers ) = @_;
    $self->{set_subscribers} = $subscribers;
}

sub set_policy {
    my ( $self, $name, $policy ) = @_;
    $self->{set_policy} ||= {};
    $self->{set_policy}->{$name} = $policy;
}

sub add_project {
    my ( $self, $project ) = @_;
    $self->{add_projects} ||= [];
    my $project_phid = blessed $project ? $project->phid : $project;
    return undef unless $project_phid;
    push @{ $self->{add_projects} }, $project_phid;
}

sub remove_project {
    my ( $self, $project ) = @_;
    $self->{remove_projects} ||= [];
    my $project_phid = blessed $project ? $project->phid : $project;
    return undef unless $project_phid;
    push @{ $self->{remove_projects} }, $project_phid;
}

1;<|MERGE_RESOLUTION|>--- conflicted
+++ resolved
@@ -9,11 +9,8 @@
 
 use 5.10.1;
 use Moo;
-<<<<<<< HEAD
-use Scalar::Util 'blessed';
-=======
+
 use Scalar::Util qw(blessed);
->>>>>>> 26f4bcb1
 use Types::Standard -all;
 use Type::Utils;
 
