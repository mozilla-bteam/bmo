# This Source Code Form is subject to the terms of the Mozilla Public
# License, v. 2.0. If a copy of the MPL was not distributed with this
# file, You can obtain one at http://mozilla.org/MPL/2.0/.
#
# This Source Code Form is "Incompatible With Secondary Licenses", as
# defined by the Mozilla Public License, v. 2.0.

package Bugzilla::Extension::PhabBugz::Util;

use 5.10.1;
use strict;
use warnings;

use Bugzilla::Bug;
use Bugzilla::Constants;
use Bugzilla::Error;
use Bugzilla::Logging;
use Bugzilla::User;
use Bugzilla::Types qw(:types);
use Bugzilla::Util qw(mojo_user_agent trim);
use Bugzilla::Extension::PhabBugz::Constants;
use Bugzilla::Extension::PhabBugz::Types qw(:types);

use List::MoreUtils qw(any);
use List::Util qw(first);
use Try::Tiny;
use Type::Params qw( compile );
use Type::Utils;
use Types::Standard qw( :types );
use Mojo::JSON qw(encode_json);

use base qw(Exporter);

our @EXPORT = qw(
  create_revision_attachment
  get_attachment_revisions
  get_bug_role_phids
  intersect
  is_attachment_phab_revision
  is_bug_assigned
  request
  set_attachment_approval_flags
  set_phab_user
);

# Set approval flags on Phabricator revision bug attachments.
sub set_attachment_approval_flags {
  my ($attachment, $revision, $flag_setter, $phab_user) = @_;

  my $revision_status_flag_map = {
    'abandoned'       => '-',
    'accepted'        => '+',
    'changes-planned' => 'X',
    'draft'           => '?',
    'needs-review'    => '?',
    'needs-revision'  => '-',
  };

  my $status = $revision_status_flag_map->{$revision->status};

  if (!$status) {
    INFO( "Approval flag status not found for revision status '"
        . $revision->status
        . "'");
    return;
  }

  # The repo short name is the appropriate value that aligns with flag names.
  my $repo_name          = $revision->repository->short_name;
  my $approval_flag_name = "approval-mozilla-$repo_name";

  my @old_flags;
  my @new_flags;

  INFO( 'Setting revision D'
      . $revision->id
      . ' with '
      . $revision->status
      . ' status to '
      . $approval_flag_name
      . $status);

  # If we are setting to + or -, we need to make sure
  # Phabricator user is a member of the release-managers project
  my $is_release_manager = 0;
  my $release_manager_project
    = Bugzilla::Extension::PhabBugz::Project->new_from_query(
    {name => 'release-managers'});
  if ($release_manager_project) {
    my $members = $release_manager_project->members || [];
    foreach my $member (@{$members}) {
      if ($member->phid eq $phab_user->phid) {
        $is_release_manager = 1;
        last;
      }
    }
  }

  # Find the current approval flag state if it exists.
  foreach my $flag (@{$attachment->flags}) {

    # Ignore for all flags except the approval flag.
    next if $flag->name ne $approval_flag_name;

    # Set the flag to it's new status. If it already has that status,
    # it will be a non-change. We also need to check to make sure the
    # flag change is allowed.
    if ($flag_setter->can_change_flag($flag->type, $flag->status, $status)) {

      # If setting to + or - then user needs to be a release manager in Phab
<<<<<<< HEAD
      if (($status eq '+' || $status eq '-') && !$is_release_manager) {
=======
      if (($status eq '+' || $status eq '-') && !$phab_user->is_release_manager) {
>>>>>>> d7a2daf6
        INFO(
          "Unable to set existing `$approval_flag_name` flag to `$status` due to not being a release manager."
        );
      }
      else {
        INFO("Set existing `$approval_flag_name` flag to `$status`.");
        push @old_flags, {id => $flag->id, status => $status};
      }
    }
    else {
      INFO(
        "Unable to set existing `$approval_flag_name` flag to `$status` due to permissions."
      );
    }

    last;
  }

  # If we didn't find an existing approval flag to update, add it now.
  # Also check to make sure we have permission to create the flag.
  if (!@old_flags && $status ne 'X') {
    my $approval_flag = Bugzilla::FlagType->new({name => $approval_flag_name});
    if ($approval_flag) {
      if ($flag_setter->can_change_flag($approval_flag, 'X', $status)) {
        INFO("Creating new `$approval_flag_name` flag with status `$status`");
        push @new_flags,
          {setter => $flag_setter, status => $status, type_id => $approval_flag->id,};
      }
      else {
        INFO(
          "Unable to create new `$approval_flag_name` flag with status `$status` due to permissions."
        );
      }
    }
    else {
      INFO("Approval flag $approval_flag_name type not found");
    }
  }

  $attachment->set_flags(\@old_flags, \@new_flags);
}

sub create_revision_attachment {
  state $check = compile(Bug, Revision, Str, User);
  my ($bug, $revision, $timestamp, $submitter) = $check->(@_);

  my $phab_base_uri = Bugzilla->params->{phabricator_base_uri};
  ThrowUserError('invalid_phabricator_uri') unless $phab_base_uri;

  my $revision_uri = $phab_base_uri . "D" . $revision->id;

  # Check for previous attachment with same revision id.
  # If one matches then return it instead. This is fine as
  # BMO does not contain actual diff content.
  my @review_attachments
    = grep { is_attachment_phab_revision($_) } @{$bug->attachments};
  my $attachment
    = first { trim($_->data) eq $revision_uri } @review_attachments;


  if (!defined $attachment) {
    # No attachment is present, so we can now create new one

    if (!$timestamp) {
      ($timestamp) = Bugzilla->dbh->selectrow_array("SELECT NOW()");
    }

    # If submitter, then switch to that user when creating attachment
    local $submitter->{groups} = [Bugzilla::Group->get_all]; # We need to always be able to add attachment
    my $restore_prev_user = Bugzilla->set_user($submitter, scope_guard => 1);

    $attachment = Bugzilla::Attachment->create({
      bug         => $bug,
      creation_ts => $timestamp,
      data        => $revision_uri,
      description => $revision->title,
      filename    => 'phabricator-D' . $revision->id . '-url.txt',
      ispatch     => 0,
      isprivate   => 0,
      mimetype    => PHAB_CONTENT_TYPE,
    });

    # Insert a comment about the new attachment into the database.
    $bug->add_comment(
      $revision->summary,
      {
        type        => CMT_ATTACHMENT_CREATED,
        extra_data  => $attachment->id,
        is_markdown => (Bugzilla->params->{use_markdown} ? 1 : 0)
      }
    );

    INFO('New attachment ' . $attachment->id . ' created');
  }
  else {
    INFO('Existing attachment ' . $attachment->id . ' found');
  }

  return $attachment;
}

sub intersect {
  my ($list1, $list2) = @_;
  my %e = map { $_ => undef } @{$list1};
  return grep { exists($e{$_}) } @{$list2};
}

sub get_bug_role_phids {
  state $check = compile(Bug);
  my ($bug) = $check->(@_);

  my @bug_users = ($bug->reporter);
  push(@bug_users, $bug->assigned_to) if is_bug_assigned($bug);
  push(@bug_users, $bug->qa_contact)  if $bug->qa_contact;
  push(@bug_users, @{$bug->cc_users}) if @{$bug->cc_users};

  my $phab_users = Bugzilla::Extension::PhabBugz::User->match(
    {ids => [map { $_->id } @bug_users]});

  return [map { $_->phid } @{$phab_users}];
}

sub is_bug_assigned {
  return $_[0]->assigned_to->email ne 'nobody@mozilla.org';
}

sub is_attachment_phab_revision {
  state $check = compile(Attachment);
  my ($attachment) = $check->(@_);
  return $attachment->contenttype eq PHAB_CONTENT_TYPE;
}

sub get_attachment_revisions {
  state $check = compile(Bug);
  my ($bug) = $check->(@_);

  my @attachments
    = grep { is_attachment_phab_revision($_) } @{$bug->attachments()};

  return unless @attachments;

  my @revision_ids;
  foreach my $attachment (@attachments) {
    my ($revision_id) = ($attachment->filename =~ PHAB_ATTACHMENT_PATTERN);
    next if !$revision_id;
    push(@revision_ids, int($revision_id));
  }

  return unless @revision_ids;

  my @revisions;
  foreach my $revision_id (@revision_ids) {
    my $revision = Bugzilla::Extension::PhabBugz::Revision->new_from_query(
      {ids => [$revision_id]});
    push @revisions, $revision if $revision;
  }

  return \@revisions;
}

sub request {
  state $check = compile(Str, HashRef, Optional[Bool]);
  my ($method, $data, $no_die) = $check->(@_);
  my $request_cache = Bugzilla->request_cache;
  my $params        = Bugzilla->params;
  my $ua            = $request_cache->{phabricator_ua} ||= mojo_user_agent();

  my $phab_api_key = $params->{phabricator_api_key};
  ThrowUserError('invalid_phabricator_api_key') unless $phab_api_key;
  my $phab_base_uri = $params->{phabricator_base_uri};
  ThrowUserError('invalid_phabricator_uri') unless $phab_base_uri;

  my $full_uri = $phab_base_uri . '/api/' . $method;

  $data->{__conduit__} = {token => $phab_api_key};

  my $response
    = $ua->post($full_uri => form => {params => encode_json($data)})->result;
  ThrowCodeError('phabricator_api_error', {reason => $response->message})
    if $response->is_error;

  my $result = $response->json;
  ThrowCodeError('phabricator_api_error', {reason => 'JSON decode failure'})
    if !defined($result);

  if ($result->{error_code} && !$no_die) {
    ThrowCodeError('phabricator_api_error',
      {code => $result->{error_code}, reason => $result->{error_info}});
  }

  return $result;
}

sub set_phab_user {
  my $user = Bugzilla::User->new({name => PHAB_AUTOMATION_USER});
  $user->{groups} = [Bugzilla::Group->get_all];

  return Bugzilla->set_user($user, scope_guard => 1);
}

1;<|MERGE_RESOLUTION|>--- conflicted
+++ resolved
@@ -80,22 +80,6 @@
       . $approval_flag_name
       . $status);
 
-  # If we are setting to + or -, we need to make sure
-  # Phabricator user is a member of the release-managers project
-  my $is_release_manager = 0;
-  my $release_manager_project
-    = Bugzilla::Extension::PhabBugz::Project->new_from_query(
-    {name => 'release-managers'});
-  if ($release_manager_project) {
-    my $members = $release_manager_project->members || [];
-    foreach my $member (@{$members}) {
-      if ($member->phid eq $phab_user->phid) {
-        $is_release_manager = 1;
-        last;
-      }
-    }
-  }
-
   # Find the current approval flag state if it exists.
   foreach my $flag (@{$attachment->flags}) {
 
@@ -108,11 +92,7 @@
     if ($flag_setter->can_change_flag($flag->type, $flag->status, $status)) {
 
       # If setting to + or - then user needs to be a release manager in Phab
-<<<<<<< HEAD
-      if (($status eq '+' || $status eq '-') && !$is_release_manager) {
-=======
       if (($status eq '+' || $status eq '-') && !$phab_user->is_release_manager) {
->>>>>>> d7a2daf6
         INFO(
           "Unable to set existing `$approval_flag_name` flag to `$status` due to not being a release manager."
         );
