--- conflicted
+++ resolved
@@ -125,21 +125,8 @@
       return;
     }
 
-<<<<<<< HEAD
-    # If setting to + then at least one accepted reviewer needs to a release manager.
-    if ($status eq '+' && !$relman_accepted) {
-      INFO(
-        "Unable to set existing `$approval_flag_name` flag to `$status` due to not being accepted by a release manager."
-      );
-      return;
-    }
-
-    # If setting to -, then changer needs to be a release manager
-    if ($status eq '-' && !$phab_user->is_release_manager) {
-=======
     # If setting to + or - then user needs to be a release manager.
     if (($status eq '+' || $status eq '-') && !$phab_user->is_release_manager) {
->>>>>>> 2e36e0de
       INFO(
         "Unable to set existing `$approval_flag_name` flag to `$status` due to not being a release manager."
       );
@@ -156,24 +143,15 @@
   if (!@old_flags && $status ne 'X') {
     my $approval_flag = Bugzilla::FlagType->new({name => $approval_flag_name});
     if ($approval_flag) {
-<<<<<<< HEAD
-      # If setting to + then at least one accepted reviewer needs to a release manager.
-      if ($status eq '+' && !$relman_accepted) {
-=======
       # If setting to + then at least one accepted reviewer needs to be a release manager.
       if ($status eq '+' && !$phab_user->is_release_manager) {
->>>>>>> 2e36e0de
         INFO(
           "Unable to create new `$approval_flag_name` flag with status `$status` due to not being accepted by a release manager."
         );
         return;
       }
 
-<<<<<<< HEAD
-      if ($flag_setter->can_change_flag($approval_flag, 'X', $status)) {
-=======
       if ($bmo_user->can_change_flag($approval_flag, 'X', $status)) {
->>>>>>> 2e36e0de
         INFO("Creating new `$approval_flag_name` flag with status `$status`");
         push @new_flags,
           {setter => $bmo_user, status => $status, type_id => $approval_flag->id,};
