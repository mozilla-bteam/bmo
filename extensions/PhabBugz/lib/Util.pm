# This Source Code Form is subject to the terms of the Mozilla Public
# License, v. 2.0. If a copy of the MPL was not distributed with this
# file, You can obtain one at http://mozilla.org/MPL/2.0/.
#
# This Source Code Form is "Incompatible With Secondary Licenses", as
# defined by the Mozilla Public License, v. 2.0.

package Bugzilla::Extension::PhabBugz::Util;

use 5.10.1;
use strict;
use warnings;

use Bugzilla::Bug;
use Bugzilla::Constants;
use Bugzilla::Error;
use Bugzilla::Logging;
use Bugzilla::User;
use Bugzilla::Types qw(:types);
use Bugzilla::Util qw(mojo_user_agent trim);
use Bugzilla::Extension::PhabBugz::Constants;
use Bugzilla::Extension::PhabBugz::Types qw(:types);

use List::MoreUtils qw(any);
use List::Util qw(first);
use Try::Tiny;
use Type::Params qw( compile );
use Type::Utils;
use Types::Standard qw( :types );
use Mojo::JSON qw(encode_json);

use base qw(Exporter);

our @EXPORT = qw(
  create_revision_attachment
  get_attachment_revisions
  get_bug_role_phids
  intersect
  is_attachment_phab_revision
  is_bug_assigned
  request
  set_attachment_approval_flags
  set_phab_user
);

use constant LEGACY_APPROVAL_MAPPING => {
  'firefox-beta'    => 'beta',
  'firefox-release' => 'release',
  'firefox-esr115'  => 'esr115',
  'firefox-esr128'  => 'esr128',
  'firefox-esr140'  => 'esr140',
};

# Set approval flags on Phabricator revision bug attachments.
sub set_attachment_approval_flags {
  my ($attachment, $revision, $flag_setter, $phab_user) = @_;

  my $revision_status_flag_map = {
    'abandoned'       => '-',
    'accepted'        => '+',
    'changes-planned' => 'X',
    'draft'           => '?',
    'needs-review'    => '?',
    'needs-revision'  => '-',
  };

  my $status = $revision_status_flag_map->{$revision->status};

  if (!$status) {
    INFO( "Approval flag status not found for revision status '"
        . $revision->status
        . "'");
    return;
  }

  # The repo short name is the appropriate value that aligns with flag names.
  my $repo_name          = $revision->repository->short_name;

<<<<<<< HEAD
  # With the move to git some repository short names in Phabricator hanged but
=======
  # With the move to git some repository short names in Phabricator changed but
>>>>>>> 1f000f3e
  # we want to use the old approval flags so we map the new names to the old if
  # they exist
  $repo_name = LEGACY_APPROVAL_MAPPING->{$repo_name} || $repo_name;

  my $approval_flag_name = "approval-mozilla-$repo_name";

  my @old_flags;
  my @new_flags;

  INFO( 'Setting revision D'
      . $revision->id
      . ' with '
      . $revision->status
      . ' status to '
      . $approval_flag_name
      . $status);

  # Find the current approval flag state if it exists.
  foreach my $flag (@{$attachment->flags}) {

    # Ignore for all flags except the approval flag.
    next if $flag->name ne $approval_flag_name;

    # Set the flag to it's new status. If it already has that status,
    # it will be a non-change. We also need to check to make sure the
    # flag change is allowed.
    if (!$flag_setter->can_change_flag($flag->type, $flag->status, $status)) {
      INFO(
        "Unable to set existing `$approval_flag_name` flag to `$status` due to permissions."
      );
      return;
    }

    # If setting to + or - then user needs to be a release manager in Phab.
    if (($status eq '+' || $status eq '-') && !$phab_user->is_release_manager) {
      INFO(
        "Unable to set existing `$approval_flag_name` flag to `$status` due to not being a release manager."
      );
      return;
    }

    INFO("Set existing `$approval_flag_name` flag to `$status`.");
    push @old_flags, {id => $flag->id, status => $status};
    last;
  }

  # If we didn't find an existing approval flag to update, add it now.
  # Also check to make sure we have permission to create the flag.
  if (!@old_flags && $status ne 'X') {
    my $approval_flag = Bugzilla::FlagType->new({name => $approval_flag_name});
    if ($approval_flag) {
      if ($flag_setter->can_change_flag($approval_flag, 'X', $status)) {
        INFO("Creating new `$approval_flag_name` flag with status `$status`");
        push @new_flags,
          {setter => $flag_setter, status => $status, type_id => $approval_flag->id,};
      }
      else {
        INFO(
          "Unable to create new `$approval_flag_name` flag with status `$status` due to permissions."
        );
      }
    }
    else {
      INFO("Approval flag $approval_flag_name type not found");
    }
  }

  $attachment->set_flags(\@old_flags, \@new_flags);
}

sub create_revision_attachment {
  state $check = compile(Bug, Revision, Str, User);
  my ($bug, $revision, $timestamp, $submitter) = $check->(@_);

  my $phab_base_uri = Bugzilla->params->{phabricator_base_uri};
  ThrowUserError('invalid_phabricator_uri') unless $phab_base_uri;

  my $revision_uri = $phab_base_uri . "D" . $revision->id;

  # Check for previous attachment with same revision id.
  # If one matches then return it instead. This is fine as
  # BMO does not contain actual diff content.
  my @review_attachments
    = grep { is_attachment_phab_revision($_) } @{$bug->attachments};
  my $attachment
    = first { trim($_->data) eq $revision_uri } @review_attachments;


  if (!defined $attachment) {
    # No attachment is present, so we can now create new one

    if (!$timestamp) {
      ($timestamp) = Bugzilla->dbh->selectrow_array("SELECT NOW()");
    }

    # If submitter, then switch to that user when creating attachment
    local $submitter->{groups} = [Bugzilla::Group->get_all]; # We need to always be able to add attachment
    my $restore_prev_user = Bugzilla->set_user($submitter, scope_guard => 1);

    $attachment = Bugzilla::Attachment->create({
      bug         => $bug,
      creation_ts => $timestamp,
      data        => $revision_uri,
      description => $revision->title,
      filename    => 'phabricator-D' . $revision->id . '-url.txt',
      ispatch     => 0,
      isprivate   => 0,
      mimetype    => PHAB_CONTENT_TYPE,
    });

    # Insert a comment about the new attachment into the database.
    $bug->add_comment(
      $revision->summary,
      {
        type        => CMT_ATTACHMENT_CREATED,
        extra_data  => $attachment->id,
        is_markdown => (Bugzilla->params->{use_markdown} ? 1 : 0)
      }
    );

    INFO('New attachment ' . $attachment->id . ' created');
  }
  else {
    INFO('Existing attachment ' . $attachment->id . ' found');
  }

  return $attachment;
}

sub intersect {
  my ($list1, $list2) = @_;
  my %e = map { $_ => undef } @{$list1};
  return grep { exists($e{$_}) } @{$list2};
}

sub get_bug_role_phids {
  state $check = compile(Bug);
  my ($bug) = $check->(@_);

  my @bug_users = ($bug->reporter);
  push(@bug_users, $bug->assigned_to) if is_bug_assigned($bug);
  push(@bug_users, $bug->qa_contact)  if $bug->qa_contact;
  push(@bug_users, @{$bug->cc_users}) if @{$bug->cc_users};

  my $phab_users = Bugzilla::Extension::PhabBugz::User->match(
    {ids => [map { $_->id } @bug_users]});

  return [map { $_->phid } @{$phab_users}];
}

sub is_bug_assigned {
  return $_[0]->assigned_to->email ne 'nobody@mozilla.org';
}

sub is_attachment_phab_revision {
  state $check = compile(Attachment);
  my ($attachment) = $check->(@_);
  return $attachment->contenttype eq PHAB_CONTENT_TYPE;
}

sub get_attachment_revisions {
  state $check = compile(Bug);
  my ($bug) = $check->(@_);

  my @attachments
    = grep { is_attachment_phab_revision($_) } @{$bug->attachments()};

  return unless @attachments;

  my @revision_ids;
  foreach my $attachment (@attachments) {
    my ($revision_id) = ($attachment->filename =~ PHAB_ATTACHMENT_PATTERN);
    next if !$revision_id;
    push(@revision_ids, int($revision_id));
  }

  return unless @revision_ids;

  my @revisions;
  foreach my $revision_id (@revision_ids) {
    my $revision = Bugzilla::Extension::PhabBugz::Revision->new_from_query(
      {ids => [$revision_id]});
    push @revisions, $revision if $revision;
  }

  return \@revisions;
}

sub request {
  state $check = compile(Str, HashRef, Optional[Bool]);
  my ($method, $data, $no_die) = $check->(@_);
  my $request_cache = Bugzilla->request_cache;
  my $params        = Bugzilla->params;
  my $ua            = $request_cache->{phabricator_ua} ||= mojo_user_agent();

  my $phab_api_key = $params->{phabricator_api_key};
  ThrowUserError('invalid_phabricator_api_key') unless $phab_api_key;
  my $phab_base_uri = $params->{phabricator_base_uri};
  ThrowUserError('invalid_phabricator_uri') unless $phab_base_uri;

  my $full_uri = $phab_base_uri . '/api/' . $method;

  $data->{__conduit__} = {token => $phab_api_key};

  my $response
    = $ua->post($full_uri => form => {params => encode_json($data)})->result;
  ThrowCodeError('phabricator_api_error', {reason => $response->message})
    if $response->is_error;

  my $result = $response->json;
  ThrowCodeError('phabricator_api_error', {reason => 'JSON decode failure'})
    if !defined($result);

  if ($result->{error_code} && !$no_die) {
    ThrowCodeError('phabricator_api_error',
      {code => $result->{error_code}, reason => $result->{error_info}});
  }

  return $result;
}

sub set_phab_user {
  my $user = Bugzilla::User->new({name => PHAB_AUTOMATION_USER});
  $user->{groups} = [Bugzilla::Group->get_all];

  return Bugzilla->set_user($user, scope_guard => 1);
}

1;<|MERGE_RESOLUTION|>--- conflicted
+++ resolved
@@ -76,11 +76,7 @@
   # The repo short name is the appropriate value that aligns with flag names.
   my $repo_name          = $revision->repository->short_name;
 
-<<<<<<< HEAD
-  # With the move to git some repository short names in Phabricator hanged but
-=======
   # With the move to git some repository short names in Phabricator changed but
->>>>>>> 1f000f3e
   # we want to use the old approval flags so we map the new names to the old if
   # they exist
   $repo_name = LEGACY_APPROVAL_MAPPING->{$repo_name} || $repo_name;
