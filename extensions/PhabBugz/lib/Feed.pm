--- conflicted
+++ resolved
@@ -270,7 +270,6 @@
               }
             );
         }
-<<<<<<< HEAD
         else {
             # Make sure that the group project permissions are set properly
             INFO("Updating permissions on $phab_project_name");
@@ -284,12 +283,6 @@
         INFO("Setting group members for " . $project->name);
         my @group_members = $self->get_group_members( $group );
         $project->set_members( [ ($phab_user, @group_members) ] );
-=======
-
-        INFO("Setting group members for " . $project->name);
-        my @group_members = get_group_members($group);
-        $project->set_members( \@group_members );
->>>>>>> a1d70384
         $project->update();
     }
 
@@ -754,12 +747,8 @@
 }
 
 sub get_group_members {
-<<<<<<< HEAD
     my ( $self, $group ) = @_;
-=======
-    my ($group) = @_;
-
->>>>>>> a1d70384
+
     my $group_obj =
       ref $group ? $group : Bugzilla::Group->check( { name => $group, cache => 1 } );
     my $members_all = $group_obj->members_complete();
