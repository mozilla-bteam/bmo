# This Source Code Form is subject to the terms of the Mozilla Public
# License, v. 2.0. If a copy of the MPL was not distributed with this
# file, You can obtain one at http://mozilla.org/MPL/2.0/.
#
# This Source Code Form is "Incompatible With Secondary Licenses", as
# defined by the Mozilla Public License, v. 2.0.

package Bugzilla::Extension::PhabBugz::Feed;

use 5.10.1;

use List::Util qw(first);
use List::MoreUtils qw(any);
use Moo;

use Bugzilla::Constants;
use Bugzilla::Util qw(diff_arrays);

use Bugzilla::Extension::PhabBugz::Constants;
use Bugzilla::Extension::PhabBugz::Policy;
use Bugzilla::Extension::PhabBugz::Revision;
use Bugzilla::Extension::PhabBugz::Util qw(
    add_security_sync_comments
    create_private_revision_policy
    create_revision_attachment
    edit_revision_policy
    get_bug_role_phids
    get_phab_bmo_ids
    get_security_sync_groups
    is_attachment_phab_revision
    make_revision_public
    request
    set_phab_user
);

has 'is_daemon' => ( is => 'rw', default => 0 );
has 'logger'    => ( is => 'rw' );

sub start {
    my ($self) = @_;
    while (1) {
        my $ok = eval {
            if (Bugzilla->params->{phabricator_enabled}) {
                $self->feed_query();
                Bugzilla->_cleanup();
            }
            1;
        };
        $self->logger->error( $@ // "unknown exception" ) unless $ok;
        sleep(PHAB_POLL_SECONDS);
    }
}

sub feed_query {
    my ($self) = @_;
    my $dbh = Bugzilla->dbh;

    # Ensure Phabricator syncing is enabled
    if (!Bugzilla->params->{phabricator_enabled}) {
        $self->logger->info("PHABRICATOR SYNC DISABLED");
        return;
    }

    $self->logger->info("FEED: Fetching new transactions");

    my $last_id = $dbh->selectrow_array("
        SELECT value FROM phabbugz WHERE name = 'feed_last_id'");
    $last_id ||= 0;
    $self->logger->debug("QUERY LAST_ID: $last_id");

    # Check for new transctions (stories)
    my $transactions = $self->feed_transactions($last_id);
    if (!@$transactions) {
        $self->logger->info("FEED: No new transactions");
        return;
    }

    # Process each story
    foreach my $story_data (@$transactions) {
        my $story_id    = $story_data->{id};
        my $story_phid  = $story_data->{phid};
        my $author_phid = $story_data->{authorPHID};
        my $object_phid = $story_data->{objectPHID};
        my $story_text  = $story_data->{text};

        $self->logger->debug("STORY ID: $story_id");
        $self->logger->debug("STORY PHID: $story_phid");
        $self->logger->debug("AUTHOR PHID: $author_phid");
        $self->logger->debug("OBJECT PHID: $object_phid");
        $self->logger->info("STORY TEXT: $story_text");

        # Only interested in changes to revisions for now.
        if ($object_phid !~ /^PHID-DREV/) {
            $self->logger->debug("SKIPPING: Not a revision change");
            $self->save_feed_last_id($story_id);
            next;
        }

        # Skip changes done by phab-bot user
        my $phab_users = get_phab_bmo_ids({ phids => [$author_phid] });
        if (@$phab_users) {
            my $user = Bugzilla::User->new({ id => $phab_users->[0]->{id}, cache => 1 });
            if ($user->login eq PHAB_AUTOMATION_USER) {
                $self->logger->debug("SKIPPING: Change made by phabricator user");
                $self->save_feed_last_id($story_id);
                next;
            }
        }

        $self->process_revision_change($object_phid, $story_text);
        $self->save_feed_last_id($story_id);
    }
}

sub save_feed_last_id {
    my ($self, $story_id) = @_;
    # Store the largest last key so we can start from there in the next session
    $self->logger->debug("UPDATING FEED_LAST_ID: $story_id");
    Bugzilla->dbh->do("REPLACE INTO phabbugz (name, value) VALUES ('feed_last_id', ?)",
                      undef, $story_id);
}

sub process_revision_change {
    my ($self, $revision_phid, $story_text) = @_;

    # Load the revision from Phabricator
<<<<<<< HEAD
    my $revision = Bugzilla::Extension::PhabBugz::Revision->new({ phids => [ $revision_phid ] });
=======
    my $revision = Bugzilla::Extension::PhabBugz::Revision->new_from_query({ phids => [ $revision_phid ] });
>>>>>>> c345cbc0

    # NO BUG ID

    if (!$revision->bug_id) {
        if ($story_text =~ /\s+created\s+D\d+/) {
            # If new revision and bug id was omitted, make revision public
            $self->logger->debug("No bug associated with new revision. Marking public.");
            $revision->set_policy('view', 'public');
            $revision->set_policy('edit', 'users');
            $revision->update();
            $self->logger->info("SUCCESS");
            return;
        }
        else {
            $self->logger->debug("SKIPPING: No bug associated with revision change");
            return;
        }
    }

    my $log_message = sprintf(
        "REVISION CHANGE FOUND: D%d: %s | bug: %d | %s",
        $revision->id,
        $revision->title,
        $revision->bug_id,
        $story_text);
    $self->logger->info($log_message);

    # Pre setup before making changes
    my $old_user = set_phab_user();

    my $is_shadow_db = Bugzilla->is_shadow_db;
    Bugzilla->switch_to_main_db if $is_shadow_db;

    my $dbh = Bugzilla->dbh;
    $dbh->bz_start_transaction;

    my $bug = Bugzilla::Bug->new({ id => $revision->bug_id, cache => 1 });

    # REVISION SECURITY POLICY

    # If bug is public then remove privacy policy
    if (!@{ $bug->groups_in }) {
        $self->logger->debug('Bug is public so setting view/edit public');
        $revision->set_policy('view', 'public');
        $revision->set_policy('edit', 'users');
    }
    # else bug is private.
    else {
        my @set_groups = get_security_sync_groups($bug);

        # If bug privacy groups do not have any matching synchronized groups,
        # then leave revision private and it will have be dealt with manually.
        if (!@set_groups) {
            $self->logger->debug('No matching groups. Adding comments to bug and revision');
            add_security_sync_comments([$revision], $bug);
        }
        # Otherwise, we create a new custom policy containing the project
        # groups that are mapped to bugzilla groups.
        else {
            my @set_projects = map { "bmo-" . $_ } @set_groups;

            # If current policy projects matches what we want to set, then
            # we leave the current policy alone.
            my $current_policy;
            if ($revision->view_policy =~ /^PHID-PLCY/) {
                $self->logger->debug("Loading current policy: " . $revision->view_policy);
                $current_policy
<<<<<<< HEAD
                    = Bugzilla::Extension::PhabBugz::Policy->new({ phids => [ $revision->view_policy ]});
                my $current_projects = $current_policy->get_rule_projects;
=======
                    = Bugzilla::Extension::PhabBugz::Policy->new_from_query({ phids => [ $revision->view_policy ]});
                my $current_projects = $current_policy->rule_projects;
>>>>>>> c345cbc0
                $self->logger->debug("Current policy projects: " . join(", ", @$current_projects));
                my ($added, $removed) = diff_arrays($current_projects, \@set_projects);
                if (@$added || @$removed) {
                    $self->logger->debug('Project groups do not match. Need new custom policy');
                    $current_policy= undef;
                }
                else {
                    $self->logger->debug('Project groups match. Leaving current policy as-is');
                }
            }

            if (!$current_policy) {
                $self->logger->debug("Creating new custom policy: " . join(", ", @set_projects));
                my $new_policy = Bugzilla::Extension::PhabBugz::Policy->create(\@set_projects);
                $revision->set_policy('view', $new_policy->phid);
                $revision->set_policy('edit', $new_policy->phid);
            }

            my $subscribers = get_bug_role_phids($bug);
            $revision->set_subscribers($subscribers);
        }
    }

    my ($timestamp) = Bugzilla->dbh->selectrow_array("SELECT NOW()");

    my $attachment = create_revision_attachment($bug, $revision->id, $revision->title, $timestamp);

    # ATTACHMENT OBSOLETES

    # fixup attachments on current bug
    my @attachments =
      grep { is_attachment_phab_revision($_) } @{ $bug->attachments() };

    foreach my $attachment (@attachments) {
        my ($attach_revision_id) = ($attachment->filename =~ PHAB_ATTACHMENT_PATTERN);
        next if $attach_revision_id != $revision->id;

        my $make_obsolete = $revision->status eq 'abandoned' ? 1 : 0;
        $self->logger->debug('Updating obsolete status on attachmment ' . $attachment->id);
        $attachment->set_is_obsolete($make_obsolete);

        if ($revision->title ne $attachment->description) {
            $self->logger->debug('Updating description on attachment ' . $attachment->id);
            $attachment->set_description($revision->title);
        }

        $attachment->update($timestamp);
    }

    # fixup attachments with same revision id but on different bugs
    my %other_bugs;
    my $other_attachments = Bugzilla::Attachment->match({
        mimetype => PHAB_CONTENT_TYPE,
        filename => 'phabricator-D' . $revision->id . '-url.txt',
        WHERE    => { 'bug_id != ? AND NOT isobsolete' => $bug->id }
    });
    foreach my $attachment (@$other_attachments) {
        $other_bugs{$attachment->bug_id}++;
        $self->logger->debug('Updating obsolete status on attachment ' .
                             $attachment->id . " for bug " . $attachment->bug_id);
        $attachment->set_is_obsolete(1);
        $attachment->update($timestamp);
    }

    # REVIEWER STATUSES

    my (@accepted_phids, @denied_phids, @accepted_user_ids, @denied_user_ids);
    unless ($revision->status eq 'changes-planned' || $revision->status eq 'needs-review') {
        foreach my $reviewer (@{ $revision->reviewers }) {
            push(@accepted_phids, $reviewer->phab_phid) if $reviewer->phab_review_status eq 'accepted';
            push(@denied_phids, $reviewer->phab_phid) if $reviewer->phab_review_status eq 'rejected';
        }
    }

    my $phab_users = get_phab_bmo_ids({ phids => \@accepted_phids });
    @accepted_user_ids = map { $_->{id} } @$phab_users;
    $phab_users = get_phab_bmo_ids({ phids => \@denied_phids });
    @denied_user_ids = map { $_->{id} } @$phab_users;

    foreach my $attachment (@attachments) {
        my ($attach_revision_id) = ($attachment->filename =~ PHAB_ATTACHMENT_PATTERN);
        next if $revision->id != $attach_revision_id;

        # Clear old flags if no longer accepted
        my (@denied_flags, @new_flags, @removed_flags, %accepted_done, $flag_type);
        foreach my $flag (@{ $attachment->flags }) {
            next if $flag->type->name ne 'review';
            $flag_type = $flag->type if $flag->type->is_active;
            if (any { $flag->setter->id == $_ } @denied_user_ids) {
                push(@denied_flags, { id => $flag->id, setter => $flag->setter, status => 'X' });
            }
            if (any { $flag->setter->id == $_ } @accepted_user_ids) {
                $accepted_done{$flag->setter->id}++;
            }
            if ($flag->status eq '+'
                && !any { $flag->setter->id == $_ } (@accepted_user_ids, @denied_user_ids)) {
                push(@removed_flags, { id => $flag->id, setter => $flag->setter, status => 'X' });
            }
        }

        $flag_type ||= first { $_->name eq 'review' && $_->is_active } @{ $attachment->flag_types };

        # Create new flags
        foreach my $user_id (@accepted_user_ids) {
            next if $accepted_done{$user_id};
            my $user = Bugzilla::User->check({ id => $user_id, cache => 1 });
            push(@new_flags, { type_id => $flag_type->id, setter => $user, status => '+' });
        }

        # Also add comment to for attachment update showing the user's name
        # that changed the revision.
        my $comment;
        foreach my $flag_data (@new_flags) {
            $comment .= $flag_data->{setter}->name . " has approved the revision.\n";
        }
        foreach my $flag_data (@denied_flags) {
            $comment .= $flag_data->{setter}->name . " has requested changes to the revision.\n";
        }
        foreach my $flag_data (@removed_flags) {
            $comment .= $flag_data->{setter}->name . " has been removed from the revision.\n";
        }

        if ($comment) {
            $comment .= "\n" . Bugzilla->params->{phabricator_base_uri} . "D" . $revision->id;
            # Add transaction_id as anchor if one present
            # $comment .= "#" . $params->{transaction_id} if $params->{transaction_id};
            $bug->add_comment($comment, {
                isprivate  => $attachment->isprivate,
                type       => CMT_ATTACHMENT_UPDATED,
                extra_data => $attachment->id
            });
        }

        $attachment->set_flags([ @denied_flags, @removed_flags ], \@new_flags);
        $attachment->update($timestamp);
    }

    # FINISH UP

    $bug->update($timestamp);
    $revision->update();

    # Email changes for this revisions bug and also for any other
    # bugs that previously had these revision attachments
    foreach my $bug_id ($revision->bug_id, keys %other_bugs) {
        Bugzilla::BugMail::Send($bug_id, { changer => Bugzilla->user });
    }

    $dbh->bz_commit_transaction;
    Bugzilla->switch_to_shadow_db if $is_shadow_db;

    Bugzilla->set_user($old_user);

    $self->logger->info("SUCCESS");
}

sub feed_transactions {
    my ($self, $after) = @_;
    my $data = { view => 'text' };
    $data->{after} = $after if $after;
    my $result = request('feed.query_id', $data);
    unless (ref $result->{result}{data} eq 'ARRAY'
            && @{ $result->{result}{data} })
    {
        return [];
    }
    # Guarantee that the data is in ascending ID order
    return [ sort { $a->{id} <=> $b->{id} } @{ $result->{result}{data} } ];
}

1;<|MERGE_RESOLUTION|>--- conflicted
+++ resolved
@@ -124,11 +124,7 @@
     my ($self, $revision_phid, $story_text) = @_;
 
     # Load the revision from Phabricator
-<<<<<<< HEAD
-    my $revision = Bugzilla::Extension::PhabBugz::Revision->new({ phids => [ $revision_phid ] });
-=======
     my $revision = Bugzilla::Extension::PhabBugz::Revision->new_from_query({ phids => [ $revision_phid ] });
->>>>>>> c345cbc0
 
     # NO BUG ID
 
@@ -196,13 +192,8 @@
             if ($revision->view_policy =~ /^PHID-PLCY/) {
                 $self->logger->debug("Loading current policy: " . $revision->view_policy);
                 $current_policy
-<<<<<<< HEAD
-                    = Bugzilla::Extension::PhabBugz::Policy->new({ phids => [ $revision->view_policy ]});
-                my $current_projects = $current_policy->get_rule_projects;
-=======
                     = Bugzilla::Extension::PhabBugz::Policy->new_from_query({ phids => [ $revision->view_policy ]});
                 my $current_projects = $current_policy->rule_projects;
->>>>>>> c345cbc0
                 $self->logger->debug("Current policy projects: " . join(", ", @$current_projects));
                 my ($added, $removed) = diff_arrays($current_projects, \@set_projects);
                 if (@$added || @$removed) {
