--- conflicted
+++ resolved
@@ -414,17 +414,9 @@
     # REVIEWER STATUSES
 
     my (@accepted_phids, @denied_phids, @accepted_user_ids, @denied_user_ids);
-<<<<<<< HEAD
-    unless ($revision->status eq 'changes-planned' || $revision->status eq 'needs-review') {
-        foreach my $reviewer (@{ $revision->reviewers }) {
-            push(@accepted_phids, $reviewer->phid) if $reviewer->{phab_review_status} eq 'accepted';
-            push(@denied_phids, $reviewer->phid) if $reviewer->{phab_review_status} eq 'rejected';
-        }
-=======
     foreach my $reviewer (@{ $revision->reviewers }) {
-        push(@accepted_phids, $reviewer->phab_phid) if $reviewer->phab_review_status eq 'accepted';
-        push(@denied_phids, $reviewer->phab_phid) if $reviewer->phab_review_status eq 'rejected';
->>>>>>> a5b78035
+        push(@accepted_phids, $reviewer->phid) if $reviewer->{phab_review_status} eq 'accepted';
+        push(@denied_phids, $reviewer->phid) if $reviewer->{phab_review_status} eq 'rejected';
     }
 
     if ( @accepted_phids ) {
