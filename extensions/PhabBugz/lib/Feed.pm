# This Source Code Form is subject to the terms of the Mozilla Public
# License, v. 2.0. If a copy of the MPL was not distributed with this
# file, You can obtain one at http://mozilla.org/MPL/2.0/.
#
# This Source Code Form is "Incompatible With Secondary Licenses", as
# defined by the Mozilla Public License, v. 2.0.

package Bugzilla::Extension::PhabBugz::Feed;

use 5.10.1;

use IO::Async::Timer::Periodic;
use IO::Async::Loop;
use List::Util qw(first);
use List::MoreUtils qw(any);
use Moo;
use Try::Tiny;

use Bugzilla::Logging;
use Bugzilla::Constants;
use Bugzilla::Search;
use Bugzilla::Util qw(diff_arrays with_writable_database with_readonly_database);

use Bugzilla::Extension::PhabBugz::Constants;
use Bugzilla::Extension::PhabBugz::Policy;
use Bugzilla::Extension::PhabBugz::Revision;
use Bugzilla::Extension::PhabBugz::User;
use Bugzilla::Extension::PhabBugz::Util qw(
    add_security_sync_comments
    create_revision_attachment
    get_bug_role_phids
    get_phab_bmo_ids
    get_project_phid
    get_security_sync_groups
    is_attachment_phab_revision
    make_revision_public
    request
    set_phab_user
);

has 'is_daemon' => ( is => 'rw', default => 0 );

sub start {
    my ($self) = @_;

    # Query for new revisions or changes
    my $feed_timer = IO::Async::Timer::Periodic->new(
        first_interval => 0,
        interval       => PHAB_FEED_POLL_SECONDS,
        reschedule     => 'drift',
        on_tick        => sub { 
            try{
                $self->feed_query();
            }
            catch {
                FATAL($_);
            };
            Bugzilla->_cleanup();
        },
    );

    # Query for new users
    my $user_timer = IO::Async::Timer::Periodic->new(
        first_interval => 0,
        interval       => PHAB_USER_POLL_SECONDS,
        reschedule     => 'drift',
        on_tick        => sub { 
            try{
                $self->user_query();
            }
            catch {
                FATAL($_);
            };
            Bugzilla->_cleanup();
        },
    );

    my $loop = IO::Async::Loop->new;
    $loop->add($feed_timer);
    $loop->add($user_timer);
    $feed_timer->start;
    $user_timer->start;
    $loop->run;
}

sub feed_query {
    my ($self) = @_;

    Bugzilla::Logging->fields->{type} = 'FEED';

    # Ensure Phabricator syncing is enabled
    if (!Bugzilla->params->{phabricator_enabled}) {
        INFO("PHABRICATOR SYNC DISABLED");
        return;
    }

    # PROCESS NEW FEED TRANSACTIONS

    INFO("Fetching new transactions");

    my $story_last_id = $self->get_last_id('feed');

    # Check for new transctions (stories)
    my $new_stories = $self->new_stories($story_last_id);
    INFO("No new stories") unless @$new_stories;

    # Process each story
    foreach my $story_data (@$new_stories) {
        my $story_id    = $story_data->{id};
        my $story_phid  = $story_data->{phid};
        my $author_phid = $story_data->{authorPHID};
        my $object_phid = $story_data->{objectPHID};
        my $story_text  = $story_data->{text};

        TRACE("STORY ID: $story_id");
        TRACE("STORY PHID: $story_phid");
        TRACE("AUTHOR PHID: $author_phid");
        TRACE("OBJECT PHID: $object_phid");
        INFO("STORY TEXT: $story_text");

        # Only interested in changes to revisions for now.
        if ($object_phid !~ /^PHID-DREV/) {
            INFO("SKIPPING: Not a revision change");
            $self->save_last_id($story_id, 'feed');
            next;
        }

        # Skip changes done by phab-bot user
        my $phab_users = get_phab_bmo_ids({ phids => [$author_phid] });
        if (@$phab_users) {
            my $user = Bugzilla::User->new({ id => $phab_users->[0]->{id}, cache => 1 });
            if ($user->login eq PHAB_AUTOMATION_USER) {
                INFO("SKIPPING: Change made by phabricator user");
                $self->save_last_id($story_id, 'feed');
                next;
            }
        }

        with_writable_database {
            $self->process_revision_change($object_phid, $story_text);
        };
        $self->save_last_id($story_id, 'feed');
    }
}

sub user_query {
    my ( $self ) = @_;

    Bugzilla::Logging->fields->{type} = 'USERS';

    # Ensure Phabricator syncing is enabled
    if (!Bugzilla->params->{phabricator_enabled}) {
        INFO("PHABRICATOR SYNC DISABLED");
        return;
    }

    # PROCESS NEW USERS

    INFO("Fetching new users");

    my $user_last_id = $self->get_last_id('user');

    # Check for new users
    my $new_users = $self->new_users($user_last_id);
    INFO("No new users") unless @$new_users;

    # Process each new user
    foreach my $user_data (@$new_users) {
        my $user_id       = $user_data->{id};
        my $user_login    = $user_data->{fields}{username};
        my $user_realname = $user_data->{fields}{realName};
        my $object_phid   = $user_data->{phid};

        TRACE("ID: $user_id");
        TRACE("LOGIN: $user_login");
        TRACE("REALNAME: $user_realname");
        TRACE("OBJECT PHID: $object_phid");

        with_readonly_database {
            $self->process_new_user($user_data);
        };
        $self->save_last_id($user_id, 'user');
    }
}

sub process_revision_change {
    my ($self, $revision_phid, $story_text) = @_;

    # Load the revision from Phabricator
    my $revision = Bugzilla::Extension::PhabBugz::Revision->new_from_query({ phids => [ $revision_phid ] });

    # NO BUG ID

    if (!$revision->bug_id) {
        if ($story_text =~ /\s+created\s+D\d+/) {
            # If new revision and bug id was omitted, make revision public
            INFO("No bug associated with new revision. Marking public.");
            $revision->set_policy('view', 'public');
            $revision->set_policy('edit', 'users');
            $revision->update();
            INFO("SUCCESS");
            return;
        }
        else {
            INFO("SKIPPING: No bug associated with revision change");
            return;
        }
    }

    my $log_message = sprintf(
        "REVISION CHANGE FOUND: D%d: %s | bug: %d | %s",
        $revision->id,
        $revision->title,
        $revision->bug_id,
        $story_text);
    INFO($log_message);

    # Pre setup before making changes
    my $old_user = set_phab_user();
    my $bug = Bugzilla::Bug->new({ id => $revision->bug_id, cache => 1 });

    # REVISION SECURITY POLICY

    # If bug is public then remove privacy policy
    if (!@{ $bug->groups_in }) {
        INFO('Bug is public so setting view/edit public');
        $revision->set_policy('view', 'public');
        $revision->set_policy('edit', 'users');
        my $secure_project_phid = get_project_phid('secure-revision');
        $revision->remove_project($secure_project_phid);
    }
    # else bug is private.
    else {
        my @set_groups = get_security_sync_groups($bug);

        # If bug privacy groups do not have any matching synchronized groups,
        # then leave revision private and it will have be dealt with manually.
        if (!@set_groups) {
            INFO('No matching groups. Adding comments to bug and revision');
            add_security_sync_comments([$revision], $bug);
        }
        # Otherwise, we create a new custom policy containing the project
        # groups that are mapped to bugzilla groups.
        else {
            my @set_projects = map { "bmo-" . $_ } @set_groups;

            # If current policy projects matches what we want to set, then
            # we leave the current policy alone.
            my $current_policy;
            if ($revision->view_policy =~ /^PHID-PLCY/) {
                INFO("Loading current policy: " . $revision->view_policy);
                $current_policy
                    = Bugzilla::Extension::PhabBugz::Policy->new_from_query({ phids => [ $revision->view_policy ]});
                my $current_projects = $current_policy->rule_projects;
                INFO("Current policy projects: " . join(", ", @$current_projects));
                my ($added, $removed) = diff_arrays($current_projects, \@set_projects);
                if (@$added || @$removed) {
<<<<<<< HEAD
                    INFO('Project groups do not match. Need new custom policy');
                    $current_policy= undef;
=======
                    DEBUG('Project groups do not match. Need new custom policy');
                    $current_policy = undef;
>>>>>>> 867057e8
                }
                else {
                    INFO('Project groups match. Leaving current policy as-is');
                }
            }

            if (!$current_policy) {
                INFO("Creating new custom policy: " . join(", ", @set_projects));
                my $new_policy = Bugzilla::Extension::PhabBugz::Policy->create(\@set_projects);
                $revision->set_policy('view', $new_policy->phid);
                $revision->set_policy('edit', $new_policy->phid);
            }

            my $secure_project_phid = get_project_phid('secure-revision');
            $revision->add_project($secure_project_phid);
        }

        # Subscriber list of the private revision should always match
        # the bug roles such as assignee, qa contact, and cc members.
        my $subscribers = get_bug_role_phids($bug);
        $revision->set_subscribers($subscribers);
    }

    my ($timestamp) = Bugzilla->dbh->selectrow_array("SELECT NOW()");

    my $attachment = create_revision_attachment($bug, $revision, $timestamp);

    # ATTACHMENT OBSOLETES

    # fixup attachments on current bug
    my @attachments =
      grep { is_attachment_phab_revision($_) } @{ $bug->attachments() };

    foreach my $attachment (@attachments) {
        my ($attach_revision_id) = ($attachment->filename =~ PHAB_ATTACHMENT_PATTERN);
        next if $attach_revision_id != $revision->id;

        my $make_obsolete = $revision->status eq 'abandoned' ? 1 : 0;
        INFO('Updating obsolete status on attachmment ' . $attachment->id);
        $attachment->set_is_obsolete($make_obsolete);

        if ($revision->title ne $attachment->description) {
            INFO('Updating description on attachment ' . $attachment->id);
            $attachment->set_description($revision->title);
        }

        $attachment->update($timestamp);
    }

    # fixup attachments with same revision id but on different bugs
    my %other_bugs;
    my $other_attachments = Bugzilla::Attachment->match({
        mimetype => PHAB_CONTENT_TYPE,
        filename => 'phabricator-D' . $revision->id . '-url.txt',
        WHERE    => { 'bug_id != ? AND NOT isobsolete' => $bug->id }
    });
    foreach my $attachment (@$other_attachments) {
        $other_bugs{$attachment->bug_id}++;
        INFO('Updating obsolete status on attachment ' .
             $attachment->id . " for bug " . $attachment->bug_id);
        $attachment->set_is_obsolete(1);
        $attachment->update($timestamp);
    }

    # REVIEWER STATUSES

    my (@accepted_phids, @denied_phids, @accepted_user_ids, @denied_user_ids);
    unless ($revision->status eq 'changes-planned' || $revision->status eq 'needs-review') {
        foreach my $reviewer (@{ $revision->reviewers }) {
            push(@accepted_phids, $reviewer->phab_phid) if $reviewer->phab_review_status eq 'accepted';
            push(@denied_phids, $reviewer->phab_phid) if $reviewer->phab_review_status eq 'rejected';
        }
    }

    my $phab_users = get_phab_bmo_ids({ phids => \@accepted_phids });
    @accepted_user_ids = map { $_->{id} } @$phab_users;
    $phab_users = get_phab_bmo_ids({ phids => \@denied_phids });
    @denied_user_ids = map { $_->{id} } @$phab_users;

    my %reviewers_hash =  map { $_->name => 1 } @{ $revision->reviewers };

    foreach my $attachment (@attachments) {
        my ($attach_revision_id) = ($attachment->filename =~ PHAB_ATTACHMENT_PATTERN);
        next if $revision->id != $attach_revision_id;

        # Clear old flags if no longer accepted
        my (@denied_flags, @new_flags, @removed_flags, %accepted_done, $flag_type);
        foreach my $flag (@{ $attachment->flags }) {
            next if $flag->type->name ne 'review';
            $flag_type = $flag->type if $flag->type->is_active;
            if (any { $flag->setter->id == $_ } @denied_user_ids) {
                push(@denied_flags, { id => $flag->id, setter => $flag->setter, status => 'X' });
            }
            if (any { $flag->setter->id == $_ } @accepted_user_ids) {
                $accepted_done{$flag->setter->id}++;
            }
            if ($flag->status eq '+'
                && !any { $flag->setter->id == $_ } (@accepted_user_ids, @denied_user_ids)) {
                push(@removed_flags, { id => $flag->id, setter => $flag->setter, status => 'X' });
            }
        }

        $flag_type ||= first { $_->name eq 'review' && $_->is_active } @{ $attachment->flag_types };

        # Create new flags
        foreach my $user_id (@accepted_user_ids) {
            next if $accepted_done{$user_id};
            my $user = Bugzilla::User->check({ id => $user_id, cache => 1 });
            push(@new_flags, { type_id => $flag_type->id, setter => $user, status => '+' });
        }

        # Also add comment to for attachment update showing the user's name
        # that changed the revision.
        my $comment;
        foreach my $flag_data (@new_flags) {
            $comment .= $flag_data->{setter}->name . " has approved the revision.\n";
        }
        foreach my $flag_data (@denied_flags) {
            $comment .= $flag_data->{setter}->name . " has requested changes to the revision.\n";
        }
        foreach my $flag_data (@removed_flags) {
            if ( exists $reviewers_hash{$flag_data->{setter}->name} ) {
                $comment .= "Flag set by " . $flag_data->{setter}->name . " is no longer active.\n";
            } else {
                $comment .= $flag_data->{setter}->name . " has been removed from the revision.\n";
            }
        }

        if ($comment) {
            $comment .= "\n" . Bugzilla->params->{phabricator_base_uri} . "D" . $revision->id;
            INFO("Flag comment: $comment");
            # Add transaction_id as anchor if one present
            # $comment .= "#" . $params->{transaction_id} if $params->{transaction_id};
            $bug->add_comment($comment, {
                isprivate  => $attachment->isprivate,
                type       => CMT_ATTACHMENT_UPDATED,
                extra_data => $attachment->id
            });
        }

        $attachment->set_flags([ @denied_flags, @removed_flags ], \@new_flags);
        $attachment->update($timestamp);
    }

    # FINISH UP

    $bug->update($timestamp);
    $revision->update();

    # Email changes for this revisions bug and also for any other
    # bugs that previously had these revision attachments
    foreach my $bug_id ($revision->bug_id, keys %other_bugs) {
        Bugzilla::BugMail::Send($bug_id, { changer => Bugzilla->user });
    }

    Bugzilla->set_user($old_user);

    INFO('SUCCESS: Revision D' . $revision->id . ' processed');
}

sub process_new_user {
    my ( $self, $user_data ) = @_;

    # Load the user data into a proper object
    my $phab_user = Bugzilla::Extension::PhabBugz::User->new($user_data);

    if (!$phab_user->bugzilla_id) {
        WARN("SKIPPING: No bugzilla id associated with user");
        return;
    }

    my $bug_user  = $phab_user->bugzilla_user;

    # Pre setup before querying DB
    my $old_user = set_phab_user();

    my $params = {
        f3  => 'OP',
        j3  => 'OR',

        # User must be either reporter, assignee, qa_contact
        # or on the cc list of the bug
        f4  => 'cc',
        o4  => 'equals',
        v4  => $bug_user->login,

        f5  => 'assigned_to',
        o5  => 'equals',
        v5  => $bug_user->login,

        f6  => 'qa_contact',
        o6  => 'equals',
        v6  => $bug_user->login,

        f7  => 'reporter',
        o7  => 'equals',
        v7  => $bug_user->login,

        f9  => 'CP',

        # The bug needs to be private
        f10 => 'bug_group',
        o10 => 'isnotempty',

        # And the bug must have one or more attachments
        # that are connected to revisions
        f11 => 'attachments.filename',
        o11 => 'regexp',
        v11 => '^phabricator-D[[:digit:]]+-url[[.period.]]txt$',
    };

    my $search = Bugzilla::Search->new( fields => [ 'bug_id' ],
                                        params => $params,
                                        order  => [ 'bug_id' ] );
    my $data = $search->data;

    # the first value of each row should be the bug id
    my @bug_ids = map { shift @$_ } @$data;

    foreach my $bug_id (@bug_ids) {
        INFO("Processing bug $bug_id");

        my $bug = Bugzilla::Bug->new({ id => $bug_id, cache => 1 });

        my @attachments =
            grep { is_attachment_phab_revision($_) } @{ $bug->attachments() };

        foreach my $attachment (@attachments) {
            my ($revision_id) = ($attachment->filename =~ PHAB_ATTACHMENT_PATTERN);
            INFO("Processing revision D$revision_id");

            my $revision = Bugzilla::Extension::PhabBugz::Revision->new_from_query(
                { ids => [ int($revision_id) ] });

            $revision->add_subscriber($phab_user->phid);
            $revision->update();

            INFO("Revision $revision_id updated");
        }
    }

    Bugzilla->set_user($old_user);

    INFO('SUCCESS: User ' . $phab_user->id . ' processed');
}

##################
# Helper Methods #
##################

sub new_stories {
    my ( $self, $after ) = @_;
    my $data = { view => 'text' };
    $data->{after} = $after if $after;

    my $result = request( 'feed.query_id', $data );

    unless ( ref $result->{result}{data} eq 'ARRAY'
        && @{ $result->{result}{data} } )
    {
        return [];
    }

    # Guarantee that the data is in ascending ID order
    return [ sort { $a->{id} <=> $b->{id} } @{ $result->{result}{data} } ];
}

sub new_users {
    my ( $self, $after ) = @_;
    my $data = {
        order       => [ "id" ],
        attachments => {
            'external-accounts' => 1
        }
    };
    $data->{before} = $after if $after;

    my $result = request( 'user.search', $data );

    unless ( ref $result->{result}{data} eq 'ARRAY'
        && @{ $result->{result}{data} } )
    {
        return [];
    }

    # Guarantee that the data is in ascending ID order
    return [ sort { $a->{id} <=> $b->{id} } @{ $result->{result}{data} } ];
}

sub get_last_id {
    my ( $self, $type ) = @_;
    my $type_full = $type . "_last_id";
    my $last_id   = Bugzilla->dbh->selectrow_array( "
        SELECT value FROM phabbugz WHERE name = ?", undef, $type_full );
    $last_id ||= 0;
    TRACE(uc($type_full) . ": $last_id" );
    return $last_id;
}

sub save_last_id {
    my ( $self, $last_id, $type ) = @_;

    # Store the largest last key so we can start from there in the next session
    my $type_full = $type . "_last_id";
    TRACE("UPDATING " . uc($type_full) . ": $last_id" );
    Bugzilla->dbh->do( "REPLACE INTO phabbugz (name, value) VALUES (?, ?)",
        undef, $type_full, $last_id );
}

1;<|MERGE_RESOLUTION|>--- conflicted
+++ resolved
@@ -255,13 +255,9 @@
                 INFO("Current policy projects: " . join(", ", @$current_projects));
                 my ($added, $removed) = diff_arrays($current_projects, \@set_projects);
                 if (@$added || @$removed) {
-<<<<<<< HEAD
                     INFO('Project groups do not match. Need new custom policy');
-                    $current_policy= undef;
-=======
-                    DEBUG('Project groups do not match. Need new custom policy');
                     $current_policy = undef;
->>>>>>> 867057e8
+
                 }
                 else {
                     INFO('Project groups match. Leaving current policy as-is');
