--- conflicted
+++ resolved
@@ -107,29 +107,7 @@
             }
         }
 
-<<<<<<< HEAD
-        my $revision = Bugzilla::Extension::PhabBugz::Revision->new_from_query({ phids => [$object_phid] });
-
-        if (!$revision->bug_id) {
-            if ($story_text =~ /\s+created\s+D\d+/) {
-                # If new revision and bug id was omitted, make revision public
-                $self->logger->debug("No bug associated with new revision. Marking public.");
-                $revision->set_policy('view', 'public');
-                $revision->set_policy('edit', 'users');
-                $revision->update();
-                $self->logger->info("SUCCESS");
-            }
-            else {
-                $self->logger->debug("SKIPPING: No bug associated with revision change");
-            }
-            $self->save_feed_last_id($story_id);
-            next;
-        }
-
-        $self->process_revision_change($revision, $story_text);
-=======
         $self->process_revision_change($object_phid, $story_text);
->>>>>>> 2b916fcc
         $self->save_feed_last_id($story_id);
     }
 }
