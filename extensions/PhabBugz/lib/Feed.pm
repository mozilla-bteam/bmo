--- conflicted
+++ resolved
@@ -274,19 +274,11 @@
     my $sync_groups = Bugzilla::Group->match( { isactive => 1, isbuggroup => 1 } );
 
     # Load phab-bot Phabricator user to add as a member of each project group later
-<<<<<<< HEAD
-    my $bmo_user = Bugzilla::User->new({ name => PHAB_AUTOMATION_USER, cache => 1 });
-    my $phab_user =
-      Bugzilla::Extension::PhabBugz::User->new_from_query(
-        {
-          ids => [ $bmo_user->id ]
-=======
     my $phab_bmo_user = Bugzilla::User->new( { name => PHAB_AUTOMATION_USER, cache => 1 } );
     my $phab_user =
       Bugzilla::Extension::PhabBugz::User->new_from_query(
         {
             ids => [ $phab_bmo_user->id ]
->>>>>>> e2ff8403
         }
     );
 
