# This Source Code Form is subject to the terms of the Mozilla Public
# License, v. 2.0. If a copy of the MPL was not distributed with this
# file, You can obtain one at http://mozilla.org/MPL/2.0/.
#
# This Source Code Form is "Incompatible With Secondary Licenses", as
# defined by the Mozilla Public License, v. 2.0.

package Bugzilla::Extension::PhabBugz::Policy;

use 5.10.1;
use Moo;

use Bugzilla::Error;
use Bugzilla::Extension::PhabBugz::Util qw(request);
use Bugzilla::Extension::PhabBugz::Project;

use List::Util qw(first);

use Types::Standard -all;
use Type::Utils;

has 'phid'      => ( is => 'ro', isa => Str );
has 'type'      => ( is => 'ro', isa => Str );
has 'name'      => ( is => 'ro', isa => Str );
has 'shortName' => ( is => 'ro', isa => Str );
has 'fullName'  => ( is => 'ro', isa => Str );
has 'href'      => ( is => 'ro', isa => Maybe[Str] );
has 'workflow'  => ( is => 'ro', isa => Maybe[Str] );
has 'icon'      => ( is => 'ro', isa => Str );
has 'default'   => ( is => 'ro', isa => Str );
has 'rules' => (
    is  => 'ro',
    isa => ArrayRef[
        Dict[
            action => Str,
            rule   => Str,
            value  => Maybe[ArrayRef[Str]]
        ]
    ]
);

has 'rule_projects' => (
    is => 'lazy',
    isa => ArrayRef[Object],
);

# {
#   "data": [
#     {
#       "phid": "PHID-PLCY-l2mt4yeq4byqgcot7x4j",
#       "type": "custom",
#       "name": "Custom Policy",
#       "shortName": "Custom Policy",
#       "fullName": "Custom Policy",
#       "href": null,
#       "workflow": null,
#       "icon": "fa-certificate",
#       "default": "deny",
#       "rules": [
#         {
#           "action": "allow",
#           "rule": "PhabricatorSubscriptionsSubscribersPolicyRule",
#           "value": null
#         },
#         {
#           "action": "allow",
#           "rule": "PhabricatorProjectsPolicyRule",
#           "value": [
#             "PHID-PROJ-cvurjiwfvh756mv2vhvi"
#           ]
#         }
#       ]
#     }
#   ],
#   "cursor": {
#     "limit": 100,
#     "after": null,
#     "before": null
#   }
# }

sub new_from_query {
    my ($class, $params) = @_;
    my $result = request('policy.query', $params);
    if (exists $result->{result}{data} && @{ $result->{result}{data} }) {
        return $class->new($result->{result}->{data}->[0]);
    }
}

sub create {
    my ($class, $projects) = @_;

    my $data = {
        objectType => 'DREV',
        default    => 'deny',
        policy     => [
            {
                action => 'allow',
                rule   => 'PhabricatorSubscriptionsSubscribersPolicyRule',
            },
            {
                action => 'allow',
                rule   => 'PhabricatorDifferentialReviewersPolicyRule'
            }
        ]
    };

    if (@$projects) {
        push @{ $data->{policy} }, {
            action => 'allow',
<<<<<<< HEAD
            rule   => 'PhabricatorProjectsPolicyRule',
            value  => [ map { $_->phid } @$projects ],
=======
            rule   => 'PhabricatorProjectsAllPolicyRule',
            value  => $project_phids,
>>>>>>> f8a6f476
        };
    }
    else {
        my $secure_revision = Bugzilla::Extension::PhabBugz::Project->new_from_query({
            name => 'secure-revision'
        });
        push @{ $data->{policy} }, { action => 'allow', value  => $secure_revision->phid };
    }

    my $result = request('policy.create', $data);
    return $class->new_from_query({ phids => [ $result->{result}{phid} ] });
}

sub _build_rule_projects {
    my ($self) = @_;

    return [] unless $self->rules;
    my $rule = first { $_->{rule} =~ /PhabricatorProjects(?:All)?PolicyRule/ } @{ $self->rules };
    return [] unless $rule;
    return [
        map  { Bugzilla::Extension::PhabBugz::Project->new_from_query( { phids => [$_] } ) }
        @{ $rule->{value} }
    ];
}

1;<|MERGE_RESOLUTION|>--- conflicted
+++ resolved
@@ -108,13 +108,8 @@
     if (@$projects) {
         push @{ $data->{policy} }, {
             action => 'allow',
-<<<<<<< HEAD
-            rule   => 'PhabricatorProjectsPolicyRule',
+            rule   => 'PhabricatorProjectsAllPolicyRule',
             value  => [ map { $_->phid } @$projects ],
-=======
-            rule   => 'PhabricatorProjectsAllPolicyRule',
-            value  => $project_phids,
->>>>>>> f8a6f476
         };
     }
     else {
