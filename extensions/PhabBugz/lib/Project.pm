# This Source Code Form is subject to the terms of the Mozilla Public
# License, v. 2.0. If a copy of the MPL was not distributed with this
# file, You can obtain one at http://mozilla.org/MPL/2.0/.
#
# This Source Code Form is "Incompatible With Secondary Licenses", as
# defined by the Mozilla Public License, v. 2.0.

package Bugzilla::Extension::PhabBugz::Project;

use 5.10.1;
use Moo;
use Types::Standard -all;
use Type::Utils;

use Bugzilla::Error;
use Bugzilla::Util qw(trim);
use Bugzilla::Extension::PhabBugz::Util qw(
  request
  get_phab_bmo_ids
);

<<<<<<< HEAD
use Types::Standard -all;
use Type::Utils;

my $SearchResult = Dict[
    id     => Int,
    type   => Str,
    phid   => Str,
    fields => Dict[
        name         => Str,
        slug         => Str,
        depth        => Int,
        milestone    => Maybe[Str],
        parent       => Maybe[Str],
        icon         => Dict[ key => Str, name => Str, icon => Str ],
        color        => Dict[ key => Str, name => Str ],
        dateCreated  => Int,
        dateModified => Int,
        policy       => Dict[ view => Str, edit => Str, join => Str ],
        description  => Maybe[Str]
    ],
    attachments => Dict[
        members => Dict[
            members => ArrayRef[
                Dict[
                    phid => Str
                ],
            ],
        ],
    ],
];
=======
#########################
#    Initialization     #
#########################

has id              => ( is => 'ro', isa => Int );
has phid            => ( is => 'ro', isa => Str );
has type            => ( is => 'ro', isa => Str );
has name            => ( is => 'ro', isa => Str );
has description     => ( is => 'ro', isa => Str );
has creation_ts     => ( is => 'ro', isa => Str );
has modification_ts => ( is => 'ro', isa => Str );
has view_policy     => ( is => 'ro', isa => Str );
has edit_policy     => ( is => 'ro', isa => Str );
has join_policy     => ( is => 'ro', isa => Str );
has members_raw     => ( is => 'ro', isa => ArrayRef [ Dict [ phid => Str ] ] );
has members => ( is => 'lazy', isa => ArrayRef [Object] );

sub new_from_query {
    my ( $class, $params ) = @_;

    my $data = {
        queryKey    => 'all',
        attachments => { members => 1 },
        constraints => $params
    };

    my $result = request( 'project.search', $data );
    if ( exists $result->{result}{data} && @{ $result->{result}{data} } ) {
        return $class->new( $result->{result}{data}[0] );
    }
}

sub BUILDARGS {
    my ( $class, $params ) = @_;

    $params->{name}            = $params->{fields}->{name};
    $params->{description}     = $params->{fields}->{description};
    $params->{creation_ts}     = $params->{fields}->{dateCreated};
    $params->{modification_ts} = $params->{fields}->{dateModified};
    $params->{view_policy}     = $params->{fields}->{policy}->{view};
    $params->{edit_policy}     = $params->{fields}->{policy}->{edit};
    $params->{join_policy}     = $params->{fields}->{policy}->{join};
    $params->{members_raw}     = $params->{attachments}->{members}->{members};

    delete $params->{fields};
    delete $params->{attachments};

    return $params;
}
>>>>>>> c345cbc0

# {
#   "data": [
#     {
#       "id": 1,
#       "type": "PROJ",
#       "phid": "PHID-PROJ-pfssn7lndryddv7hbx4i",
#       "fields": {
#         "name": "bmo-core-security",
#         "slug": "bmo-core-security",
#         "milestone": null,
#         "depth": 0,
#         "parent": null,
#         "icon": {
#           "key": "group",
#           "name": "Group",
#           "icon": "fa-users"
#         },
#         "color": {
#           "key": "red",
#           "name": "Red"
#         },
#         "dateCreated": 1500403964,
#         "dateModified": 1505248862,
#         "policy": {
#           "view": "admin",
#           "edit": "admin",
#           "join": "admin"
#         },
#         "description": "BMO Security Group for core-security"
#       },
#       "attachments": {
#         "members": {
#           "members": [
#             {
#               "phid": "PHID-USER-23ia7vewbjgcqahewncu"
#             },
#             {
#               "phid": "PHID-USER-uif2miph2poiehjeqn5q"
#             }
#           ]
#         }
#       }
#     }
#   ],
#   "maps": {
#     "slugMap": {}
#   },
#   "query": {
#     "queryKey": null
#   },
#   "cursor": {
#     "limit": 100,
#     "after": null,
#     "before": null,
#     "order": null
#   }
# }

#########################
#    Initialization     #
#########################

sub new {
    my ($class, $params) = @_;
    my $self = $params ? _load($params) : {};
    $SearchResult->assert_valid($self);
    return bless($self, $class);
}

sub _load {
    my ($params) = @_;

    my $data = {
        queryKey    => 'all',
        attachments => {
            members => 1
        },
        constraints => $params
    };

    my $result = request('project.search', $data);
    if (exists $result->{result}{data} && @{ $result->{result}{data} }) {
        return $result->{result}->{data}->[0];
    }

    return $result;
}

#########################
#     Modification      #
#########################

sub create {
    my ( $class, $params ) = @_;

    my $name = trim( $params->{name} );
    $name || ThrowCodeError( 'param_required', { param => 'name' } );

    my $description = $params->{description} || 'Need description';
    my $view_policy = $params->{view_policy} || 'admin';
    my $edit_policy = $params->{edit_policy} || 'admin';
    my $join_policy = $params->{join_policy} || 'admin';

    my $data = {
        transactions => [
            { type => 'name',        value => $name },
            { type => 'description', value => $description },
            { type => 'edit',        value => $edit_policy },
            { type => 'join',        value => $join_policy },
            { type => 'view',        value => $view_policy },
            { type => 'icon',        value => 'group' },
            { type => 'color',       value => 'red' }
        ]
    };

    my $result = request( 'project.edit', $data );

    return $class->new_from_query(
        { phids => $result->{result}{object}{phid} } );
}

sub update {
    my ($self) = @_;

    my $data = {
        objectIdentifier => $self->phid,
        transactions     => []
    };

    if ( $self->{set_name} ) {
        push(
            @{ $data->{transactions} },
            {
                type  => 'name',
                value => $self->{set_name}
            }
        );
    }

    if ( $self->{set_description} ) {
        push(
            @{ $data->{transactions} },
            {
                type  => 'description',
                value => $self->{set_description}
            }
        );
    }

    if ( $self->{set_members} ) {
        push(
            @{ $data->{transactions} },
            {
                type  => 'members.set',
                value => $self->{set_members}
            }
        );
    }
    else {
        if ( $self->{add_members} ) {
            push(
                @{ $data->{transactions} },
                {
                    type  => 'members.add',
                    value => $self->{add_members}
                }
            );
        }

        if ( $self->{remove_members} ) {
            push(
                @{ $data->{transactions} },
                {
                    type  => 'members.remove',
                    value => $self->{remove_members}
                }
            );
        }
    }

    if ( $self->{set_policy} ) {
        foreach my $name ( "view", "edit" ) {
            next unless $self->{set_policy}->{$name};
            push(
                @{ $data->{transactions} },
                {
                    type  => $name,
                    value => $self->{set_policy}->{$name}
                }
            );
        }
    }

    my $result = request( 'project.edit', $data );

    return $result;
}

#########################
#       Mutators        #
#########################

sub set_name {
    my ( $self, $name ) = @_;
    $name = trim($name);
    $self->{set_name} = $name;
}

sub set_description {
    my ( $self, $description ) = @_;
    $description = trim($description);
    $self->{set_description} = $description;
}

sub add_member {
    my ( $self, $member ) = @_;
    $self->{add_members} ||= [];
    my $member_phid = blessed $member ? $member->phab_phid : $member;
    push( @{ $self->{add_members} }, $member_phid );
}

sub remove_member {
    my ( $self, $member ) = @_;
    $self->{remove_members} ||= [];
    my $member_phid = blessed $member ? $member->phab_phid : $member;
    push( @{ $self->{remove_members} }, $member_phid );
}

sub set_members {
    my ( $self, $members ) = @_;
    $self->{set_members} = [ map { $_->phab_phid } @$members ];
}

sub set_policy {
    my ( $self, $name, $policy ) = @_;
    $self->{set_policy} ||= {};
    $self->{set_policy}->{$name} = $policy;
}

############
# Builders #
############

sub _build_members {
    my ($self) = @_;
    return [] unless $self->members_raw;

    my @phids;
    foreach my $member ( @{ $self->members_raw } ) {
        push( @phids, $member->{phid} );
    }

    return [] if !@phids;

    my $users = get_phab_bmo_ids( { phids => \@phids } );

    my @members;
    foreach my $user (@$users) {
        my $member = Bugzilla::User->new( { id => $user->{id}, cache => 1 } );
        $member->{phab_phid} = $user->{phid};
        push( @members, $member );
    }

    return \@members;
}

1;
<|MERGE_RESOLUTION|>--- conflicted
+++ resolved
@@ -19,38 +19,6 @@
   get_phab_bmo_ids
 );
 
-<<<<<<< HEAD
-use Types::Standard -all;
-use Type::Utils;
-
-my $SearchResult = Dict[
-    id     => Int,
-    type   => Str,
-    phid   => Str,
-    fields => Dict[
-        name         => Str,
-        slug         => Str,
-        depth        => Int,
-        milestone    => Maybe[Str],
-        parent       => Maybe[Str],
-        icon         => Dict[ key => Str, name => Str, icon => Str ],
-        color        => Dict[ key => Str, name => Str ],
-        dateCreated  => Int,
-        dateModified => Int,
-        policy       => Dict[ view => Str, edit => Str, join => Str ],
-        description  => Maybe[Str]
-    ],
-    attachments => Dict[
-        members => Dict[
-            members => ArrayRef[
-                Dict[
-                    phid => Str
-                ],
-            ],
-        ],
-    ],
-];
-=======
 #########################
 #    Initialization     #
 #########################
@@ -100,7 +68,6 @@
 
     return $params;
 }
->>>>>>> c345cbc0
 
 # {
 #   "data": [
