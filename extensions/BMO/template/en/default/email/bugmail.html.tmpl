--- conflicted
+++ resolved
@@ -83,7 +83,6 @@
   [% NEXT IF bug.${field.name} == "---" %]
   [% show_tracking_flags.push(field) %]
 [% END %]
-<<<<<<< HEAD
 
 [% FOREACH flag = tracking_flags %]
   [% NEXT IF flag.bug_flag.value == "---" %]
@@ -93,11 +92,6 @@
 [% IF show_tracking_flags.size %]
   <div id="tracking">
     <hr>
-=======
-[% IF tracking_flags.size %]
-  <div id="tracking" style="font-size: 90%; color: #666666">
-    <hr style="border: 1px dashed #969696">
->>>>>>> d457abd7
     <b>Tracking Flags:</b>
     <ul>
       [% FOREACH field = show_tracking_flags %]
