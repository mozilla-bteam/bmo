<!-- 1.0@bugzilla.org -->
[%# The contents of this file are subject to the Mozilla Public
  # License Version 1.1 (the "License"); you may not use this file
  # except in compliance with the License. You may obtain a copy of
  # the License at http://www.mozilla.org/MPL/
  #
  # Software distributed under the License is distributed on an "AS
  # IS" basis, WITHOUT WARRANTY OF ANY KIND, either express or
  # implied. See the License for the specific language governing
  # rights and limitations under the License.
  #
  # The Original Code is the Bugzilla Bug Tracking System.
  #
  # The Initial Developer of the Original Code is Netscape Communications
  # Corporation. Portions created by Netscape are
  # Copyright (C) 1998 Netscape Communications Corporation. All
  # Rights Reserved.
  #
  # Contributor(s): Stefan Seifert <nine@detonation.org>
  #                 Gervase Markham <gerv@gerv.net>
  #                 Emma Humphries <ech@emmah.net>
  #%]

[% PROCESS global/header.html.tmpl
   title = "Bugzilla Etiquette"
   style = "li { margin: 5px } .heading { font-weight: bold }" %]

<h1>Bugzilla Etiquette</h1>

<p>
<<<<<<< HEAD
  It is our intention that [% terms.Bugzilla %] remain a useful tool for reporting 
  and commenting on [% terms.bugs %], feature requests, and tasks for the Mozilla community.
  <i>No single contributor's work outweighs the importance of civility and professionalism 
=======
  It is our intention that [% terms.Bugzilla %] remain a useful tool for reporting
  and commenting on [% terms.bugs %], feature requests, and tasks for the Mozilla community.
  <i>No single contributor's work outweighs the importance of civility and professionalism
>>>>>>> 39ace7e5
  in the Mozilla community.</i>
</p>

<p>
<<<<<<< HEAD
  In order to keep [%+ terms.Bugzilla %] a useful, inclusive place we have 
  guidelines which, by using this site, you agree to follow.
  In addition, your participation on this site is also subject to the  
=======
  In order to keep [%+ terms.Bugzilla %] a useful, inclusive place we have
  guidelines which, by using this site, you agree to follow.
  In addition, your participation on this site is also subject to the
>>>>>>> 39ace7e5
  <a href="https://www.mozilla.org/about/governance/policies/participation">Mozilla Community Participation Guidelines</a>.
</p>

<p>
<<<<<<< HEAD
  Violations of [% terms.Bugzilla %] Etiquette or the Mozilla Community Participation 
  Guidelines are grounds for curtailing your privileges on this site, or suspending 
=======
  Violations of [% terms.Bugzilla %] Etiquette or the Mozilla Community Participation
  Guidelines are grounds for curtailing your privileges on this site, or suspending
>>>>>>> 39ace7e5
  your account altogether.
</p>

<h2>Guidelines</h2>

<h3>Commenting</h3>

<ol>
  <li>
    <span class="heading">No abusing people</span>.
<<<<<<< HEAD
    Constant and intense critique is one of the reasons we build great products. 
    It's harder to fall into group-think if there is always a healthy amount of
    dissent. We want to encourage vibrant debate inside of the Mozilla 
    community, we want you to disagree with us, and we want you to effectively 
    argue your case. However, we require that in the process, you criticize 
    <i>things</i>, not <i>people</i>. Examples of things include: interfaces,
    algorithms, and schedules. Examples of people include: developers,
    designers, and users. <b>Attacking or encouraging attacks on a person 
    may result in you being banned from [% terms.Bugzilla %]</b>. 
=======
    Constant and intense critique is one of the reasons we build great products.
    It's harder to fall into group-think if there is always a healthy amount of
    dissent. We want to encourage vibrant debate inside of the Mozilla
    community, we want you to disagree with us, and we want you to effectively
    argue your case. However, we require that in the process, you criticize
    <i>things</i>, not <i>people</i>. Examples of things include: interfaces,
    algorithms, and schedules. Examples of people include: developers,
    designers, and users. <b>Attacking or encouraging attacks on a person
    may result in you being banned from [% terms.Bugzilla %]</b>.
>>>>>>> 39ace7e5
  </li>

  <li>
    <span class="heading">No obligation</span>.
    "Open Source" is not the same as "the developers must do my bidding."
    Everyone here wants to help, but no one else has any <i>obligation</i> to fix
    the [% terms.bugs %] you want fixed. Therefore, you should not act as if you
    expect someone to fix a [% terms.bug %] by a particular date or release.
    Aggressive or repeated demands will not be received well and will almost
    certainly diminish the impact of and interest in your suggestions.
<<<<<<< HEAD
  </li>
  
  <li>
    <span class="heading">No spam</span>.
    Posting comment spam will lead to the suspension of your account.
  </li>

  <li>
    <span class="heading">No pointless comments</span>.
    Limit comments on a [% terms.bug %] to information which will help with 
    resolving it. Unless requested, additional "I see this too" or "It works for me" 
    comments are unnecessary. Constructive conversations unrelated to the topic of 
    the [% terms.bug %] should go in the appropriate
     <a href="https://www.mozilla.org/about/forums/">discussion forum</a>.
  </li>

  <li>
    <span class="heading">No private email</span>.
    Do not send comments on [% term.bugs %] by private email to users; 
    no one else can read them if you do that, and they'll be missed and/or ignored.
    If an attachment is too big for [% terms.Bugzilla %], add a comment 
=======
  </li>

  <li>
    <span class="heading">No spam</span>.
    Posting comment spam will lead to the suspension of your account.
  </li>

  <li>
    <span class="heading">No pointless comments</span>.
    Limit comments on a [% terms.bug %] to information which will help with
    resolving it. Unless requested, additional "I see this too" or "It works for me"
    comments are unnecessary. Constructive conversations unrelated to the topic of
    the [% terms.bug %] should go in the appropriate
     <a href="https://www.mozilla.org/about/forums/">discussion forum</a>.
  </li>

  <li>
    <span class="heading">No private email</span>.
    Do not send comments on [% terms.bugs %] by private email to users;
    no one else can read them if you do that, and they'll be missed and/or ignored.
    If an attachment is too big for [% terms.Bugzilla %], add a comment
>>>>>>> 39ace7e5
    giving the file size and contents and ask what to do.
  </li>
</ol>

<h3>Changing Fields</h3>

<ol>
  <li>
    <span class="heading">No messing with other people's [% terms.bugs %]</span>.
    Unless you are the [% terms.bug %] assignee, or have some say over the use of their
    time, never change the Priority or Target Milestone fields. If in doubt,
    do not change the fields of [% terms.bugs %] you do not own — add a comment
    instead, suggesting the change.
  </li>

  <li>
    <span class="heading">No whining about decisions</span>.
    If another project contributor has marked a [% terms.bug %] as INVALID, then it is
<<<<<<< HEAD
    invalid. Filing another duplicate of it does not change this. Unless you have 
    further evidence to support reopening a [% terms.bug %], do not post a comment 
    arguing that a [% terms.bug %] resolved as INVALID or WONTFIX should be reopened. 
  </li> 
=======
    invalid. Filing another duplicate of it does not change this. Unless you have
    further evidence to support reopening a [% terms.bug %], do not post a comment
    arguing that a [% terms.bug %] resolved as INVALID or WONTFIX should be reopened.
  </li>
>>>>>>> 39ace7e5

</ol>

<h2>Responding to Violations</h2>

<p>
<<<<<<< HEAD
  If you find a [% terms.Bugzilla %] user violating the [% terms.Bugzilla %] Etiquette 
  or the <a href="https://www.mozilla.org/about/governance/policies/participation/">Mozilla Community Participation Guidelines</a> 
  in comments on [% terms.bugs %], please <a href="https://wiki.mozilla.org/BMO/comment_tagging">tag the comments</a> 
  in question so that an administrator can review them. 
<p>

<p>
  If a comment is abusive or threatening use the tag <b><i>abuse</i></b>. An admin will 
  receive a notification shortly and be able to follow up. [% terms.Bugs %] with 
=======
  If you find a [% terms.Bugzilla %] user violating the [% terms.Bugzilla %] Etiquette
  or the <a href="https://www.mozilla.org/about/governance/policies/participation/">Mozilla Community Participation Guidelines</a>
  in comments on [% terms.bugs %], please <a href="https://wiki.mozilla.org/BMO/comment_tagging">tag the comments</a>
  in question so that an administrator can review them.
<p>

<p>
  If a comment is abusive or threatening use the tag <b><i>abuse</i></b>. An admin will
  receive a notification shortly and be able to follow up. [% terms.Bugs %] with
>>>>>>> 39ace7e5
  comments marked, 'offtopic', 'spam', and 'advocacy' will also be reviewed.
</p>

<p>
  If you think a comment may violate our policies, but your are not sure how to mark it,
<<<<<<< HEAD
  tag the comment <b><i>admin</i></b> and a moderator will review it. 
</p>

<p>
  If a [% terms.bug %]'s short-description, whiteboard tags, attachments, 
  or user-created content other than comments that violate the 
  <a href="https://www.mozilla.org/about/governance/policies/participation/">Mozilla Community Participation Guidelines</a> 
  or [% terms.Bugzilla %] Etiquette, please describe the issue 
=======
  tag the comment <b><i>admin</i></b> and a moderator will review it.
</p>

<p>
  If a [% terms.bug %]'s short-description, whiteboard tags, attachments,
  or user-created content other than comments that violate the
  <a href="https://www.mozilla.org/about/governance/policies/participation/">Mozilla Community Participation Guidelines</a>
  or [% terms.Bugzilla %] Etiquette, please describe the issue
>>>>>>> 39ace7e5
  in a comment and tag that comment <b><i>admin</i></b>.
</p>

<p>
<<<<<<< HEAD
  If you cannot tag comments (which requires 
  <a href="page.cgi?id=get_permissions.html"><code>editbugs</code> privileges</a>,) 
=======
  If you cannot tag comments (which requires
  <a href="page.cgi?id=get_permissions.html"><code>editbugs</code> privileges</a>,)
>>>>>>> 39ace7e5
  or if you need to contact a [% terms.Bugzilla %] community administrator urgently:
</p>

<ul>
  <li>
    Send email to <a href="mailto:bmo-mods@mozilla.com">bmo-mods@mozilla.com</a> with
    the [% terms.bug %] number and a short description of the situation.
  </li>

  <li>
    If you have IRC you may also contact the on-duty staff member in the #bmo channel on irc.mozilla.org.
    The on-duty staff member's IRC handle is in the channel's topic.
  </li>
</ul>

<p>
  If the content of a user's name field contains abusive or offensive content,
<<<<<<< HEAD
  contact a moderator at 
=======
  contact a moderator at
>>>>>>> 39ace7e5
  <a href="mailto:bmo-mods@mozilla.com">bmo-mods@mozilla.com</a>.
</p>

<h2>See Also</h2>

<p>
  <a href="page.cgi?id=bug-writing.html">The [% terms.Bug %] Writing Guidelines</a>.
</p>

[% INCLUDE global/footer.html.tmpl %]<|MERGE_RESOLUTION|>--- conflicted
+++ resolved
@@ -28,39 +28,22 @@
 <h1>Bugzilla Etiquette</h1>
 
 <p>
-<<<<<<< HEAD
-  It is our intention that [% terms.Bugzilla %] remain a useful tool for reporting 
-  and commenting on [% terms.bugs %], feature requests, and tasks for the Mozilla community.
-  <i>No single contributor's work outweighs the importance of civility and professionalism 
-=======
   It is our intention that [% terms.Bugzilla %] remain a useful tool for reporting
   and commenting on [% terms.bugs %], feature requests, and tasks for the Mozilla community.
   <i>No single contributor's work outweighs the importance of civility and professionalism
->>>>>>> 39ace7e5
   in the Mozilla community.</i>
 </p>
 
 <p>
-<<<<<<< HEAD
-  In order to keep [%+ terms.Bugzilla %] a useful, inclusive place we have 
-  guidelines which, by using this site, you agree to follow.
-  In addition, your participation on this site is also subject to the  
-=======
   In order to keep [%+ terms.Bugzilla %] a useful, inclusive place we have
   guidelines which, by using this site, you agree to follow.
   In addition, your participation on this site is also subject to the
->>>>>>> 39ace7e5
   <a href="https://www.mozilla.org/about/governance/policies/participation">Mozilla Community Participation Guidelines</a>.
 </p>
 
 <p>
-<<<<<<< HEAD
-  Violations of [% terms.Bugzilla %] Etiquette or the Mozilla Community Participation 
-  Guidelines are grounds for curtailing your privileges on this site, or suspending 
-=======
   Violations of [% terms.Bugzilla %] Etiquette or the Mozilla Community Participation
   Guidelines are grounds for curtailing your privileges on this site, or suspending
->>>>>>> 39ace7e5
   your account altogether.
 </p>
 
@@ -71,17 +54,6 @@
 <ol>
   <li>
     <span class="heading">No abusing people</span>.
-<<<<<<< HEAD
-    Constant and intense critique is one of the reasons we build great products. 
-    It's harder to fall into group-think if there is always a healthy amount of
-    dissent. We want to encourage vibrant debate inside of the Mozilla 
-    community, we want you to disagree with us, and we want you to effectively 
-    argue your case. However, we require that in the process, you criticize 
-    <i>things</i>, not <i>people</i>. Examples of things include: interfaces,
-    algorithms, and schedules. Examples of people include: developers,
-    designers, and users. <b>Attacking or encouraging attacks on a person 
-    may result in you being banned from [% terms.Bugzilla %]</b>. 
-=======
     Constant and intense critique is one of the reasons we build great products.
     It's harder to fall into group-think if there is always a healthy amount of
     dissent. We want to encourage vibrant debate inside of the Mozilla
@@ -91,7 +63,6 @@
     algorithms, and schedules. Examples of people include: developers,
     designers, and users. <b>Attacking or encouraging attacks on a person
     may result in you being banned from [% terms.Bugzilla %]</b>.
->>>>>>> 39ace7e5
   </li>
 
   <li>
@@ -102,29 +73,6 @@
     expect someone to fix a [% terms.bug %] by a particular date or release.
     Aggressive or repeated demands will not be received well and will almost
     certainly diminish the impact of and interest in your suggestions.
-<<<<<<< HEAD
-  </li>
-  
-  <li>
-    <span class="heading">No spam</span>.
-    Posting comment spam will lead to the suspension of your account.
-  </li>
-
-  <li>
-    <span class="heading">No pointless comments</span>.
-    Limit comments on a [% terms.bug %] to information which will help with 
-    resolving it. Unless requested, additional "I see this too" or "It works for me" 
-    comments are unnecessary. Constructive conversations unrelated to the topic of 
-    the [% terms.bug %] should go in the appropriate
-     <a href="https://www.mozilla.org/about/forums/">discussion forum</a>.
-  </li>
-
-  <li>
-    <span class="heading">No private email</span>.
-    Do not send comments on [% term.bugs %] by private email to users; 
-    no one else can read them if you do that, and they'll be missed and/or ignored.
-    If an attachment is too big for [% terms.Bugzilla %], add a comment 
-=======
   </li>
 
   <li>
@@ -146,7 +94,6 @@
     Do not send comments on [% terms.bugs %] by private email to users;
     no one else can read them if you do that, and they'll be missed and/or ignored.
     If an attachment is too big for [% terms.Bugzilla %], add a comment
->>>>>>> 39ace7e5
     giving the file size and contents and ask what to do.
   </li>
 </ol>
@@ -165,34 +112,15 @@
   <li>
     <span class="heading">No whining about decisions</span>.
     If another project contributor has marked a [% terms.bug %] as INVALID, then it is
-<<<<<<< HEAD
-    invalid. Filing another duplicate of it does not change this. Unless you have 
-    further evidence to support reopening a [% terms.bug %], do not post a comment 
-    arguing that a [% terms.bug %] resolved as INVALID or WONTFIX should be reopened. 
-  </li> 
-=======
     invalid. Filing another duplicate of it does not change this. Unless you have
     further evidence to support reopening a [% terms.bug %], do not post a comment
     arguing that a [% terms.bug %] resolved as INVALID or WONTFIX should be reopened.
   </li>
->>>>>>> 39ace7e5
-
 </ol>
 
 <h2>Responding to Violations</h2>
 
 <p>
-<<<<<<< HEAD
-  If you find a [% terms.Bugzilla %] user violating the [% terms.Bugzilla %] Etiquette 
-  or the <a href="https://www.mozilla.org/about/governance/policies/participation/">Mozilla Community Participation Guidelines</a> 
-  in comments on [% terms.bugs %], please <a href="https://wiki.mozilla.org/BMO/comment_tagging">tag the comments</a> 
-  in question so that an administrator can review them. 
-<p>
-
-<p>
-  If a comment is abusive or threatening use the tag <b><i>abuse</i></b>. An admin will 
-  receive a notification shortly and be able to follow up. [% terms.Bugs %] with 
-=======
   If you find a [% terms.Bugzilla %] user violating the [% terms.Bugzilla %] Etiquette
   or the <a href="https://www.mozilla.org/about/governance/policies/participation/">Mozilla Community Participation Guidelines</a>
   in comments on [% terms.bugs %], please <a href="https://wiki.mozilla.org/BMO/comment_tagging">tag the comments</a>
@@ -202,22 +130,11 @@
 <p>
   If a comment is abusive or threatening use the tag <b><i>abuse</i></b>. An admin will
   receive a notification shortly and be able to follow up. [% terms.Bugs %] with
->>>>>>> 39ace7e5
   comments marked, 'offtopic', 'spam', and 'advocacy' will also be reviewed.
 </p>
 
 <p>
   If you think a comment may violate our policies, but your are not sure how to mark it,
-<<<<<<< HEAD
-  tag the comment <b><i>admin</i></b> and a moderator will review it. 
-</p>
-
-<p>
-  If a [% terms.bug %]'s short-description, whiteboard tags, attachments, 
-  or user-created content other than comments that violate the 
-  <a href="https://www.mozilla.org/about/governance/policies/participation/">Mozilla Community Participation Guidelines</a> 
-  or [% terms.Bugzilla %] Etiquette, please describe the issue 
-=======
   tag the comment <b><i>admin</i></b> and a moderator will review it.
 </p>
 
@@ -226,18 +143,12 @@
   or user-created content other than comments that violate the
   <a href="https://www.mozilla.org/about/governance/policies/participation/">Mozilla Community Participation Guidelines</a>
   or [% terms.Bugzilla %] Etiquette, please describe the issue
->>>>>>> 39ace7e5
   in a comment and tag that comment <b><i>admin</i></b>.
 </p>
 
 <p>
-<<<<<<< HEAD
-  If you cannot tag comments (which requires 
-  <a href="page.cgi?id=get_permissions.html"><code>editbugs</code> privileges</a>,) 
-=======
   If you cannot tag comments (which requires
   <a href="page.cgi?id=get_permissions.html"><code>editbugs</code> privileges</a>,)
->>>>>>> 39ace7e5
   or if you need to contact a [% terms.Bugzilla %] community administrator urgently:
 </p>
 
@@ -255,11 +166,7 @@
 
 <p>
   If the content of a user's name field contains abusive or offensive content,
-<<<<<<< HEAD
-  contact a moderator at 
-=======
   contact a moderator at
->>>>>>> 39ace7e5
   <a href="mailto:bmo-mods@mozilla.com">bmo-mods@mozilla.com</a>.
 </p>
 
