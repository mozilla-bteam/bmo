--- conflicted
+++ resolved
@@ -150,14 +150,7 @@
       print "Processing id $id with mod_time of $mod_time.\n" if $verbose;
 
       # First check to see if we have a cached version with the same modification date
-<<<<<<< HEAD
-      my $data;
-      if (!$no_cache{$table_name}) {
-        $data = get_cache($id, $table_name, $mod_time);
-      }
-=======
       my $data = get_cache($id, $table_name, $mod_time);
->>>>>>> 0c2a3fc3
 
       if (!$data) {
         print "$table_name id $id with time $mod_time not found in cache.\n"
@@ -270,14 +263,7 @@
       print "Processing id $id with mod_time of $mod_time.\n" if $verbose;
 
       # First check to see if we have a cached version with the same modification date
-<<<<<<< HEAD
-      my $data;
-      if (!$no_cache{$table_name}) {
-        $data = get_cache($id, $table_name, $mod_time);
-      }
-=======
       my $data = get_cache($id, $table_name, $mod_time);
->>>>>>> 0c2a3fc3
 
       if (!$data) {
         print "$table_name id $id with time $mod_time not found in cache.\n"
@@ -343,14 +329,7 @@
       print "Processing id $id with mod_time of $mod_time.\n" if $verbose;
 
       # First check to see if we have a cached version with the same modification date
-<<<<<<< HEAD
-      my $data;
-      if (!$no_cache{$table_name}) {
-        $data = get_cache($id, $table_name, $mod_time);
-      }
-=======
       my $data = get_cache($id, $table_name, $mod_time);
->>>>>>> 0c2a3fc3
 
       if (!$data) {
         print "$table_name id $id with time $mod_time not found in cache.\n"
@@ -421,14 +400,7 @@
       print "Processing id $id with mod_time of $mod_time.\n" if $verbose;
 
       # First check to see if we have a cached version with the same modification date
-<<<<<<< HEAD
-      my $data;
-      if (!$no_cache{$table_name}) {
-        $data = get_cache($id, $table_name, $mod_time);
-      }
-=======
       my $data = get_cache($id, $table_name, $mod_time);
->>>>>>> 0c2a3fc3
 
       if (!$data) {
         print "$table_name id $id with time $mod_time not found in cache.\n"
@@ -648,14 +620,7 @@
       $mod_time = '1970-01-01 12:00:00' if !$mod_time;
 
       # First check to see if we have a cached version with the same modification date
-<<<<<<< HEAD
-      my $data;
-      if (!$no_cache{$table_name}) {
-        $data = get_cache($id, $table_name, $mod_time);
-      }
-=======
       my $data = get_cache($id, $table_name, $mod_time);
->>>>>>> 0c2a3fc3
 
       if (!$data) {
         print "$table_name id $id with time $mod_time not found in cache.\n"
