#!/usr/bin/env perl
# This Source Code Form is subject to the terms of the Mozilla Public
# License, v. 2.0. If a copy of the MPL was not distributed with this
# file, You can obtain one at http://mozilla.org/MPL/2.0/.
#
# This Source Code Form is "Incompatible With Secondary Licenses", as
# defined by the Mozilla Public License, v. 2.0.

use 5.10.1;
use strict;
use warnings;
use lib qw(. lib local/lib/perl5);

use Bugzilla;
use Bugzilla::Attachment;
use Bugzilla::Bug;
use Bugzilla::Constants;
use Bugzilla::Flag;
use Bugzilla::Group;
use Bugzilla::User;
use Bugzilla::Extension::Review::FlagStateActivity;

use HTTP::Headers;
use HTTP::Request;
use IO::Compress::Gzip     qw(gzip $GzipError);
use IO::Uncompress::Gunzip qw(gunzip $GunzipError);
use List::Util             qw(any);
use LWP::UserAgent::Determined;
use Mojo::File qw(path);
use Mojo::JSON qw(decode_json encode_json false true);
use Mojo::Util qw(getopt);

# BigQuery API cannot handle payloads larger than 10MB so
# we will send data in blocks.
use constant API_BLOCK_COUNT => 1000;

# Products which we should not send data to ETL such as Legal, etc.
use constant EXCLUDE_PRODUCTS => ('Legal',);

# Log levels
use constant DEBUG => 1;

Bugzilla->usage_mode(USAGE_MODE_CMDLINE);
getopt
  't|test'            => \my $test,
  'q|quiet'           => \my $quiet,
  'd|debug'           => \my $debug,
  's|snapshot-date=s' => \my $snapshot_date,
  'n|no-cache=s'      => \my @no_cache;

# Create a hash for faster checking later
my %no_cache = map { $_ => 1 } @no_cache;

# Sanity checks
Bugzilla->params->{bmo_etl_enabled} || die "BMO ETL not enabled.\n";

my $base_url = Bugzilla->params->{bmo_etl_base_url};
$base_url || die "Invalid BigQuery base URL.\n";

my $project_id = Bugzilla->params->{bmo_etl_project_id};
$project_id || die "Invalid BigQuery product ID.\n";

my $dataset_id = Bugzilla->params->{bmo_etl_dataset_id};
$dataset_id || die "Invalid BigQuery dataset ID.\n";

# Check to make sure another instance is not currently running
check_and_set_lock();

# Use replica if available
my $dbh = Bugzilla->switch_to_shadow_db();

my $ua = LWP::UserAgent::Determined->new(
  agent                 => 'Bugzilla',
  keep_alive            => 10,
  requests_redirectable => [qw(GET HEAD DELETE PUT)],
);
$ua->timing('1,2,4,8,16,32');
$ua->timeout(30);
if (my $proxy = Bugzilla->params->{proxy_url}) {
  $ua->proxy(['https', 'http'], $proxy);
}

# This date will be added to each object as it is being sent
if (!$snapshot_date) {
  $snapshot_date = $dbh->selectrow_array(
    'SELECT ' . $dbh->sql_date_format('LOCALTIMESTAMP(0)', '%Y-%m-%d'));
}

# Excluded bugs: List of bug ids that we should not send data for to ETL (i.e. Legal, etc.)
our %excluded_bugs = ();

# Bugs that are private to one or more groups
our %private_bugs = ();

# In order to avoid entering duplicate data, we will first query BigQuery
# to make sure other entries with this date are not already present.
check_for_duplicates();

# Process each table to be sent to ETL
#process_bugs();
process_attachments();
#process_flags();
#process_flag_state_activity();
#process_tracking_flags();
#process_keywords();
#process_see_also();
#process_users();

#process_two_columns(
#  'bug_mentors', 'bug_mentors',
#  ['bug_id', 'user_id'],
#  ['bug_id', 'user_id']
#);
#process_two_columns(
#  'dependencies', 'bug_dependencies',
#  ['blocked', 'dependson'],
#  ['bug_id',  'depends_on_id']
#);
#process_two_columns(
#  'regressions', 'bug_regressions',
#  ['regresses', 'regressed_by'],
#  ['bug_id',    'regresses_id']
#);
#process_two_columns(
#  'duplicates', 'bug_duplicates',
#  ['dupe',   'dupe_of'],
#  ['bug_id', 'duplicate_of_id']
#);

# If we are done, remove the lock
delete_lock();

### Functions

sub process_bugs {
  my $table_name  = 'bugs';
  my $count       = 0;
  my $last_offset = 0;

  my $total = $dbh->selectrow_array('SELECT COUNT(*) FROM bugs');
  logger("Processing $total $table_name");

  my $sth
    = $dbh->prepare(
    'SELECT bug_id AS id, delta_ts AS modification_time FROM bugs ORDER BY bug_id LIMIT ? OFFSET ?'
    );

  while ($count < $total) {
    my @bugs = ();

    $sth->execute(API_BLOCK_COUNT, $last_offset);

    while (my ($id, $mod_time) = $sth->fetchrow_array()) {
      logger("Processing id $id with mod_time of $mod_time.");

      # First check to see if we have a cached version with the same modification date
      my $data = get_cache($id, $table_name, $mod_time);

      if (!$data) {
        logger("$table_name id $id with time $mod_time not found in cache.", DEBUG);

        my $obj = Bugzilla::Bug->new($id);

        my $bug_is_private = scalar @{$obj->groups_in};

        if (any { $obj->product eq $_ } EXCLUDE_PRODUCTS) {
          $excluded_bugs{$obj->id} = 1;
          $count++;
          next;
        }

        $private_bugs{$obj->id} = 1 if $bug_is_private;

        # Standard non-sensitive fields
        $data = {
          id             => $obj->id,
          status         => $obj->bug_status,
          type           => $obj->bug_type,
          component      => $obj->component,
          creation_ts    => $obj->creation_ts,
          updated_ts     => $obj->delta_ts,
          op_sys         => $obj->op_sys,
          product        => $obj->product,
          platform       => $obj->rep_platform,
          reporter_id    => $obj->reporter->id,
          version        => $obj->version,
          team_name      => $obj->component_obj->team_name,
          classification => $obj->classification,
          comment_count  => $obj->comment_count,
          vote_count     => $obj->votes,
        };

        # Fields that require custom values based on criteria
        $data->{assignee_id}
          = $obj->assigned_to->login ne 'nobody@mozilla.org'
          ? $obj->assigned_to->id
          : undef;
        $data->{url}
          = (!$bug_is_private && $obj->bug_file_loc) ? $obj->bug_file_loc : undef;
        $data->{severity} = $obj->bug_severity ne '--' ? $obj->bug_severity : undef;
        $data->{crash_signature}
          = (!$bug_is_private && $obj->cf_crash_signature)
          ? $obj->cf_crash_signature
          : undef;
        $data->{priority}   = $obj->priority ne '--' ? $obj->priority   : undef;
        $data->{resolution} = $obj->resolution       ? $obj->resolution : undef;
        $data->{summary}    = !$bug_is_private       ? $obj->short_desc : undef;
        $data->{whiteboard}
          = (!$bug_is_private && $obj->status_whiteboard)
          ? $obj->status_whiteboard
          : undef;
        $data->{milestone}
          = $obj->target_milestone ne '---' ? $obj->target_milestone : undef;
        $data->{is_public} = $bug_is_private ? true : false;
        $data->{cc_count}  = scalar @{$obj->cc || []};

        # If more than one group, then pick the one with the least of amount of members
        if (!$bug_is_private) {
          $data->{group} = undef;
        }
        elsif (scalar @{$obj->groups_in} == 1) {
          my $groups = $obj->groups_in;
          $data->{group} = $groups->[0]->name;
        }
        else {
          $data->{group} = get_multi_group_value($obj);
        }

        # Store a copy of the data for use in later executions
        store_cache($obj->id, $table_name, $obj->delta_ts, $data);
      }

      push @bugs, $data;

      $count++;
    }

    $last_offset += API_BLOCK_COUNT;

    # Send the rows to the server
    send_data($table_name, \@bugs, $count) if @bugs;
  }
}

sub process_attachments {
  my $table_name  = 'attachments';
  my $count       = 0;
  my $last_offset = 0;

  my $total = $dbh->selectrow_array('SELECT COUNT(*) FROM attachments');
  logger("Processing $total $table_name.");

  my $sth
    = $dbh->prepare(
    'SELECT attach_id, modification_time FROM attachments ORDER BY attach_id LIMIT ? OFFSET ?'
    );

  while ($count < $total) {
    my @results = ();

    $sth->execute(API_BLOCK_COUNT, $last_offset);

    while (my ($id, $mod_time) = $sth->fetchrow_array()) {
      logger("Processing id $id with mod_time of $mod_time.");

      # First check to see if we have a cached version with the same modification date
      my $data = get_cache($id, $table_name, $mod_time);

      if (!$data) {
<<<<<<< HEAD
        logger("$table_name id $id with time $mod_time not found in cache.", DEBUG);
=======
        logger("$table_name id $id with time $mod_time not found in cache." , DEBUG);
>>>>>>> b3522856

        my $obj = Bugzilla::Attachment->new($id);

        if ($excluded_bugs{$obj->bug_id}) {
          $count++;
          next;
        }

        # Standard non-sensitive fields
        $data = {
          id           => $obj->id,
          bug_id       => $obj->bug_id,
          creation_ts  => $obj->attached,
          content_type => $obj->contenttype,
          updated_ts   => $obj->modification_time,
          submitter_id => $obj->attacher->id,
          is_obsolete  => ($obj->isobsolete ? true : false),
        };

        # Fields that require custom values based on criteria
        my $bug_is_private = exists $private_bugs{$obj->bug_id};
        $data->{description} = !$bug_is_private ? $obj->description : undef;
        $data->{filename}    = !$bug_is_private ? $obj->filename    : undef;

        # Store a new copy of the data for use later
        store_cache($obj->id, $table_name, $obj->modification_time, $data);
      }

      push @results, $data;

      $count++;
    }

    $last_offset += API_BLOCK_COUNT;

    # Send the rows to the server
    send_data($table_name, \@results, $count) if @results;
  }
}

sub process_flags {
  my $table_name  = 'flags';
  my $count       = 0;
  my $last_offset = 0;

  my $total = $dbh->selectrow_array('SELECT COUNT(*) FROM flags');
  logger("Processing $total $table_name.");

  my $sth = $dbh->prepare(
    'SELECT id, modification_date FROM flags ORDER BY id LIMIT ? OFFSET ?');

  while ($count < $total) {
    my @results = ();

    $sth->execute(API_BLOCK_COUNT, $last_offset);

    while (my ($id, $mod_time) = $sth->fetchrow_array()) {
      logger("Processing id $id with mod_time of $mod_time.");

      # First check to see if we have a cached version with the same modification date
      my $data = get_cache($id, $table_name, $mod_time);

      if (!$data) {
<<<<<<< HEAD
        logger("$table_name id $id with time $mod_time not found in cache.", DEBUG);
=======
        logger("$table_name id $id with time $mod_time not found in cache." , DEBUG);
>>>>>>> b3522856

        my $obj = Bugzilla::Flag->new($id);

        if ($excluded_bugs{$obj->bug_id}) {
          $count++;
          next;
        }

        $data = {
          attachment_id => $obj->attach_id || undef,
          bug_id        => $obj->bug_id,
          creation_ts   => $obj->creation_date,
          updated_ts    => $obj->modification_date,
          requestee_id  => $obj->requestee_id,
          setter_id     => $obj->setter_id,
          name          => $obj->type->name,
          value         => $obj->status,
        };

        # Store a new copy of the data for use later
        store_cache($obj->id, $table_name, $obj->modification_date, $data);
      }

      push @results, $data;

      $count++;
    }

    $last_offset += API_BLOCK_COUNT;

    # Send the rows to the server
    send_data($table_name, \@results, $count) if @results;
  }
}

sub process_flag_state_activity {

  # Process flags that were removed today using the flag_state_activity table
  # These entries will also go into the flags table in BigQuery.
  my $table_name  = 'flag_state_activity';
  my $count       = 0;
  my $last_offset = 0;

  my $total
    = $dbh->selectrow_array(
    'SELECT COUNT(*) FROM flag_state_activity WHERE status = \'X\' AND flag_when LIKE \''
      . $snapshot_date
      . ' %\'');
  logger("Processing $total $table_name.");

  my $sth
    = $dbh->prepare(
    'SELECT id, flag_when FROM flag_state_activity WHERE status = \'X\' AND flag_when LIKE \''
      . $snapshot_date
      . ' %\' ORDER BY id LIMIT ? OFFSET ?');

  while ($count < $total) {
    my @results = ();

    $sth->execute(API_BLOCK_COUNT, $last_offset);

    while (my ($id, $mod_time) = $sth->fetchrow_array()) {
      logger("Processing id $id with mod_time of $mod_time.");

      # First check to see if we have a cached version with the same modification date
      my $data = get_cache($id, $table_name, $mod_time);

      if (!$data) {
        logger("$table_name id $id with time $mod_time not found in cache.", DEBUG);

        my $obj = Bugzilla::Extension::Review::FlagStateActivity->new($id);

        if ($excluded_bugs{$obj->bug_id}) {
          $count++;
          next;
        }

        $data = {
          attachment_id => $obj->attachment_id || undef,
          bug_id        => $obj->bug_id,
          creation_ts   => $obj->flag_when,
          updated_ts    => $obj->flag_when,
          requestee_id  => $obj->requestee_id,
          setter_id     => $obj->setter_id,
          name          => $obj->type->name,
          value         => $obj->status,
        };

        # Store a new copy of the data for use later
        store_cache($obj->id, $table_name, $obj->flag_when, $data);
      }

      push @results, $data;

      $count++;
    }

    $last_offset += API_BLOCK_COUNT;

    # Send the rows to the server
    send_data('flags', \@results, $count) if @results;
  }
}

sub process_tracking_flags {
  my $table_name  = 'tracking_flags';
  my $count       = 0;
  my $last_offset = 0;

  my $total = $dbh->selectrow_array(
    'SELECT COUNT(*)
       FROM tracking_flags_bugs
            JOIN tracking_flags
            ON tracking_flags_bugs.tracking_flag_id = tracking_flags.id
      ORDER BY tracking_flags_bugs.bug_id'
  );
  logger("Processing $total $table_name.");

  my $sth = $dbh->prepare(
    'SELECT tracking_flags.name, tracking_flags_bugs.bug_id, tracking_flags_bugs.value
      FROM tracking_flags_bugs
           JOIN tracking_flags
           ON tracking_flags_bugs.tracking_flag_id = tracking_flags.id
      ORDER BY tracking_flags_bugs.id LIMIT ? OFFSET ?'
  );

  while ($count < $total) {
    my @results = ();

    $sth->execute(API_BLOCK_COUNT, $last_offset);

    while (my ($name, $bug_id, $value) = $sth->fetchrow_array()) {
      if ($excluded_bugs{$bug_id}) {
        $count++;
        next;
      }

      # Standard fields
      my $data = {bug_id => $bug_id};

      # Fields that require custom values based on other criteria
      if (exists $private_bugs{$bug_id}) {
        $data->{name}  = undef;
        $data->{value} = undef;
      }
      else {
        $data->{name}  = $name;
        $data->{value} = $value;
      }

      push @results, $data;

      $count++;
    }

    $last_offset += API_BLOCK_COUNT;

    # Send the rows to the server
    send_data($table_name, \@results, $count) if @results;
  }
}

sub process_keywords {
  my $table_name  = 'keywords';
  my $count       = 0;
  my $last_offset = 0;

  my $total = $dbh->selectrow_array('SELECT COUNT(*) FROM keywords');
  logger("Processing $total $table_name.");

  my $sth = $dbh->prepare(
    'SELECT bug_id, keyworddefs.name
        FROM keywords
              JOIN keyworddefs
              ON keywords.keywordid = keyworddefs.id
        ORDER BY bug_id LIMIT ? OFFSET ?'
  );

  while ($count < $total) {
    my @results = ();

    $sth->execute(API_BLOCK_COUNT, $last_offset);

    while (my ($bug_id, $keyword) = $sth->fetchrow_array()) {
      if ($excluded_bugs{$bug_id}) {
        $count++;
        next;
      }

      # Standard fields
      my $data = {bug_id => $bug_id};

      # Fields that require custom values based on other criteria
      $data->{keyword} = !exists $private_bugs{$bug_id} ? $keyword : undef;

      push @results, $data;

      $count++;
    }

    $last_offset += API_BLOCK_COUNT;

    # Send the rows to the server
    send_data($table_name, \@results, $count) if @results;
  }
}

sub process_see_also {
  my $table_name  = 'see_also';
  my $count       = 0;
  my $last_offset = 0;

  my $total = $dbh->selectrow_array('SELECT COUNT(*) FROM bug_see_also');
  logger("Processing $total $table_name.");

  my $sth
    = $dbh->prepare(
    'SELECT bug_id, value, class FROM bug_see_also ORDER BY bug_id LIMIT ? OFFSET ?'
    );

  while ($count < $total) {
    my @results = ();

    $sth->execute(API_BLOCK_COUNT, $last_offset);

    while (my ($bug_id, $value, $class) = $sth->fetchrow_array()) {
      if ($excluded_bugs{$bug_id}) {
        $count++;
        next;
      }

      # Standard fields
      my $data = {bug_id => $bug_id,};

      # Fields that require custom values based on other criteria
      if ($private_bugs{$bug_id}) {
        $data->{url} = undef;
      }
      elsif ($class =~ /::Local/) {
        $data->{url} = Bugzilla->localconfig->urlbase . 'show_bug.cgi?id=' . $value;
      }
      else {
        $data->{url} = $value;
      }

      push @results, $data;

      $count++;
    }

    $last_offset += API_BLOCK_COUNT;

    # Send the rows to the server
    send_data($table_name, \@results, $count) if @results;
  }
}

sub process_users {
  my $table_name  = 'users';
  my $count       = 0;
  my $last_offset = 0;

  my $total = $dbh->selectrow_array('SELECT COUNT(*) FROM profiles');
  logger("Processing $total $table_name.");

  my $sth
    = $dbh->prepare(
    'SELECT userid, modification_ts FROM profiles ORDER BY userid LIMIT ? OFFSET ?'
    );

  while ($count < $total) {
    my @users = ();

    $sth->execute(API_BLOCK_COUNT, $last_offset);

    while (my ($id, $mod_time) = $sth->fetchrow_array()) {
      logger("Processing id $id with mod_time of $mod_time.");

      # Set the mod time to an arbitrary value for caching purposes if its
      # real mod time is not yet been set to a real value.
      $mod_time = '1970-01-01 12:00:00' if !$mod_time;

      # First check to see if we have a cached version with the same modification date
      my $data = get_cache($id, $table_name, $mod_time);

      if (!$data) {
        logger("$table_name id $id with time $mod_time not found in cache.", DEBUG);

        my $obj = Bugzilla::User->new($id);

        # Standard fields
        $data = {
          id        => $obj->id,
          last_seen =>
            ($obj->last_seen_date ? $obj->last_seen_date . ' 00:00:00' : undef),
          email  => $obj->email,
          is_new => ($obj->is_new ? true : false),
        };

        # Fields that require custom values based on criteria
        $data->{nick} = $obj->nick ? $obj->nick : undef;
        $data->{name} = $obj->name ? $obj->name : undef;
        $data->{is_staff}
          = $obj->in_group('mozilla-employee-confidential') ? true : false;
        $data->{is_trusted} = $obj->in_group('editbugs') ? true             : false;
        $data->{ldap_email} = $obj->ldap_email           ? $obj->ldap_email : undef;

        # Store a new copy of the data for use later
        store_cache($obj->id, $table_name, $obj->modification_ts, $data);
      }

      push @users, $data;

      $count++;
    }

    $last_offset += API_BLOCK_COUNT;

    # Send the rows to the server
    send_data($table_name, \@users, $count) if @users;
  }
}

sub process_two_columns {
  my ($table_name, $bq_name, $column_names, $data_names) = @_;
  my $count       = 0;
  my $last_offset = 0;

  my $total = $dbh->selectrow_array('SELECT COUNT(*) FROM ' . $table_name);
  logger("Processing $total $table_name.");

  my $columns_string = join ', ', @{$column_names};
  my $order_by       = $column_names->[0];

  my $sth = $dbh->prepare(
    "SELECT $columns_string FROM $table_name ORDER BY $order_by LIMIT ? OFFSET ?");

  while ($count < $total) {
    my @results = ();

    $sth->execute(API_BLOCK_COUNT, $last_offset);

    while (my ($value1, $value2) = $sth->fetchrow_array()) {
      if ($excluded_bugs{$value1}) {
        $count++;
        next;
      }

      logger("Processing values $value1, $value2 for $table_name.");

      my $data = {$data_names->[0] => $value1, $data_names->[1] => $value2,};

      push @results, $data;

      $count++;
    }

    $last_offset += API_BLOCK_COUNT;

    # Send the rows to the server
    send_data($bq_name, \@results, $count) if @results;
  }
}

sub get_cache {
  my ($id, $table, $timestamp) = @_;

  if ($no_cache{$table}) {
    logger("Retrieving cached data is disabled for $table.");
    return undef;
  }

  logger("Retreiving data from $table for $id with time $timestamp.", DEBUG);

  # Retrieve compressed JSON from cache table if it exists
  my $gzipped_data = $dbh->selectrow_array(
    'SELECT data FROM bmo_etl_cache WHERE id = ? AND table_name = ? AND snapshot_date = ?',
    undef, $id, $table, $timestamp
  );
  return undef if !$gzipped_data;

  # First uncompress the JSON and then decode it back to Perl data
  my $data;
  unless (gunzip \$gzipped_data => \$data) {
    delete_lock();
    die "gunzip failed: $GunzipError\n";
  }
  return decode_json($data);
}

sub store_cache {
  my ($id, $table, $timestamp, $data) = @_;

  if ($no_cache{$table}) {
    logger("Storing cached data is disabled for $table.");
    return undef;
  }

  logger("Storing data into $table for $id with time $timestamp.", DEBUG);

  # Encode the perl data into JSON
  $data = encode_json($data);

  # Compress the JSON to save space in the DB
  my $gzipped_data;
  unless (gzip \$data => \$gzipped_data) {
    delete_lock();
    die "gzip failed: $GzipError\n";
  }

  # We need to use the main DB for write operations
  my $main_dbh = Bugzilla->dbh_main;

  # Clean out outdated JSON
  $main_dbh->do('DELETE FROM bmo_etl_cache WHERE id = ? AND table_name = ?',
    undef, $id, $table);

  # Enter new cached JSON
  $main_dbh->do(
    'INSERT INTO bmo_etl_cache (id, table_name, snapshot_date, data) VALUES (?, ?, ?, ?)',
    undef, $id, $table, $timestamp, $gzipped_data
  );
}

sub send_data {
  my ($table, $all_rows, $current_count) = @_;

<<<<<<< HEAD
  logger(
    'Sending ' . scalar @{$all_rows} . " rows to table $table using BigQuery API");
=======
  logger('Sending ' . scalar @{$all_rows} . " rows to table $table using BigQuery API");
>>>>>>> b3522856

  # Add the same snapshot date to every row sent
  foreach my $row (@{$all_rows}) {
    $row->{snapshot_date} = $snapshot_date;
  }

  my @json_rows = ();
  foreach my $row (@{$all_rows}) {
    push @json_rows, {json => $row};
  }

  my $big_query = {rows => \@json_rows};

  if ($test) {
    my $filename
      = bz_locations()->{'datadir'} . '/'
      . $snapshot_date . '-'
      . $table . '-'
      . $current_count . '.json';

    logger("Writing data to $filename.");

    my $fh = path($filename)->open('>>');
    print $fh encode_json($big_query) . "\n";
    unless (close $fh) {
      delete_lock();
      die "Could not close $filename: $!\n";
    }

    return;
  }

  my $http_headers = HTTP::Headers->new;

  # Do not attempt to get access token if running in test environment
  if ($base_url !~ /^http:\/\/[^\/]+:9050/) {
    my $access_token = _get_access_token();
    $http_headers->header(Authorization => 'Bearer ' . $access_token);
  }

  my $full_path = sprintf 'projects/%s/datasets/%s/tables/%s/insertAll',
    $project_id, $dataset_id, $table;

  logger("Sending to $base_url/$full_path", DEBUG);

  my $request = HTTP::Request->new('POST', "$base_url/$full_path", $http_headers);
  $request->header('Content-Type' => 'application/json');

  logger('Encoding content into JSON.', DEBUG);

  $request->content(encode_json($big_query));

  logger('Sending request', DEBUG);

  my $response = $ua->request($request);

  logger($response->content, DEBUG);

  my $result = decode_json($response->content);

  if (!$response->is_success
    || (exists $result->{insertErrors} && @{$result->{insertErrors}}))
  {
    delete_lock();
    die "Google Big Query insert failure:\nRequest:\n"
      . $request->content
      . "\n\nResponse:\n"
      . $response->content . "\n";
  }
}

sub _get_access_token {
  state $access_token;    # We should only need to get this once
  state $token_expiry;

  logger('Checking for acess token', DEBUG);

  # If we already have a token and it has not expired yet, just return it
  if ($access_token && time < $token_expiry) {
    logger('Previous access token found', DEBUG);
    return $access_token;
  }

  # Google Kubernetes allows for the use of Workload Identity. This allows
  # us to link two service accounts together and give special access for applications
  # running under Kubernetes. We use the special access to get an OAuth2 access_token
  # that can then be used for accessing the the Google API such as BigQuery.
  my $url
    = sprintf
    'http://metadata.google.internal/computeMetadata/v1/instance/service-accounts/%s/token',
    Bugzilla->params->{bmo_etl_service_account};

  my $http_headers = HTTP::Headers->new;
  $http_headers->header('Metadata-Flavor' => 'Google');

  my $request = HTTP::Request->new('GET', $url, $http_headers);

  my $res = $ua->request($request);

  if (!$res->is_success) {
    delete_lock();
    die 'Google access token failure: ' . $res->content . "\n";
  }

  my $result = decode_json($res->decoded_content);
  $access_token = $result->{access_token};
  $token_expiry = time + $result->{expires_in};

  logger('New access token returned', DEBUG);

  return $access_token;
}

# If a previous process is performing an export to BigQuery, then
# we must check the lock table and exit if true.
sub check_and_set_lock {
  return if $test;    # No need if just dumping test files

  logger('Checking for previous lock or setting new one', DEBUG);

  my $dbh_main = Bugzilla->dbh_main;

  # Clear out any locks that are greater than 24h old
  $dbh_main->do('DELETE FROM bmo_etl_locked WHERE creation_ts < '
      . $dbh_main->sql_date_math('NOW()', '-', 24, 'HOUR'));

  # Now check for any pre-existing locks and do not proceed if one found
  my $locked = $dbh_main->selectrow_array('SELECT COUNT(*) FROM bmo_etl_locked');
  if ($locked) {
    die "Another process has set a lock. Exiting\n";
  }

  logger('Previous lock not found. Setting new one.', DEBUG);

<<<<<<< HEAD
  $dbh_main->do(
    'INSERT INTO bmo_etl_locked (value, creation_ts) VALUES (?, NOW())',
    undef, 'locked');
=======
  $dbh_main->do('INSERT INTO bmo_etl_locked (value, creation_ts) VALUES (?, NOW())', undef, 'locked');
>>>>>>> b3522856
}

# Delete lock from bmo_etl_locked
sub delete_lock {
  logger("Deleting lock in database.");
  Bugzilla->dbh_main->do('DELETE FROM bmo_etl_locked');
}

sub check_for_duplicates {
  return if $test;    # no need if just dumping test files

  logger("Checking for duplicate data for snapshot date $snapshot_date.");

  my $http_headers = HTTP::Headers->new;

  # Do not attempt to get access token if running in test environment
  if ($base_url !~ /^http:\/\/[^\/]+:9050/) {
    my $access_token = _get_access_token();
    $http_headers->header(Authorization => 'Bearer ' . $access_token);
  }

  my $full_path = "projects/$project_id/queries";

  logger("Querying $base_url/$full_path", DEBUG);

  my $query = {
    query =>
      "SELECT count(*) FROM ${project_id}.${dataset_id}.bugs WHERE snapshot_date = '$snapshot_date';",
    useLegacySql => false,
  };

  my $request = HTTP::Request->new('POST', "$base_url/$full_path", $http_headers);
  $request->header('Content-Type' => 'application/json');
  $request->content(encode_json($query));

  logger(encode_json($query), DEBUG);

  my $res = $ua->request($request);
  if (!$res->is_success) {
    delete_lock();
    die 'Google Big Query query failure: ' . $res->content . "\n";
  }

  logger($res->content, DEBUG);

  my $result = decode_json($res->content);

  my $row_count = $result->{rows}->[0]->{f}->[0]->{v};

  # Do not export if we have any rows with this snapshot date.
  if ($row_count) {
    delete_lock();
    die "Duplicate data found for snapshot date $snapshot_date\n";
  }
}

sub get_multi_group_value {
  my ($bug) = @_;

  logger('Checking for multi group values.', DEBUG);

  my $smallest_group_name  = undef;
  my $smallest_group_count = 0;

  foreach my $group (@{$bug->groups_in}) {
    my $user_count  = 0;
    my $member_data = $group->members_complete;
    foreach my $type (keys %{$member_data}) {
      $user_count += scalar @{$member_data->{$type}};
    }
    if ($user_count < $smallest_group_count) {
      $smallest_group_count = $user_count;
      $smallest_group_name  = $group->name;
    }
  }

  logger("Smallest group members: $smallest_group_name") if $smallest_group_name;

  return $smallest_group_name;
}

sub logger {
  my ($message, $level) = @_;

  # Skip if -q or --quiet was specified
  return if $quiet;

  # Skip if --debug was not specified and this is a DEBUG level entry
  return if (defined $level && $level == DEBUG && !$debug);

  # Otherwise just print
  print time() . ": $message\n";
}

1;<|MERGE_RESOLUTION|>--- conflicted
+++ resolved
@@ -267,11 +267,7 @@
       my $data = get_cache($id, $table_name, $mod_time);
 
       if (!$data) {
-<<<<<<< HEAD
-        logger("$table_name id $id with time $mod_time not found in cache.", DEBUG);
-=======
         logger("$table_name id $id with time $mod_time not found in cache." , DEBUG);
->>>>>>> b3522856
 
         my $obj = Bugzilla::Attachment->new($id);
 
@@ -335,11 +331,7 @@
       my $data = get_cache($id, $table_name, $mod_time);
 
       if (!$data) {
-<<<<<<< HEAD
-        logger("$table_name id $id with time $mod_time not found in cache.", DEBUG);
-=======
         logger("$table_name id $id with time $mod_time not found in cache." , DEBUG);
->>>>>>> b3522856
 
         my $obj = Bugzilla::Flag->new($id);
 
@@ -767,12 +759,7 @@
 sub send_data {
   my ($table, $all_rows, $current_count) = @_;
 
-<<<<<<< HEAD
-  logger(
-    'Sending ' . scalar @{$all_rows} . " rows to table $table using BigQuery API");
-=======
   logger('Sending ' . scalar @{$all_rows} . " rows to table $table using BigQuery API");
->>>>>>> b3522856
 
   # Add the same snapshot date to every row sent
   foreach my $row (@{$all_rows}) {
@@ -907,13 +894,7 @@
 
   logger('Previous lock not found. Setting new one.', DEBUG);
 
-<<<<<<< HEAD
-  $dbh_main->do(
-    'INSERT INTO bmo_etl_locked (value, creation_ts) VALUES (?, NOW())',
-    undef, 'locked');
-=======
   $dbh_main->do('INSERT INTO bmo_etl_locked (value, creation_ts) VALUES (?, NOW())', undef, 'locked');
->>>>>>> b3522856
 }
 
 # Delete lock from bmo_etl_locked
