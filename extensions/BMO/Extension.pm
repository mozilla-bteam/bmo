--- conflicted
+++ resolved
@@ -260,12 +260,9 @@
   elsif ($page eq 'attention.html') {
     require Bugzilla::Extension::BMO::Reports::Attention;
     Bugzilla::Extension::BMO::Reports::Attention::report($vars);
-<<<<<<< HEAD
-=======
   }
   elsif ($page eq 'whats_next.html') {
     Bugzilla->cgi->base_redirect('page.cgi?id=attention.html');
->>>>>>> 2e75b01d
   }
   elsif ($page eq 'fields.html') {
 
@@ -2971,11 +2968,6 @@
   # What needs my attention report
   $r->any('/:REWRITE_attention' => [REWRITE_attention => qr{attention}])
     ->to('CGI#page_cgi' => {'id' => 'attention.html'});
-<<<<<<< HEAD
-  $r->any('/page.cgi?id=whats_next.html')
-    ->to('CGI#page_cgi' => {'id' => 'attention.html'});
-=======
->>>>>>> 2e75b01d
 }
 
 __PACKAGE__->NAME;