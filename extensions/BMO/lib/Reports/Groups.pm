# This Source Code Form is subject to the terms of the Mozilla Public
# License, v. 2.0. If a copy of the MPL was not distributed with this
# file, You can obtain one at http://mozilla.org/MPL/2.0/.
#
# This Source Code Form is "Incompatible With Secondary Licenses", as
# defined by the Mozilla Public License, v. 2.0.

package Bugzilla::Extension::BMO::Reports::Groups;
use strict;
use warnings;

use Bugzilla::Constants;
use Bugzilla::Error;
use Bugzilla::Group;
use Bugzilla::User;
use Bugzilla::Util qw(trim datetime_from);
use JSON qw(encode_json);

sub admins_report {
    my ($vars) = @_;
    my $dbh = Bugzilla->dbh;
    my $user = Bugzilla->user;

    ($user->in_group('editbugs'))
        || ThrowUserError('auth_failure', { group  => 'editbugs',
                                            action => 'run',
                                            object => 'group_admins' });

    my @grouplist =
                  ($user->in_group('editusers') || $user->in_group('infrasec'))
                  ? map { lc($_->name) } Bugzilla::Group->get_all
                  : _get_permitted_membership_groups();

    my $groups = join(',', map { $dbh->quote($_) } @grouplist);

    my $query = "
        SELECT groups.id, " .
               $dbh->sql_group_concat('profiles.userid', "','", 1) . "
          FROM groups
               LEFT JOIN user_group_map
                    ON user_group_map.group_id = groups.id
                    AND user_group_map.isbless = 1
                    AND user_group_map.grant_type = 0
               LEFT JOIN profiles
                    ON user_group_map.user_id = profiles.userid
         WHERE groups.isbuggroup = 1
               AND groups.name IN ($groups)
      GROUP BY groups.name";

    my @groups;
    foreach my $row (@{ $dbh->selectall_arrayref($query) }) {
        my $group = Bugzilla::Group->new({ id => shift @$row, cache => 1});
        my @admins;
        if (my $admin_ids = shift @$row) {
            foreach my $uid (split(/,/, $admin_ids)) {
                push(@admins, Bugzilla::User->new({ id => $uid, cache => 1 }));
            }
        }
        push(@groups, { name        => $group->name,
                        description => $group->description,
                        owner       => $group->owner,
                        admins      => \@admins });
    }

    $vars->{'groups'} = \@groups;
}

sub membership_report {
    my ($page, $vars) = @_;
    my $dbh = Bugzilla->dbh;
    my $user = Bugzilla->user;
    my $cgi = Bugzilla->cgi;

    ($user->in_group('editusers') || $user->in_group('infrasec'))
        || ThrowUserError('auth_failure', { group  => 'editusers',
                                            action => 'run',
                                            object => 'group_admins' });

    my $who = $cgi->param('who');
    if (!defined($who) || $who eq '') {
        if ($page eq 'group_membership.txt') {
            print $cgi->redirect("page.cgi?id=group_membership.html&output=txt");
            exit;
        }
        $vars->{'output'} = $cgi->param('output');
        return;
    }

    Bugzilla::User::match_field({ 'who' => {'type' => 'multi'} });
    $who = Bugzilla->input_params->{'who'};
    $who = ref($who) ? $who : [ $who ];

    my @users;
    foreach my $login (@$who) {
        my $u = Bugzilla::User->new(login_to_id($login, 1));

        # this is lifted from $user->groups()
        # we need to show which groups are direct and which are inherited

        my $groups_to_check = $dbh->selectcol_arrayref(
            q{SELECT DISTINCT group_id
                FROM user_group_map
               WHERE user_id = ? AND isbless = 0}, undef, $u->id);

        my $rows = $dbh->selectall_arrayref(
            "SELECT DISTINCT grantor_id, member_id
               FROM group_group_map
              WHERE grant_type = " . GROUP_MEMBERSHIP);

        my %group_membership;
        foreach my $row (@$rows) {
            my ($grantor_id, $member_id) = @$row;
            push (@{ $group_membership{$member_id} }, $grantor_id);
        }

        my %checked_groups;
        my %direct_groups;
        my %indirect_groups;
        my %groups;

        foreach my $member_id (@$groups_to_check) {
            $direct_groups{$member_id} = 1;
        }

        while (scalar(@$groups_to_check) > 0) {
            my $member_id = shift @$groups_to_check;
            if (!$checked_groups{$member_id}) {
                $checked_groups{$member_id} = 1;
                my $members = $group_membership{$member_id};
                my @new_to_check = grep(!$checked_groups{$_}, @$members);
                push(@$groups_to_check, @new_to_check);
                foreach my $id (@new_to_check) {
                    $indirect_groups{$id} = $member_id;
                }
                $groups{$member_id} = 1;
            }
        }

        my @groups;
        my $ra_groups = Bugzilla::Group->new_from_list([keys %groups]);
        foreach my $group (@$ra_groups) {
            my $via;
            if ($direct_groups{$group->id}) {
                $via = '';
            } else {
                foreach my $g (@$ra_groups) {
                    if ($g->id == $indirect_groups{$group->id}) {
                        $via = $g->name;
                        last;
                    }
                }
            }
            push @groups, {
                name => $group->name,
                desc => $group->description,
                via  => $via,
            };
        }

        push @users, {
            user   => $u,
            groups => \@groups,
        };
    }

    $vars->{'who'} = $who;
    $vars->{'users'} = \@users;
}

sub members_report {
    my ($page, $vars) = @_;
    my $dbh = Bugzilla->dbh;
    my $user = Bugzilla->user;
    my $cgi = Bugzilla->cgi;

    ($user->in_group('editbugs'))
        || ThrowUserError('auth_failure', { group  => 'editbugs',
                                            action => 'run',
                                            object => 'group_admins' });

    my $privileged = $user->in_group('editusers') || $user->in_group('infrasec');
    $vars->{privileged} = $privileged;

    my @grouplist = $privileged
        ? map { lc($_->name) } Bugzilla::Group->get_all
<<<<<<< HEAD
        : _get_public_membership_groups();
=======
        : _get_permitted_membership_groups();
>>>>>>> 2776e922

    my $include_disabled = $cgi->param('include_disabled') ? 1 : 0;
    $vars->{'include_disabled'} = $include_disabled;

    # don't allow all groups, to avoid putting pain on the servers
    my @group_names =
        sort
        grep { !/^(?:bz_.+|canconfirm|editbugs|editbugs-team|everyone)$/ }
        @grouplist;
    unshift(@group_names, '');
    $vars->{'groups'} = \@group_names;

    # load selected group
    my $group = lc(trim($cgi->param('group') || ''));
    $group = '' unless grep { $_ eq $group } @group_names;
    return if $group eq '';
    my $group_obj = Bugzilla::Group->new({ name => $group });
    $vars->{'group'} = $group_obj;

    $vars->{'privileged'} = 1 if ($group_obj->owner && $group_obj->owner->id == $user->id);

    my @types;
    my $members = $group_obj->members_complete();
    foreach my $name (sort keys %$members) {
        push @types, {
            name    => ($name eq '_direct' ? 'direct' : $name),
            members => _filter_userlist($members->{$name}),
        }
    }

    # make it easy for the template to detect an empty group
    my $has_members = 0;
    foreach my $type (@types) {
        $has_members += scalar(@{ $type->{members} });
        last if $has_members;
    }
    @types = () unless $has_members;

    if ($page eq 'group_members.json') {
        my %users;
        foreach my $rh (@types) {
            foreach my $member (@{ $rh->{members} }) {
                my $login = $member->login;
                if (exists $users{$login}) {
                    push @{ $users{$login}->{groups} }, $rh->{name} if $privileged;
                }
                else {
                    my $rh_user = {
                        login      => $login,
                        membership => $rh->{name} eq 'direct' ? 'direct' : 'indirect',
                        rh_name => $rh->{name},
                    };
                    if ($privileged) {
                        $rh_user->{group}        = $rh->{name};
                        $rh_user->{groups}       = [ $rh->{name} ];
<<<<<<< HEAD
                        $rh_user->{lastseeon}    = $member->{lastseen};
=======
                        $rh_user->{lastseeon}    = $member->last_seen_date;
>>>>>>> 2776e922
                        $rh_user->{mfa}          = $member->mfa;
                        $rh_user->{api_key_only} = $member->settings->{api_key_only}->{value} eq 'on'
                                                   ? JSON::true : JSON::false;
                    }
                    $users{$login} = $rh_user;
                }
            }
        }
        $vars->{types_json} = JSON->new->pretty->canonical->utf8->encode([ values %users ]);
    }
    else {
        my %users;
        foreach my $rh (@types) {
            foreach my $member (@{ $rh->{members} }) {
                $users{$member->login} = 1 unless exists $users{$member->login};
            }
        }
        $vars->{types} = \@types;
        $vars->{count} = scalar(keys %users);
    }
}

sub _filter_userlist {
    my ($list, $include_disabled) = @_;
    $list = [ grep { $_->is_enabled } @$list ] unless $include_disabled;
    my $now = DateTime->now();
    my $never = DateTime->from_epoch( epoch => 0 );
    foreach my $user (@$list) {
        my $last_seen = $user->last_seen_date ? datetime_from($user->last_seen_date) : $never;
        $user->{last_seen_days} = sprintf(
            '%.0f',
            $now->subtract_datetime_absolute($last_seen)->delta_seconds / (28 * 60 * 60));
    }
    return [ sort { lc($a->identity) cmp lc($b->identity) } @$list ];
}

# Groups that any user with editbugs can see the membership or admin lists for.
# Transparency FTW.
sub _get_permitted_membership_groups {
    my $user = Bugzilla->user;

    # Default publicly viewable groups
    my %default_public_groups = map { $_ => 1 } qw(
        bugzilla-approvers
        bugzilla-reviewers
        can_restrict_comments
        community-it-team
        mozilla-employee-confidential
        mozilla-foundation-confidential
        mozilla-reps
        qa-approvers
    );

    # We add the group to the permitted list if:
    # 1. it is a drivers group - this gives us a little
    #    future-proofing
    # 2. it is a one of the default public groups
    # 3. the user is the group's owner
    # 4. or the user can bless others into the group
    my @permitted_groups;
    foreach my $group (Bugzilla::Group->get_all) {
        my $name = $group->name;
        if ($name =~ /-drivers$/
            || exists $default_public_groups{$name}
            || ($group->owner && $group->owner->id == $user->id)
            || $user->can_bless($group->id))
        {
            push(@permitted_groups, $name);
        }
    }

    return @permitted_groups;
}

1;<|MERGE_RESOLUTION|>--- conflicted
+++ resolved
@@ -183,11 +183,7 @@
 
     my @grouplist = $privileged
         ? map { lc($_->name) } Bugzilla::Group->get_all
-<<<<<<< HEAD
-        : _get_public_membership_groups();
-=======
         : _get_permitted_membership_groups();
->>>>>>> 2776e922
 
     my $include_disabled = $cgi->param('include_disabled') ? 1 : 0;
     $vars->{'include_disabled'} = $include_disabled;
@@ -243,11 +239,7 @@
                     if ($privileged) {
                         $rh_user->{group}        = $rh->{name};
                         $rh_user->{groups}       = [ $rh->{name} ];
-<<<<<<< HEAD
-                        $rh_user->{lastseeon}    = $member->{lastseen};
-=======
                         $rh_user->{lastseeon}    = $member->last_seen_date;
->>>>>>> 2776e922
                         $rh_user->{mfa}          = $member->mfa;
                         $rh_user->{api_key_only} = $member->settings->{api_key_only}->{value} eq 'on'
                                                    ? JSON::true : JSON::false;
