# This Source Code Form is subject to the terms of the Mozilla Public
# License, v. 2.0. If a copy of the MPL was not distributed with this
# file, You can obtain one at http://mozilla.org/MPL/2.0/.
#
# This Source Code Form is "Incompatible With Secondary Licenses", as
# defined by the Mozilla Public License, v. 2.0.

package Bugzilla::Extension::BMO::Reports::UserActivity;
use strict;
use warnings;

use Bugzilla::Error;
use Bugzilla::Extension::BMO::Util;
use Bugzilla::User;
use Bugzilla::Util qw(trim);
use DateTime;

sub report {
    my ($vars) = @_;
    my $dbh = Bugzilla->dbh;
    my $input = Bugzilla->input_params;

    my @who = ();
    my $from = trim($input->{'from'} || '');
    my $to = trim($input->{'to'} || '');
    my $action = $input->{'action'} || '';

    # fix non-breaking hyphens
    $from =~ s/\N{U+2011}/-/g;
    $to =~ s/\N{U+2011}/-/g;

    if ($from eq '') {
        my $dt = DateTime->now()->subtract('weeks' => 1);
        $from = $dt->ymd('-');
    }
    if ($to eq '') {
        my $dt = DateTime->now();
        $to = $dt->ymd('-');
    }

    if ($action eq 'run') {
        if (!exists $input->{'who'} || $input->{'who'} eq '') {
            ThrowUserError('user_activity_missing_username');
        }
        Bugzilla::User::match_field({ 'who' => {'type' => 'multi'} });

        my $from_dt = string_to_datetime($from);
        $from = $from_dt->ymd();

        my $to_dt = string_to_datetime($to);
        $to = $to_dt->ymd();

        my ($activity_joins, $activity_where) = ('', '');
        my ($attachments_joins, $attachments_where) = ('', '');
        my ($tags_activity_joins, $tags_activity_where) = ('', '');
        if (Bugzilla->params->{"insidergroup"}
            && !Bugzilla->user->in_group(Bugzilla->params->{'insidergroup'}))
        {
            $activity_joins = "LEFT JOIN attachments
                       ON attachments.attach_id = bugs_activity.attach_id";
            $activity_where = "AND COALESCE(attachments.isprivate, 0) = 0";
            $attachments_where = $activity_where;

            $tags_activity_joins = 'LEFT JOIN longdescs
                ON longdescs_tags_activity.comment_id = longdescs.comment_id';
            $tags_activity_where = 'AND COALESCE(longdescs.isprivate, 0) = 0';
        }

        my @who_bits;
        foreach my $who (
            ref $input->{'who'}
            ? @{$input->{'who'}}
            : $input->{'who'}
        ) {
            push @who, $who;
            push @who_bits, '?';
        }
        my $who_bits = join(',', @who_bits);

        if (!@who) {
            my $template = Bugzilla->template;
            my $cgi = Bugzilla->cgi;
            my $vars = {};
            $vars->{'script'}        = $cgi->url(-relative => 1);
            $vars->{'fields'}        = {};
            $vars->{'matches'}       = [];
            $vars->{'matchsuccess'}  = 0;
            $vars->{'matchmultiple'} = 1;
            print $cgi->header();
            $template->process("global/confirm-user-match.html.tmpl", $vars)
              || ThrowTemplateError($template->error());
            exit;
        }

        $from_dt = $from_dt->ymd() . ' 00:00:00';
        $to_dt = $to_dt->ymd() . ' 23:59:59';
        my @params;
        for (1..5) {
            push @params, @who;
            push @params, ($from_dt, $to_dt);
        }

        my $order = ($input->{'group'} && $input->{'group'} eq 'bug')
                    ? 'bug_id, bug_when' : 'bug_when';

        my $comment_filter = '';
        if (!Bugzilla->user->is_insider) {
            $comment_filter = 'AND longdescs.isprivate = 0';
        }

        my $query = "
        SELECT
                   fielddefs.name,
                   bugs_activity.bug_id,
                   bugs_activity.attach_id,
                   ".$dbh->sql_date_format('bugs_activity.bug_when', '%Y.%m.%d %H:%i:%s')." AS ts,
                   bugs_activity.removed,
                   bugs_activity.added,
                   profiles.login_name,
                   bugs_activity.comment_id,
                   bugs_activity.bug_when
              FROM bugs_activity
                   $activity_joins
         LEFT JOIN fielddefs
                ON bugs_activity.fieldid = fielddefs.id
        INNER JOIN profiles
                ON profiles.userid = bugs_activity.who
             WHERE profiles.login_name IN ($who_bits)
<<<<<<< HEAD
                   AND CONVERT_TZ(bugs_activity.bug_when, 'UTC', 'America/Los_Angeles') >= ? 
=======
                   AND CONVERT_TZ(bugs_activity.bug_when, 'UTC', 'America/Los_Angeles') >= ?
>>>>>>> 8920445c
                   AND CONVERT_TZ(bugs_activity.bug_when, 'UTC', 'America/Los_Angeles') <= ?
                   $activity_where

        UNION ALL

        SELECT
                   'comment_tag' AS name,
                   longdescs_tags_activity.bug_id,
                   NULL as attach_id,
                   ".$dbh->sql_date_format('longdescs_tags_activity.bug_when',
                       '%Y.%m.%d %H:%i:%s') . " AS bug_when,
                   longdescs_tags_activity.removed,
                   longdescs_tags_activity.added,
                   profiles.login_name,
                   longdescs_tags_activity.comment_id,
                   longdescs_tags_activity.bug_when
              FROM longdescs_tags_activity
                   $tags_activity_joins
        INNER JOIN profiles
                ON profiles.userid = longdescs_tags_activity.who
             WHERE profiles.login_name IN ($who_bits)
                   AND CONVERT_TZ(longdescs_tags_activity.bug_when, 'UTC', 'America/Los_Angeles') >= ?
                   AND CONVERT_TZ(longdescs_tags_activity.bug_when, 'UTC', 'America/Los_Angeles') <= ?
                  $tags_activity_where

        UNION ALL

        SELECT
                   'bug_id' AS name,
                   bugs.bug_id,
                   NULL AS attach_id,
                   ".$dbh->sql_date_format('bugs.creation_ts', '%Y.%m.%d %H:%i:%s')." AS ts,
                   '(new bug)' AS removed,
                   bugs.short_desc AS added,
                   profiles.login_name,
                   NULL AS comment_id,
                   bugs.creation_ts AS bug_when
              FROM bugs
        INNER JOIN profiles
                ON profiles.userid = bugs.reporter
             WHERE profiles.login_name IN ($who_bits)
                   AND CONVERT_TZ(bugs.creation_ts, 'UTC', 'America/Los_Angeles') >= ?
                   AND CONVERT_TZ(bugs.creation_ts, 'UTC', 'America/Los_Angeles') <= ?

        UNION ALL

        SELECT
                   'longdesc' AS name,
                   longdescs.bug_id,
                   NULL AS attach_id,
                   DATE_FORMAT(longdescs.bug_when, '%Y.%m.%d %H:%i:%s') AS ts,
                   '' AS removed,
                   '' AS added,
                   profiles.login_name,
                   longdescs.comment_id AS comment_id,
                   longdescs.bug_when
              FROM longdescs
        INNER JOIN profiles
                ON profiles.userid = longdescs.who
             WHERE profiles.login_name IN ($who_bits)
                   AND CONVERT_TZ(longdescs.bug_when, 'UTC', 'America/Los_Angeles') >= ?
                   AND CONVERT_TZ(longdescs.bug_when, 'UTC', 'America/Los_Angeles') <= ?
                   $comment_filter

        UNION ALL

        SELECT
                   'attachments.description' AS name,
                   attachments.bug_id,
                   attachments.attach_id,
                   ".$dbh->sql_date_format('attachments.creation_ts', '%Y.%m.%d %H:%i:%s')." AS ts,
                   '(new attachment)' AS removed,
                   attachments.description AS added,
                   profiles.login_name,
                   NULL AS comment_id,
                   attachments.creation_ts AS bug_when
              FROM attachments
        INNER JOIN profiles
                ON profiles.userid = attachments.submitter_id
             WHERE profiles.login_name IN ($who_bits)
                   AND CONVERT_TZ(attachments.creation_ts, 'UTC', 'America/Los_Angeles') >= ?
                   AND CONVERT_TZ(attachments.creation_ts, 'UTC', 'America/Los_Angeles') <= ?
                   $attachments_where

          ORDER BY $order ";

        my $list = $dbh->selectall_arrayref($query, undef, @params);

        if ($input->{debug}) {
            while (my $param = shift @params) {
                $query =~ s/\?/$dbh->quote($param)/e;
            }
            $vars->{debug_sql} = $query;
        }

        my @operations;
        my $operation = {};
        my $changes = [];
        my $incomplete_data = 0;
        my %bug_ids;

        foreach my $entry (@$list) {
            my ($fieldname, $bugid, $attachid, $when, $removed, $added, $who,
                $comment_id) = @$entry;
            my %change;
            my $activity_visible = 1;

            next unless Bugzilla->user->can_see_bug($bugid);

            # check if the user should see this field's activity
            if ($fieldname eq 'remaining_time'
                || $fieldname eq 'estimated_time'
                || $fieldname eq 'work_time'
                || $fieldname eq 'deadline')
            {
                $activity_visible = Bugzilla->user->is_timetracker;
            }
            elsif ($fieldname eq 'longdescs.isprivate'
                    && !Bugzilla->user->is_insider
                    && $added)
            {
                $activity_visible = 0;
            }
            else {
                $activity_visible = 1;
            }

            if ($activity_visible) {
                # Check for the results of an old Bugzilla data corruption bug
                if (($added eq '?' && $removed eq '?')
                    || ($added =~ /^\? / || $removed =~ /^\? /)) {
                    $incomplete_data = 1;
                }

                # Start a new changeset if required (depends on the grouping type)
                my $is_new_changeset;
                if ($order eq 'bug_when') {
                    $is_new_changeset =
                        $operation->{'who'} &&
                        (
                            $who ne $operation->{'who'}
                            || $when ne $operation->{'when'}
                            || $bugid != $operation->{'bug'}
                        );
                } else {
                    $is_new_changeset =
                        $operation->{'bug'} &&
                        $bugid != $operation->{'bug'};
                }
                if ($is_new_changeset) {
                    $operation->{'changes'} = $changes;
                    push (@operations, $operation);
                    $operation = {};
                    $changes = [];
                }

                $bug_ids{$bugid} = 1;

                $operation->{'bug'} = $bugid;
                $operation->{'who'} = $who;
                $operation->{'when'} = $when;

                $change{'fieldname'} = $fieldname;
                $change{'attachid'} = $attachid;
                $change{'removed'} = $removed;
                $change{'added'} = $added;
                $change{'when'} = $when;

                if ($comment_id) {
                    $change{'comment'} = Bugzilla::Comment->new($comment_id);
                    next if $change{'comment'}->count == 0;
                }

                if ($attachid) {
                    $change{'attach'} = Bugzilla::Attachment->new($attachid);
                }

                push (@$changes, \%change);
            }
        }

        if ($operation->{'who'}) {
            $operation->{'changes'} = $changes;
            push (@operations, $operation);
        }

        $vars->{'incomplete_data'} = $incomplete_data;
        $vars->{'operations'} = \@operations;

        my @bug_ids = sort { $a <=> $b } keys %bug_ids;
        $vars->{'bug_ids'} = \@bug_ids;
    }

    $vars->{'action'} = $action;
    $vars->{'who'} = join(',', @who);
    $vars->{'who_count'} = scalar @who;
    $vars->{'from'} = $from;
    $vars->{'to'} = $to;
    $vars->{'group'} = $input->{'group'};
}

1;<|MERGE_RESOLUTION|>--- conflicted
+++ resolved
@@ -126,11 +126,7 @@
         INNER JOIN profiles
                 ON profiles.userid = bugs_activity.who
              WHERE profiles.login_name IN ($who_bits)
-<<<<<<< HEAD
-                   AND CONVERT_TZ(bugs_activity.bug_when, 'UTC', 'America/Los_Angeles') >= ? 
-=======
                    AND CONVERT_TZ(bugs_activity.bug_when, 'UTC', 'America/Los_Angeles') >= ?
->>>>>>> 8920445c
                    AND CONVERT_TZ(bugs_activity.bug_when, 'UTC', 'America/Los_Angeles') <= ?
                    $activity_where
 
