# This Source Code Form is subject to the terms of the Mozilla Public
# License, v. 2.0. If a copy of the MPL was not distributed with this
# file, You can obtain one at http://mozilla.org/MPL/2.0/.
#
# This Source Code Form is "Incompatible With Secondary Licenses", as
# defined by the Mozilla Public License, v. 2.0.

package Bugzilla::Extension::BMO::Data;
use strict;

use base qw(Exporter);
use Tie::IxHash;

our @EXPORT = qw( $cf_visible_in_products
                  %group_change_notification
                  $cf_setters
                  @always_fileable_groups
                  %group_auto_cc
                  %product_sec_groups
                  %create_bug_formats
                  @default_named_queries
                  GITHUB_PR_CONTENT_TYPE
                  RB_REQUEST_CONTENT_TYPE );

use constant GITHUB_PR_CONTENT_TYPE  => 'text/x-github-pull-request';
use constant RB_REQUEST_CONTENT_TYPE => 'text/x-review-board-request';

# Which custom fields are visible in which products and components.
#
# By default, custom fields are visible in all products. However, if the name
# of the field matches any of these regexps, it is only visible if the
# product (and component if necessary) is a member of the attached hash. []
# for component means "all".
#
# IxHash keeps them in insertion order, and so we get regexp priorities right.
our $cf_visible_in_products;
tie(%$cf_visible_in_products, "Tie::IxHash",
    qr/^cf_colo_site$/ => {
        "mozilla.org"           => [
            "Server Operations",
            "Server Operations: DCOps",
            "Server Operations: Projects",
            "Server Operations: RelEng",
            "Server Operations: Security",
        ],
        "Infrastructure & Operations" => [
            "RelOps",
            "RelOps: Puppet"
        ],
    },
    qw/^cf_office$/ => {
        "mozilla.org"           => ["Server Operations: Desktop Issues"],
    },
    qr/^cf_crash_signature$/ => {
        "Add-on SDK"            => [],
        "Android Background Services" => [],
        "addons.mozilla.org"    => [],
        "Firefox OS"            => [],
        "Calendar"              => [],
        "Camino"                => [],
        "Composer"              => [],
        "Core"                  => [],
        "Directory"             => [],
        "Fennec"                => [],
        "Firefox"               => [],
        "Firefox for Android"   => [],
        "Firefox for Metro"     => [],
        "JSS"                   => [],
        "MailNews Core"         => [],
        "Mozilla Labs"          => [],
        "Mozilla Localizations" => [],
        "mozilla.org"           => [],
        "Mozilla Services"      => [],
        "NSPR"                  => [],
        "NSS"                   => [],
        "Other Applications"    => [],
        "Penelope"              => [],
        "Plugins"               => [],
        "Release Engineering"   => [],
        "Rhino"                 => [],
        "SeaMonkey"             => [],
        "Tamarin"               => [],
        "Tech Evangelism"       => [],
        "Testing"               => [],
        "Thunderbird"           => [],
        "Toolkit"               => [],
    },
    qw/^cf_due_date$/ => {
        "Data & BI Services Team" => [],
        "Developer Engagement"    => [],
        "Infrastructure & Operations" => [],
        "Marketing"               => [],
        "mozilla.org"             => ["Security Assurance: Review Request"],
        "Mozilla Reps"            => [],
    },
    qw/^cf_locale$/ => {
        "www.mozilla.org"       => [],
    },
    qw/^cf_b2g_device$/ => {
        "Boot2Gecko" => [],
    },
    qw/^cf_mozilla_project$/ => {
        "Data & BI Services Team" => [],
    },
    qw/^cf_machine_state$/ => {
        "Release Engineering" => ["Buildduty"],
    },
);

# Who to CC on particular bugmails when certain groups are added or removed.
our %group_change_notification = (
  'addons-security'           => ['amo-editors@mozilla.org'],
  'bugzilla-security'         => ['security@bugzilla.org'],
  'client-services-security'  => ['amo-admins@mozilla.org', 'web-security@mozilla.org'],
  'core-security'             => ['security@mozilla.org'],
  'mozilla-services-security' => ['web-security@mozilla.org'],
  'tamarin-security'          => ['tamarinsecurity@adobe.com'],
  'websites-security'         => ['web-security@mozilla.org'],
  'webtools-security'         => ['web-security@mozilla.org'],
);

# Who can set custom flags (use full field names only, not regex's)
our $cf_setters = {
    'cf_colo_site'  => ['infra', 'build'],
};

# Groups in which you can always file a bug, regardless of product or user.
our @always_fileable_groups = qw(
    addons-security
    bugzilla-security
    client-services-security
    consulting
    core-security
    finance
    infra
    infrasec
    l20n-security
    marketing-private
    mozilla-confidential
    mozilla-employee-confidential
    mozilla-foundation-confidential
    mozilla-engagement
    mozilla-messaging-confidential
    partner-confidential
    payments-confidential
    tamarin-security
    websites-security
    webtools-security
    winqual-data
);

# Mapping of products to their security bits
our %product_sec_groups = (
    "addons.mozilla.org"           => 'client-services-security',
    "Air Mozilla"                  => 'mozilla-employee-confidential',
    "Android Background Services"  => 'mozilla-services-security',
    "Audio/Visual Infrastructure"  => 'mozilla-employee-confidential',
    "AUS"                          => 'client-services-security',
    "Bugzilla"                     => 'bugzilla-security',
    "bugzilla.mozilla.org"         => 'bugzilla-security',
    "Community Tools"              => 'websites-security',
    "Data & BI Services Team"      => 'metrics-private',
    "Developer Documentation"      => 'websites-security',
    "Developer Ecosystem"          => 'client-services-security',
    "Finance"                      => 'finance',
    "Firefox Health Report"        => 'mozilla-services-security',
    "Infrastructure & Operations"  => 'mozilla-employee-confidential',
    "Input"                        => 'websites-security',
    "Intellego"                    => 'intellego-team',
    "Internet Public Policy"       => 'mozilla-employee-confidential',
    "L20n"                         => 'l20n-security',
    "Legal"                        => 'legal',
    "Marketing"                    => 'marketing-private',
    "Marketplace"                  => 'client-services-security',
    "Mozilla Communities"          => 'mozilla-communities-security',
    "Mozilla Corporation"          => 'mozilla-employee-confidential',
    "Mozilla Developer Network"    => 'websites-security',
    "Mozilla Foundation"           => 'mozilla-employee-confidential',
    "Mozilla Grants"               => 'grants',
    "mozillaignite"                => 'websites-security',
    "Mozilla Messaging"            => 'mozilla-messaging-confidential',
    "Mozilla Metrics"              => 'metrics-private',
    "mozilla.org"                  => 'mozilla-employee-confidential',
    "Mozilla PR"                   => 'pr-private',
    "Mozilla QA"                   => 'mozilla-employee-confidential',
    "Mozilla Reps"                 => 'mozilla-reps',
    "Mozilla Services"             => 'mozilla-services-security',
    "Popcorn"                      => 'websites-security',
    "Privacy"                      => 'privacy',
    "quality.mozilla.org"          => 'websites-security',
    "Release Engineering"          => 'mozilla-employee-confidential',
    "Snippets"                     => 'websites-security',
    "Socorro"                      => 'client-services-security',
    "support.mozillamessaging.com" => 'websites-security',
    "support.mozilla.org"          => 'websites-security',
    "Talkback"                     => 'talkback-private',
    "Tamarin"                      => 'tamarin-security',
    "Testopia"                     => 'bugzilla-security',
    "Web Apps"                     => 'client-services-security',
    "Webmaker"                     => 'websites-security',
    "Websites"                     => 'websites-security',
    "Webtools"                     => 'webtools-security',
    "www.mozilla.org"              => 'websites-security',
<<<<<<< HEAD
    "Mozilla Foundation Operations" => 'mofo-operations-private',
=======
    "Mozilla Foundation Operations" => 'mozilla-foundation-operations',
>>>>>>> 0a2592d0
    "_default"                     => 'core-security'
);

# Automatically CC users to bugs filed into configured groups and products
our %group_auto_cc = (
    'partner-confidential' => {
        'Marketing' => ['jbalaco@mozilla.com'],
        '_default'  => ['mbest@mozilla.com'],
    },
);

# Force create-bug template by product
# Users in 'include' group will be forced into using the form.
our %create_bug_formats = (
    'Mozilla Developer Network' => {
        'format'  => 'mdn',
        'include' => 'everyone',
    },
    'Legal' => {
        'format'  => 'legal',
        'include' => 'everyone',
    },
    'Internet Public Policy' => {
        'format'  => 'ipp',
        'include' => 'everyone',
    },
    'Data & BI Services Team' => {
        'format'  => 'dbi',
        'include' => 'everyone',
    },
);

# List of named queries which will be added to new users' footer
our @default_named_queries = (
    {
        name  => 'Bugs Filed Today',
        query => 'query_format=advanced&chfieldto=Now&chfield=[Bug creation]&chfieldfrom=-24h&order=bug_id',
    },
);

1;<|MERGE_RESOLUTION|>--- conflicted
+++ resolved
@@ -201,11 +201,7 @@
     "Websites"                     => 'websites-security',
     "Webtools"                     => 'webtools-security',
     "www.mozilla.org"              => 'websites-security',
-<<<<<<< HEAD
-    "Mozilla Foundation Operations" => 'mofo-operations-private',
-=======
     "Mozilla Foundation Operations" => 'mozilla-foundation-operations',
->>>>>>> 0a2592d0
     "_default"                     => 'core-security'
 );
 
