# -*- Mode: perl; indent-tabs-mode: nil -*-
#
# The contents of this file are subject to the Mozilla Public
# License Version 1.1 (the "License"); you may not use this file
# except in compliance with the License. You may obtain a copy of
# the License at http://www.mozilla.org/MPL/
#
# Software distributed under the License is distributed on an "AS
# IS" basis, WITHOUT WARRANTY OF ANY KIND, either express or
# implied. See the License for the specific language governing
# rights and limitations under the License.
#
# The Original Code is the BMO Bugzilla Extension.
#
# The Initial Developer of the Original Code is the Mozilla Foundation.
# Portions created by the Initial Developer are Copyright (C) 2010 the
# Initial Developer. All Rights Reserved.
#
# Contributor(s):
#   Gervase Markham <gerv@gerv.net>
#   Reed Loden <reed@reedloden.com>

# XXX most of the data in this file is no longer used

package Bugzilla::Extension::BMO::Data;
use strict;

use base qw(Exporter);
use Tie::IxHash;

our @EXPORT = qw( $cf_visible_in_products
                  $cf_flags $cf_project_flags
                  $cf_disabled_flags
                  %group_change_notification
                  $blocking_trusted_setters
                  $blocking_trusted_requesters
                  $status_trusted_wanters
                  $status_trusted_setters
                  $other_setters
                  @always_fileable_groups
                  %group_auto_cc
                  %product_sec_groups
                  %create_bug_formats
                  @default_named_queries
                  GITHUB_PR_CONTENT_TYPE
                  RB_REQUEST_CONTENT_TYPE );

use constant GITHUB_PR_CONTENT_TYPE  => 'text/x-github-pull-request';
use constant RB_REQUEST_CONTENT_TYPE => 'text/x-review-board-request';

# Which custom fields are visible in which products and components.
#
# By default, custom fields are visible in all products. However, if the name
# of the field matches any of these regexps, it is only visible if the 
# product (and component if necessary) is a member of the attached hash. []
# for component means "all".
#
# IxHash keeps them in insertion order, and so we get regexp priorities right.
our $cf_visible_in_products;
tie(%$cf_visible_in_products, "Tie::IxHash",
    qw/^cf_blocking_kilimanjaro|cf_blocking_basecamp|cf_blocking_b2g/ => {
        "Firefox OS"            => [],
        "Core"                  => [],
        "Fennec"                => [],
        "Firefox"               => [],
        "Firefox for Android"   => [],
        "Firefox for Metro"     => [],
        "Firefox Health Report" => [],
        "Marketplace"           => [],
        "Mozilla Localizations" => [],
        "mozilla.org"           => [],
        "Mozilla Services"      => [],
        "NSPR"                  => [],
        "NSS"                   => [],
        "Release Engineering"   => [],
        "Socorro"               => [],
        "Tech Evangelism"       => [],
        "Testing"               => [],
        "Thunderbird"           => [],
        "Toolkit"               => [],
        "Tracking"              => [],
        "Web Apps"              => [],
    },
    qr/^cf_blocking_fennec/ => {
        "addons.mozilla.org"          => [],
        "Android Background Services" => [],
        "AUS"                         => [],
        "Core"                        => [],
        "Fennec"                      => [],
        "Firefox for Android"         => [],
        "Firefox Health Report"       => [],
        "Marketing"                   => ["General"],
        "Mozilla Localizations"       => [],
        "Mozilla Services"            => [],
        "NSPR"                        => [],
        "Release Engineering"         => [],
        "support.mozilla.org"         => [],
        "Tech Evangelism"             => [],
        "Testing"                     => ["General"],
        "Toolkit"                     => [],
        "Tracking"                    => []
    },
    qr/^cf_tracking_thunderbird|cf_blocking_thunderbird|cf_status_thunderbird/ => {
        "support.mozillamessaging.com"  => [],
        "Thunderbird"                   => [],
        "MailNews Core"                 => [],
        "Mozilla Messaging"             => [],
        "Websites"                      => ["www.mozillamessaging.com"],
    },
    qr/^(cf_(blocking|tracking)_seamonkey|cf_status_seamonkey)/ => {
        "Composer"              => [],
        "MailNews Core"         => [],
        "Mozilla Localizations" => [],
        "Other Applications"    => [],
        "SeaMonkey"             => [],
    },
    qr/^cf_blocking_|cf_tracking_|cf_status/ => {
        "Add-on SDK"            => [],
        "addons.mozilla.org"    => [],
        "AUS"                   => [],
        "Firefox OS"            => [],
        "Core"                  => [],
        "Core Graveyard"        => [],
        "Directory"             => [],
        "Fennec"                => [],
        "Firefox"               => [],
        "Firefox for Android"   => [],
        "Firefox for Metro"     => [],
        "Firefox Health Report" => [],
        "MailNews Core"         => [],
        "Mozilla Localizations" => [],
        "Mozilla QA"            => ["Mozmill Tests"],
        "Mozilla Services"      => [],
        "NSPR"                  => [],
        "NSS"                   => [],
        "Other Applications"    => [],
        "Plugins"               => [],
        "Release Engineering"   => [],
        "SeaMonkey"             => [],
        "Snippets"              => [],
        "Socorro"               => [],
        "support.mozilla.org"   => [],
        "Tech Evangelism"       => [],
        "Testing"               => [],
        "Toolkit"               => [],
        "Websites"              => ["getpersonas.com"],
        "Webtools"              => [],
        "www.mozilla.org"       => [],
    },
    qr/^cf_colo_site$/ => {
        "mozilla.org"           => [
            "Server Operations",
            "Server Operations: DCOps",
            "Server Operations: Projects",
            "Server Operations: RelEng",
            "Server Operations: Security",
        ],
        "Infrastructure & Operations" => [
            "RelOps",
            "RelOps: Puppet"
        ],
    },
    qw/^cf_office$/ => {
        "mozilla.org"           => ["Server Operations: Desktop Issues"],
    },
    qr/^cf_crash_signature$/ => {
        "Add-on SDK"            => [],
        "addons.mozilla.org"    => [],
        "Firefox OS"            => [],
        "Calendar"              => [],
        "Camino"                => [],
        "Composer"              => [],
        "Core"                  => [],
        "Directory"             => [],
        "Fennec"                => [],
        "Firefox"               => [],
        "Firefox for Android"   => [],
        "Firefox for Metro"     => [],
        "JSS"                   => [],
        "MailNews Core"         => [],
        "Mozilla Labs"          => [],
        "Mozilla Localizations" => [],
        "mozilla.org"           => [],
        "Mozilla Services"      => [],
        "NSPR"                  => [],
        "NSS"                   => [],
        "Other Applications"    => [],
        "Penelope"              => [],
        "Plugins"               => [],
        "Release Engineering"   => [],
        "Rhino"                 => [],
        "SeaMonkey"             => [],
        "Tamarin"               => [],
        "Tech Evangelism"       => [],
        "Testing"               => [],
        "Thunderbird"           => [],
        "Toolkit"               => [],
    },
    qw/^cf_due_date$/ => {
        "Data & BI Services Team" => [],
        "Developer Engagement"    => [],
        "Marketing"               => [],
        "mozilla.org"             => ["Security Assurance: Review Request"],
        "Mozilla Reps"            => [],
    },
    qw/^cf_locale$/ => {
        "www.mozilla.org"       => [],
    },
<<<<<<< HEAD
    qw/^cf_b2g_device$/ => {
        "Boot2Gecko" => [],
=======
    qw/^cf_mozilla_project$/ => {
        "Data & BI Services Team" => [],
>>>>>>> d2a4e760
    },
);

# Which custom fields are acting as flags (ie. custom flags)
our $cf_flags = [
    qr/^cf_(?:blocking|tracking|status)_/,
];

our $cf_project_flags = [
    'cf_blocking_kilimanjaro',
    'cf_blocking_b2g',
    'cf_blocking_basecamp',
];

# List of disabled fields.
# Temp kludge until custom fields can be disabled correctly upstream.
# Disabled fields are hidden unless they have a value set
our $cf_disabled_flags = [
    'cf_blocking_20',
    'cf_status_20',
    'cf_blocking_basecamp',
    'cf_tracking_firefox5',
    'cf_status_firefox5',
    'cf_blocking_thunderbird32',
    'cf_status_thunderbird32',
    'cf_blocking_thunderbird30',
    'cf_status_thunderbird30',
    'cf_blocking_seamonkey21',
    'cf_status_seamonkey21',
    'cf_tracking_seamonkey22',
    'cf_status_seamonkey22',
    'cf_tracking_firefox6',
    'cf_status_firefox6',
    'cf_tracking_thunderbird6',
    'cf_status_thunderbird6',
    'cf_tracking_seamonkey23',
    'cf_status_seamonkey23',
    'cf_tracking_firefox7',
    'cf_status_firefox7',
    'cf_tracking_thunderbird7',
    'cf_status_thunderbird7',
    'cf_tracking_seamonkey24',
    'cf_status_seamonkey24',
    'cf_tracking_firefox8',
    'cf_status_firefox8',
    'cf_tracking_thunderbird8',
    'cf_status_thunderbird8',
    'cf_tracking_seamonkey25',
    'cf_status_seamonkey25',
    'cf_blocking_191',
    'cf_status_191',
    'cf_blocking_thunderbird33',
    'cf_status_thunderbird33',
    'cf_tracking_firefox9',
    'cf_status_firefox9',
    'cf_tracking_thunderbird9',
    'cf_status_thunderbird9',
    'cf_tracking_seamonkey26',
    'cf_status_seamonkey26',
    'cf_tracking_firefox10',
    'cf_status_firefox10',
    'cf_tracking_thunderbird10',
    'cf_status_thunderbird10',
    'cf_tracking_seamonkey27',
    'cf_status_seamonkey27',
    'cf_tracking_firefox11',
    'cf_status_firefox11',
    'cf_tracking_thunderbird11',
    'cf_status_thunderbird11',
    'cf_tracking_seamonkey28',
    'cf_status_seamonkey28',
    'cf_tracking_firefox12',
    'cf_status_firefox12',
    'cf_tracking_thunderbird12',
    'cf_status_thunderbird12',
    'cf_tracking_seamonkey29',
    'cf_status_seamonkey29',
    'cf_blocking_192',
    'cf_status_192',
    'cf_blocking_fennec10',
    'cf_tracking_firefox13',
    'cf_status_firefox13',
    'cf_tracking_thunderbird13',
    'cf_status_thunderbird13',
    'cf_tracking_seamonkey210',
    'cf_status_seamonkey210',
    'cf_tracking_firefox14',
    'cf_status_firefox14',
    'cf_tracking_thunderbird14',
    'cf_status_thunderbird14',
    'cf_tracking_seamonkey211',
    'cf_status_seamonkey211',
    'cf_tracking_firefox15',
    'cf_status_firefox15',
    'cf_tracking_thunderbird15',
    'cf_status_thunderbird15',
    'cf_tracking_seamonkey212',
    'cf_status_seamonkey212',
    'cf_tracking_firefox16',
    'cf_status_firefox16',
    'cf_tracking_thunderbird16',
    'cf_status_thunderbird16',
    'cf_tracking_seamonkey213',
    'cf_status_seamonkey213',
    'cf_tracking_firefox17',
    'cf_status_firefox17',
    'cf_tracking_thunderbird17',
    'cf_status_thunderbird17',
    'cf_tracking_seamonkey214',
    'cf_status_seamonkey214',
    'cf_tracking_esr10',
    'cf_status_esr10',
    'cf_tracking_thunderbird_esr10',
    'cf_status_thunderbird_esr10',
    'cf_blocking_kilimanjaro',
    'cf_tracking_firefox18',
    'cf_status_firefox18',
    'cf_tracking_thunderbird18',
    'cf_status_thunderbird18',
    'cf_tracking_seamonkey215',
    'cf_status_seamonkey215',
    'cf_tracking_firefox19',
    'cf_status_firefox19',
    'cf_tracking_thunderbird19',
    'cf_status_thunderbird19',
    'cf_tracking_seamonkey216',
    'cf_status_seamonkey216',
    'cf_tracking_firefox20',
    'cf_status_firefox20',
    'cf_tracking_thunderbird20',
    'cf_status_thunderbird20',
    'cf_tracking_seamonkey217',
    'cf_status_seamonkey217',
    'cf_tracking_firefox21',
    'cf_status_firefox21',
    'cf_tracking_thunderbird21',
    'cf_status_thunderbird21',
    'cf_tracking_seamonkey218',
    'cf_status_seamonkey218',
    'cf_tracking_firefox22',
    'cf_status_firefox22',
    'cf_tracking_thunderbird22',
    'cf_status_thunderbird22',
    'cf_tracking_seamonkey219',
    'cf_status_seamonkey219',
    'cf_tracking_firefox23',
    'cf_status_firefox23',
    'cf_tracking_thunderbird23',
    'cf_status_thunderbird23',
    'cf_tracking_seamonkey220',
    'cf_status_seamonkey220',
    'cf_status_b2g18_1_0_0',
    'cf_status_b2g18_1_0_1',
];

# Who to CC on particular bugmails when certain groups are added or removed.
our %group_change_notification = (
  'addons-security'           => ['amo-editors@mozilla.org'], 
  'bugzilla-security'         => ['security@bugzilla.org'],
  'client-services-security'  => ['amo-admins@mozilla.org', 'web-security@mozilla.org'],
  'core-security'             => ['security@mozilla.org'],
  'mozilla-services-security' => ['web-security@mozilla.org'],
  'tamarin-security'          => ['tamarinsecurity@adobe.com'],
  'websites-security'         => ['web-security@mozilla.org'],
  'webtools-security'         => ['web-security@mozilla.org'],
);

# Only users in certain groups can change certain custom fields in 
# certain ways. 
#
# Who can set cf_blocking_* or cf_tracking_* to +/-
our $blocking_trusted_setters = {
    'cf_blocking_fennec'          => 'fennec-drivers',
    'cf_blocking_20'              => 'mozilla-next-drivers',
    qr/^cf_tracking_firefox/      => 'mozilla-next-drivers',
    qr/^cf_blocking_thunderbird/  => 'thunderbird-drivers',
    qr/^cf_tracking_thunderbird/  => 'thunderbird-drivers',
    qr/^cf_tracking_seamonkey/    => 'seamonkey-council',
    qr/^cf_blocking_seamonkey/    => 'seamonkey-council',
    qr/^cf_blocking_kilimanjaro/  => 'kilimanjaro-drivers',
    qr/^cf_blocking_basecamp/     => 'kilimanjaro-drivers',
    qr/^cf_tracking_b2g/          => 'kilimanjaro-drivers',
    qr/^cf_blocking_b2g/          => 'kilimanjaro-drivers',
    '_default'                    => 'mozilla-stable-branch-drivers',
};

# Who can request cf_blocking_* or cf_tracking_*
our $blocking_trusted_requesters = {
    qr/^cf_blocking_thunderbird/  => 'thunderbird-trusted-requesters',
    '_default'                    => 'everyone',
};

# Who can set cf_status_* to "wanted"?
our $status_trusted_wanters = {
    'cf_status_20'                => 'mozilla-next-drivers',
    qr/^cf_status_thunderbird/    => 'thunderbird-drivers',
    qr/^cf_status_seamonkey/      => 'seamonkey-council',
    '_default'                    => 'mozilla-stable-branch-drivers',
};

# Who can set cf_status_* to values other than "wanted"?
our $status_trusted_setters = {
    qr/^cf_status_thunderbird/    => 'editbugs',
    '_default'                    => 'canconfirm',
};

# Who can set other custom flags (use full field names only, not regex's)
our $other_setters = {
    'cf_colo_site'  => ['infra', 'build'],
};

# Groups in which you can always file a bug, regardless of product or user.
our @always_fileable_groups = qw(
    addons-security
    bugzilla-security
    client-services-security
    consulting
    core-security
    finance
    infra
    infrasec
    l20n-security
    marketing-private
    mozilla-confidential
    mozilla-corporation-confidential
    mozilla-foundation-confidential
    mozilla-engagement
    mozilla-messaging-confidential
    partner-confidential
    payments-confidential
    tamarin-security
    websites-security
    webtools-security
    winqual-data
);

# Mapping of products to their security bits
our %product_sec_groups = (
    "addons.mozilla.org"           => 'client-services-security',
    "Air Mozilla"                  => 'mozilla-corporation-confidential',
    "Android Background Services"  => 'mozilla-services-security',
    "AUS"                          => 'client-services-security',
    "Bugzilla"                     => 'bugzilla-security',
    "bugzilla.mozilla.org"         => 'bugzilla-security',
    "Community Tools"              => 'websites-security',
    "Data & BI Services Team"      => 'metrics-private',
    "Developer Documentation"      => 'websites-security',
    "Developer Ecosystem"          => 'client-services-security',
    "Finance"                      => 'finance',
    "Firefox Health Report"        => 'mozilla-services-security',
    "Infrastructure & Operations"  => 'mozilla-corporation-confidential',
    "Input"                        => 'websites-security',
    "Internet Public Policy"       => 'mozilla-corporation-confidential',
    "L20n"                         => 'l20n-security',
    "Legal"                        => 'legal',
    "Marketing"                    => 'marketing-private',
    "Marketplace"                  => 'client-services-security',
    "Mozilla Communities"          => 'mozilla-communities-security',
    "Mozilla Corporation"          => 'mozilla-corporation-confidential',
    "Mozilla Developer Network"    => 'websites-security',
    "Mozilla Grants"               => 'grants',
    "mozillaignite"                => 'websites-security',
    "Mozilla Messaging"            => 'mozilla-messaging-confidential',
    "Mozilla Metrics"              => 'metrics-private',
    "mozilla.org"                  => 'mozilla-corporation-confidential',
    "Mozilla PR"                   => 'pr-private',
    "Mozilla QA"                   => 'mozilla-corporation-confidential',
    "Mozilla Reps"                 => 'mozilla-reps',
    "Mozilla Services"             => 'mozilla-services-security',
    "Popcorn"                      => 'websites-security',
    "Privacy"                      => 'privacy',
    "quality.mozilla.org"          => 'websites-security',
    "Release Engineering"          => 'mozilla-corporation-confidential',
    "Snippets"                     => 'websites-security',
    "Socorro"                      => 'client-services-security',
    "support.mozillamessaging.com" => 'websites-security',
    "support.mozilla.org"          => 'websites-security',
    "Talkback"                     => 'talkback-private',
    "Tamarin"                      => 'tamarin-security',
    "Testopia"                     => 'bugzilla-security',
    "Web Apps"                     => 'client-services-security',
    "Webmaker"                     => 'websites-security',
    "Websites"                     => 'websites-security',
    "Webtools"                     => 'webtools-security',
    "www.mozilla.org"              => 'websites-security',
    "_default"                     => 'core-security'
);

# Automatically CC users to bugs filed into configured groups and products
our %group_auto_cc = (
    'partner-confidential' => {
        'Marketing' => ['jbalaco@mozilla.com'],
        '_default'  => ['mbest@mozilla.com'],
    },
);

# Force create-bug template by product
# Users in 'include' group will be fored into using the form.
our %create_bug_formats = (
    'Mozilla Developer Network' => {
        'format'  => 'mdn',
        'include' => 'everyone',
    },
    'Legal' => {
        'format'  => 'legal',
        'include' => 'everyone',
    },
    'Internet Public Policy' => {
        'format'  => 'ipp',
        'include' => 'everyone',
    },
);

# List of named queries which will be added to new users' footer
our @default_named_queries = (
    {
        name  => 'Bugs Filed Today',
        query => 'query_format=advanced&chfieldto=Now&chfield=[Bug creation]&chfieldfrom=-24h&order=bug_id',
    },
);

1;<|MERGE_RESOLUTION|>--- conflicted
+++ resolved
@@ -206,13 +206,11 @@
     qw/^cf_locale$/ => {
         "www.mozilla.org"       => [],
     },
-<<<<<<< HEAD
     qw/^cf_b2g_device$/ => {
         "Boot2Gecko" => [],
-=======
+    },
     qw/^cf_mozilla_project$/ => {
         "Data & BI Services Team" => [],
->>>>>>> d2a4e760
     },
 );
 
