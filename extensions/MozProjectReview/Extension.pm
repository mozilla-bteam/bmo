--- conflicted
+++ resolved
@@ -42,11 +42,7 @@
         'Engaging a new vendor company',
         'Engaging an individual (independent contractor, temp agency worker, incorporated)',
         'Adding a new SOW with a vendor',
-<<<<<<< HEAD
-        'Extending an SOW or renewing a contract',
-=======
         'Extending a SOW or renewing a contract',
->>>>>>> e0040665
         'Purchasing software',
         'Signing up for an online service',
     );
