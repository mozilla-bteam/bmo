[%# This Source Code Form is subject to the terms of the Mozilla Public
  # License, v. 2.0. If a copy of the MPL was not distributed with this
  # file, You can obtain one at http://mozilla.org/MPL/2.0/.
  #
  # This Source Code Form is "Incompatible With Secondary Licenses", as
  # defined by the Mozilla Public License, v. 2.0.
  #%]

[% PROCESS global/variables.none.tmpl %]

[% PROCESS global/header.html.tmpl
   title = "Mozilla Project Review"
   style_urls = [ 'extensions/MozProjectReview/web/style/moz_project_review.css' ]
   javascript_urls = [ 'js/field.js', 'js/util.js',
                       'extensions/MozProjectReview/web/js/moz_project_review.js' ]
   yui = [ 'autocomplete', 'calendar' ]
%]

<p>
  <strong>Please use this form for submitting a Mozilla Project Review</strong>
  If you have a [% terms.bug %] to file, go <a href="enter_bug.cgi">here</a>.
</p>

<p>
  (<span class="required_star">*</span> =
  <span class="required_explanation">Required Field</span>)
</p>

<form method="post" action="post_bug.cgi" id="mozProjectForm" enctype="multipart/form-data"
      onSubmit="return MPR.validateAndSubmit();">
  <input type="hidden" id="product" name="product" value="mozilla.org">
  <input type="hidden" id="component" name="component" value="Project Review">
  <input type="hidden" id="rep_platform" name="rep_platform" value="All">
  <input type="hidden" id="op_sys" name="op_sys" value="All">
  <input type="hidden" id="priority" name="priority" value="--">
  <input type="hidden" id="version" name="version" value="other">
  <input type="hidden" id="format" name="format" value="moz-project-review">
  <input type="hidden" id="bug_severity" name="bug_severity" value="normal">
  <input type="hidden" id="token" name="token" value="[% token FILTER html %]">

  <div id="initial_questions">
    <div class="header">Initial Questions</div>

    <div id="project_feature_summary_row" class="field_row">
      <span class="field_label required">Project/Feature Name:</span>
      <span class="field_data">
        <div class="field_description">Be brief yet descriptive as possible. Include name of product, 
          feature, or name of vendor involved as well if appropriate.</div>
        <input type="text" name="short_desc" id="short_desc" size="60" maxsize="255">
      </span>
    </div>

    <div id="visibility_row" class="field_row">
      <span class="field_label required">Project Visibility:</span>
      <span class="field_data">
        <div class="field_description">
<<<<<<< HEAD
          Whether project itself is a secret or not (dependent bugs, e.g. Finance and Sec Review,
          will be made secure whatever you choose).
=======
          Whether project itself is a secret or not (dependent [% terms.bugs %],
          e.g. Finance and Sec Review, will be made secure whatever you choose).
>>>>>>> 3ae05476
        </div>
        <select name="visibility" id="visibility">
          <option value="">Select One</option>
          <option value="public">Public</option>
<<<<<<< HEAD
          <option value="private">MoCo Confidential</option>
=======
          <option value="private">MoCo Confidentional</option>
>>>>>>> 3ae05476
        </select>
      </span>
    </div>

    <div id="tracking_id_row" class="field_row">
      <span class="field_label">Tracking [% terms.Bug %] ID:</span>
      <span class="field_data">
        <div class="field_description">Master tracking [% terms.bug %] number (if it exists)?</div>
        <input type="text" name="tracking_id" id="tracking_id" size="60">
      </span>
    </div>

    <div id="contacts_row" class="field_row">
      <span class="field_label required">Points of Contact:</span>
      <span class="field_data">
        <div class="field_description">Who are the points of contact for this review?</div>
        [% INCLUDE global/userselect.html.tmpl
           id       => "cc"
           name     => "cc"
           value    => ""
           size     => 60
           classes  => ["bz_userfield"]
           multiple => 5
        %]
      </span>
    </div>

    <div id="description_row" class="field_row">
      <span class="field_label required">Description:</span>
      <span class="field_data">
        <div class="field_description">Please provide a short description of the feature / application / project / 
          business relationship (e.g. problem solved, use cases, etc.)</div>
        <textarea name="description" id="description" rows="10" cols="80"></textarea>
      </span>
    </div>

    <div id="additional_row" class="field_row">
      <span class="field_label">Additional Information:</span>
      <span class="field_data">
        <div class="field_description">Please provide links to additional information (e.g. feature page, wiki)
          if available and not yet included in feature description.)</div>
        <textarea name="additional" id="additional" rows="10" cols="80"></textarea>
      </span>
    </div>

    <div id="key_initiative_row" class="field_row">
      <span class="field_label required">Key Initiative:</span>
      <span class="field_data">
        <div class="field_description">Which key initiative does this support?</div>
        <select name="key_initiative" id="key_initiative">
          <option value="">Select One</option>
          <option value="Firefox Desktop">Firefox Desktop</option>
          <option value="Firefox Mobile">Firefox Mobile</option>
          <option value="Firefox OS">Firefox OS</option>
          <option value="Firefox Platform">Firefox Platform</option>
          <option value="Marketplace / Apps">Marketplace / Apps</option>
          <option value="Services: Persona">Services: Persona</option>
          <option value="Services: WebRTC">Services: WebRTC</option>
          <option value="Services: UP">Services: UP</option>
          <option value="Services: Social API">Services: Social API</option>
          <option value="Labs / Research / H3">Labs / Research / H3</option>
          <option value="Product Support">Product Support</option>
          <option value="Corp Support">Corp Support</option>
          <option value="Other">Other</option>
        </select>
      </span>
    </div>

    <div id="key_initiative_other_row" class="field_row bz_default_hidden">
      <span class="field_label">&nbsp;</span>
      <span class="field_data">
        <input type="text" name="key_initiative_other" id="key_initiative_other" size="60">
      </span>
    </div>

    <div id="release_date_row" class="field_row">
      <span class="field_label required">Release Date:</span>
      <span class="field_data">
        <div class="field_description">What is your overall key release / launch date / go live date?</div>
        <input name="release_date" size="20" id="release_date" value=""
               onchange="updateCalendarFromField(this)">
        <button type="button" class="calendar_button"
                id="button_calendar_release_date"
                onclick="showCalendar('release_date')">
        <span>Calendar</span>
      </button>
      <div id="con_calendar_release_date"></div>
      <script type="text/javascript">
        createCalendar('release_date')
      </script>
      </span>
    </div>

    <div id="project_status_row" class="field_row">
      <span class="field_label required">Project Status:</span>
      <span class="field_data">
        <div class="field_description">What is the current state of your project?</div>
        <select name="project_status" id="project_status">
          <option value="">Select One</option>
          <option value="future">Future project under discussion</option>
          <option value="active">Active planning</option>
          <option value="development">Development</option>
          <option value="ready">Ready to launch/commit</option>
          <option value="launched">Already launched/committed</option>
        </select>
      </span>
    </div>

    <div id="mozilla_data_row" class="field_row">
      <span class="field_label required">Mozilla Data:</span>
      <span class="field_data">
        <div class="field_description">Does this product/service/project access, interact with, or store Mozilla
          (customer, contributor, user, employee) data? Example of such data includes
          email addresses, first and last name, addresses, phone numbers, credit card data.)</div>
        <select name="mozilla_data" id="mozilla_data">
          <option value="">Select One</option>
          <option value="Yes">Yes</option>
          <option value="No">No</option>
        </select>
     </span>
    </div>

    <div id="mozilla_related_row" class="field_row">
      <span class="field_label">Mozilla Related:</span>
      <span class="field_data">
        <div class="field_description">What Mozilla products/services/projects does this product/service/project 
          integrate with or relate to?</div>
        <input type="text" name="mozilla_related" id="mozilla_related" size="60">
      </span>
    </div>

    <div id="separate_party_row" class="field_row">
      <span class="field_label required">Separate Party:</span>
      <span class="field_data">
        <div class="field_description">Hardware Purchases,
          Vendor agreements, NDAs, Contracts etc</div>
        <select name="separate_party" id="separate_party">
          <option value="">Select One</option>
          <option value="Yes">Yes</option>
          <option value="No">No</option>
        </select>
      </span>
    </div>

    <div id="initial_separate_party_questions" class="bz_default_hidden">
      <div id="relation_type_row" class="field_row">
        <span class="field_label required">Type of Relationship:</span>
        <span class="field_data">
          <div class="field_description">What type of relationship?</div>
          <select name="relationship_type" id="relationship_type">
            <option value="">Select One</option>
            <option value="Hardware Purchase">Hardware Purchase</option>
            <option value="Vendor/Services">Vendor/Services</option>
            <option value="Business Partner">Business Partner</option>
            <option value="Distribution/Bundling">Distribution/Bundling</option>
            <option value="Search">Search</option>
            <option value="NDA">NDA</option>
            <option value="Other">Other</option>
          </select>
        </span>
      </div>

      <div id="data_access_row" class="field_row">
        <span class="field_label required">Data Access:</span>
        <span class="field_data">
          <div class="field_description">Will the other party have access to Mozilla (customer, contributor, user,
            employee) data? (If this is for an NDA, choose no)</div>
          <select name="data_access" id="data_access">
            <option value="">Select One</option>
            <option value="Yes">Yes</option>
            <option value="No">No</option>
          </select>
        </span>
      </div>

      <div id="privacy_policy_row" class="field_row">
        <span class="field_label">Privacy Policy:</span>
        <span class="field_data">
          <div class="field_description">What is the url for their privacy policy?</div>
          <input type="text" name="privacy_policy" id="privacy_policy" size="60">
        </span>
      </div>

      <div id="vendor_cost_row" class="field_row">
        <span class="field_label required">Vendor Cost:</span>
        <span class="field_data">
          <div class="field_description">What is the anticipated cost of the vendor relationship?
            (Entire Contract Cost, not monthly cost)</div>
          <select name="vendor_cost" id="vendor_cost">
            <option value="">Select One</option>
            <option value="N/A">N/A</option>
            <option value="&lt;= $25,000">&lt;= $25,000</option>
            <option value="&lt; $25,000 - Vendor Requests PO">&lt; $25,000 - Vendor Requests PO</option>
            <option value="&gt; $25,000">&gt; $25,000</option>
          </select>
        </span>
      </div>
    </div>
  </div>

  <div id="sec_review_questions" class="bz_default_hidden">
    <div class="header">Security Review</div>

    <div id="sec_review_affects_products_row">
      <span class="field_label">Affects Products:</span>
      <span class="field_data">
        <div class="field_description">Does this feature or code change affect Firefox, Thunderbird or any 
          product or service the Mozilla ships to end users?</div>
        <select name="sec_affects_products" id="sec_affects_products">
          <option value="">Select One</option>
          <option value="Yes">Yes</option>
          <option value="No">No</option>
        </select>
      </span>
    </div>

    <div id="sec_review_date_row" class="field_row">
      <span class="field_label">Review Due Date:</span>
      <span class="field_data">
        <div class="field_description">When would you like the review to be completed?
          (<a href="https://mail.mozilla.com/home/ckoenig@mozilla.com/Security%20Review.html"
              target="_blank">more info</a>)</div>
        <input name="sec_review_date" size="20" id="sec_review_date" value=""
               onchange="updateCalendarFromField(this)">
        <button type="button" class="calendar_button"
                id="button_calendar_sec_review_date"
                onclick="showCalendar('sec_review_date')">
        <span>Calendar</span>
      </button>
      <div id="con_calendar_sec_review_date"></div>
      <script type="text/javascript">
        createCalendar('sec_review_date')
      </script>
      </span>
    </div>

    <div id="sec_review_invitees_row" class="field_row">
      <span class="field_label">Review Invitees:</span>
      <span class="field_data">
        <div class="field_description">Whom should be invited to the review?</div>
        <input type="text" name="sec_review_invitees" id="sec_review_invitees" size="60">
      </span>
    </div>

    <div id="sec_review_extra_row" class="field_row">
      <span class="field_label">Extra Information:</span>
      <span class="field_data">
        <div class="field_description">If you feel something is missing here or you would like to provide other 
          kind of feedback, feel free to do so here?</div>
        <textarea name="sec_review_extra" id="sec_review_extra" rows="10" cols="80"></textarea>
      </span>
    </div>
  </div>

  <div id="privacy_policy_project_questions" class="bz_default_hidden">
    <div class="header">Privacy (Policy/Project)</div>

    <div id="privacy_policy_project_link_row" class="field_row">
      <span class="field_label">Is there a privacy policy for<br>this new feature/product?:</span>
      <span class="field_data">
        <div class="field_description">If yes, please enter a url to the policy.</div>
        <input type="text" name="privacy_policy_project_link" id="privacy_policy_project_link" size="60">
      </span>
    </div>

    <div id="privacy_policy_project_assistance_row" class="field_row">
      <span class="field_label required">What assistance do you need from the privacy team (if any)?:</span>
      <span class="field_data">
        <textarea name="privacy_policy_project_assistance" id="privacy_policy_project_assistance" rows="10" cols="80"></textarea>
      </span>
    </div>
  </div>

  <div id="privacy_policy_vendor_questions" class="bz_default_hidden">
    <div class="header">Privacy (Policy/Vendor)</div>

    <div id="privacy_policy_vendor_user_data_row" class="field_row">
      <span class="field_label">Privacy Policy:</span>
      <span class="field_data">
        <div class="field_description">Will the vendor have access to Mozilla (customer, contributor, user, employee) data?</div>
        <select name="privacy_policy_vendor_user_data" id="privacy_policy_vendor_user_data">
          <option value="">Select One</option>
          <option value="Yes">Yes</option>
          <option value="No">No</option>
        </select>
      </span>
    </div>

    <div id="privacy_policy_vendor_extra" class="bz_default_hidden">
      <div id="privacy_policy_vendor_link_row" class="field_row">
        <span class="field_label">Vendor's Privacy Policy:</span>
        <span class="field_data">
          <div class="field_description">Please provide link to vendor's privacy policy</div>
          <input type="text" name="privacy_policy_vendor_link" id="privacy_policy_vendor_link" size="60">
        </span>
      </div>

      <div id="privacy_policy_vendor_questionnaire_row" class="field_row">
        <span class="field_label">Privacy Questionnaire:</span>
        <span class="field_data">
          <div class="field_description">Has vendor completed Mozilla Vendor Privacy Questionnaire?</div>
          <select name="privacy_policy_vendor_questionnaire" id="privacy_policy_vendor_questionnaire">
            <option value="">Select One</option>
            <option value="Yes">Yes</option>
            <option value="No">No</option>
          </select>
        </span>
      </div>
    </div>
  </div>

  <div id="legal_questions" class="bz_default_hidden">
    <div class="header">Legal</div>

    <div id="legal_priority_row" class="field_row">
      <span class="field_label required">Priority:</span>
      <span class="field_data">
        <div class="field_description">Priority to your team</div>
        <select name="legal_priority" id="legal_priority">
          <option value="">Select One</option>
          <option value="high">High</option>
          <option value="medium">Medium</option>
          <option value="low">Low</option>
        </select>
      </span>
    </div>

    <div id="legal_timeframe_row" class="field_row">
      <span class="field_label required">Time Frame For Completion<br>of Legal Portion?:</span>
      <span class="field_data">
        <div class="field_description">What is the desired time frame to have the legal component/involvement completed.</div>
        <select name="legal_timeframe" id="legal_timeframe">
          <option value="2 days">2 days</option>
          <option value="a week">a week</option>
          <option value="2-4 weeks">2-4 weeks</option>
          <option value="will take a while but please start soon">
            will take a while but please start soon</option>
          <option value="no rush" selected>no rush</option>
        </select>
      </span>
    </div>

    <div id="legal_cc_row" class="field_row">
      <span class="field_label">Cc:</span>
      <span class="field_data">
        [% INCLUDE global/userselect.html.tmpl
           id       => "legal_cc"
           name     => "legal_cc"
           value    => ""
           size     => 60
           classes  => ["bz_userfield"]
           multiple => 5
        %]
      </span>
    </div>

    <div id="legal_other_party_row" class="field_row">
      <span class="field_label">Other Party:</span>
      <span class="field_data">
        <div class="field_description">Name of other party involved</div>
        <input type="text" name="legal_other_party" id="legal_other_party" size="60">
      </span>
    </div>

    <div id="legal_help_from_legal_row" class="field_row">
      <span class="field_label required">What help do you<br>need from Legal?</span>
      <span class="field_data">
        <div class="field_description">
          Please explain specifically what help you need from Legal. If none, put "No Legal help needed."</div>
        <textarea name="legal_help_from_legal" id="legal_help_from_legal" rows="10" cols="80"></textarea>
      </span>
    </div>

    <div id="legal_sow_questions" class="bz_default_hidden">
      <div class=field_row">
        <span class="field_label">SOW Details:</span>
        <span class="field_data">
          Please provide the following information for the SOW
         </span>
      </div>

      <div id="legal_sow_vendor_name_row" class="field_row">
        <span class="field_label required">Legal Vendor Name:</span>
        <span class="field_data">
          <input type="text" name="legal_sow_vendor_name" id="legal_sow_vendor_name" size="60">
        </span>
      </div>

      <div id="legal_sow_vendor_address_row" class="field_row">
        <span class="field_label required">Vendor Address:</span>
        <span class="field_data">
          <textarea name="legal_sow_vendor_address" id="legal_sow_vendor_address" rows="10" cols="80"></textarea>
        </span>
      </div>

      <div id="legal_sow_vendor_email_row" class="field_row">
        <span class="field_label required">Vendor Email for Notices:</span>
        <span class="field_data">
          <input type="text" name="legal_sow_vendor_email" id="legal_sow_vendor_email" size="60">
        </span>
      </div>

      <div id="legal_sow_vendor_mozcontact_row" class="field_row">
        <span class="field_label required">Main Mozilla Contact:</span>
        <span class="field_data">
          [% INCLUDE global/userselect.html.tmpl
             id       => "legal_sow_vendor_mozcontact"
             name     => "legal_sow_vendor_mozcontact"
             value    => ""
             size     => 60
             classes  => ["bz_userfield"]
             multiple => 5
          %]
        </span>
      </div>

      <div id="legal_sow_vendor_contact_row" class="field_row">
        <span class="field_label required">Main Vendor Contact and Email:</span>
        <span class="field_data">
          <input type="text" name="legal_sow_vendor_contact" id="legal_sow_vendor_contact" size="60">
        </span>
      </div>

      <div id="legal_sow_vendor_services_row" class="field_row">
        <span class="field_label required">Vendor Services to be Provided:</span>
        <span class="field_data">
          <textarea name="legal_sow_vendor_services" id="legal_sow_vendor_services" rows="10" cols="80"></textarea>
        </span>
      </div>

      <div id="legal_sow_vendor_deliverables_row" class="field_row">
        <span class="field_label required">Description of Deliverables:</span>
        <span class="field_data">
          <textarea name="legal_sow_vendor_deliverables" id="legal_sow_vendor_deliverables" rows="10" cols="80"></textarea>
        </span>
      </div>

      <div id="legal_sow_start_date_row" class="field_row">
        <span class="field_label required">Start Date:</span>
        <span class="field_data">
          <input name="legal_sow_start_date" size="20" id="legal_sow_start_date" value=""
                 onchange="updateCalendarFromField(this)">
          <button type="button" class="calendar_button"
                  id="button_calendar_legal_sow_start_date"
                  onclick="showCalendar('legal_sow_start_date')">
            <span>Calendar</span>
          </button>
          <div id="con_calendar_legal_sow_start_date"></div>
          <script type="text/javascript">
            createCalendar('legal_sow_start_date')
          </script>
        </span>
      </div>

      <div id="legal_sow_end_date_row" class="field_row">
        <span class="field_label required">End Date:</span>
        <span class="field_data">
          <input name="legal_sow_end_date" size="20" id="legal_sow_end_date" value=""
                 onchange="updateCalendarFromField(this)">
          <button type="button" class="calendar_button"
                  id="button_calendar_legal_sow_end_date"
                  onclick="showCalendar('legal_sow_end_date')">
            <span>Calendar</span>
          </button>
          <div id="con_calendar_legal_sow_end_date"></div>
          <script type="text/javascript">
            createCalendar('legal_sow_end_date')
          </script>
        </span>
      </div>
      
      <div id="legal_sow_vendor_payment_row" class="field_row">
        <span class="field_label required">Rate of Pay:</span>
        <span class="field_data">
          <div class="field_description">Include currency</div>
          <input type="text" name="legal_sow_vendor_payment" id="legal_sow_vendor_payment" size="60">
        </span>
      </div>

      <div id="legal_sow_vendor_payment_basis_row" class="field_row">
        <span class="field_label required">Basis for Payment:</span>
        <span class="field_data">
          <div class="field_description">hourly, flat fee, per deliverable, etc.</div>
          <input type="text" name="legal_sow_vendor_payment_basis" id="legal_sow_vendor_payment_basis" size="60">
        </span>
      </div>

      <div id="legal_sow_vendor_hours_row" class="field_row">
        <span class="field_label">Average/Max Hours:</span>
        <span class="field_data">
          <div class="field_description">If hourly, either average or maximum hours per week/month</div>
          <input type="text" name="legal_sow_vendor_hours" id="legal_sow_vendor_hours" size="60">
        </span>
      </div>

      <div id="legal_sow_vendor_payment_schedule_row" class="field_row">
        <span class="field_label required">Payment Schedule:</span>
        <span class="field_data">
          <div class="field_description">"When will we make payments? E.g. every 30 days; half due up front, 
            half on completion; following acceptance of each deliverable, etc.</div>
          <input type="text" name="legal_sow_vendor_payment_schedule" id="legal_sow_vendor_payment_schedule" size="60">
        </span>
      </div>

      <div id="legal_sow_vendor_total_max_row" class="field_row">
        <span class="field_label required">Total Not to Exceed Amount:</span>
        <span class="field_data">
          <input type="text" name="legal_sow_vendor_total_max" id="legal_sow_vendor_total_max" size="60">
        </span>
      </div>

      <div id="legal_sow_vendor_special_terms_row" class="field_row">
        <span class="field_label">Any Special Terms:</span>
        <span class="field_data">
          <textarea name="legal_sow_vendor_special_terms" id="legal_sow_vendor_special_terms" rows="10" cols="80"></textarea>
        </span>
      </div>

      <div id="legal_sow_vendor_product_line_row" class="field_row">
        <span class="field_label required">Product Line:</span>
        <span class="field_data">
          <select id="legal_sow_vendor_product_line" name="legal_sow_vendor_product_line">
            <option value="">Select One</option>
            <option value="Firefox OS">Firefox OS</option>
            <option value="Firefox Desktop">Firefox Desktop</option>
            <option value="Firefox Mobile">Firefox Mobile</option>
            <option value="Firefox Platform">Firefox Platform</option>
            <option value="Marketplace/Apps">Marketplace/Apps</option>
            <option value="Lab/Research">Lab/Research</option>
            <option value="Services">Services</option>
            <option value="Product Support">Product Support</option>
            <option value="Corp Support">Corp Support</option>
          </select>
        </span>
      </div>
    </div>
    
    <div id="legal_vendor_services_where_row" class="field_row bz_default_hidden">
      <span class="field_label required">Vendor Services Location:</span>
      <span class="field_data">
        <div class="field_description">Where will the services primarily be provided?</div>
        <select name="legal_vendor_services_where" id="legal_vendor_services_where">
          <option value="">Select One</option>
          <option value="U.S.">U.S.</option>
          <option value="Europe">Europe</option>
          <option value="Canada">Canada</option>
          <option value="Global">Global</option>
          <option value="Another region of the world">Another region of the world</option>
          <option value="A single country">A single country</option>
        </select>
        <br>
        <input class="bz_default_hidden" type="text"
               name="legal_vendor_single_country" id="legal_vendor_single_country" size="60">
      </span>
    </div>
  </div>

  <div id="finance_questions" class="bz_default_hidden">
    <div class="header">Finance</div>

     <div id="finance_purchase_vendor_row" class="field_row">
       <span class="field_label required">Vendor:</span>
       <span class="field_data">
         <input type="text" name="finance_purchase_vendor" maxsize="255" size="60" id="finance_purchase_vendor">
       </span>
     </div>

    <div id="finance_purchase_inbudget_row" class="field_row">
      <span class="field_label required">Is this line item in budget?:</span>
      <span class="field_data">
        <div class="field_description">If not, please explain purchase need and why not in budget.</div>
        <textarea name="finance_purchase_inbudget" id="finance_purchase_inbudget" rows="10" cols="80"></textarea>
      </span>
    </div>

    <div id="finance_purchase_what_row" class="field_row">
      <span class="field_label required">What is the purchase for?:</span>
      <span class="field_data">
        <textarea name="finance_purchase_what" id="finance_purchase_what" rows="10" cols="80"></textarea>
      </span>
    </div>

    <div id="finance_purchase_why_row" class="field_row">
      <span class="field_label required">Why is the purchase needed?:</span>
      <span class="field_data">
        <textarea name="finance_purchase_why" id="finance_purchase_why" rows="10" cols="80"></textarea>
      </span>
    </div>

    <div id="finance_purchase_risk_row" class="field_row">
      <span class="field_label required">What is the risk<br>if not purchased?:</span>
      <span class="field_data">
        <textarea name="finance_purchase_risk" id="finance_purchase_risk" rows="10" cols="80"></textarea>
      </span>
    </div>

    <div id="finance_purchase_alternative_row" class="field_row">
      <span class="field_label required">What is the alternative?:</span>
      <span class="field_data">
        <textarea name="finance_purchase_alternative" id="finance_purchase_alternative" rows="10" cols="80"></textarea>
      </span>
    </div>

    <div id="finance_purchase_urgency_row" class="field_row">
      <span class="field_label required">When do the items need<br>to be ordered by?:</span>
      <span class="field_data">
        <select name="finance_purchase_urgency" id="finance_purchase_urgency">
          <option value="3 to 5 days">3 to 5 days</option>
          <option value="7 to 10 days">7 to 10 days</option>
          <option value="two weeks">two weeks</option>
          <option value="no rush" selected>no rush</option>
        </select>
      </span>
    </div>

    <div id="finance_shipment_address_row" class="field_row">
      <span class="field_label">What is the shipment address<br>(if applicable)?:</span>
      <span class="field_data">
        <div class="field_description">Please enter the full address.</div>
        <textarea name="finance_shipment_address" id="finance_shipment_address" rows="10" cols="80"></textarea>
      </span>
    </div>

    <div id="finance_purchase_cost_row" class="field_row">
      <span class="field_label required">Total Cost:</span>
      <span class="field_data">
        <div class="field_description">Please include currency type (e.g. USD, EUR)</div>
        <input type="text" name="finance_purchase_cost" id="finance_purchase_cost" size="60">
      </span>
    </div>
  </div>

  <input type="submit" id="commit" value="Submit Review">
</form>

<p>
  Thanks for contacting us. You will be notified by email of any progress made in resolving your request.
</p>

[% PROCESS global/footer.html.tmpl %]<|MERGE_RESOLUTION|>--- conflicted
+++ resolved
@@ -54,22 +54,13 @@
       <span class="field_label required">Project Visibility:</span>
       <span class="field_data">
         <div class="field_description">
-<<<<<<< HEAD
-          Whether project itself is a secret or not (dependent bugs, e.g. Finance and Sec Review,
-          will be made secure whatever you choose).
-=======
           Whether project itself is a secret or not (dependent [% terms.bugs %],
           e.g. Finance and Sec Review, will be made secure whatever you choose).
->>>>>>> 3ae05476
         </div>
         <select name="visibility" id="visibility">
           <option value="">Select One</option>
           <option value="public">Public</option>
-<<<<<<< HEAD
           <option value="private">MoCo Confidential</option>
-=======
-          <option value="private">MoCo Confidentional</option>
->>>>>>> 3ae05476
         </select>
       </span>
     </div>
