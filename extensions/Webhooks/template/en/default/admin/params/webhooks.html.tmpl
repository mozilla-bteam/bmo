[%# This Source Code Form is subject to the terms of the Mozilla Public
  # License, v. 2.0. If a copy of the MPL was not distributed with this
  # file, You can obtain one at http://mozilla.org/MPL/2.0/.
  #
  # This Source Code Form is "Incompatible With Secondary Licenses", as
  # defined by the Mozilla Public License, v. 2.0.
  #%]

[%
   title = "Webhooks"
   desc = "Webhooks feature flag"
%]

[%
   param_descs = {
     webhooks_enabled => "Enable or disable the webhooks feature.",
<<<<<<< HEAD
     webhooks_group => "The name of the group of users who can create webhooks.",
     webhooks_error_limit => "The number of errors that can occur before a webhooks is disabled. " _
       "An email will be sent to the webhook author.",
     webhooks_error_exempt_group => "The group where a large amount of errors will be ignored and " _
       "the webhook will not be disabled.",
=======
     webhooks_group => "The name of the group of users who can create webhooks."
     webhooks_any_product_group => "The name of the group of users who can create webhooks for any product."
>>>>>>> fdc86af0
   }
%]<|MERGE_RESOLUTION|>--- conflicted
+++ resolved
@@ -14,15 +14,11 @@
 [%
    param_descs = {
      webhooks_enabled => "Enable or disable the webhooks feature.",
-<<<<<<< HEAD
      webhooks_group => "The name of the group of users who can create webhooks.",
+     webhooks_any_product_group => "The name of the group of users who can create webhooks for any product."
      webhooks_error_limit => "The number of errors that can occur before a webhooks is disabled. " _
        "An email will be sent to the webhook author.",
      webhooks_error_exempt_group => "The group where a large amount of errors will be ignored and " _
        "the webhook will not be disabled.",
-=======
-     webhooks_group => "The name of the group of users who can create webhooks."
-     webhooks_any_product_group => "The name of the group of users who can create webhooks for any product."
->>>>>>> fdc86af0
    }
 %]