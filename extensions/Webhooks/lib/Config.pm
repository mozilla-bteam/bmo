--- conflicted
+++ resolved
@@ -26,7 +26,13 @@
       checker => \&check_group
     },
     {
-<<<<<<< HEAD
+      name    => 'webhooks_any_product_group',
+      type    => 's',
+      choices => \&get_all_group_names,
+      default => 'admin',
+      checker => \&check_group
+    },
+    {
       name    => 'webhooks_error_limit',
       type    => 't',
       default => '100',
@@ -34,9 +40,6 @@
     },
     {
       name    => 'webhooks_error_exempt_group',
-=======
-      name    => 'webhooks_any_product_group',
->>>>>>> fdc86af0
       type    => 's',
       choices => \&get_all_group_names,
       default => 'admin',
