--- conflicted
+++ resolved
@@ -34,8 +34,6 @@
 
 our $VERSION = '1.0';
 
-<<<<<<< HEAD
-=======
 sub user_can_administer {
     my ($self, $args) = @_;
     my $can_administer = $args->{can_administer};
@@ -48,7 +46,6 @@
     #}
 }
 
->>>>>>> 28144059
 sub admin_editusers_action {
     my ($self, $args) = @_;
     my ($vars, $action, $user) = @$args{qw(vars action user)};
@@ -305,8 +302,6 @@
         as    => 'prod_desc',
         join  => 'INNER',
     };
-<<<<<<< HEAD
-=======
 }
 
 sub buglist_format {
@@ -318,7 +313,6 @@
     if ($format->{'template'} eq "list/list-example.html.tmpl") {
         $vars->{'example'} = $params->param('example');
     }
->>>>>>> 28144059
 }
 
 sub search_operator_field_override {
@@ -960,8 +954,6 @@
     }
 }
 
-<<<<<<< HEAD
-=======
 sub user_check_account_creation {
     my ($self, $args) = @_;
 
@@ -982,7 +974,6 @@
     }
 }
 
->>>>>>> 28144059
 sub user_preferences {
     my ($self, $args) = @_;
     my $tab = $args->{current_tab};
@@ -1036,12 +1027,8 @@
 
     # Uncomment this line to see a line in your webserver's error log whenever
     # a webservice call is made
-<<<<<<< HEAD
-    #warn "RPC call $full_method made by ", Bugzilla->user->login, "\n";
-=======
     #warn "RPC call $full_method made by ",
     #   Bugzilla->user->login || 'an anonymous user', "\n";
->>>>>>> 28144059
 }
 
 sub webservice_fix_credentials {
@@ -1072,22 +1059,6 @@
     my $resources = $args->{'resources'};
     # Add a new resource that allows for /rest/example/hello
     # to call Example.hello
-<<<<<<< HEAD
-    $resources->{'Bugzilla::Extension::Example::WebService'} = [
-        qr{^/example/hello$}, {
-            GET => {
-                method => 'hello',
-            }
-        }
-    ];
-}
-
-sub webservice_rest_response {
-    my ($self, $args) = @_;
-    my $rpc      = $args->{'rpc'};
-    my $result   = $args->{'result'};
-    my $response = $args->{'response'};
-=======
     #$resources->{'Bugzilla::Extension::Example::WebService'} = [
     #    qr{^/example/hello$}, {
     #        GET => {
@@ -1100,29 +1071,22 @@
 sub webservice_rest_result {
     my ($self, $args) = @_;
     my $result = $args->{'result'};
->>>>>>> 28144059
     # Convert a list of bug hashes to a single bug hash if only one is
     # being returned.
     if (ref $$result eq 'HASH'
         && exists $$result->{'bugs'}
-<<<<<<< HEAD
-=======
         && ref $$result->{'bugs'} eq 'ARRAY'
->>>>>>> 28144059
         && scalar @{ $$result->{'bugs'} } == 1)
     {
         $$result = $$result->{'bugs'}->[0];
     }
 }
 
-<<<<<<< HEAD
-=======
 sub webservice_rest_response {
     my ($self, $args) = @_;
     my $response = $args->{'response'};
     $response->header('X-Example-Header', 'This is an example header');
 }
 
->>>>>>> 28144059
 # This must be the last line of your extension.
 __PACKAGE__->NAME;