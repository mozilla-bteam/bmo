--- conflicted
+++ resolved
@@ -252,11 +252,7 @@
         my %field_map = reverse %{ Bugzilla::Bug::FIELD_MAP() };
         $field_map{'flagtypes.name'} = 'flags';
 
-<<<<<<< HEAD
-        my $changed_bug = { last_change_time => $bug->{last_change_time} };
-=======
         my $changed_bug = {};
->>>>>>> ed1e4230
         foreach my $field (@$updated_fields) {
             my $field_name = $field_map{$field} || $field;
             if ($bug->{$field_name}) {
@@ -906,8 +902,7 @@
 
 =back
 
-<<<<<<< HEAD
-=head2 get
+=head2 bug
 
 B<UNSTABLE>
 
@@ -926,6 +921,9 @@
 
 =item C<id> (integer) - A valid bug id
 
+=item C<last_updated> - (dateTime) An optional timestamp that includes only fields,
+attachments, or comments that have been changed or added since.
+
 =back
 
 =item B<Returns>
@@ -950,8 +948,52 @@
 
 =back
 
-=======
->>>>>>> ed1e4230
+=head2 get_attachments
+
+B<UNSTABLE>
+
+=over
+
+=item B<Description>
+
+This method returns the current attachment data and flag types for a given
+bug id or attachment id.
+
+=item B<Params>
+
+You pass a field called C<id> that is a valid bug id or an C<attachment_id> which
+is a valid attachment id.
+
+=over
+
+=item C<id> (integer) - A valid bug id.
+
+=item C<attachment_id> (integer) - A valid attachment id.
+
+=back
+
+=item B<Returns>
+
+=over
+
+=back
+
+=item B<Errors>
+
+=over
+
+=back
+
+=item B<History>
+
+=over
+
+=item Added in BMO Bugzilla B<4.2>.
+
+=back
+
+=back
+
 =head2 bug
 
 B<UNSTABLE>
