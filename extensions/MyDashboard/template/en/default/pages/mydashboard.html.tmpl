--- conflicted
+++ resolved
@@ -14,12 +14,7 @@
   style_urls = [ "skins/yui3.css",
                  "extensions/MyDashboard/web/styles/mydashboard.css",
                  "extensions/ProdCompSearch/web/styles/prod_comp_search.css" ]
-<<<<<<< HEAD
-  javascript_urls = [ "js/yui3/yui/yui-min.js",
-                      "js/yui3.js",
-=======
   javascript_urls = [ "js/yui3.js",
->>>>>>> 5d222573
                       "extensions/MyDashboard/web/js/query.js",
                       "extensions/MyDashboard/web/js/flags.js",
                       "extensions/ProdCompSearch/web/js/prod_comp_search.js",
