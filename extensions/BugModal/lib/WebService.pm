# This Source Code Form is subject to the terms of the Mozilla Public
# License, v. 2.0. If a copy of the MPL was not distributed with this
# file, You can obtain one at http://mozilla.org/MPL/2.0/.
#
# This Source Code Form is "Incompatible With Secondary Licenses", as
# defined by the Mozilla Public License, v. 2.0.

package Bugzilla::Extension::BugModal::WebService;
use 5.10.1;
use strict;
use warnings;

use base qw(Bugzilla::WebService);

use Bugzilla::Bug;
use Bugzilla::Constants;
use Bugzilla::Error;
use Bugzilla::Field;
use Bugzilla::Group;
use Bugzilla::Keyword;
use Bugzilla::Milestone;
use Bugzilla::Product;
use Bugzilla::Version;
use List::MoreUtils qw(any first_value);
use Taint::Util qw(untaint);

# these methods are much lighter than our public API calls

sub rest_resources {
    return [
        # return all the products accessible by the user.
        # required by new-bug
        qr{^/bug_modal/products}, {
            GET => {
                method => 'products'
            },
        },

        # return all the components pertaining to the product.
        # required by new-bug
        qr{^/bug_modal/components}, {
            GET => {
                method => 'components',
                params => sub {
                    return { product_name => Bugzilla->input_params->{product} }
                },
            },
        },

        # return all the lazy-loaded data; kept in sync with the UI's
        # requirements.
        qr{^/bug_modal/edit/(\d+)$}, {
            GET => {
                method => 'edit',
                params => sub {
                    return { id => $_[0] }
                },
            },
        },

        # returns pre-formatted html, enabling reuse of the user template
        qr{^/bug_modal/cc/(\d+)$}, {
            GET => {
                method => 'cc',
                params => sub {
                    return { id => $_[0] }
                },
            },
        },

        # returns fields that require touching when the product is changed
        qw{^/bug_modal/new_product/(\d+)$}, {
            GET => {
                method => 'new_product',
                params => sub {
                    # products with slashes in their name means we have to grab
                    # the product from the query-string instead of the path
                    return { id => $_[0], product_name => Bugzilla->input_params->{product} }
                },
            },
        },
    ]
}

sub products {
    my $user = Bugzilla->user;
    return { products => _name($user->get_enterable_products) };
}

sub components {
    my ( $self, $params ) = @_;
    if ( !ref $params->{product_name} ) {
        untaint( $params->{product_name} );
    }
    else {
        ThrowCodeError( 'params_required',
            { function => 'BugModal.components', params => ['product'] } );
    }
<<<<<<< HEAD
    my $product = Bugzilla::Product->check({ name => $params->{product_name}, cache => 1 });
    $product = Bugzilla->user->can_enter_product($product, 1);
    my @components = map { { name => $_->name, description => Bugzilla::Component->check({ product => $product, name => $_->name })->description} } @{ $product->components };
    return { components => \@components }
=======
    my $product = Bugzilla::Product->check( { name => $params->{product_name}, cache => 1 } );
    $product = Bugzilla->user->can_enter_product( $product, 1 );
    return { components => _name( $product->components ) };
>>>>>>> 3c3f1f63
}

# everything we need for edit mode in a single call, returning just the fields
# that the ui requires.
sub edit {
    my ($self, $params) = @_;
    my $user = Bugzilla->user;
    my $bug = Bugzilla::Bug->check({ id => $params->{id} });

    # the keys of the options hash must match the field id in the ui
    my %options;

    my @products = @{ $user->get_enterable_products };
    unless (grep { $_->id == $bug->product_id } @products) {
        unshift @products, $bug->product_obj;
    }
    $options{product} = [ map { { name => $_->name } } @products ];

    $options{component}         = _name($bug->product_obj->components, $bug->component);
    $options{version}           = _name($bug->product_obj->versions, $bug->version);
    $options{target_milestone}  = _name($bug->product_obj->milestones, $bug->target_milestone);
    $options{priority}          = _name('priority', $bug->priority);
    $options{bug_severity}      = _name('bug_severity', $bug->bug_severity);
    $options{rep_platform}      = _name('rep_platform', $bug->rep_platform);
    $options{op_sys}            = _name('op_sys', $bug->op_sys);

    # custom select fields
    my @custom_fields =
        grep { $_->type == FIELD_TYPE_SINGLE_SELECT || $_->type == FIELD_TYPE_MULTI_SELECT }
        Bugzilla->active_custom_fields({ product => $bug->product_obj, component => $bug->component_obj });
    foreach my $field (@custom_fields) {
        my $field_name = $field->name;
        my @values = map { { name => $_->name } }
                     grep { $bug->$field_name eq $_->name
                            || ($_->is_active
                                && $bug->check_can_change_field($field_name, $bug->$field_name, $_->name)) }
                     @{ $field->legal_values };
        $options{$field_name} = \@values;
    }

    # keywords
    my @keywords = grep { $_->is_active } Bugzilla::Keyword->get_all();

    # results
    return {
        options     => \%options,
        keywords    => [ map { $_->name } @keywords ],
    };
}

sub _name {
    my ($values, $current) = @_;
    # values can either be an array-ref of values, or a field name, which
    # result in that field's legal-values being used.
    if (!ref($values)) {
        $values = Bugzilla::Field->new({ name => $values, cache => 1 })->legal_values;
    }
    return [
        map { { name => $_->name } }
        grep { (defined $current && $_->name eq $current) || $_->is_active }
        @$values
    ];
}

sub cc {
    my ($self, $params) = @_;
    my $template = Bugzilla->template;
    my $bug = Bugzilla::Bug->check({ id => $params->{id} });
    my $vars = {
        bug     => $bug,
        cc_list => [
            sort { lc($a->identity) cmp lc($b->identity) }
            @{ $bug->cc_users }
        ]
    };

    my $html = '';
    $template->process('bug_modal/cc_list.html.tmpl', $vars, \$html)
        || ThrowTemplateError($template->error);
    return { html => $html };
}

sub new_product {
    my ($self, $params) = @_;
    my $dbh     = Bugzilla->dbh;
    my $user    = Bugzilla->user;
    my $bug     = Bugzilla::Bug->check({ id => $params->{id} });
    my $product = Bugzilla::Product->check({ name => $params->{product_name}, cache => 1 });
    my $true    = $self->type('boolean', 1);
    my %result;

    # components

    my $components = _name($product->components);
    my $current_component = $bug->component;
    if (my $component = first_value { $_->{name} eq $current_component} @$components) {
        # identical component in both products
        $component->{selected} = $true;
    }
    else {
        # default to a blank value
        unshift @$components, {
            name     => '',
            selected => $true,
        };
    }
    $result{component} = $components;

    # milestones

    my $milestones = _name($product->milestones);
    my $current_milestone = $bug->target_milestone;
    if ($bug->check_can_change_field('target_milestone', 0, 1)
        && (my $milestone = first_value { $_->{name} eq $current_milestone} @$milestones))
    {
        # identical milestone in both products
        $milestone->{selected} = $true;
    }
    else {
        # use default milestone
        my $default_milestone = $product->default_milestone;
        my $milestone = first_value { $_->{name} eq $default_milestone } @$milestones;
        $milestone->{selected} = $true;
    }
    $result{target_milestone} = $milestones;

    # versions

    my $versions = _name($product->versions);
    my $current_version = $bug->version;
    my $selected_version;
    if (my $version = first_value { $_->{name} eq $current_version } @$versions) {
        # identical version in both products
        $version->{selected} = $true;
        $selected_version = $version;
    }
    elsif (
        $current_version =~ /^(\d+) Branch$/
        || $current_version =~ /^Firefox (\d+)$/
        || $current_version =~ /^(\d+)$/)
    {
        # firefox, with its three version naming schemes
        my $branch = $1;
        foreach my $test_version ("$branch Branch", "Firefox $branch", $branch) {
            if (my $version = first_value { $_->{name} eq $test_version } @$versions) {
                $version->{selected} = $true;
                $selected_version = $version;
                last;
            }
        }
    }
    if (!$selected_version) {
        # "unspecified", "other"
        foreach my $test_version ("unspecified", "other") {
            if (my $version = first_value { lc($_->{name}) eq $test_version } @$versions) {
                $version->{selected} = $true;
                $selected_version = $version;
                last;
            }
        }
    }
    if (!$selected_version) {
        # default to a blank value
        unshift @$versions, {
            name     => '',
            selected => $true,
        };
    }
    $result{version} = $versions;

    # groups

    my @groups;

    # find invalid groups
    push @groups,
        map {{
            type    => 'invalid',
            group   => $_,
            checked => 0,
        }}
        @{ Bugzilla::Bug->get_invalid_groups({ bug_ids => [ $bug->id ], product => $product }) };

    # logic lifted from bug/process/verify-new-product.html.tmpl
    my $current_groups = $bug->groups_in;
    my $group_controls = $product->group_controls;
    foreach my $group_id (keys %$group_controls) {
        my $group_control = $group_controls->{$group_id};
        if ($group_control->{membercontrol} == CONTROLMAPMANDATORY
            || ($group_control->{othercontrol} == CONTROLMAPMANDATORY && !$user->in_group($group_control->{name})))
        {
            # mandatory, always checked
            push @groups, {
                type    => 'mandatory',
                group   => $group_control->{group},
                checked => 1,
            };
        }
        elsif (
            ($group_control->{membercontrol} != CONTROLMAPNA && $user->in_group($group_control->{name}))
            || $group_control->{othercontrol} != CONTROLMAPNA)
        {
            # optional, checked if..
            my $group = $group_control->{group};
            my $checked =
                # same group as current product
                (any { $_->id == $group->id } @$current_groups)
                # member default
                || $group_control->{membercontrol} == CONTROLMAPDEFAULT && $user->in_group($group_control->{name})
                # or other default
                || $group_control->{othercontrol} == CONTROLMAPDEFAULT && !$user->in_group($group_control->{name})
            ;
            push @groups, {
                type    => 'optional',
                group   => $group_control->{group},
                checked => $checked || 0,
            };
        }
    }

    my $default_group_name = $product->default_security_group;
    if (my $default_group = first_value { $_->{group}->name eq $default_group_name } @groups) {
        # because we always allow the default product group to be selected, it's never invalid
        $default_group->{type} = 'optional' if $default_group->{type} eq 'invalid';
    }
    else {
        # add the product's default group if it's missing
        unshift @groups, {
            type    => 'optional',
            group   => $product->default_security_group_obj,
            checked => 0,
        };
    }

    # if the bug is currently in a group, ensure a group is checked by default
    # by checking the product's default group if no other groups apply
    if (@$current_groups && !any { $_->{checked} } @groups) {
        foreach my $g (@groups) {
            next unless $g->{group}->name eq $default_group_name;
            $g->{checked} = 1;
            last;
        }
    }

    # group by type and flatten
    my $vars = {
        product => $product,
        groups  => { invalid => [], mandatory => [], optional => [] },
    };
    foreach my $g (@groups) {
        push @{ $vars->{groups}->{$g->{type}} }, {
            id          => $g->{group}->id,
            name        => $g->{group}->name,
            description => $g->{group}->description,
            checked     => $g->{checked},
        };
    }

    # build group selection html
    my $template = Bugzilla->template;
    $template->process('bug_modal/new_product_groups.html.tmpl', $vars, \$result{groups})
        || ThrowTemplateError($template->error);

    return \%result;
}

1;<|MERGE_RESOLUTION|>--- conflicted
+++ resolved
@@ -96,16 +96,10 @@
         ThrowCodeError( 'params_required',
             { function => 'BugModal.components', params => ['product'] } );
     }
-<<<<<<< HEAD
     my $product = Bugzilla::Product->check({ name => $params->{product_name}, cache => 1 });
     $product = Bugzilla->user->can_enter_product($product, 1);
     my @components = map { { name => $_->name, description => Bugzilla::Component->check({ product => $product, name => $_->name })->description} } @{ $product->components };
     return { components => \@components }
-=======
-    my $product = Bugzilla::Product->check( { name => $params->{product_name}, cache => 1 } );
-    $product = Bugzilla->user->can_enter_product( $product, 1 );
-    return { components => _name( $product->components ) };
->>>>>>> 3c3f1f63
 }
 
 # everything we need for edit mode in a single call, returning just the fields
