--- conflicted
+++ resolved
@@ -313,14 +313,9 @@
       [%# Description (Comment 0) can be empty %]
       <em>No description provided.</em>
     [%~ END ~%]
-<<<<<<< HEAD
-  </div>
-
-  [% IF Param('use_comment_reactions') %]
-=======
-  </[% comment_tag FILTER none %]>
+  </div>
+
   [% IF Param('use_comment_reactions') AND user.setting('ui_show_comment_reactions') == 'on' %]
->>>>>>> 24fab8cd
     [% INCLUDE bug_modal/comment_reactions.html.tmpl %]
   [% END %]
 [% END %]
