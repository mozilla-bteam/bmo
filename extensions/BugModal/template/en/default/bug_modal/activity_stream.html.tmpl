--- conflicted
+++ resolved
@@ -320,11 +320,7 @@
       <em>No description provided.</em>
     [%~ END ~%]
   </[% comment_tag FILTER none %]>
-<<<<<<< HEAD
-  [% IF Param('use_comment_reactions') %]
-=======
   [% IF Param('use_comment_reactions') AND user.setting('ui_show_comment_reactions') == 'on' %]
->>>>>>> a9a610fb
     [% INCLUDE bug_modal/comment_reactions.html.tmpl %]
   [% END %]
 [% END %]
