[%# This Source Code Form is subject to the terms of the Mozilla Public
  # License, v. 2.0. If a copy of the MPL was not distributed with this
  # file, You can obtain one at http://mozilla.org/MPL/2.0/.
  #
  # This Source Code Form is "Incompatible With Secondary Licenses", as
  # defined by the Mozilla Public License, v. 2.0.
  #%]

<div id="comment-actions">
<<<<<<< HEAD
  <div class="dropdown">
    <button type="button" role="button" id="comment-tags-btn" arai-haspopup="true" aria-label="Tags Menu"
      aria-expanded="false" aria-controls="comment-tags-menu" class="dropdown-button minor">Tags &#9662;</button>
    <ul id="comment-tags-menu" role="menu" tabindex="0" class="dropdown-content" style="display:none">
      <li class="dropdown-separator">
        <a role="menuitem" tabindex="-1" data-comment-tag="">Reset</a>
      </li>
    </ul>
  </div>
  <div class="dropdown">
    <button type="button" role="button" id="view-menu-btn" arai-haspopup="true" aria-label="View Menu"
      aria-expanded="false" aria-controls="view-menu" class="dropdown-button minor">View &#9662;</button>
    <ul id="view-menu" role="menu" tabindex="0" class="dropdown-content" style="display:none">
      <li class="dropdown-separator"><a id="view-reset" role="menuitem" tabindex="-1">Reset</a></li>
      <li><a id="view-collapse-all" role="menuitem" tabindex="-1">Collapse All</a></li>
      <li><a id="view-expand-all" role="menuitem" tabindex="-1">Expand All</a></li>
      <li class="dropdown-separator"><a id="view-comments-only" role="menuitem" tabindex="-1">Comments Only</a></li>
      <li><a id="view-toggle-cc" role="menuitem" tabindex="-1">Show CC Changes</a></li>
      [% IF treeherder %]
        <li><a id="view-toggle-treeherder" role="menuitem" data-userid="[% treeherder.id FILTER none %]">Hide Treeherder Comments</a></li>
      [% END %]
    </ul>
   </div>
=======
  [% IF user.settings.comment_box_position.value == 'after_comments' %]
    <button type="button" id="add-comment-btn" class="minor">Add Comment &darr;</button>
  [% ELSE %]
    <button type="button" id="bottom-btn" class="minor">Bottom &darr;</button>
  [% END %]
  <button type="button" id="comment-tags-btn" style="display:none" class="minor">Tags &#9662;</button>
  <button type="button" id="view-menu-btn" class="minor">View &#9662;</button>
>>>>>>> 2b95a515
</div>

[%
  PROCESS bug/time.html.tmpl;

  FOREACH change_set IN bug.activity_stream;
    extra_class = change_set.comment.collapsed ? " ca-" _ change_set.comment.author.id : "";
    IF change_set.cc_only;
      '<div class="change-set cc-only' _ extra_class _ '" id="' _ change_set.id _ '" style="display:none">';
    ELSE;
      '<div class="change-set' _ extra_class _ '" id="' _ change_set.id _ '">';
    END;

    extra_class = "";
    IF change_set.user_id == bug.assigned_to.id;
      extra_class = "assignee";
    ELSIF change_set.user_id == bug.reporter.id;
      extra_class = "reporter";
    END;

    IF change_set.comment;
      PROCESS comment_header comment=change_set.comment;
    ELSE;
      PROCESS activity_header activities=change_set.activity id=change_set.id;
    END;

    IF change_set.comment != "";
      PROCESS comment_body comment=change_set.comment;
    END;
    FOREACH activity IN change_set.activity;
      PROCESS activity_body activity=activity change_set=change_set;
    END;

    '</div>';
  END;
%]

[% IF user.can_tag_comments %]
  <div id="ctag" style="display:none">
    <input id="ctag-add" size="10" placeholder="add tag"
      maxlength="[% constants.MAX_COMMENT_TAG_LENGTH FILTER html %]">
    <button type="button" id="ctag-close" class="minor">X</button>
    <a href="https://wiki.mozilla.org/BMO/comment_tagging" target="_blank" title="About Comment Tagging">Help</a>
  </div>
  <div id="ctag-error" style="display:none">
    <a href="#" class="close-btn" data-for="ctag-error">x</a>
    <span id="ctag-error-message"></span>
  </div>
[% END %]

[% BLOCK comment_header %]
  <div class="comment" data-id="[% comment.id FILTER none %]" data-no="[% comment.count FILTER none %]">
    [%# normal comment header %]
    <table class="layout-table change-head [% extra_class FILTER none %]" id="ch-[% comment.count FILTER none %]"
      [% IF comment.collapsed +%] style="display:none"[% END %]>
      <tr>
        <td rowspan="2" class="change-gravatar">
          [% INCLUDE bug_modal/user.html.tmpl
              u = comment.author
              gravatar_size = 32
              gravatar_only = 1
          %]
        </td>

        <td class="change-author">
          [% INCLUDE bug_modal/user.html.tmpl
              u = comment.author
          %]
          [% IF extra_class %]
            <span class="user-role">([% extra_class.ucfirst FILTER none %])</span>
          [% END %]
          [% Hook.process('user', 'bug/comments.html.tmpl') %]
        </td>

        <td class="comment-actions">
          [% IF user.is_insider && bug.check_can_change_field('longdesc', 0, 1) %]
            [% IF comment.is_private %]
              <div class="comment-private edit-hide bz_private">
                Private
              </div>
            [% END %]
            <div class="comment-private edit-show" style="display:none">
              <input type="hidden" value="1" name="defined_isprivate_[% comment.id FILTER none %]">
              <input type="checkbox" name="isprivate_[% comment.id FILTER none %]"
                  id="is-private-[% comment.id FILTER none %]"
                  class="is-private" value="1" [%= "checked" IF comment.is_private %]>
              <label for="is-private-[% comment.id FILTER none %]">Private</label>
            </div>
          [% END %]
          [% Hook.process('comment_action', 'bug_modal/activity_stream.html.tmpl') %]
          [% IF user.id %]
            [% IF user.can_tag_comments %]
              <button class="tag-btn minor" type="button"
                data-id="[% comment.id FILTER none %]"
                data-no="[% comment.count FILTER none %]"
              >Tag</button>
            [% END %]
            <button type="button" class="reply-btn minor"
              data-reply-id="[% comment.count FILTER none %]"
              data-reply-name="[% comment.author.name || comment.author.moz_nick FILTER html %]"
              >Reply</button>
          [% END %]
          <button type="button" class="change-spinner minor" id="cs-[% comment.count FILTER none %]">-</button>
        </td>
      </tr>

      <tr id="cr-[% comment.count FILTER none %]" [%= IF comment.collapsed %]style="display:none"[% END %]>
        <td colspan="2">
          <h3 class="change-name">
            <a href="show_bug.cgi?id=[% bug.bug_id FILTER none %]#c[% comment.count FILTER none %]">
              [% comment.count == 0 ? "Description" : "Comment " _ comment.count ~%]
            </a>
          </h3>
          &bull;
          <div class="change-time">
            [% INCLUDE bug_modal/rel_time.html.tmpl ts=comment.creation_ts %]
          </div>
        </td>
      </tr>

      <tr id="ctag-[% comment.count FILTER none %]">
        <td colspan="2" class="comment-tags">
          [% FOREACH tag IN comment.tags ~%]
            <span class="comment-tag">
              [%~ "<a>x</a>" IF user.can_tag_comments %][% tag FILTER html ~%]
            </span>
          [%~ END %]
        </td>
      </tr>
    </table>

    [%# default-collapsed comment header %]
    [% IF comment.collapsed %]
      <table class="layout-table change-head default-collapsed" id="cc-[% comment.count FILTER none %]">
      <tr>
        <td class="comment-collapse-reason"
            [% IF user.setting("ui_use_absolute_time") == "on" %]
            title="[% comment.author.moz_nick FILTER html %] [[% comment.creation_ts FILTER time("%Y-%m-%d %H:%M %Z") FILTER html %]]">
            [% ELSE %]
            title="[% comment.author.moz_nick FILTER html %] [[% comment.creation_ts FILTER time_duration FILTER html %]]">
            [% END %]
            Comment hidden ([% comment.collapsed_reason FILTER html %])
        </td>
        <td class="comment-actions">
          <button type="button" class="change-spinner minor" id="ccs-[% comment.count FILTER none %]">
            [%~ comment.collapsed ? "+" : "-" ~%]
          </button>
        </td>
      </tr>
      </table>
    [% END %]
  </div>
[% END %]

[% BLOCK activity_header %]
  [% action = activities.0 %]
  <div class="change" id="a[% id FILTER none %]">
    <table class="layout-table change-head [% extra_class FILTER none %]">
      <tr>
        <td rowspan="2" class="change-gravatar">
          [% INCLUDE bug_modal/user.html.tmpl
              u = action.who
              gravatar_size = 32
              gravatar_only = 1
          %]
        </td>
        <td class="change-author">
          [% INCLUDE bug_modal/user.html.tmpl
              u = action.who
          %]
          [% IF extra_class %]
            <span class="user-role">([% extra_class.ucfirst FILTER none %])</span>
          [% END %]
        </td>
        <td class="comment-actions">
          <button type="button" class="change-spinner minor" id="as-[% id FILTER none %]">-</button>
        </td>
      </tr>
      <tr id="ar-[% id FILTER none %]">
        <td colspan="2">
          <h3 class="change-name">
            <a href="show_bug.cgi?id=[% bug.bug_id FILTER none %]#[% id FILTER none %]">Updated</a>
          </h3>
          &bull;
          <div class="change-time">
            [% INCLUDE bug_modal/rel_time.html.tmpl ts=action.when %]
          </div>
        </td>
      </tr>
    </table>
  </div>
[% END %]

[% BLOCK comment_body %]
  <pre class="comment-text [%= "bz_private" IF comment.is_private %]" id="ct-[% comment.count FILTER none %]"
    [% IF comment.collapsed +%] style="display:none"[% END ~%]
  >[% FILTER collapse %]
    [% IF comment.is_about_attachment && comment.attachment.is_image ~%]
      <a href="attachment.cgi?id=[% comment.attachment.id FILTER none %]"
        title="[% comment.attachment.description FILTER html %]"
        class="lightbox"><img src="extensions/BugModal/web/image.png" width="16" height="16"></a>
    [% END %]
  [% END %]
  [%~ comment.body_full FILTER quoteUrls(bug, comment) ~%]</pre>
[% END %]

[%
  BLOCK activity_body;
    classes = "activity";
    style = "";
    IF activity.cc_only && !change_set.cc_only;
      classes = classes _ " cc-only";
      style = ' style="display:none"';
    END;
    IF change_set.comment && change_set.comment.collapsed;
      style = ' style="display:none"';
    END;
    '<div class="' _ classes _ '"' _ style _ '>';

    FOREACH change IN activity.changes;
      IF change.fieldname == 'cc' && !activity.cc_only && !change_set.cc_only;
        '<div class="change cc-only" style="display:none">';
      ELSE;
        '<div class="change">';
      END;

      IF change.attachid;
        %]
        <a href="attachment.cgi?id=[% change.attachid FILTER none %]&amp;action=edit"
           title="[% change.attach.description FILTER html %]"
           class="[% "bz_obsolete" IF change.attach.isobsoletee %]"
        >Attachment #[% change.attachid FILTER none %]</a> -
        [%+
      END;

      IF change.buglist;
        IF change.fieldname == 'has_dupe';
          label = "Duplicate of this " _ terms.bug;
        ELSIF change.fieldname == 'dupe_of';
          label = "Duplicate of " _ terms.bug;
        ELSE;
          label = field_descs.${change.fieldname};
        END;
        IF change.added != '';
          label _ ": " FILTER html;
          PROCESS add_change value=change.added;
        END;
        IF change.removed != '';
          IF change.added != '';
            "<br>";
          END;
          "No longer ";
          label FILTER lcfirst;
          ": ";
          PROCESS add_change value=change.removed;
        END;

      ELSE;
        IF change.fieldname == 'longdescs.isprivate';
          # reference the comment that was made private/public in the field label
          %]
          <a href="#c[% change.comment.count FILTER none %]">
            Comment [% change.comment.count FILTER none %]</a> is private:
          [%+
        ELSE;
          field_descs.${change.fieldname} _ ": " FILTER html;
        END;

        IF change.removed != '';
          IF change.added == '';
            '<span class="activity-deleted">';
          END;
          PROCESS add_change value=change.removed;
          IF change.added == '';
            '</span>';
          ELSE;
            ' &rarr; ';
          END;
        END;
        IF change.fieldname == 'cf_user_story';
          %](updated)[%
        ELSE;
          PROCESS add_change value=change.added;
        END;
      END;

      '</div>';
    END;
    '</div>';
  END;

  BLOCK add_change;
    SWITCH change.fieldname;

      CASE [ 'estimated_time', 'remaining_time', 'work_time' ];
        PROCESS formattimeunit time_unit=value;

      CASE 'bug_file_loc';
        %]
        <a href="[% value FILTER html %]" target="_blank" rel="noreferrer"
           class="bug-url" data-safe="[% is_safe_url(value) ? 1 : 0 %]"
        >[% value FILTER truncate(40) FILTER html %]</a>
        [%

      CASE 'see_also';
        FOREACH see_also IN value;
          IF see_also.bug_id;
            "$terms.bug $see_also.bug_id" FILTER bug_link(see_also.bug_id);
          ELSE;
            %]
            <a href="[% see_also.url FILTER html %]" target="_blank" rel="noreferrer">[% see_also.url FILTER html %]</a>
            [%
          END;
          ", " UNLESS loop.last;
        END;

      CASE [ 'assigned_to', 'reporter', 'qa_contact', 'cc', 'flagtypes.name' ];
        value FILTER email;

      CASE;
        IF change.fieldtype == constants.FIELD_TYPE_DATETIME;
          INCLUDE bug_modal/rel_time.html.tmpl ts=value;

        ELSIF change.buglist;
          value FILTER bug_list_link;

        ELSE;
          value FILTER truncate(256, '&hellip;') FILTER html;

        END;
    END;
  END;
%]<|MERGE_RESOLUTION|>--- conflicted
+++ resolved
@@ -7,7 +7,11 @@
   #%]
 
 <div id="comment-actions">
-<<<<<<< HEAD
+  [% IF user.settings.comment_box_position.value == 'after_comments' %]
+    <button type="button" id="add-comment-btn" class="minor">Add Comment &darr;</button>
+  [% ELSE %]
+    <button type="button" id="bottom-btn" class="minor">Bottom &darr;</button>
+  [% END %]
   <div class="dropdown">
     <button type="button" role="button" id="comment-tags-btn" arai-haspopup="true" aria-label="Tags Menu"
       aria-expanded="false" aria-controls="comment-tags-menu" class="dropdown-button minor">Tags &#9662;</button>
@@ -31,15 +35,6 @@
       [% END %]
     </ul>
    </div>
-=======
-  [% IF user.settings.comment_box_position.value == 'after_comments' %]
-    <button type="button" id="add-comment-btn" class="minor">Add Comment &darr;</button>
-  [% ELSE %]
-    <button type="button" id="bottom-btn" class="minor">Bottom &darr;</button>
-  [% END %]
-  <button type="button" id="comment-tags-btn" style="display:none" class="minor">Tags &#9662;</button>
-  <button type="button" id="view-menu-btn" class="minor">View &#9662;</button>
->>>>>>> 2b95a515
 </div>
 
 [%
