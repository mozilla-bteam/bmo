--- conflicted
+++ resolved
@@ -109,25 +109,6 @@
         <a href="[% help FILTER none %]" id="[% name FILTER html %]-help-link" class="help">
         [% aria_labelledby_id = "${name}-help-link" %]
         [% aria_labelledby_html = BLOCK %]aria-labelledby="[% aria_labelledby_id FILTER html %]"[% END %]
-<<<<<<< HEAD
-      [% ELSE %]
-        [% IF label == "Importance" %]
-          <label for="priority">
-        [% ELSIF label == "Status" %]
-          <label for="bug_status">
-        [% ELSIF label == "Platform" %]
-          <label for="rep_platform">
-        [% ELSE %]
-          <label for="[% name FILTER html %]">
-        [% END %]
-      [% END %]
-      [%~ label _ ":" FILTER html IF label %]
-      [%~ IF help.defined %]
-        </a>
-      [% ELSE %]
-        </label>
-      [% END ~%]
-=======
       [% END %]
       [%~ IF label_for %]
         <label for="[% label_for FILTER html %]">
@@ -139,7 +120,6 @@
       [%~ IF help.defined %]
         </a>
       [% END %]
->>>>>>> 2b95a515
     </div>
   [% END %]
 
