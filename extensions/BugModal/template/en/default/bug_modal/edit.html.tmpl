[%# This Source Code Form is subject to the terms of the Mozilla Public
  # License, v. 2.0. If a copy of the MPL was not distributed with this
  # file, You can obtain one at http://mozilla.org/MPL/2.0/.
  #
  # This Source Code Form is "Incompatible With Secondary Licenses", as
  # defined by the Mozilla Public License, v. 2.0.
  #%]

[%
  USE Bugzilla;

  bug_modal = 1;

  # only edit one bug
  UNLESS bug.defined;
    bug = bugs.0;
  END;
  bugid = bug.id;

  # these are used in a few places
  is_cced = bug.cc.contains(user.login);
  unassigned = (bug.assigned_to.login == "nobody@mozilla.org")
               || (bug.assigned_to.login.search('\.bugs$'));

  # custom fields that have custom rendering, or should not be rendered
  rendered_custom_fields = [
    'cf_user_story',
    'cf_last_resolved',
  ];

  # all custom fields
  custom_fields = Bugzilla.active_custom_fields(product => bug.product_obj, component => bug.component_obj, bug_id => bug.id);

  # extract needinfo flags
  needinfo = [];
  FOREACH flag_type IN bug.flag_types;
    IF flag_type.name == 'needinfo';
    needinfo_flag_type = flag_type;
      FOREACH flag IN flag_type.flags;
        IF flag.status == '?';
          needinfo.push(flag);
        END;
      END;
    END;
  END;

  # count attachments
  active_attachments = 0;
  obsolete_attachments = 0;
  FOREACH attachment IN bug.attachments;
    NEXT IF attachment.isprivate && !(user.is_insider || attachment.attacher.id == user.id);
    IF attachment.isobsolete;
      obsolete_attachments = obsolete_attachments + 1;
    ELSE;
      active_attachments = active_attachments + 1;
    END;
  END;

  # count set bug flags (excluding needinfo)
  has_bug_flags = 0;
  FOREACH flag IN bug.flags;
    NEXT IF flag.name == 'needinfo';
    has_bug_flags = 1;
    LAST;
  END;

  # count set project/tracking/blocking flags
  tracking_flags_has = 0;
  tracking_flags_set = 0;
  project_flags_has = 0;
  project_flags_set = 0;
  blocking_flags_has = 0;
  blocking_flags_set = 0;
  FOREACH flag IN tracking_flags;
    is_set = flag.bug_flag(bug.id).value != "---";
    IF flag.flag_type == "tracking";
      tracking_flags_has = 1;
      IF is_set;
        tracking_flags_set = 1;
      END;
    END;
    IF flag.flag_type == "project";
      project_flags_has = 1;
      IF is_set;
        project_flags_set = 1;
      END;
    END;
    IF flag.flag_type == 'blocking';
      blocking_flags_has = 1;
      IF is_set;
        blocking_flags_set = 1;
      END;
    END;
  END;

  # build firefox flags subtitle
  firefox_flags = [];
  firefox_fixed_versions = [];
  tracking_flags_title = "Firefox Tracking Flags";
  # project flags
  FOREACH row IN tracking_flags_table;
    NEXT UNLESS row.type == "project";
    status_value = row.status.bug_flag(bug.id).value;
    NEXT IF status_value == "---";
    firefox_flags.push(row.name _ ":" _ status_value);
  END;
  # tracking flags title and subtitle
  FOREACH row IN tracking_flags_table;
    NEXT UNLESS row.type == "tracking";
    tracking_value = row.tracking ? row.tracking.bug_flag(bug.id).value : "---";
    status_value = row.status.bug_flag(bug.id).value || "---";
    NEXT IF tracking_value == "---" && status_value == "---";
    blurb = row.name;
    IF tracking_value != "---";
      blurb = blurb _ tracking_value;
    END;
    IF status_value != "---";
      blurb = blurb _ " " _ status_value;
      IF status_value == "fixed" || status_value == "verified";
        flag_name = row.name;
        IF flag_name.substr(0, 7) == "firefox";
          IF firefox_fixed_versions.0 == "";
            firefox_fixed_versions.0 = "Firefox " _ flag_name.substr(7);
          END;
        ELSIF flag_name.substr(0, 4) == "b2g-";
          IF firefox_fixed_versions.1 == "";
            firefox_fixed_versions.1 = "Firefox OS " _ flag_name.substr(4);
          END;
        END;
      END;
    END;
    firefox_flags.push(blurb);
    IF row.name.search("^thunderbird");
      tracking_flags_title = "Thunderbird Tracking Flags";
    ELSIF row.name.search("^seamonkey");
      tracking_flags_title = "SeaMonkey Tracking Flags";
    END;
  END;
  firefox_fixed_version = firefox_fixed_versions.join(", ");
  IF firefox_flags.size;
    firefox_flags_subtitle = firefox_flags.join(", ");
  ELSE;
    firefox_flags_subtitle = "Not tracked";
  END;
%]

[% IF user.id %]
  <form name="changeform" id="changeform" method="post" action="process_bug.cgi"[% IF bug.groups_in.size %] autocomplete="nope"[% END %]>
  <input type="hidden" name="delta_ts" value="[% bug.delta_ts FILTER html %]">
  <input type="hidden" name="longdesclength" value="[% bug.comments.size FILTER html %]">
  <input type="hidden" name="id" id="bug_id" value="[% bug.bug_id FILTER html %]">
  <input type="hidden" name="format" value="modal">
  <input type="hidden" name="editing" id="editing" value="">
  <input type="hidden" name="token" value="[% issue_hash_token([bug.id, bug.delta_ts]) FILTER html %]">

  [% PROCESS bug_modal/navigate.html.tmpl %]
[% END %]

[%# === header === %]

<div id="xhr-error" style="display:none"></div>
<div id="floating-message" style="display:none">
  <div id="floating-message-text"></div>
</div>

[% WRAPPER bug_modal/module.html.tmpl
    title = ""
%]
  <div id="summary-container">
    [%# bug id, alias, and summary %]
    [% WRAPPER bug_modal/field.html.tmpl
        container = 1
        no_label = 1
        view_only = 1
    %]
      <div id="field-value-bug_id">
        [% this_bug_href = "show_bug.cgi?id=$bug.id" %]
        [% IF cgi.param("format") %]
          [% format_uri = cgi.param("format") FILTER uri %]
          [% this_bug_href = this_bug_href _ "&format=" _ format_uri %]
        [% END %]
        <a id="this-bug" href="[% this_bug_href FILTER html %]">
          [%~ terms.Bug _ " " _ bug.id FILTER none ~%]
        </a>
        [% IF bug.alias %]
          <span class="edit-hide">
            ([% bug.alias FILTER html %])
          </span>
        [% END %]
      </div>
    [% END %]
    [% WRAPPER bug_modal/field.html.tmpl
        container = 1
        no_label = 1
        hide_on_edit = 1
    %]
      <h1 id="field-value-short_desc">[% bug.short_desc FILTER quoteUrls(bug) %]</h1>
    [% END %]

    [%# alias %]
    [% INCLUDE bug_modal/field.html.tmpl
        field = bug_fields.alias
        field_type = constants.FIELD_TYPE_FREETEXT
        hide_on_view = 1
        short_width = 1
        help = "https://wiki.mozilla.org/BMO/UserGuide/BugFields#alias"
    %]

    [%# summary %]
    [% INCLUDE bug_modal/field.html.tmpl
        field = bug_fields.short_desc
        field_type = constants.FIELD_TYPE_FREETEXT
        hide_on_view = 1
        help = "https://wiki.mozilla.org/BMO/UserGuide/BugFields#short_desc"
    %]

    [%# status summary %]
    [% WRAPPER bug_modal/field.html.tmpl
        name = "status_summary"
        no_label = 1
        hide_on_edit = 1
    %]
      <b>
        [% bug.bug_status FILTER html %]
        [%+ bug.resolution FILTER html IF bug.resolution %]
      </b>
      [% IF bug.resolution == "FIXED"
            && bug.target_milestone
            && bug.target_milestone != "---"
      %]
        in [% firefox_fixed_version || bug.target_milestone FILTER html %]
      [% ELSIF bug.dup_id %]
        of [% terms.bug _ " $bug.dup_id" FILTER bug_link(bug.dup_id) FILTER none %]
      [% ELSIF bug.resolution == "" %]
        <div id="status-assignee">
          [%
            IF unassigned;
              "Unassigned";
            ELSE;
              "Assigned to ";
              INCLUDE bug_modal/user.html.tmpl u=bug.assigned_to nick_only=1;
            END;
          %]
        </div>
      [% END %]
      [% IF needinfo.size %]
        <div id="status-needinfo">
          [%~ IF needinfo.size == 1 %]
            [%
              ni = needinfo.0;
              activity_id = bug.find_activity_id_for_flag(ni);
            %]
            [% IF activity_id %]
              (<a href="#[% activity_id FILTER none %]"
            [% ELSE %]
              (<span
            [% END %]
            [% IF user.setting("ui_use_absolute_time") == "on" %]
              class="flag-name-status abs-time-title[% " activity-ref" IF activity_id %]"
              title="[% ni.creation_date FILTER time("%Y-%m-%d %H:%M %Z") FILTER html %]"
            [% ELSE %]
              class="flag-name-status rel-time-title[% " activity-ref" IF activity_id %]"
              title="[% ni.creation_date FILTER time_duration FILTER html %]"
            [% END %]
              data-time="[% ni.creation_date FILTER epoch FILTER none %]"
            >NeedInfo
            [% activity_id ? "</a>" : "</span>" %]
            from
            [%
              IF ni.requestee;
                INCLUDE bug_modal/user.html.tmpl u=ni.requestee nick_only=1;
              ELSE;
                "anyone";
              END;
            %])
          [% ELSE %]
            (Needinfo from [% needinfo.size FILTER none %] people)
          [% END ~%]
        </div>
      [% END %]
    [% END %]
  </div>

  [%# buttons %]

  <div id="mode-container">
    <div>
      [% IF user.id %]
        <button type="button" id="cancel-btn" class="minor" style="display:none">Cancel</button>
        <button type="button" id="mode-btn" class="major">
          <span id="mode-btn-readonly" title="Enable editing fields for [% terms.bug %] metadata">Edit [% terms.Bug %]</span>
          <span id="mode-btn-loading">
            <img id="edit-throbber" src="extensions/BugModal/web/throbber.gif" width="16" height="11">
            Fetching
          </span>
        </button>
        <button type="submit" id="commit-btn" class="save-btn major" style="display:none">Save Changes</button>
      [% END %]
    </div>
    <div class="button-row">
      [% IF bug.assigned_to.id == user.id || user.in_group("editbugs") %]
        <button type="button" id="copy-summary" class="minor"
          title="Copy [% terms.bug %] number and summary to your clipboard">Copy Summary</button>
        <div id="clip-container" style="display:none"><input type="text" id="clip"></div>
      [% END %]
      [% IF user.id %]
        <button type="button" class="minor" id="cc-btn" data-is-cced="[% is_cced ? 1 : 0 %]">
          [% is_cced ? "Stop Following" : "Follow" %]
        </button>
      [% END %]
<<<<<<< HEAD
      <div class="dropdown">
        <button role="button" id="action-menu-btn" aria-haspopup="true" aria-label="Actions Menu"
          aria-expanded="false" aria-controls="action-menu" class="dropdown-button minor">&#9662;</button>
        <ul class="dropdown-content" id="action-menu" role="menu" style="display:none;">
          <li><a id="action-reset" role="menuitem" tabindex="-1">Reset Sections</a></li>
          <li><a id="action-expand-all" role="menuitem" tabindex="-1">Expand All Sections</a></li>
          <li class="dropdown-separator">
            <a id="action-collapse-all" role="menuitem" tabindex="-1">Collapse All Sections</a>
          </li>
          [% IF user.id %]
            <li><a id="action-add-comment" role="menuitem" tabindex="-1">Add Comment</a></li>
          [% END %]
          <li class="dropdown-separator">
            <a id="action-last-comment" role="menuitem" tabindex="-1">Last Comment</a>
          </li>
          <li><a id="action-history" role="menuitem" tabindex="-1">History</a></li>
        </ul>
      </div>
=======
      <button type="button" id="action-menu-btn" class="minor">&#9662;</button>
      <menu id="action-menu" type="context" style="display:none">
        <menuitem id="action-reset" label="Reset Sections"></menuitem>
        <menuitem id="action-expand-all" label="Expand All Sections"></menuitem>
        <menuitem id="action-collapse-all" label="Collapse All Sections"></menuitem>
        <hr>
        [% IF user.id %]
          <menuitem id="action-add-comment" label="Add Comment"></menuitem>
        [% END %]
        <menuitem id="action-last-comment" label="Last Comment"></menuitem>
        <hr>
        <menuitem id="action-history" label="History"></menuitem>
      </menu>
    </div>
    <div id="user-guide">
      <a title="User guide for [% terms.Bugzilla %]" href="https://wiki.mozilla.org/BMO/UserGuide">Get help with this page</a>
>>>>>>> 39ace7e5
    </div>
  </div>
[% END %]

[%# === status === %]
[% IF readable_bug_status_json %]
    [% readable_bug_status_span = BLOCK -%]
        [%- %]<span id="readable-bug-status" data-readable-bug-status="[% readable_bug_status_json FILTER html %]"></span>
    [% END %]

    [% subtitle = [{ unfiltered = readable_bug_status_span }] %]
[% END %]

[% WRAPPER bug_modal/module.html.tmpl
    title = "Status"
%]
  [% WRAPPER fields_lhs %]

    [%# product %]
    [% can_edit_product   = bug.check_can_change_field("product", 0, 1) %]
    [% filtered_product   = bug.product_obj.name FILTER uri %]
    [% filtered_component = bug.component_obj.name FILTER uri %]
    [% WRAPPER bug_modal/field.html.tmpl
        field        = bug_fields.product
        field_type   = constants.FIELD_TYPE_SINGLE_SELECT
        hide_on_edit = can_edit_product
        help         = "describecomponents.cgi?product=$filtered_product"
    %]
      <span role="button" aria-label="show product information" aria-expanded="false" tabindex="0"
            class="spin-latch" id="product-latch" data-latch="product" data-for="product">&#9656;</span>
      <div title="show product information" tabindex="0" class="spin-toggle"
           id="product-name" data-latch="product" data-for="product">
        [% bug.product FILTER html %]
      </div>
      <div id="product-info" style="display:none">
        [% bug.product_obj.description FILTER html_light %]
      </div>
    [% END %]
    [% WRAPPER bug_modal/field.html.tmpl
        field          = bug_fields.product
        field_type     = constants.FIELD_TYPE_SINGLE_SELECT
        hide_on_view   = 1
        hide_on_edit   = !can_edit_product
        append_content = 1
        help           = "describecomponents.cgi?product=$filtered_product"
    %]
      <span id="product-search-container">
        [% INCLUDE prodcompsearch/form.html.tmpl
            id            = "pcs"
            custom_select = 1
            hidden        = 1
            throbber      = "product-throbber"
        %]
        <button id="product-search" type="button" class="minor">Search</button>
        <button id="product-search-cancel" type="button" class="minor" style="display:none">X</button>
        <img id="product-throbber" src="extensions/BugModal/web/throbber.gif"
          width="16" height="11" style="display:none">
        <img id="product-search-error" class="tt" src="extensions/BugModal/web/error.png"
          width="16" height="16" style="display:none">
      </span>
    [% END %]

    [%# component %]
    [% WRAPPER bug_modal/field.html.tmpl
        field      = bug_fields.component
        field_type = constants.FIELD_TYPE_SINGLE_SELECT
        help       = "describecomponents.cgi?product=$filtered_product&component=$filtered_component#$filtered_component"

    %]
      <span role="button" aria-label="show component description" aria-expanded="false" tabindex="0"
            class="spin-latch" id="component-latch" data-latch="component" data-for="component">&#9656;</span>
      <div title="show component information" tabindex="0" class="spin-toggle" id="component-name"
           data-latch="#component-latch" data-for="component">
          [% bug.component FILTER html %]
      </div>
      <div id="component-info" style="display:none">
        <div>[% bug.component_obj.description FILTER html_light %]</div>
        <a href="buglist.cgi?component=[% bug.component FILTER uri %]&amp;
                [%~ %]product=[% bug.product FILTER uri %]&amp;
                [%~ %]bug_status=__open__" target="_blank">Other [% terms.Bugs %]</a>
      </div>
    [% END %]

    [%# importance %]
    [% WRAPPER bug_modal/field.html.tmpl
        label = "Importance"
        container = 1
        hide_on_view = bug.priority == "--" && bug.bug_severity == "normal"
        help = "https://wiki.mozilla.org/BMO/UserGuide/BugFields#priority"
    %]
      [% INCLUDE bug_modal/field.html.tmpl
          field = bug_fields.priority
          field_type = constants.FIELD_TYPE_SINGLE_SELECT
          no_indent = 1
          inline = 1
      %]
      [% INCLUDE bug_modal/field.html.tmpl
          field = bug_fields.bug_severity
          field_type = constants.FIELD_TYPE_SINGLE_SELECT
          inline = 1
      %]
      [% UNLESS cf_hidden_in_product('cf_rank', bug.product, bug.component, bug) %]
        [% rendered_custom_fields.push('cf_rank') %]
        [% INCLUDE bug_modal/field.html.tmpl
            field = bug_fields.cf_rank
            field_type = constants.FIELD_TYPE_INTEGER
            inline = 1
            label = "Rank"
            hide_on_view = bug.cf_rank == ""
            hide_on_edit = !user.in_group('rank-setters')
        %]
      [% END %]
    [% END %]

    [%# status, resolution %]
    [% IF bug.assigned_to.id != user.id %]
      [% WRAPPER bug_modal/field.html.tmpl
          name         = "status-view"
          container    = 1
          label        = "Status"
          hide_on_edit = 1
          help         = "https://wiki.mozilla.org/BMO/UserGuide/BugStatuses"
      %]
        [% bug.bug_status FILTER html %]
        [%+ bug.resolution FILTER html IF bug.resolution %]
        [% IF bug.dup_id %]
          of [% terms.bug _ " $bug.dup_id" FILTER bug_link(bug.dup_id) FILTER none %]
        [% END %]
      [% END %]
    [% END %]

  [% END %]
  [% WRAPPER fields_rhs %]

    [%# creation time %]
    [% WRAPPER bug_modal/field.html.tmpl
        field = bug_fields.creation_ts
        label = "Reported"
        view_only = 1
        help = "https://wiki.mozilla.org/BMO/UserGuide/BugFields#creation_ts"
    %]
      [% INCLUDE bug_modal/rel_time.html.tmpl ts=bug.creation_ts %]
    [% END %]

    [%# last modified %]
    [% WRAPPER bug_modal/field.html.tmpl
        field = bug_fields.delta_ts
        label = "Modified"
        view_only = 1
        help = "https://wiki.mozilla.org/BMO/UserGuide/BugFields#delta_ts"
    %]
      [% INCLUDE bug_modal/rel_time.html.tmpl ts=bug.delta_ts %]
    [% END %]

  [% END %]

  [%# status/resolution knob %]
  [% WRAPPER bug_modal/field.html.tmpl
      name         = "status-edit"
      container    = 1
      label        = "Status"
      hide_on_view = bug.assigned_to.id != user.id
      help         = "https://wiki.mozilla.org/BMO/UserGuide/BugStatuses"
  %]
    [% INCLUDE status_block %]
  [% END %]
[% END %]

[% BLOCK status_block %]
  [% INCLUDE bug_modal/field.html.tmpl
      prefix = prefix
      field  = bug_fields.bug_status
      field_type = constants.FIELD_TYPE_SINGLE_SELECT
      editable = bug.choices.bug_status.size > 1
      values = bug.choices.bug_status
      inline = 1
      no_indent = 1
      edit_only = 1
  %]
  [% INCLUDE bug_modal/field.html.tmpl
      prefix = prefix
      field  = bug_fields.resolution
      field_type = constants.FIELD_TYPE_SINGLE_SELECT
      editable = bug.choices.resolution.size > (bug.resolution == "" ? 0 : 1)
      values = bug.choices.resolution
      inline = 1
      edit_only = 1
  %]
  [% UNLESS prefix %]
    <div id="assigned-container" style="display:none">
      <button type="button" class="minor" id="mark-as-assigned-btn">
        Mark as Assigned
      </button>
    </div>
  [% END %]
  [% IF bug.choices.resolution.only("name", "DUPLICATE").size %]
    <div id="[% prefix FILTER none %]duplicate-container">
      of
      <input id="[% prefix FILTER none %]dup_id" name="[% prefix FILTER none %]dup_id"
        size="6" value="[% bug.dup_id FILTER html %]">
    </div>
    <div id="[% prefix FILTER none %]duplicate-actions">
      <button type="button" class="minor" id="[% prefix FILTER none %]mark-as-dup-btn">
        Mark as Duplicate
      </button>
    </div>
  [% END %]
[% END %]

[%# === people === %]

[%
  sub = [];
  sub.push("Reporter: " _ bug.reporter.moz_nick);
  sub.push(unassigned ? "Unassigned" : "Assigned: " _ bug.assigned_to.moz_nick);
  IF bug.mentors.size;
    sub.push("Mentored");
  END;
  IF needinfo.size;
    sub.push("NeedInfo");
  END;
%]
[% WRAPPER bug_modal/module.html.tmpl
    title = "People"
    subtitle = sub
    collapsed = 1
%]
  [% WRAPPER fields_lhs %]

    [%# assignee %]
    [% WRAPPER bug_modal/field.html.tmpl
        field = bug_fields.assigned_to
        field_type = constants.FIELD_TYPE_USER
        hide_on_edit = 1
        help = "https://wiki.mozilla.org/BMO/UserGuide/BugFields#assigned_to"
    %]
      [% IF unassigned %]
        <i>Unassigned</i>
        [% IF bug.check_can_change_field("assigned_to", 0, 1) %]
          <button type="button" class="take-btn minor" data-field="assigned_to">Take</button>
        [% END %]
      [% ELSE %]
        [% INCLUDE bug_modal/user.html.tmpl u=bug.assigned_to %]
      [% END %]
    [% END %]
    [% WRAPPER bug_modal/field.html.tmpl
        field = bug_fields.assigned_to
        field_type = constants.FIELD_TYPE_USER
        hide_on_view = 1
        action = {
          class   = "take-btn"
          caption = "Take"
          hidden  = bug.assigned_to.id == user.id || !user.in_group("editbugs")
        }
        append_content = 1
        default = bug.component_obj.default_assignee.login
        help = "https://wiki.mozilla.org/BMO/UserGuide/BugFields#assigned_to"
    %]
      <div class="set-default-container" style="display:none">
        <input type="checkbox" id="set-default-assignee" name="set_default_assignee" class="set-default"
          value="1" data-for="assigned_to">
        <label for="set-default-assignee">Reset Assignee to default</label>
      </div>
    [% END %]

    [%# mentors %]
    [% WRAPPER bug_modal/field.html.tmpl
        field = bug_fields.bug_mentor
        field_type = constants.FIELD_TYPE_USERS
        name = "bug_mentors"
        label = "Mentors"
        value = bug.mentors.pluck("login")
        hide_on_view = bug.mentors.size == 0
        help = "https://wiki.mozilla.org/BMO/UserGuide/BugFields#bug_mentor"
    %]
      [%
        IF bug.mentors.size;
          FOREACH mentor IN bug.mentors;
            INCLUDE bug_modal/user.html.tmpl u=mentor;
          END;
        ELSE;
          "---";
        END;
      %]
    [% END %]

    [%# qa contact %]
    [% WRAPPER bug_modal/field.html.tmpl
        field = bug_fields.qa_contact
        field_type = constants.FIELD_TYPE_USER
        hide_on_view = bug.qa_contact == ""
        hide_on_edit = 1
        help = "https://wiki.mozilla.org/BMO/UserGuide/BugFields#qa_contact"
    %]
      [% INCLUDE bug_modal/user.html.tmpl u=bug.qa_contact %]
    [% END %]
    [% WRAPPER bug_modal/field.html.tmpl
        field = bug_fields.qa_contact
        field_type = constants.FIELD_TYPE_USER
        hide_on_view = 1
        append_content = 1
        default = (bug.component_obj.default_qa_contact.id ? bug.component_obj.default_qa_contact.login : '')
        help = "https://wiki.mozilla.org/BMO/UserGuide/BugFields#qa_contact"
    %]
      <div class="set-default-container" style="display:none">
        <input type="checkbox" id="set-default-qa-contact" name="set_default_qa_contact" class="set-default"
          value="1" data-for="qa_contact">
        <label for="set-default-qa-contact">Reset QA Contact to default</label>
      </div>
    [% END %]

  [% END %]
  [% WRAPPER fields_rhs %]

    [%# reporter %]
    [% INCLUDE bug_modal/field.html.tmpl
        field = bug_fields.reporter
        field_type = constants.FIELD_TYPE_USER
        view_only = 1
        help = "https://wiki.mozilla.org/BMO/UserGuide/BugFields#reporter"
    %]

    [%# triage owner %]
    [% INCLUDE bug_modal/field.html.tmpl
        field = bug_fields.triage_owner
        field_type = constants.FIELD_TYPE_USER
        value = bug.component_obj.triage_owner
        view_only = 1
        help = "https://wiki.mozilla.org/BMO/UserGuide/BugFields#triage_owner"
    %]

    [%# needinfo %]
    [% WRAPPER bug_modal/field.html.tmpl
        container = 1
        label = "NeedInfo From"
        hide_on_view = needinfo.size == 0
        hide_on_edit = 1
    %]
      [% INCLUDE bug_modal/flags.html.tmpl
          types = bug.flag_types.only("name", "needinfo")
          view_only = 1
      %]
    [% END %]
    [% IF needinfo.size %]
      [% WRAPPER bug_modal/field.html.tmpl
          container = 1
          label = "NeedInfo"
          hide_on_view = 1
          help = "https://wiki.mozilla.org/BMO/UserGuide/BugFields#needinfo"
      %]
        <button type="button" id="needinfo-scroll" class="minor">Update</button>
      [% END %]
    [% END %]

    [%# cc %]
    [% WRAPPER bug_modal/field.html.tmpl
        container = 1
        label = "CC"
        hide_on_view = bug.cc.size == 0
        help = "https://wiki.mozilla.org/BMO/UserGuide/BugFields#cc"
    %]

      [% IF user.id %]
        <div id="add-cc-container" style="display:none">
          [% INCLUDE global/userselect.html.tmpl
              id = "add-cc"
              name = "newcc"
              value = ""
              classes = [ "bz_userfield" ]
              multiple = 5
          %]
        </div>
      [% END %]

      [% IF bug.cc && bug.cc.size %]
        <span aria-owns="cc-latch cc-summary">
          [% IF user.id %]
            <input type="hidden" name="removecc" id="removecc">
            <span role="button" aria-label="show cc list" tabindex="0" id="cc-latch">&#9656;</span>
          [% END %]
          <span role="button" aria-label="show cc list" tabindex="0"
                id="cc-summary" data-count="[% bug.cc.size FILTER none %]">
            [%
              IF bug.cc.size == 1;
                is_cced ? "Just you" : "1 person";
              ELSE;
                bug.cc.size _ " people";
              END;
            %]
          </span>
        </span>
      [% ELSE %]
        <i>Nobody</i>
      [% END %]

      [% IF user.id %]
        <button type="button" id="add-cc-btn" class="minor">Add</button>
      [% END %]

      [% IF bug.cc && bug.cc.size %]
        <div id="cc-list" style="display:none"></div>
      [% END %]
    [% END %]

  [% END %]
[% END %]

[%# === tracking === %]

[%
  col =
    (bug.version.lower == "unspecified" || bug.version.lower == "other" || bug.version == "---")
    && bug.target_milestone == "---"
    && !has_bug_flags
    && !project_flags_set
    && !tracking_flags_set
    && !blocking_flags_set;
  sub = [];
  open_deps = bug.depends_on_obj.only("resolution", "").size;
  IF open_deps;
    sub.push("Depends on: " _ open_deps _ " bug" _ (open_deps == 1 ? "" : "s"));
  END;
  open_deps = bug.blocks_obj.only("resolution", "").size;
  IF open_deps;
    sub.push("Blocks: " _ open_deps _ " bug" _ (open_deps == 1 ? "" : "s"));
  END;
  IF bug.keyword_objects.size;
    IF bug.keyword_objects.size <= 3;
      sub.push("{" _ bug.keyword_objects.pluck("name").join(", ") _ "}");
    ELSE;
      sub.push(bug.keyword_objects.size _ " keywords");
    END;
  END;
%]
[% WRAPPER bug_modal/module.html.tmpl
  title = "Tracking"
  subtitle = sub
  collapsed = col
%]
  [% WRAPPER fields_lhs %]

    [%# version %]
    [% INCLUDE bug_modal/field.html.tmpl
        field = bug_fields.version
        field_type = constants.FIELD_TYPE_SINGLE_SELECT
        help = "https://wiki.mozilla.org/BMO/UserGuide/BugFields#version"
    %]

    [%# milestone %]
    [% INCLUDE bug_modal/field.html.tmpl
        field = bug_fields.target_milestone
        field_type = constants.FIELD_TYPE_SINGLE_SELECT
        label = "Target"
        help = "https://wiki.mozilla.org/BMO/UserGuide/BugFields#target_milestone"
    %]

    [%# platform, op-sys %]
    [% WRAPPER bug_modal/field.html.tmpl
        container = 1
        label = "Platform"
        hide_on_view = (bug.rep_platform == 'All' && bug.op_sys == 'All')
          || (bug.rep_platform == 'Unspecified' && bug.op_sys == 'Unspecified')
        help = "https://wiki.mozilla.org/BMO/UserGuide/BugFields#rep_platform"
    %]
      [% INCLUDE bug_modal/field.html.tmpl
          field = bug_fields.rep_platform
          field_type = constants.FIELD_TYPE_SINGLE_SELECT
          inline = 1
          no_indent = 1
      %]
      [% INCLUDE bug_modal/field.html.tmpl
          field = bug_fields.op_sys
          field_type = constants.FIELD_TYPE_SINGLE_SELECT
          inline = 1
      %]
      [% WRAPPER bug_modal/field.html.tmpl
          container = 1
          inline = 1
      %]
        [% Hook.process("after_op_sys", 'bug/edit.html.tmpl') %]
      [% END %]
    [% END %]

    [%# keywords %]
    [% WRAPPER bug_modal/field.html.tmpl
        field = bug_fields.keywords
        field_type = constants.FIELD_TYPE_KEYWORDS
        hide_on_view = bug.keyword_objects.size == 0
        help = "describekeywords.cgi"
    %]
      [% bug.keyword_objects.pluck("name").join(", ") || "---" FILTER html %]
    [% END %]

    [% UNLESS cf_hidden_in_product('cf_fx_iteration', bug.product, bug.component, bug) %]
      [% rendered_custom_fields.push('cf_fx_iteration') %]
      [% INCLUDE bug_modal/field.html.tmpl
          field = bug_fields.cf_fx_iteration
          field_type = bug_fields.cf_fx_iteration.type
          hide_on_view = bug.cf_iteration == ""
      %]
    [% END %]

    [% UNLESS cf_hidden_in_product('cf_fx_points', bug.product, bug.component, bug) %]
      [% rendered_custom_fields.push('cf_fx_points') %]
      [% INCLUDE bug_modal/field.html.tmpl
          field = bug_fields.cf_fx_points
          field_type = bug_fields.cf_fx_points.type
          hide_on_view = bug.cf_fx_points == ""
      %]
    [% END %]

    [% UNLESS cf_hidden_in_product('cf_cab_review', bug.product, bug.component, bug) %]
      [% rendered_custom_fields.push('cf_cab_review') %]
      [% IF bug.cf_cab_review == "---" %]
        [% WRAPPER bug_modal/field.html.tmpl
            field = bug_fields.cf_cab_review
            field_type = bug_fields.cf_cab_review.type
            container = 1
            hide_on_view = 1
        %]
          <span id="cab-review-gate">
            <a href="https://mozilla.service-now.com/change_request.do?sysparm_stack=change_request_list.do&amp;sys_id=-1&amp;sysparm_query=active=true" target="_blank">ServiceNow Change Request</a>
            <button id="cab-review-gate-close" type="button" class="minor">Use Flag</button>
          </span>
          <span id="cab-review-edit" style="display:none">
            [% INCLUDE bug_modal/field.html.tmpl
                field = bug_fields.cf_cab_review
                field_type = bug_fields.cf_cab_review.type
                inline = 1
                no_indent = 1
            %]
          </span>
        [% END %]
      [% ELSE %]
        [% INCLUDE bug_modal/field.html.tmpl
            field = bug_fields.cf_cab_review
            field_type = bug_fields.cf_cab_review.type
        %]
      [% END %]
    [% END %]

  [% END %]
  [% WRAPPER fields_rhs %]

    [%# depends on %]
    [% INCLUDE bug_modal/field.html.tmpl
        field = bug_fields.dependson
        field_type = constants.FIELD_TYPE_BUG_LIST
        values = bug.depends_on_obj
        hide_on_view = bug.dependson.size == 0
        help = "https://wiki.mozilla.org/BMO/UserGuide/BugFields#dependson"
    %]

    [%# blocks %]
    [% INCLUDE bug_modal/field.html.tmpl
        field = bug_fields.blocked
        field_type = constants.FIELD_TYPE_BUG_LIST
        values = bug.blocks_obj
        hide_on_view = bug.blocked.size == 0
        help = "https://wiki.mozilla.org/BMO/UserGuide/BugFields#blocks"
    %]

    [% IF bug.dependson.size + bug.blocked.size > 1 %]
      [% WRAPPER bug_modal/field.html.tmpl
          container = 1
          label = ""
          hide_on_edit = 1
      %]
        Dependency <a href="showdependencytree.cgi?id=[% bug.bug_id FILTER none %]&amp;hide_resolved=1">tree</a>
        / <a href="showdependencygraph.cgi?id=[% bug.bug_id FILTER none %]">graph</a>
      [% END %]
    [% END %]

    [%# duplicates %]
    [% IF bug.duplicates.size %]
      [% INCLUDE bug_modal/field.html.tmpl
          field = "duplicates"
          field_type = constants.FIELD_TYPE_BUG_LIST
          label = "Duplicates"
          values = bug.duplicates
          hide_on_edit = 1
          help = "https://wiki.mozilla.org/BMO/UserGuide/BugFields#duplicates"
      %]
    [% END %]

    [%# flags %]
    [% WRAPPER bug_modal/field.html.tmpl
        name = "bug_flags"
        container = 1
        label = terms.Bug _ " Flags"
        hide_on_view = !has_bug_flags
    %]
      [% INCLUDE bug_modal/flags.html.tmpl
          types = bug.flag_types.skip("name", "needinfo")
      %]
    [% END %]

  [% END %]
[% END %]

[% IF tracking_flags.size %]

  [%# === tracking flags === %]

  [% WRAPPER bug_modal/module.html.tmpl
      title = tracking_flags_title
      collapsed = 1
      subtitle = firefox_flags_subtitle
  %]
    [% WRAPPER fields_lhs %]

      [% UNLESS tracking_flags_set || project_flags_set || blocking_flags_set %]
        <p class="edit-hide">
          This [% terms.bug %] is not currently tracked.
        </p>
      [% END %]

      [% IF tracking_flags_has %]
        [%# tracking flags %]
        [% WRAPPER bug_modal/field.html.tmpl
            container    = 1
            label        = "Tracking Flags"
            hide_on_view = !tracking_flags_set
            help         = "https://wiki.mozilla.org/BMO/UserGuide#Tracking_Flags"
        %]
          [% INCLUDE bug_modal/tracking_flags.html.tmpl
              type = "tracking"
          %]
        [% END %]
      [% END %]

    [% END %]
    [% WRAPPER fields_rhs %]

      [% IF blocking_flags_has %]
        [%# blocking flags %]
        [% WRAPPER bug_modal/field.html.tmpl
            container = 1
            label = "Blocking Flags"
            hide_on_view = !blocking_flags_set
        %]
          [% INCLUDE bug_modal/tracking_flags.html.tmpl
              type = "blocking"
          %]
        [% END %]
      [% END %]

      [% IF project_flags_has %]
        [%# project flags %]
        [% WRAPPER bug_modal/field.html.tmpl
            container    = 1
            label        = "Project Flags"
            hide_on_view = !project_flags_set
            help         = "https://wiki.mozilla.org/BMO/UserGuide#Tracking_Flags"
        %]
          [% INCLUDE bug_modal/tracking_flags.html.tmpl
              type = "project"
          %]
        [% END %]
      [% END %]

    [% END %]
  [% END %]

[% END %]

[%# === details === %]

[%
  sub = [];
  IF bug.status_whiteboard != "";
    sub.push(bug.status_whiteboard.truncate(256, '&hellip;'));
  END;
  IF bug.cf_crash_signature != "";
    sub.push("crash signature");
  END;
  IF bug.bug_file_loc != "";
    loc_html = INCLUDE bug_url_link link_text="URL";
    sub.push({ unfiltered => loc_html });
  END;
%]
[% WRAPPER bug_modal/module.html.tmpl
  title = "Details"
  collapsed = 1
  subtitle = sub
%]
  [% WRAPPER fields_lhs %]

    [%# whiteboard %]
    [% WRAPPER bug_modal/field.html.tmpl
        field = bug_fields.status_whiteboard
        field_type = constants.FIELD_TYPE_FREETEXT
        help = "https://wiki.mozilla.org/BMO/UserGuide/Whiteboard"
    %]
      [% bug.status_whiteboard == "" ? "---" : bug.status_whiteboard FILTER html %]
    [% END %]

    [%# votes %]
    [% IF bug.product_obj.votesperuser %]
      [% WRAPPER bug_modal/field.html.tmpl
          container = 1
          label = "Votes"
          help = "https://wiki.mozilla.org/BMO/UserGuide/BugFields#votes"
      %]
        [% bug.votes FILTER html %]
        vote[% "s" IF bug.votes != 1 %]
        [% IF user.id %]
          <button type="button" class="minor" id="vote-btn">
            [% bug.user_votes ? "Remove vote" : "Vote" %]
          </button>
        [% END %]
      [% END %]
    [% END %]

    [%# custom fields (except textarea) %]
    [%
      FOREACH field = custom_fields;
        NEXT IF field.type == constants.FIELD_TYPE_EXTENSION || field.type == constants.FIELD_TYPE_TEXTAREA;
        NEXT IF rendered_custom_fields.exists(field.name);
        NEXT IF cf_hidden_in_product(field.name, bug.product, bug.component, bug);
        cf_value = bug.${field.name};
        IF field.type == constants.FIELD_TYPE_SINGLE_SELECT;
          has_value = cf_value != "---";
        ELSIF field.type == constants.FIELD_TYPE_MULTI_SELECT;
          has_value = cf_value.size != 0;
        ELSE;
          has_value = cf_value != "";
        END;
        INCLUDE bug_modal/field.html.tmpl
          field = field
          field_type = field.type
          hide_on_view = !has_value;
      END;
    %]

    [% Hook.process('details_lhs') %]
  [% END %]
  [% WRAPPER fields_rhs %]

    [%# url %]
    [% WRAPPER bug_modal/field.html.tmpl
        field = bug_fields.bug_file_loc
        field_type = constants.FIELD_TYPE_FREETEXT
        hide_on_view = bug.bug_file_loc == ""
        help = "https://wiki.mozilla.org/BMO/UserGuide/BugFields#bug_file_loc"
    %]
      [% INCLUDE bug_url_link %]
    [% END %]

    [%# see also %]
    [% INCLUDE bug_modal/field.html.tmpl
        field = bug_fields.see_also
        field_type = constants.FIELD_TYPE_BUG_URLS
        values = bug.see_also
        hide_on_view = bug.see_also.size == 0
        help = "https://wiki.mozilla.org/BMO/UserGuide/BugFields#see_also"
    %]

    [% Hook.process('details_rhs') %]
  [% END %]

  [%# custom fields (textarea) %]
  [%
    FOREACH field IN custom_fields;
      NEXT IF field.type != constants.FIELD_TYPE_TEXTAREA;
      Hook.process('custom_field-' _ field.name);
      NEXT IF rendered_custom_fields.exists(field.name);
      INCLUDE bug_modal/field.html.tmpl
        field = field
        field_type = field.type
        hide_on_view = bug.${field.name} == "" || bug.${field.name} == "---";
    END;
  %]
[% END %]

[%# === groups === %]

[% WRAPPER bug_modal/module.html.tmpl
  title = "Security"
  collapsed = 1
  subtitle = bug.groups_in.size ? bug.groups_in.pluck("description").join(", ") : "public"
  hide_on_view = bug.groups_in.size == 0
  hide_on_edit = bug.groups.size == 0 && !bug.product_obj.default_security_group
%]
  [% INCLUDE bug_modal/groups.html.tmpl %]
[% END %]

[%# === user story === %]

[% IF bug.user_story_visible.0 %]
  [% WRAPPER bug_modal/module.html.tmpl
    title = "User Story"
    hide_on_view = bug.cf_user_story == ""
    collapsed = bug.cf_user_story == ""
    no_collapse_persist = 1
    subtitle = ""
  %]
    [% IF user.id %]
      <div id="user-story-actions">
        [% IF bug.check_can_change_field('cf_user_story', 0, 1) %]
          <button type="button" class="minor" id="user-story-edit-btn">Edit</button>
        [% END %]
        [% IF bug.cf_user_story != "" && bug.check_can_change_field('longdesc', 0, 1) %]
          <button type="button" class="minor" id="user-story-reply-btn">Reply</button>
        [% END %]
      </div>
    [% END %]
    <pre id="user-story">[% bug.cf_user_story FILTER quoteUrls(bug) %]</pre>
    [% IF user.id %]
      <textarea id="cf_user_story" name="cf_user_story" style="display:none" rows="10" cols="80">
        [%~ bug.cf_user_story FILTER html ~%]
      </textarea>
    [% END %]
  [% END %]
[% END %]

[%# === timetracking === %]
[% IF user.is_timetracker %]
  [%
    PROCESS bug/time.html.tmpl;
    sub = [];
    IF bug.estimated_time > 0;
      estimated_time = PROCESS formattimeunit time_unit = bug.estimated_time;
      sub.push("Estimated: $estimated_time");
    END;
    IF bug.remaining_time > 0;
      remaining_time = PROCESS formattimeunit time_unit = bug.remaining_time;
      sub.push("Remaining: $remaining_time");
    END;
    IF bug.deadline;
      sub.push("Deadline: " _ bug.deadline);
    END;
  %]
  [% WRAPPER bug_modal/module.html.tmpl
    title     = "Time Tracking"
    collapsed = 1
    no_collapse_persist = 1
    subtitle = sub
  %]
    [% WRAPPER fields_lhs %]
      [% estimated_time = PROCESS formattimeunit time_unit = bug.estimated_time %]
      [% INCLUDE bug_modal/field.html.tmpl
         field        = bug_fields.estimated_time
         field_type   = constants.FIELD_TYPE_FREETEXT
         value        = estimated_time
         hide_on_view = 0
         short_width  = 1
         help = "https://wiki.mozilla.org/BMO/UserGuide/BugFields#estimated_time"
      %]
      [% current_estimate = PROCESS formattimeunit time_unit = (bug.actual_time + bug.remaining_time) %]
      [% INCLUDE bug_modal/field.html.tmpl
         label = "Current Est"
         value = current_estimate
         view_only = 1
         help = "https://wiki.mozilla.org/BMO/UserGuide/BugFields#current_estimate"
      %]
      [% hours_worked = PROCESS formattimeunit time_unit = bug.actual_time %]
      [% WRAPPER bug_modal/field.html.tmpl
         field_type  = constants.FIELD_TYPE_FREETEXT
         label       = "Hours Worked"
         name        = "work_time"
         value       = '0.0'
         short_width = 1
         help = "https://wiki.mozilla.org/BMO/UserGuide/BugFields#work_time"
      %]
        [% PROCESS formattimeunit time_unity = bug.actual_time %]
      [% END %]
      [% hours_left = PROCESS formattimeunit time_unit = bug.remaining_time %]
      [% INCLUDE bug_modal/field.html.tmpl
         field       = bug_fields.remaining_time
         field_type  = constants.FIELD_TYPE_FREETEXT
         value       = hours_left
         short_width = 1
         help = "https://wiki.mozilla.org/BMO/UserGuide/BugFields#remaining_time"
      %]
    [% END %]

    [% WRAPPER fields_rhs %]
      [% percentage_complete = PROCESS calculatepercentage act = bug.actual_time rem = bug.remaining_time %]
      [% INCLUDE bug_modal/field.html.tmpl
         label     = "% Complete"
         value     = percentage_complete
         view_only = 1
         help = "https://wiki.mozilla.org/BMO/UserGuide/BugFields#percentage_complete"
      %]
      [% time_gain = PROCESS formattimeunit  time_unit = bug.estimated_time - (bug.actual_time + bug.remaining_time) %]
      [% INCLUDE bug_modal/field.html.tmpl
         label = "Gain"
         value = time_gain
         view_only = 1
         help = "https://wiki.mozilla.org/BMO/UserGuide/BugFields#gain"
      %]
      [% INCLUDE bug_modal/field.html.tmpl
         field      = bug_fields.deadline
         field_type = constants.FIELD_TYPE_DATE
         value      = bug.deadline
         help = "https://wiki.mozilla.org/BMO/UserGuide/BugFields#deadline"
      %]
      <div>
        <a href="summarize_time.cgi?id=[% bug.bug_id FILTER none %]&amp;do_depends=1">
          Summarize time (including time for [% terms.bugs %]
          blocking this [% terms.bug %])</a>
      </div>
    [% END %]
  [% END %]
[% END %]

[%# === extensions which are modules === %]

[% Hook.process('module') %]

[%# === attachments === %]

[% IF active_attachments || obsolete_attachments %]
  [%
    sub = [];
    IF active_attachments;
      sub.push(active_attachments _ " attachment" _ (active_attachments == 1 ? "" : "s"));
    END;
    IF obsolete_attachments;
      sub.push(obsolete_attachments _ " obsolete attachment" _ (obsolete_attachments == 1 ? "" : "s"));
    END;
  %]
  [% WRAPPER bug_modal/module.html.tmpl
      title = "Attachments"
      subtitle = sub
      collapsed = active_attachments == 0
  %]
    [% INCLUDE bug_modal/attachments.html.tmpl
        active_attachments = active_attachments
        obsolete_attachments = obsolete_attachments
    %]
  [% END %]
[% END %]

[%# === initialise module visibility === %]

<script [% script_nonce FILTER none %]>
  init_module_visibility();
</script>

[%# === top (between modules and comments) actions === %]

[% IF user.id %]
  <div id="top-actions">
    <button type="button" id="attachments-add-btn" class="minor">Attach File</button>
    [% IF user.settings.comment_box_position.value == 'after_comments' %]
      <button type="button" id="add-comment-btn" class="minor">Add Comment &darr;</button>
    [% ELSE %]
      <button type="button" id="bottom-btn" class="minor">Bottom &darr;</button>
    [% END %]
    [%+ Hook.process('top_actions') %]
    <button type="submit" class="save-btn major" id="top-save-btn" style="display:none">Save Changes</button>
  </div>
[% END %]

[% Hook.process('after_modules') %]

[%# === comments === %]

[%
  IF user.settings.comment_box_position.value == 'before_comments';
    INCLUDE new_comment;
  END;
  INCLUDE bug_modal/activity_stream.html.tmpl stream=bug.activity_stream;
  IF user.settings.comment_box_position.value == 'after_comments';
    INCLUDE new_comment;
  END;
%]

[%# === bottom actions === %]

<div id="bottom-actions">
  <div id="bottom-right-actions">
    <button type="button" id="top-btn" class="minor">Top &uarr;</button>
    <div class="dropdown">
      <button role="button" id="format-btn" aria-haspopup="true" aria-label="Format [% terms.Bug %] Menu"
        aria-expanded="false" aria-controls="format-menu" class="dropdown-button minor">Format [% terms.Bug %] &#9652;</button>
      <ul class="dropdown-content menu-up" id="format-menu" role="menu" style="display:none;">
        <li>
          <a href="show_bug.cgi?format=multiple&amp;id=[% bug.id FILTER uri %]" role="menuitem" tabindex="-1">For Printing</a>
        </li>
        <li>
          <a href="show_bug.cgi?ctype=xml&amp;id=[% bug.id FILTER uri %]" role="menuitem" tabindex="-1">XML</a>
        </li>
        <li>
          <a href="show_bug.cgi?format=default&amp;id=[% bug.id FILTER uri %]" role="menuitem" tabindex="-1">Legacy</a>
        </li>
        [% IF bug.groups_in.size == 0 %]
          <li>
            <a href="rest/bug/[% bug.id FILTER uri %]" role="menuitem" tabindex="-1">JSON</a>
          </li>
        [% END %]
      </ul>
    </div>
    [% IF user.id %]
      <div class="dropdown">
        <button role="button" id="new-bug-btn" aria-haspopup="true" aria-label="New/Clone [% terms.Bug %] Menu"
          aria-expanded="false" aria-controls="new-bug-menu" class="dropdown-button minor">New/Clone [% terms.Bug %] &#9652;</button>
        <ul class="dropdown-content menu-up" id="new-bug-menu" role="menu" style="display:none;">
          <li>
            <a href="enter_bug.cgi" role="menuitem" tabindex="-1" target="_blank">
              Create a new [% terms.bug %]</a>
          </li>
          <li>
            <a href="enter_bug.cgi?product=[% bug.product FILTER uri %]"
               role="menuitem" tabindex="-1" target="_blank">&#8230; in this product</a>
          </li>
          <li class="dropdown-separator">
            <a href="enter_bug.cgi?product=[% bug.product FILTER uri %]&amp;component=[% bug.component FILTER uri %]"
               role="menuitem" tabindex="-1" target="_blank">&#8230; in this component</a>
          </li>
          <li>
            <a href="enter_bug.cgi?format=__default__&amp;product=[% bug.product FILTER uri %]&amp;blocked=[% bug.id FILTER uri %]"
               role="menuitem" tabindex="-1" target="_blank">&#8230; that blocks this [% terms.bug %]</a>
          </li>
          <li class="dropdown-separator">
            <a href="enter_bug.cgi?format=__default__&amp;product=[% bug.product FILTER uri %]&amp;dependson=[% bug.id FILTER uri %]"
               role="menuitem" tabindex="-1" target="_blank">&#8230; that depends on this [% terms.bug %]</a>
          </li>
          <li>
            <a href="enter_bug.cgi?format=__default__&amp;product=[% bug.product FILTER uri %]&amp;cloned_bug_id=[% bug.id FILTER uri %]"
               role="menuitem" tabindex="-1" target="_blank">&#8230; as a clone of this [% terms.bug %]</a>
          </li>
          <li>
            <a href="enter_bug.cgi?format=__default__&amp;cloned_bug_id=[% terms.bug FILTER uri %]"
               role="menuitem" tabindex="-1" target="_blank">&#8230; as a clone, in a different product</a>
          </li>
        </ul>
      </div>
    [% END %]
  </div>
</div>

[% IF user.id %]
  </form>
[% END %]

[%# === blocks === %]

[% BLOCK new_comment %]
  [%# === new comment === %]
  [%
    IF user.id;
      INCLUDE bug_modal/new_comment.html.tmpl;
    ELSE;
      %]
        <div id="new-comment-notice">
          You need to <a href="show_bug.cgi?id=[% bug.bug_id FILTER none %]&amp;GoAheadAndLogIn=1">log in</a>
          before you can comment on or make changes to this [% terms.bug %].
        </div>
      [%
    END;
  %]
  [%# === comment actions === %]
  [% IF user.id %]
    <div id="new-comment-actions">
      <button type="submit" class="save-btn major" id="bottom-save-btn">Save Changes</button>
      <div id="resolve-as">
        [%
          IF bug.resolution == "";
            seen_header = 0;
            FOREACH resolution IN ["FIXED", "INVALID", "DUPLICATE"];
              NEXT UNLESS bug.choices.resolution.only("name", resolution).size;
              IF NOT seen_header;
                seen_header = 1;
                " Resolve as ";
              END;
              %] <button type="button" class="minor resolution-btn">[% resolution FILTER html %]</button> [%
            END;
          ELSE;
            IF bug.choices.bug_status.only("name", "VERIFIED").size && bug.bug_status != "VERIFIED";
              %] <button type="button" class="minor status-btn" data-status="VERIFIED">VERIFY</button> [%
            END;
            IF bug.choices.bug_status.only("name", "REOPENED").size;
              %] <button type="button" class="minor status-btn" data-status="REOPENED">REOPEN</button> [%
            END;
          END;
        %]
      </div>
      <div id="bottom-status" style="display:none">
        [% INCLUDE status_block prefix="bottom-" %]
      </div>
    </div>
  [% END %]
[% END %]

[% BLOCK fields_lhs %]
  <div class="fields-lhs">[% content FILTER none %]</div>
[% END %]

[% BLOCK fields_rhs %]
  <div class="fields-rhs">[% content FILTER none %]</div>
[% END %]

[% BLOCK bug_url_link %]
[%
  IF !link_text.defined;
    link_text = bug.bug_file_loc FILTER truncate(40);
  END;
%]
  <a href="[% bug.bug_file_loc FILTER html %]" target="_blank"
     rel="noreferrer" title="[% bug.bug_file_loc FILTER truncate(256) FILTER html %]"
     class="bug-url" data-safe="[% is_safe_url(bug.bug_file_loc) ? 1 : 0 %]"
  >[% link_text FILTER html %]</a>
[% END %]<|MERGE_RESOLUTION|>--- conflicted
+++ resolved
@@ -308,7 +308,6 @@
           [% is_cced ? "Stop Following" : "Follow" %]
         </button>
       [% END %]
-<<<<<<< HEAD
       <div class="dropdown">
         <button role="button" id="action-menu-btn" aria-haspopup="true" aria-label="Actions Menu"
           aria-expanded="false" aria-controls="action-menu" class="dropdown-button minor">&#9662;</button>
@@ -327,24 +326,9 @@
           <li><a id="action-history" role="menuitem" tabindex="-1">History</a></li>
         </ul>
       </div>
-=======
-      <button type="button" id="action-menu-btn" class="minor">&#9662;</button>
-      <menu id="action-menu" type="context" style="display:none">
-        <menuitem id="action-reset" label="Reset Sections"></menuitem>
-        <menuitem id="action-expand-all" label="Expand All Sections"></menuitem>
-        <menuitem id="action-collapse-all" label="Collapse All Sections"></menuitem>
-        <hr>
-        [% IF user.id %]
-          <menuitem id="action-add-comment" label="Add Comment"></menuitem>
-        [% END %]
-        <menuitem id="action-last-comment" label="Last Comment"></menuitem>
-        <hr>
-        <menuitem id="action-history" label="History"></menuitem>
-      </menu>
     </div>
     <div id="user-guide">
       <a title="User guide for [% terms.Bugzilla %]" href="https://wiki.mozilla.org/BMO/UserGuide">Get help with this page</a>
->>>>>>> 39ace7e5
     </div>
   </div>
 [% END %]
