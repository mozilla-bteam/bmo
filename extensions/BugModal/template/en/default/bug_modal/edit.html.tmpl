[%# This Source Code Form is subject to the terms of the Mozilla Public
  # License, v. 2.0. If a copy of the MPL was not distributed with this
  # file, You can obtain one at http://mozilla.org/MPL/2.0/.
  #
  # This Source Code Form is "Incompatible With Secondary Licenses", as
  # defined by the Mozilla Public License, v. 2.0.
  #%]

[%
  USE Bugzilla;

  bug_modal = 1;

  # only edit one bug
  UNLESS bug.defined;
    bug = bugs.0;
  END;
  bugid = bug.id;

  # these are used in a few places
  is_cced = bug.cc.contains(user.login);
  unassigned = (bug.assigned_to.login == "nobody@mozilla.org")
               || (bug.assigned_to.login.search('\.bugs$'));

  # custom fields that have custom rendering, or should not be rendered
  rendered_custom_fields = [
    'cf_user_story',
    'cf_last_resolved',
  ];

  # all custom fields
  custom_fields = Bugzilla.active_custom_fields(product => bug.product_obj, component => bug.component_obj, bug_id => bug.id);

  # extract needinfo flags
  needinfo = [];
  FOREACH flag_type IN bug.flag_types;
    IF flag_type.name == 'needinfo';
    needinfo_flag_type = flag_type;
      FOREACH flag IN flag_type.flags;
        IF flag.status == '?';
          needinfo.push(flag);
        END;
      END;
    END;
  END;

  # count attachments
  active_attachments = 0;
  obsolete_attachments = 0;
  FOREACH attachment IN bug.attachments;
    NEXT IF attachment.isprivate && !(user.is_insider || attachment.attacher.id == user.id);
    IF attachment.isobsolete;
      obsolete_attachments = obsolete_attachments + 1;
    ELSE;
      active_attachments = active_attachments + 1;
    END;
  END;

  # count set bug flags (excluding needinfo)
  has_bug_flags = 0;
  FOREACH flag IN bug.flags;
    NEXT IF flag.name == 'needinfo';
    has_bug_flags = 1;
    LAST;
  END;

  # count set project/tracking/blocking flags
  tracking_flags_has = 0;
  tracking_flags_set = 0;
  project_flags_has = 0;
  project_flags_set = 0;
  blocking_flags_has = 0;
  blocking_flags_set = 0;
  FOREACH flag IN tracking_flags;
    is_set = flag.bug_flag(bug.id).value != "---";
    IF flag.flag_type == "tracking";
      tracking_flags_has = 1;
      IF is_set;
        tracking_flags_set = 1;
      END;
    END;
    IF flag.flag_type == "project";
      project_flags_has = 1;
      IF is_set;
        project_flags_set = 1;
      END;
    END;
    IF flag.flag_type == 'blocking';
      blocking_flags_has = 1;
      IF is_set;
        blocking_flags_set = 1;
      END;
    END;
  END;

  # build firefox flags subtitle
  firefox_flags = [];
  firefox_fixed_versions = [];
  tracking_flags_title = "Firefox Tracking Flags";
  # project flags
  FOREACH row IN tracking_flags_table;
    NEXT UNLESS row.type == "project";
    status_value = row.status.bug_flag(bug.id).value;
    NEXT IF status_value == "---";
    firefox_flags.push(row.name _ ":" _ status_value);
  END;
  # tracking flags title and subtitle
  FOREACH row IN tracking_flags_table;
    NEXT UNLESS row.type == "tracking";
    tracking_value = row.tracking ? row.tracking.bug_flag(bug.id).value : "---";
    status_value = row.status.bug_flag(bug.id).value || "---";
    NEXT IF tracking_value == "---" && status_value == "---";
    blurb = row.name;
    IF tracking_value != "---";
      blurb = blurb _ tracking_value;
    END;
    IF status_value != "---";
      blurb = blurb _ " " _ status_value;
      IF status_value == "fixed" || status_value == "verified";
        flag_name = row.name;
        IF flag_name.substr(0, 7) == "firefox";
          IF firefox_fixed_versions.0 == "";
            firefox_fixed_versions.0 = "Firefox " _ flag_name.substr(7);
          END;
        ELSIF flag_name.substr(0, 4) == "b2g-";
          IF firefox_fixed_versions.1 == "";
            firefox_fixed_versions.1 = "Firefox OS " _ flag_name.substr(4);
          END;
        END;
      END;
    END;
    firefox_flags.push(blurb);
    IF row.name.search("^thunderbird");
      tracking_flags_title = "Thunderbird Tracking Flags";
    ELSIF row.name.search("^seamonkey");
      tracking_flags_title = "SeaMonkey Tracking Flags";
    END;
  END;
  firefox_fixed_version = firefox_fixed_versions.join(", ");
  IF firefox_flags.size;
    firefox_flags_subtitle = firefox_flags.join(", ");
  ELSE;
    firefox_flags_subtitle = "Not tracked";
  END;
%]

[% IF user.id %]
  <form name="changeform" id="changeform" method="post" action="process_bug.cgi"[% IF bug.groups_in.size %] autocomplete="nope"[% END %]>
  <input type="hidden" name="delta_ts" value="[% bug.delta_ts FILTER html %]">
  <input type="hidden" name="longdesclength" value="[% bug.comments.size FILTER html %]">
  <input type="hidden" name="id" id="bug_id" value="[% bug.bug_id FILTER html %]">
  <input type="hidden" name="format" value="modal">
  <input type="hidden" name="editing" id="editing" value="">
  <input type="hidden" name="token" value="[% issue_hash_token([bug.id, bug.delta_ts]) FILTER html %]">

  [% PROCESS bug_modal/navigate.html.tmpl %]
[% END %]

[%# === header === %]

<div id="xhr-error" style="display:none"></div>
<div id="floating-message" style="display:none">
  <div id="floating-message-text"></div>
</div>

[% WRAPPER bug_modal/module.html.tmpl
    title = ""
%]
  <div id="summary-container">
    [%# bug id, alias, and summary %]
    [% WRAPPER bug_modal/field.html.tmpl
        container = 1
        no_label = 1
        view_only = 1
    %]
      <div id="field-value-bug_id">
        [% this_bug_href = "show_bug.cgi?id=$bug.id" %]
        [% IF cgi.param("format") %]
          [% format_uri = cgi.param("format") FILTER uri %]
          [% this_bug_href = this_bug_href _ "&format=" _ format_uri %]
        [% END %]
        <a id="this-bug" href="[% this_bug_href FILTER html %]">
          [%~ terms.Bug _ " " _ bug.id FILTER none ~%]
        </a>
        [% IF bug.alias %]
          <span class="edit-hide">
            ([% bug.alias FILTER html %])
          </span>
        [% END %]
      </div>
    [% END %]
    [% WRAPPER bug_modal/field.html.tmpl
        container = 1
        no_label = 1
        hide_on_edit = 1
    %]
      <h1 id="field-value-short_desc">[% bug.short_desc FILTER quoteUrls(bug) %]</h1>
    [% END %]

    [%# alias %]
    [% INCLUDE bug_modal/field.html.tmpl
        field = bug_fields.alias
        field_type = constants.FIELD_TYPE_FREETEXT
        hide_on_view = 1
        short_width = 1
        help = "https://wiki.mozilla.org/BMO/UserGuide/BugFields#alias"
    %]

    [%# summary %]
    [% INCLUDE bug_modal/field.html.tmpl
        field = bug_fields.short_desc
        field_type = constants.FIELD_TYPE_FREETEXT
        hide_on_view = 1
        help = "https://wiki.mozilla.org/BMO/UserGuide/BugFields#short_desc"
    %]

    [%# status summary %]
    [% WRAPPER bug_modal/field.html.tmpl
        name = "status_summary"
        no_label = 1
        hide_on_edit = 1
    %]
      <b>
        [% bug.bug_status FILTER html %]
        [%+ bug.resolution FILTER html IF bug.resolution %]
      </b>
      [% IF bug.resolution == "FIXED"
            && bug.target_milestone
            && bug.target_milestone != "---"
      %]
        in [% firefox_fixed_version || bug.target_milestone FILTER html %]
      [% ELSIF bug.dup_id %]
        of [% terms.bug _ " $bug.dup_id" FILTER bug_link(bug.dup_id) FILTER none %]
      [% ELSIF bug.resolution == "" %]
        <div id="status-assignee">
          [%
            IF unassigned;
              "Unassigned";
            ELSE;
              "Assigned to ";
              INCLUDE bug_modal/user.html.tmpl u=bug.assigned_to nick_only=1;
            END;
          %]
        </div>
      [% END %]
      [% IF needinfo.size %]
        <div id="status-needinfo">
          [%~ IF needinfo.size == 1 %]
            [%
              ni = needinfo.0;
              activity_id = bug.find_activity_id_for_flag(ni);
            %]
            [% IF activity_id %]
              (<a href="#[% activity_id FILTER none %]"
            [% ELSE %]
              (<span
            [% END %]
            [% IF user.setting("ui_use_absolute_time") == "on" %]
              class="flag-name-status abs-time-title[% " activity-ref" IF activity_id %]"
              title="[% ni.creation_date FILTER time("%Y-%m-%d %H:%M %Z") FILTER html %]"
            [% ELSE %]
              class="flag-name-status rel-time-title[% " activity-ref" IF activity_id %]"
              title="[% ni.creation_date FILTER time_duration FILTER html %]"
            [% END %]
              data-time="[% ni.creation_date FILTER epoch FILTER none %]"
            >NeedInfo
            [% activity_id ? "</a>" : "</span>" %]
            from
            [%
              IF ni.requestee;
                INCLUDE bug_modal/user.html.tmpl u=ni.requestee nick_only=1;
              ELSE;
                "anyone";
              END;
            %])
          [% ELSE %]
            (Needinfo from [% needinfo.size FILTER none %] people)
          [% END ~%]
        </div>
      [% END %]
    [% END %]
  </div>

  [%# buttons %]

  <div id="mode-container">
    <div>
      [% IF user.id %]
        <button type="button" id="cancel-btn" class="minor" style="display:none">Cancel</button>
        <button type="button" id="mode-btn" class="major">
          <span id="mode-btn-readonly" title="Enable editing fields for [% terms.bug %] metadata">Edit [% terms.Bug %]</span>
          <span id="mode-btn-loading">
            <img id="edit-throbber" src="extensions/BugModal/web/throbber.gif" width="16" height="11">
            Fetching
          </span>
        </button>
        <button type="submit" id="commit-btn" class="save-btn major" style="display:none">Save Changes</button>
      [% END %]
    </div>
    <div class="button-row">
      [% IF bug.assigned_to.id == user.id || user.in_group("editbugs") %]
        <button type="button" id="copy-summary" class="minor"
          title="Copy [% terms.bug %] number and summary to your clipboard">Copy Summary</button>
        <div id="clip-container" style="display:none"><input type="text" id="clip"></div>
      [% END %]
      [% IF user.id %]
        <button type="button" class="minor" id="cc-btn" data-is-cced="[% is_cced ? 1 : 0 %]">
          [% is_cced ? "Stop Following" : "Follow" %]
        </button>
      [% END %]
      <div class="dropdown">
<<<<<<< HEAD
        <button role="button" id="action-menu-btn" aria-haspopup="true" aria-label="Actions Menu"
          aria-expanded="false" aria-controls="action-menu" class="dropdown-button minor">&#9662;</button>
        <ul class="dropdown-content" id="action-menu" role="menu" style="display:none;">
          <li><a id="action-reset" role="menuitem" tabindex="-1">Reset Sections</a></li>
          <li><a id="action-expand-all" role="menuitem" tabindex="-1">Expand All Sections</a></li>
          <li class="dropdown-separator">
            <a id="action-collapse-all" role="menuitem" tabindex="-1">Collapse All Sections</a>
          </li>
          [% IF user.id %]
            <li><a id="action-add-comment" role="menuitem" tabindex="-1">Add Comment</a></li>
          [% END %]
          <li class="dropdown-separator">
            <a id="action-last-comment" role="menuitem" tabindex="-1">Last Comment</a>
          </li>
          <li><a id="action-history" role="menuitem" tabindex="-1">History</a></li>
=======
        <button type="button" id="action-menu-btn" aria-haspopup="true" aria-label="Actions Menu"
          aria-expanded="false" aria-controls="action-menu" class="dropdown-button minor">&#9662;</button>
        <ul class="dropdown-content" id="action-menu" role="menu" style="display:none;">
          <li role="presentation">
            <a id="action-reset" role="menuitem" tabindex="-1">Reset Sections</a>
          </li>
          <li role="presentation">
            <a id="action-expand-all" role="menuitem" tabindex="-1">Expand All Sections</a>
          </li>
          <li class="dropdown-separator" role="presentation">
            <a id="action-collapse-all" role="menuitem" tabindex="-1">Collapse All Sections</a>
          </li>
          [% IF user.id %]
            <li role="presentation">
              <a id="action-add-comment" role="menuitem" tabindex="-1">Add Comment</a>
            </li>
          [% END %]
          <li class="dropdown-separator" role="presentation">
            <a id="action-last-comment" role="menuitem" tabindex="-1">Last Comment</a>
          </li>
          <li role="presentation">
            <a id="action-history" role="menuitem" tabindex="-1">History</a>
          </li>
>>>>>>> e2134a12
        </ul>
      </div>
    </div>
    <div id="user-guide">
      <a title="User guide for [% terms.Bugzilla %]" href="https://wiki.mozilla.org/BMO/UserGuide">Get help with this page</a>
    </div>
  </div>
[% END %]

[%# === status === %]
[% IF readable_bug_status_json %]
    [% readable_bug_status_span = BLOCK -%]
        [%- %]<span id="readable-bug-status" data-readable-bug-status="[% readable_bug_status_json FILTER html %]"></span>
    [% END %]

    [% subtitle = [{ unfiltered = readable_bug_status_span }] %]
[% END %]

[% WRAPPER bug_modal/module.html.tmpl
    title = "Status"
%]
  [% WRAPPER fields_lhs %]

    [%# product %]
    [% can_edit_product   = bug.check_can_change_field("product", 0, 1) %]
    [% filtered_product   = bug.product_obj.name FILTER uri %]
    [% filtered_component = bug.component_obj.name FILTER uri %]
    [% WRAPPER bug_modal/field.html.tmpl
        field        = bug_fields.product
        field_type   = constants.FIELD_TYPE_SINGLE_SELECT
        hide_on_edit = can_edit_product
        help         = "describecomponents.cgi?product=$filtered_product"
    %]
      <span aria-owns="product-name product-latch">
        <span role="button" aria-label="show product information" aria-expanded="false" tabindex="0"
              class="spin-latch" id="product-latch" data-latch="product" data-for="product">&#9656;</span>
        <div title="show product information" tabindex="0" class="spin-toggle"
             id="product-name" data-latch="product" data-for="product">
          [% bug.product FILTER html %]
        </div>
        <div id="product-info" style="display:none">
          [% bug.product_obj.description FILTER html_light %]
        </div>
      </span>
    [% END %]
    [% WRAPPER bug_modal/field.html.tmpl
        field          = bug_fields.product
        field_type     = constants.FIELD_TYPE_SINGLE_SELECT
        hide_on_view   = 1
        hide_on_edit   = !can_edit_product
        append_content = 1
        help           = "describecomponents.cgi?product=$filtered_product"
    %]
      <span id="product-search-container">
        [% INCLUDE prodcompsearch/form.html.tmpl
            id            = "pcs"
            custom_select = 1
            hidden        = 1
            throbber      = "product-throbber"
        %]
        <button id="product-search" type="button" class="minor">Search</button>
        <button id="product-search-cancel" type="button" class="minor" style="display:none">X</button>
        <img id="product-throbber" src="extensions/BugModal/web/throbber.gif"
          width="16" height="11" style="display:none">
        <img id="product-search-error" class="tt" src="extensions/BugModal/web/error.png"
          width="16" height="16" style="display:none">
      </span>
    [% END %]

    [%# component %]
    [% WRAPPER bug_modal/field.html.tmpl
        field      = bug_fields.component
        field_type = constants.FIELD_TYPE_SINGLE_SELECT
        help       = "describecomponents.cgi?product=$filtered_product&component=$filtered_component#$filtered_component"

    %]
      <span aria-owns="component-name component-latch">
        <span role="button" aria-label="show component description" aria-expanded="false" tabindex="0"
              class="spin-latch" id="component-latch" data-latch="component" data-for="component">&#9656;</span>
        <div title="show component information" tabindex="0" class="spin-toggle" id="component-name"
             data-latch="#component-latch" data-for="component">
            [% bug.component FILTER html %]
        </div>
        <div id="component-info" style="display:none">
          <div>[% bug.component_obj.description FILTER html_light %]</div>
          <a href="buglist.cgi?component=[% bug.component FILTER uri %]&amp;
                  [%~ %]product=[% bug.product FILTER uri %]&amp;
                  [%~ %]bug_status=__open__" target="_blank">Other [% terms.Bugs %]</a>
        </div>
      </span>
    [% END %]

    [%# importance %]
    [% WRAPPER bug_modal/field.html.tmpl
        label = "Importance"
        container = 1
        hide_on_view = bug.priority == "--" && bug.bug_severity == "normal"
        help = "https://wiki.mozilla.org/BMO/UserGuide/BugFields#priority"
        label_for = "priority"
    %]
      [% INCLUDE bug_modal/field.html.tmpl
          field = bug_fields.priority
          field_type = constants.FIELD_TYPE_SINGLE_SELECT
          no_indent = 1
          inline = 1
      %]
      [% INCLUDE bug_modal/field.html.tmpl
          field = bug_fields.bug_severity
          field_type = constants.FIELD_TYPE_SINGLE_SELECT
          inline = 1
      %]
      [% UNLESS cf_hidden_in_product('cf_rank', bug.product, bug.component, bug) %]
        [% rendered_custom_fields.push('cf_rank') %]
        [% INCLUDE bug_modal/field.html.tmpl
            field = bug_fields.cf_rank
            field_type = constants.FIELD_TYPE_INTEGER
            inline = 1
            label = "Rank"
            hide_on_view = bug.cf_rank == ""
            hide_on_edit = !user.in_group('rank-setters')
        %]
      [% END %]
    [% END %]

    [%# status, resolution %]
    [% IF bug.assigned_to.id != user.id %]
      [% WRAPPER bug_modal/field.html.tmpl
          name         = "status-view"
          container    = 1
          label        = "Status"
          hide_on_edit = 1
          help         = "https://wiki.mozilla.org/BMO/UserGuide/BugStatuses"
          label_for    = "bug_status"
      %]
        [% bug.bug_status FILTER html %]
        [%+ bug.resolution FILTER html IF bug.resolution %]
        [% IF bug.dup_id %]
          of [% terms.bug _ " $bug.dup_id" FILTER bug_link(bug.dup_id) FILTER none %]
        [% END %]
      [% END %]
    [% END %]

  [% END %]
  [% WRAPPER fields_rhs %]

    [%# creation time %]
    [% WRAPPER bug_modal/field.html.tmpl
        field = bug_fields.creation_ts
        label = "Reported"
        view_only = 1
        help = "https://wiki.mozilla.org/BMO/UserGuide/BugFields#creation_ts"
    %]
      [% INCLUDE bug_modal/rel_time.html.tmpl ts=bug.creation_ts %]
    [% END %]

    [%# last modified %]
    [% WRAPPER bug_modal/field.html.tmpl
        field = bug_fields.delta_ts
        label = "Modified"
        view_only = 1
        help = "https://wiki.mozilla.org/BMO/UserGuide/BugFields#delta_ts"
    %]
      [% INCLUDE bug_modal/rel_time.html.tmpl ts=bug.delta_ts %]
    [% END %]

  [% END %]

  [%# status/resolution knob %]
  [% WRAPPER bug_modal/field.html.tmpl
      name         = "status-edit"
      container    = 1
      label        = "Status"
      hide_on_view = bug.assigned_to.id != user.id
      help         = "https://wiki.mozilla.org/BMO/UserGuide/BugStatuses"
  %]
    [% INCLUDE status_block %]
  [% END %]
[% END %]

[% BLOCK status_block %]
  [% INCLUDE bug_modal/field.html.tmpl
      prefix = prefix
      field  = bug_fields.bug_status
      field_type = constants.FIELD_TYPE_SINGLE_SELECT
      editable = bug.choices.bug_status.size > 1
      values = bug.choices.bug_status
      inline = 1
      no_indent = 1
      edit_only = 1
  %]
  [% INCLUDE bug_modal/field.html.tmpl
      prefix = prefix
      field  = bug_fields.resolution
      field_type = constants.FIELD_TYPE_SINGLE_SELECT
      editable = bug.choices.resolution.size > (bug.resolution == "" ? 0 : 1)
      values = bug.choices.resolution
      inline = 1
      edit_only = 1
  %]
  [% UNLESS prefix %]
    <div id="assigned-container" style="display:none">
      <button type="button" class="minor" id="mark-as-assigned-btn">
        Mark as Assigned
      </button>
    </div>
  [% END %]
  [% IF bug.choices.resolution.only("name", "DUPLICATE").size %]
    <div id="[% prefix FILTER none %]duplicate-container">
      of
      <input id="[% prefix FILTER none %]dup_id" name="[% prefix FILTER none %]dup_id"
        size="6" value="[% bug.dup_id FILTER html %]">
    </div>
    <div id="[% prefix FILTER none %]duplicate-actions">
      <button type="button" class="minor" id="[% prefix FILTER none %]mark-as-dup-btn">
        Mark as Duplicate
      </button>
    </div>
  [% END %]
[% END %]

[%# === people === %]

[%
  sub = [];
  sub.push("Reporter: " _ bug.reporter.moz_nick);
  sub.push(unassigned ? "Unassigned" : "Assigned: " _ bug.assigned_to.moz_nick);
  IF bug.mentors.size;
    sub.push("Mentored");
  END;
  IF needinfo.size;
    sub.push("NeedInfo");
  END;
%]
[% WRAPPER bug_modal/module.html.tmpl
    title = "People"
    subtitle = sub
    collapsed = 1
%]
  [% WRAPPER fields_lhs %]

    [%# assignee %]
    [% WRAPPER bug_modal/field.html.tmpl
        field = bug_fields.assigned_to
        field_type = constants.FIELD_TYPE_USER
        hide_on_edit = 1
        help = "https://wiki.mozilla.org/BMO/UserGuide/BugFields#assigned_to"
    %]
      [% IF unassigned %]
        <i>Unassigned</i>
        [% IF bug.check_can_change_field("assigned_to", 0, 1) %]
          <button type="button" class="take-btn minor" data-field="assigned_to">Take</button>
        [% END %]
      [% ELSE %]
        [% INCLUDE bug_modal/user.html.tmpl u=bug.assigned_to %]
      [% END %]
    [% END %]
    [% WRAPPER bug_modal/field.html.tmpl
        field = bug_fields.assigned_to
        field_type = constants.FIELD_TYPE_USER
        hide_on_view = 1
        action = {
          class   = "take-btn"
          caption = "Take"
          hidden  = bug.assigned_to.id == user.id || !user.in_group("editbugs")
        }
        append_content = 1
        default = bug.component_obj.default_assignee.login
        help = "https://wiki.mozilla.org/BMO/UserGuide/BugFields#assigned_to"
    %]
      <div class="set-default-container" style="display:none">
        <input type="checkbox" id="set-default-assignee" name="set_default_assignee" class="set-default"
          value="1" data-for="assigned_to">
        <label for="set-default-assignee">Reset Assignee to default</label>
      </div>
    [% END %]

    [%# mentors %]
    [% WRAPPER bug_modal/field.html.tmpl
        field = bug_fields.bug_mentor
        field_type = constants.FIELD_TYPE_USERS
        name = "bug_mentors"
        label = "Mentors"
        value = bug.mentors.pluck("login")
        hide_on_view = bug.mentors.size == 0
        help = "https://wiki.mozilla.org/BMO/UserGuide/BugFields#bug_mentor"
    %]
      [%
        IF bug.mentors.size;
          FOREACH mentor IN bug.mentors;
            INCLUDE bug_modal/user.html.tmpl u=mentor;
          END;
        ELSE;
          "---";
        END;
      %]
    [% END %]

    [%# qa contact %]
    [% WRAPPER bug_modal/field.html.tmpl
        field = bug_fields.qa_contact
        field_type = constants.FIELD_TYPE_USER
        hide_on_view = bug.qa_contact == ""
        hide_on_edit = 1
        help = "https://wiki.mozilla.org/BMO/UserGuide/BugFields#qa_contact"
    %]
      [% INCLUDE bug_modal/user.html.tmpl u=bug.qa_contact %]
    [% END %]
    [% WRAPPER bug_modal/field.html.tmpl
        field = bug_fields.qa_contact
        field_type = constants.FIELD_TYPE_USER
        hide_on_view = 1
        append_content = 1
        default = (bug.component_obj.default_qa_contact.id ? bug.component_obj.default_qa_contact.login : '')
        help = "https://wiki.mozilla.org/BMO/UserGuide/BugFields#qa_contact"
    %]
      <div class="set-default-container" style="display:none">
        <input type="checkbox" id="set-default-qa-contact" name="set_default_qa_contact" class="set-default"
          value="1" data-for="qa_contact">
        <label for="set-default-qa-contact">Reset QA Contact to default</label>
      </div>
    [% END %]

  [% END %]
  [% WRAPPER fields_rhs %]

    [%# reporter %]
    [% INCLUDE bug_modal/field.html.tmpl
        field = bug_fields.reporter
        field_type = constants.FIELD_TYPE_USER
        view_only = 1
        help = "https://wiki.mozilla.org/BMO/UserGuide/BugFields#reporter"
    %]

    [%# triage owner %]
    [% INCLUDE bug_modal/field.html.tmpl
        field = bug_fields.triage_owner
        field_type = constants.FIELD_TYPE_USER
        value = bug.component_obj.triage_owner
        view_only = 1
        help = "https://wiki.mozilla.org/BMO/UserGuide/BugFields#triage_owner"
    %]

    [%# needinfo %]
    [% WRAPPER bug_modal/field.html.tmpl
        container = 1
        label = "NeedInfo From"
        hide_on_view = needinfo.size == 0
        hide_on_edit = 1
    %]
      [% INCLUDE bug_modal/flags.html.tmpl
          types = bug.flag_types.only("name", "needinfo")
          view_only = 1
      %]
    [% END %]
    [% IF needinfo.size %]
      [% WRAPPER bug_modal/field.html.tmpl
          container = 1
          label = "NeedInfo"
          hide_on_view = 1
          help = "https://wiki.mozilla.org/BMO/UserGuide/BugFields#needinfo"
      %]
        <button type="button" id="needinfo-scroll" class="minor">Update</button>
      [% END %]
    [% END %]

    [%# cc %]
    [% WRAPPER bug_modal/field.html.tmpl
        container = 1
        label = "CC"
        hide_on_view = bug.cc.size == 0
        help = "https://wiki.mozilla.org/BMO/UserGuide/BugFields#cc"
    %]

      [% IF user.id %]
        <div id="add-cc-container" style="display:none">
          [% INCLUDE global/userselect.html.tmpl
              id = "add-cc"
              name = "newcc"
              value = ""
              classes = [ "bz_userfield" ]
              multiple = 5
          %]
        </div>
      [% END %]

      [% IF bug.cc && bug.cc.size %]
        <span aria-owns="cc-summary cc-latch">
          [% IF user.id %]
            <input type="hidden" name="removecc" id="removecc">
            <span role="button" aria-label="show cc list" tabindex="0" id="cc-latch">&#9656;</span>
          [% END %]
          <span role="button" tabindex="0" id="cc-summary" data-count="[% bug.cc.size FILTER none %]">
            [%
              IF bug.cc.size == 1;
                is_cced ? "Just you" : "1 person";
              ELSE;
                bug.cc.size _ " people";
              END;
            %]
          </span>
        </span>
      [% ELSE %]
        <i>Nobody</i>
      [% END %]

      [% IF user.id %]
        <button type="button" id="add-cc-btn" class="minor">Add</button>
      [% END %]

      [% IF bug.cc && bug.cc.size %]
        <div id="cc-list" style="display:none"></div>
      [% END %]
    [% END %]

  [% END %]
[% END %]

[%# === tracking === %]

[%
  col =
    (bug.version.lower == "unspecified" || bug.version.lower == "other" || bug.version == "---")
    && bug.target_milestone == "---"
    && !has_bug_flags
    && !project_flags_set
    && !tracking_flags_set
    && !blocking_flags_set;
  sub = [];
  open_deps = bug.depends_on_obj.only("resolution", "").size;
  IF open_deps;
    sub.push("Depends on: " _ open_deps _ " bug" _ (open_deps == 1 ? "" : "s"));
  END;
  open_deps = bug.blocks_obj.only("resolution", "").size;
  IF open_deps;
    sub.push("Blocks: " _ open_deps _ " bug" _ (open_deps == 1 ? "" : "s"));
  END;
  IF bug.keyword_objects.size;
    IF bug.keyword_objects.size <= 3;
      sub.push("{" _ bug.keyword_objects.pluck("name").join(", ") _ "}");
    ELSE;
      sub.push(bug.keyword_objects.size _ " keywords");
    END;
  END;
%]
[% WRAPPER bug_modal/module.html.tmpl
  title = "Tracking"
  subtitle = sub
  collapsed = col
%]
  [% WRAPPER fields_lhs %]

    [%# version %]
    [% INCLUDE bug_modal/field.html.tmpl
        field = bug_fields.version
        field_type = constants.FIELD_TYPE_SINGLE_SELECT
        help = "https://wiki.mozilla.org/BMO/UserGuide/BugFields#version"
    %]

    [%# milestone %]
    [% INCLUDE bug_modal/field.html.tmpl
        field = bug_fields.target_milestone
        field_type = constants.FIELD_TYPE_SINGLE_SELECT
        label = "Target"
        help = "https://wiki.mozilla.org/BMO/UserGuide/BugFields#target_milestone"
    %]

    [%# platform, op-sys %]
    [% WRAPPER bug_modal/field.html.tmpl
        container = 1
        label = "Platform"
        hide_on_view = (bug.rep_platform == 'All' && bug.op_sys == 'All')
          || (bug.rep_platform == 'Unspecified' && bug.op_sys == 'Unspecified')
        help = "https://wiki.mozilla.org/BMO/UserGuide/BugFields#rep_platform"
        label_for = "rep_platform"
    %]
      [% INCLUDE bug_modal/field.html.tmpl
          field = bug_fields.rep_platform
          field_type = constants.FIELD_TYPE_SINGLE_SELECT
          inline = 1
          no_indent = 1
      %]
      [% INCLUDE bug_modal/field.html.tmpl
          field = bug_fields.op_sys
          field_type = constants.FIELD_TYPE_SINGLE_SELECT
          inline = 1
      %]
      [% WRAPPER bug_modal/field.html.tmpl
          container = 1
          inline = 1
      %]
        [% Hook.process("after_op_sys", 'bug/edit.html.tmpl') %]
      [% END %]
    [% END %]

    [%# keywords %]
    [% WRAPPER bug_modal/field.html.tmpl
        field = bug_fields.keywords
        field_type = constants.FIELD_TYPE_KEYWORDS
        hide_on_view = bug.keyword_objects.size == 0
        help = "describekeywords.cgi"
    %]
      [% bug.keyword_objects.pluck("name").join(", ") || "---" FILTER html %]
    [% END %]

    [% UNLESS cf_hidden_in_product('cf_fx_iteration', bug.product, bug.component, bug) %]
      [% rendered_custom_fields.push('cf_fx_iteration') %]
      [% INCLUDE bug_modal/field.html.tmpl
          field = bug_fields.cf_fx_iteration
          field_type = bug_fields.cf_fx_iteration.type
          hide_on_view = bug.cf_iteration == ""
      %]
    [% END %]

    [% UNLESS cf_hidden_in_product('cf_fx_points', bug.product, bug.component, bug) %]
      [% rendered_custom_fields.push('cf_fx_points') %]
      [% INCLUDE bug_modal/field.html.tmpl
          field = bug_fields.cf_fx_points
          field_type = bug_fields.cf_fx_points.type
          hide_on_view = bug.cf_fx_points == ""
      %]
    [% END %]

    [% UNLESS cf_hidden_in_product('cf_cab_review', bug.product, bug.component, bug) %]
      [% rendered_custom_fields.push('cf_cab_review') %]
      [% IF bug.cf_cab_review == "---" %]
        [% WRAPPER bug_modal/field.html.tmpl
            field = bug_fields.cf_cab_review
            field_type = bug_fields.cf_cab_review.type
            container = 1
            hide_on_view = 1
        %]
          <span id="cab-review-gate">
            <a href="https://mozilla.service-now.com/change_request.do?sysparm_stack=change_request_list.do&amp;sys_id=-1&amp;sysparm_query=active=true" target="_blank">ServiceNow Change Request</a>
            <button id="cab-review-gate-close" type="button" class="minor">Use Flag</button>
          </span>
          <span id="cab-review-edit" style="display:none">
            [% INCLUDE bug_modal/field.html.tmpl
                field = bug_fields.cf_cab_review
                field_type = bug_fields.cf_cab_review.type
                inline = 1
                no_indent = 1
            %]
          </span>
        [% END %]
      [% ELSE %]
        [% INCLUDE bug_modal/field.html.tmpl
            field = bug_fields.cf_cab_review
            field_type = bug_fields.cf_cab_review.type
        %]
      [% END %]
    [% END %]

  [% END %]
  [% WRAPPER fields_rhs %]

    [%# depends on %]
    [% INCLUDE bug_modal/field.html.tmpl
        field = bug_fields.dependson
        field_type = constants.FIELD_TYPE_BUG_LIST
        values = bug.depends_on_obj
        hide_on_view = bug.dependson.size == 0
        help = "https://wiki.mozilla.org/BMO/UserGuide/BugFields#dependson"
    %]

    [%# blocks %]
    [% INCLUDE bug_modal/field.html.tmpl
        field = bug_fields.blocked
        field_type = constants.FIELD_TYPE_BUG_LIST
        values = bug.blocks_obj
        hide_on_view = bug.blocked.size == 0
        help = "https://wiki.mozilla.org/BMO/UserGuide/BugFields#blocks"
    %]

    [% IF bug.dependson.size + bug.blocked.size > 1 %]
      [% WRAPPER bug_modal/field.html.tmpl
          container = 1
          label = ""
          hide_on_edit = 1
      %]
        Dependency <a href="showdependencytree.cgi?id=[% bug.bug_id FILTER none %]&amp;hide_resolved=1">tree</a>
        / <a href="showdependencygraph.cgi?id=[% bug.bug_id FILTER none %]">graph</a>
      [% END %]
    [% END %]

    [%# duplicates %]
    [% IF bug.duplicates.size %]
      [% INCLUDE bug_modal/field.html.tmpl
          field = "duplicates"
          field_type = constants.FIELD_TYPE_BUG_LIST
          label = "Duplicates"
          values = bug.duplicates
          hide_on_edit = 1
          help = "https://wiki.mozilla.org/BMO/UserGuide/BugFields#duplicates"
      %]
    [% END %]

    [%# flags %]
    [% WRAPPER bug_modal/field.html.tmpl
        name = "bug_flags"
        container = 1
        label = terms.Bug _ " Flags"
        hide_on_view = !has_bug_flags
    %]
      [% INCLUDE bug_modal/flags.html.tmpl
          types = bug.flag_types.skip("name", "needinfo")
      %]
    [% END %]

  [% END %]
[% END %]

[% IF tracking_flags.size %]

  [%# === tracking flags === %]

  [% WRAPPER bug_modal/module.html.tmpl
      title = tracking_flags_title
      collapsed = 1
      subtitle = firefox_flags_subtitle
  %]
    [% WRAPPER fields_lhs %]

      [% UNLESS tracking_flags_set || project_flags_set || blocking_flags_set %]
        <p class="edit-hide">
          This [% terms.bug %] is not currently tracked.
        </p>
      [% END %]

      [% IF tracking_flags_has %]
        [%# tracking flags %]
        [% WRAPPER bug_modal/field.html.tmpl
            container    = 1
            label        = "Tracking Flags"
            hide_on_view = !tracking_flags_set
            help         = "https://wiki.mozilla.org/BMO/UserGuide#Tracking_Flags"
        %]
          [% INCLUDE bug_modal/tracking_flags.html.tmpl
              type = "tracking"
          %]
        [% END %]
      [% END %]

    [% END %]
    [% WRAPPER fields_rhs %]

      [% IF blocking_flags_has %]
        [%# blocking flags %]
        [% WRAPPER bug_modal/field.html.tmpl
            container = 1
            label = "Blocking Flags"
            hide_on_view = !blocking_flags_set
        %]
          [% INCLUDE bug_modal/tracking_flags.html.tmpl
              type = "blocking"
          %]
        [% END %]
      [% END %]

      [% IF project_flags_has %]
        [%# project flags %]
        [% WRAPPER bug_modal/field.html.tmpl
            container    = 1
            label        = "Project Flags"
            hide_on_view = !project_flags_set
            help         = "https://wiki.mozilla.org/BMO/UserGuide#Tracking_Flags"
        %]
          [% INCLUDE bug_modal/tracking_flags.html.tmpl
              type = "project"
          %]
        [% END %]
      [% END %]

    [% END %]
  [% END %]

[% END %]

[%# === details === %]

[%
  sub = [];
  IF bug.status_whiteboard != "";
    sub.push(bug.status_whiteboard.truncate(256, '&hellip;'));
  END;
  IF bug.cf_crash_signature != "";
    sub.push("crash signature");
  END;
  IF bug.bug_file_loc != "";
    loc_html = INCLUDE bug_url_link link_text="URL";
    sub.push({ unfiltered => loc_html });
  END;
%]
[% WRAPPER bug_modal/module.html.tmpl
  title = "Details"
  collapsed = 1
  subtitle = sub
%]
  [% WRAPPER fields_lhs %]

    [%# whiteboard %]
    [% WRAPPER bug_modal/field.html.tmpl
        field = bug_fields.status_whiteboard
        field_type = constants.FIELD_TYPE_FREETEXT
        help = "https://wiki.mozilla.org/BMO/UserGuide/Whiteboard"
    %]
      [% bug.status_whiteboard == "" ? "---" : bug.status_whiteboard FILTER html %]
    [% END %]

    [%# votes %]
    [% IF bug.product_obj.votesperuser %]
      [% WRAPPER bug_modal/field.html.tmpl
          container = 1
          label = "Votes"
          help = "https://wiki.mozilla.org/BMO/UserGuide/BugFields#votes"
      %]
        [% bug.votes FILTER html %]
        vote[% "s" IF bug.votes != 1 %]
        [% IF user.id %]
          <button type="button" class="minor" id="vote-btn">
            [% bug.user_votes ? "Remove vote" : "Vote" %]
          </button>
        [% END %]
      [% END %]
    [% END %]

    [%# custom fields (except textarea) %]
    [%
      FOREACH field = custom_fields;
        NEXT IF field.type == constants.FIELD_TYPE_EXTENSION || field.type == constants.FIELD_TYPE_TEXTAREA;
        NEXT IF rendered_custom_fields.exists(field.name);
        NEXT IF cf_hidden_in_product(field.name, bug.product, bug.component, bug);
        cf_value = bug.${field.name};
        IF field.type == constants.FIELD_TYPE_SINGLE_SELECT;
          has_value = cf_value != "---";
        ELSIF field.type == constants.FIELD_TYPE_MULTI_SELECT;
          has_value = cf_value.size != 0;
        ELSE;
          has_value = cf_value != "";
        END;
        INCLUDE bug_modal/field.html.tmpl
          field = field
          field_type = field.type
          hide_on_view = !has_value;
      END;
    %]

    [% Hook.process('details_lhs') %]
  [% END %]
  [% WRAPPER fields_rhs %]

    [%# url %]
    [% WRAPPER bug_modal/field.html.tmpl
        field = bug_fields.bug_file_loc
        field_type = constants.FIELD_TYPE_FREETEXT
        hide_on_view = bug.bug_file_loc == ""
        help = "https://wiki.mozilla.org/BMO/UserGuide/BugFields#bug_file_loc"
    %]
      [% INCLUDE bug_url_link %]
    [% END %]

    [%# see also %]
    [% INCLUDE bug_modal/field.html.tmpl
        field = bug_fields.see_also
        field_type = constants.FIELD_TYPE_BUG_URLS
        values = bug.see_also
        hide_on_view = bug.see_also.size == 0
        help = "https://wiki.mozilla.org/BMO/UserGuide/BugFields#see_also"
    %]

    [% Hook.process('details_rhs') %]
  [% END %]

  [%# custom fields (textarea) %]
  [%
    FOREACH field IN custom_fields;
      NEXT IF field.type != constants.FIELD_TYPE_TEXTAREA;
      Hook.process('custom_field-' _ field.name);
      NEXT IF rendered_custom_fields.exists(field.name);
      INCLUDE bug_modal/field.html.tmpl
        field = field
        field_type = field.type
        hide_on_view = bug.${field.name} == "" || bug.${field.name} == "---";
    END;
  %]
[% END %]

[%# === groups === %]

[% WRAPPER bug_modal/module.html.tmpl
  title = "Security"
  collapsed = 1
  subtitle = bug.groups_in.size ? bug.groups_in.pluck("description").join(", ") : "public"
  hide_on_view = bug.groups_in.size == 0
  hide_on_edit = bug.groups.size == 0 && !bug.product_obj.default_security_group
%]
  [% INCLUDE bug_modal/groups.html.tmpl %]
[% END %]

[%# === user story === %]

[% IF bug.user_story_visible.0 %]
  [% WRAPPER bug_modal/module.html.tmpl
    title = "User Story"
    hide_on_view = bug.cf_user_story == ""
    collapsed = bug.cf_user_story == ""
    no_collapse_persist = 1
    subtitle = ""
  %]
    [% IF user.id %]
      <div id="user-story-actions">
        [% IF bug.check_can_change_field('cf_user_story', 0, 1) %]
          <button type="button" class="minor" id="user-story-edit-btn">Edit</button>
        [% END %]
        [% IF bug.cf_user_story != "" && bug.check_can_change_field('longdesc', 0, 1) %]
          <button type="button" class="minor" id="user-story-reply-btn">Reply</button>
        [% END %]
      </div>
    [% END %]
    <pre id="user-story">[% bug.cf_user_story FILTER quoteUrls(bug) %]</pre>
    [% IF user.id %]
      <textarea id="cf_user_story" name="cf_user_story" style="display:none" rows="10" cols="80">
        [%~ bug.cf_user_story FILTER html ~%]
      </textarea>
    [% END %]
  [% END %]
[% END %]

[%# === timetracking === %]
[% IF user.is_timetracker %]
  [%
    PROCESS bug/time.html.tmpl;
    sub = [];
    IF bug.estimated_time > 0;
      estimated_time = PROCESS formattimeunit time_unit = bug.estimated_time;
      sub.push("Estimated: $estimated_time");
    END;
    IF bug.remaining_time > 0;
      remaining_time = PROCESS formattimeunit time_unit = bug.remaining_time;
      sub.push("Remaining: $remaining_time");
    END;
    IF bug.deadline;
      sub.push("Deadline: " _ bug.deadline);
    END;
  %]
  [% WRAPPER bug_modal/module.html.tmpl
    title     = "Time Tracking"
    collapsed = 1
    no_collapse_persist = 1
    subtitle = sub
  %]
    [% WRAPPER fields_lhs %]
      [% estimated_time = PROCESS formattimeunit time_unit = bug.estimated_time %]
      [% INCLUDE bug_modal/field.html.tmpl
         field        = bug_fields.estimated_time
         field_type   = constants.FIELD_TYPE_FREETEXT
         value        = estimated_time
         hide_on_view = 0
         short_width  = 1
         help = "https://wiki.mozilla.org/BMO/UserGuide/BugFields#estimated_time"
      %]
      [% current_estimate = PROCESS formattimeunit time_unit = (bug.actual_time + bug.remaining_time) %]
      [% INCLUDE bug_modal/field.html.tmpl
         label = "Current Est"
         value = current_estimate
         view_only = 1
         help = "https://wiki.mozilla.org/BMO/UserGuide/BugFields#current_estimate"
      %]
      [% hours_worked = PROCESS formattimeunit time_unit = bug.actual_time %]
      [% WRAPPER bug_modal/field.html.tmpl
         field_type  = constants.FIELD_TYPE_FREETEXT
         label       = "Hours Worked"
         name        = "work_time"
         value       = '0.0'
         short_width = 1
         help = "https://wiki.mozilla.org/BMO/UserGuide/BugFields#work_time"
      %]
        [% PROCESS formattimeunit time_unity = bug.actual_time %]
      [% END %]
      [% hours_left = PROCESS formattimeunit time_unit = bug.remaining_time %]
      [% INCLUDE bug_modal/field.html.tmpl
         field       = bug_fields.remaining_time
         field_type  = constants.FIELD_TYPE_FREETEXT
         value       = hours_left
         short_width = 1
         help = "https://wiki.mozilla.org/BMO/UserGuide/BugFields#remaining_time"
      %]
    [% END %]

    [% WRAPPER fields_rhs %]
      [% percentage_complete = PROCESS calculatepercentage act = bug.actual_time rem = bug.remaining_time %]
      [% INCLUDE bug_modal/field.html.tmpl
         label     = "% Complete"
         value     = percentage_complete
         view_only = 1
         help = "https://wiki.mozilla.org/BMO/UserGuide/BugFields#percentage_complete"
      %]
      [% time_gain = PROCESS formattimeunit  time_unit = bug.estimated_time - (bug.actual_time + bug.remaining_time) %]
      [% INCLUDE bug_modal/field.html.tmpl
         label = "Gain"
         value = time_gain
         view_only = 1
         help = "https://wiki.mozilla.org/BMO/UserGuide/BugFields#gain"
      %]
      [% INCLUDE bug_modal/field.html.tmpl
         field      = bug_fields.deadline
         field_type = constants.FIELD_TYPE_DATE
         value      = bug.deadline
         help = "https://wiki.mozilla.org/BMO/UserGuide/BugFields#deadline"
      %]
      <div>
        <a href="summarize_time.cgi?id=[% bug.bug_id FILTER none %]&amp;do_depends=1">
          Summarize time (including time for [% terms.bugs %]
          blocking this [% terms.bug %])</a>
      </div>
    [% END %]
  [% END %]
[% END %]

[%# === extensions which are modules === %]

[% Hook.process('module') %]

[%# === attachments === %]

[% IF active_attachments || obsolete_attachments %]
  [%
    sub = [];
    IF active_attachments;
      sub.push(active_attachments _ " attachment" _ (active_attachments == 1 ? "" : "s"));
    END;
    IF obsolete_attachments;
      sub.push(obsolete_attachments _ " obsolete attachment" _ (obsolete_attachments == 1 ? "" : "s"));
    END;
  %]
  [% WRAPPER bug_modal/module.html.tmpl
      title = "Attachments"
      subtitle = sub
      collapsed = active_attachments == 0
  %]
    [% INCLUDE bug_modal/attachments.html.tmpl
        active_attachments = active_attachments
        obsolete_attachments = obsolete_attachments
    %]
  [% END %]
[% END %]

[%# === initialise module visibility === %]

<script [% script_nonce FILTER none %]>
  init_module_visibility();
</script>

[%# === top (between modules and comments) actions === %]

[% IF user.id %]
  <div id="top-actions">
    <a href="attachment.cgi?bugid=[% bug.id FILTER uri %]&amp;action=enter" id="attachments-add-link">Attach File</a>
    [%+ Hook.process('top_actions') %]
    <button type="submit" class="save-btn major" id="top-save-btn" style="display:none">Save Changes</button>
  </div>
[% END %]

[% Hook.process('after_modules') %]

[%# === comments === %]

[%
  IF user.settings.comment_box_position.value == 'before_comments';
    INCLUDE new_comment;
  END;
  INCLUDE bug_modal/activity_stream.html.tmpl stream=bug.activity_stream;
  IF user.settings.comment_box_position.value == 'after_comments';
    INCLUDE new_comment;
  END;
%]

[%# === bottom actions === %]

<div id="bottom-actions">
  <div id="bottom-right-actions">
    <button type="button" id="top-btn" class="minor">Top &uarr;</button>
    <div class="dropdown">
<<<<<<< HEAD
      <button role="button" id="format-btn" aria-haspopup="true" aria-label="Format [% terms.Bug %] Menu"
        aria-expanded="false" aria-controls="format-menu" class="dropdown-button minor">Format [% terms.Bug %] &#9652;</button>
      <ul class="dropdown-content menu-up" id="format-menu" role="menu" style="display:none;">
        <li>
          <a href="show_bug.cgi?format=multiple&amp;id=[% bug.id FILTER uri %]" role="menuitem" tabindex="-1">For Printing</a>
        </li>
        <li>
          <a href="show_bug.cgi?ctype=xml&amp;id=[% bug.id FILTER uri %]" role="menuitem" tabindex="-1">XML</a>
        </li>
        <li>
          <a href="show_bug.cgi?format=default&amp;id=[% bug.id FILTER uri %]" role="menuitem" tabindex="-1">Legacy</a>
        </li>
        [% IF bug.groups_in.size == 0 %]
          <li>
=======
      <button id="format-btn" aria-haspopup="true" aria-label="Format [% terms.Bug %] Menu"
        aria-expanded="false" aria-controls="format-menu" class="dropdown-button minor">Format [% terms.Bug %] &#9652;</button>
      <ul class="dropdown-content menu-up" id="format-menu" role="menu" style="display:none;">
        <li role="presentation">
          <a href="show_bug.cgi?format=multiple&amp;id=[% bug.id FILTER uri %]" role="menuitem" tabindex="-1">For Printing</a>
        </li>
        <li role="presentation">
          <a href="show_bug.cgi?ctype=xml&amp;id=[% bug.id FILTER uri %]" role="menuitem" tabindex="-1">XML</a>
        </li>
        <li role="presentation">
          <a href="show_bug.cgi?format=default&amp;id=[% bug.id FILTER uri %]" role="menuitem" tabindex="-1">Legacy</a>
        </li>
        [% IF bug.groups_in.size == 0 %]
          <li role="presentation">
>>>>>>> e2134a12
            <a href="rest/bug/[% bug.id FILTER uri %]" role="menuitem" tabindex="-1">JSON</a>
          </li>
        [% END %]
      </ul>
    </div>
    [% IF user.id %]
      <div class="dropdown">
<<<<<<< HEAD
        <button role="button" id="new-bug-btn" aria-haspopup="true" aria-label="New/Clone [% terms.Bug %] Menu"
          aria-expanded="false" aria-controls="new-bug-menu" class="dropdown-button minor">New/Clone [% terms.Bug %] &#9652;</button>
        <ul class="dropdown-content menu-up" id="new-bug-menu" role="menu" style="display:none;">
          <li>
            <a href="enter_bug.cgi" role="menuitem" tabindex="-1" target="_blank">
              Create a new [% terms.bug %]</a>
          </li>
          <li>
            <a href="enter_bug.cgi?product=[% bug.product FILTER uri %]"
               role="menuitem" tabindex="-1" target="_blank">&#8230; in this product</a>
          </li>
          <li class="dropdown-separator">
            <a href="enter_bug.cgi?product=[% bug.product FILTER uri %]&amp;component=[% bug.component FILTER uri %]"
               role="menuitem" tabindex="-1" target="_blank">&#8230; in this component</a>
          </li>
          <li>
            <a href="enter_bug.cgi?format=__default__&amp;product=[% bug.product FILTER uri %]&amp;blocked=[% bug.id FILTER uri %]"
               role="menuitem" tabindex="-1" target="_blank">&#8230; that blocks this [% terms.bug %]</a>
          </li>
          <li class="dropdown-separator">
            <a href="enter_bug.cgi?format=__default__&amp;product=[% bug.product FILTER uri %]&amp;dependson=[% bug.id FILTER uri %]"
               role="menuitem" tabindex="-1" target="_blank">&#8230; that depends on this [% terms.bug %]</a>
          </li>
          <li>
            <a href="enter_bug.cgi?format=__default__&amp;product=[% bug.product FILTER uri %]&amp;cloned_bug_id=[% bug.id FILTER uri %]"
               role="menuitem" tabindex="-1" target="_blank">&#8230; as a clone of this [% terms.bug %]</a>
          </li>
          <li>
=======
        <button id="new-bug-btn" aria-haspopup="true" aria-label="New/Clone [% terms.Bug %] Menu"
          aria-expanded="false" aria-controls="new-bug-menu" class="dropdown-button minor">New/Clone [% terms.Bug %] &#9652;</button>
        <ul class="dropdown-content menu-up" id="new-bug-menu" role="menu" style="display:none;">
          <li role="presentation">
            <a href="enter_bug.cgi" role="menuitem" tabindex="-1" target="_blank">
              Create a new [% terms.bug %]</a>
          </li>
          <li role="presentation">
            <a href="enter_bug.cgi?product=[% bug.product FILTER uri %]"
               role="menuitem" tabindex="-1" target="_blank">&#8230; in this product</a>
          </li>
          <li class="dropdown-separator" role="presentation">
            <a href="enter_bug.cgi?product=[% bug.product FILTER uri %]&amp;component=[% bug.component FILTER uri %]"
               role="menuitem" tabindex="-1" target="_blank">&#8230; in this component</a>
          </li>
          <li role="presentation">
            <a href="enter_bug.cgi?format=__default__&amp;product=[% bug.product FILTER uri %]&amp;blocked=[% bug.id FILTER uri %]"
               role="menuitem" tabindex="-1" target="_blank">&#8230; that blocks this [% terms.bug %]</a>
          </li>
          <li class="dropdown-separator" role="presentation">
            <a href="enter_bug.cgi?format=__default__&amp;product=[% bug.product FILTER uri %]&amp;dependson=[% bug.id FILTER uri %]"
               role="menuitem" tabindex="-1" target="_blank">&#8230; that depends on this [% terms.bug %]</a>
          </li>
          <li role="presentation">
            <a href="enter_bug.cgi?format=__default__&amp;product=[% bug.product FILTER uri %]&amp;cloned_bug_id=[% bug.id FILTER uri %]"
               role="menuitem" tabindex="-1" target="_blank">&#8230; as a clone of this [% terms.bug %]</a>
          </li>
          <li role="presentation">
>>>>>>> e2134a12
            <a href="enter_bug.cgi?format=__default__&amp;cloned_bug_id=[% terms.bug FILTER uri %]"
               role="menuitem" tabindex="-1" target="_blank">&#8230; as a clone, in a different product</a>
          </li>
        </ul>
      </div>
    [% END %]
  </div>
</div>

[% IF user.id %]
  </form>
[% END %]

[%# === blocks === %]

[% BLOCK new_comment %]
  [%# === new comment === %]
  [%
    IF user.id;
      INCLUDE bug_modal/new_comment.html.tmpl;
    ELSE;
      %]
        <div id="new-comment-notice">
          You need to <a href="show_bug.cgi?id=[% bug.bug_id FILTER none %]&amp;GoAheadAndLogIn=1">log in</a>
          before you can comment on or make changes to this [% terms.bug %].
        </div>
      [%
    END;
  %]
  [%# === comment actions === %]
  [% IF user.id %]
    <div id="new-comment-actions">
      <button type="submit" class="save-btn major" id="bottom-save-btn">Save Changes</button>
      <div id="resolve-as">
        [%
          IF bug.resolution == "";
            seen_header = 0;
            FOREACH resolution IN ["FIXED", "INVALID", "DUPLICATE"];
              NEXT UNLESS bug.choices.resolution.only("name", resolution).size;
              IF NOT seen_header;
                seen_header = 1;
                " Resolve as ";
              END;
              %] <button type="button" class="minor resolution-btn">[% resolution FILTER html %]</button> [%
            END;
          ELSE;
            IF bug.choices.bug_status.only("name", "VERIFIED").size && bug.bug_status != "VERIFIED";
              %] <button type="button" class="minor status-btn" data-status="VERIFIED">VERIFY</button> [%
            END;
            IF bug.choices.bug_status.only("name", "REOPENED").size;
              %] <button type="button" class="minor status-btn" data-status="REOPENED">REOPEN</button> [%
            END;
          END;
        %]
      </div>
      <div id="bottom-status" style="display:none">
        [% INCLUDE status_block prefix="bottom-" %]
      </div>
    </div>
  [% END %]
[% END %]

[% BLOCK fields_lhs %]
  <div class="fields-lhs">[% content FILTER none %]</div>
[% END %]

[% BLOCK fields_rhs %]
  <div class="fields-rhs">[% content FILTER none %]</div>
[% END %]

[% BLOCK bug_url_link %]
[%
  IF !link_text.defined;
    link_text = bug.bug_file_loc FILTER truncate(40);
  END;
%]
  <a href="[% bug.bug_file_loc FILTER html %]" target="_blank"
     rel="noreferrer" title="[% bug.bug_file_loc FILTER truncate(256) FILTER html %]"
     class="bug-url" data-safe="[% is_safe_url(bug.bug_file_loc) ? 1 : 0 %]"
  >[% link_text FILTER html %]</a>
[% END %]<|MERGE_RESOLUTION|>--- conflicted
+++ resolved
@@ -309,23 +309,6 @@
         </button>
       [% END %]
       <div class="dropdown">
-<<<<<<< HEAD
-        <button role="button" id="action-menu-btn" aria-haspopup="true" aria-label="Actions Menu"
-          aria-expanded="false" aria-controls="action-menu" class="dropdown-button minor">&#9662;</button>
-        <ul class="dropdown-content" id="action-menu" role="menu" style="display:none;">
-          <li><a id="action-reset" role="menuitem" tabindex="-1">Reset Sections</a></li>
-          <li><a id="action-expand-all" role="menuitem" tabindex="-1">Expand All Sections</a></li>
-          <li class="dropdown-separator">
-            <a id="action-collapse-all" role="menuitem" tabindex="-1">Collapse All Sections</a>
-          </li>
-          [% IF user.id %]
-            <li><a id="action-add-comment" role="menuitem" tabindex="-1">Add Comment</a></li>
-          [% END %]
-          <li class="dropdown-separator">
-            <a id="action-last-comment" role="menuitem" tabindex="-1">Last Comment</a>
-          </li>
-          <li><a id="action-history" role="menuitem" tabindex="-1">History</a></li>
-=======
         <button type="button" id="action-menu-btn" aria-haspopup="true" aria-label="Actions Menu"
           aria-expanded="false" aria-controls="action-menu" class="dropdown-button minor">&#9662;</button>
         <ul class="dropdown-content" id="action-menu" role="menu" style="display:none;">
@@ -349,7 +332,6 @@
           <li role="presentation">
             <a id="action-history" role="menuitem" tabindex="-1">History</a>
           </li>
->>>>>>> e2134a12
         </ul>
       </div>
     </div>
@@ -1332,22 +1314,6 @@
   <div id="bottom-right-actions">
     <button type="button" id="top-btn" class="minor">Top &uarr;</button>
     <div class="dropdown">
-<<<<<<< HEAD
-      <button role="button" id="format-btn" aria-haspopup="true" aria-label="Format [% terms.Bug %] Menu"
-        aria-expanded="false" aria-controls="format-menu" class="dropdown-button minor">Format [% terms.Bug %] &#9652;</button>
-      <ul class="dropdown-content menu-up" id="format-menu" role="menu" style="display:none;">
-        <li>
-          <a href="show_bug.cgi?format=multiple&amp;id=[% bug.id FILTER uri %]" role="menuitem" tabindex="-1">For Printing</a>
-        </li>
-        <li>
-          <a href="show_bug.cgi?ctype=xml&amp;id=[% bug.id FILTER uri %]" role="menuitem" tabindex="-1">XML</a>
-        </li>
-        <li>
-          <a href="show_bug.cgi?format=default&amp;id=[% bug.id FILTER uri %]" role="menuitem" tabindex="-1">Legacy</a>
-        </li>
-        [% IF bug.groups_in.size == 0 %]
-          <li>
-=======
       <button id="format-btn" aria-haspopup="true" aria-label="Format [% terms.Bug %] Menu"
         aria-expanded="false" aria-controls="format-menu" class="dropdown-button minor">Format [% terms.Bug %] &#9652;</button>
       <ul class="dropdown-content menu-up" id="format-menu" role="menu" style="display:none;">
@@ -1362,7 +1328,6 @@
         </li>
         [% IF bug.groups_in.size == 0 %]
           <li role="presentation">
->>>>>>> e2134a12
             <a href="rest/bug/[% bug.id FILTER uri %]" role="menuitem" tabindex="-1">JSON</a>
           </li>
         [% END %]
@@ -1370,36 +1335,6 @@
     </div>
     [% IF user.id %]
       <div class="dropdown">
-<<<<<<< HEAD
-        <button role="button" id="new-bug-btn" aria-haspopup="true" aria-label="New/Clone [% terms.Bug %] Menu"
-          aria-expanded="false" aria-controls="new-bug-menu" class="dropdown-button minor">New/Clone [% terms.Bug %] &#9652;</button>
-        <ul class="dropdown-content menu-up" id="new-bug-menu" role="menu" style="display:none;">
-          <li>
-            <a href="enter_bug.cgi" role="menuitem" tabindex="-1" target="_blank">
-              Create a new [% terms.bug %]</a>
-          </li>
-          <li>
-            <a href="enter_bug.cgi?product=[% bug.product FILTER uri %]"
-               role="menuitem" tabindex="-1" target="_blank">&#8230; in this product</a>
-          </li>
-          <li class="dropdown-separator">
-            <a href="enter_bug.cgi?product=[% bug.product FILTER uri %]&amp;component=[% bug.component FILTER uri %]"
-               role="menuitem" tabindex="-1" target="_blank">&#8230; in this component</a>
-          </li>
-          <li>
-            <a href="enter_bug.cgi?format=__default__&amp;product=[% bug.product FILTER uri %]&amp;blocked=[% bug.id FILTER uri %]"
-               role="menuitem" tabindex="-1" target="_blank">&#8230; that blocks this [% terms.bug %]</a>
-          </li>
-          <li class="dropdown-separator">
-            <a href="enter_bug.cgi?format=__default__&amp;product=[% bug.product FILTER uri %]&amp;dependson=[% bug.id FILTER uri %]"
-               role="menuitem" tabindex="-1" target="_blank">&#8230; that depends on this [% terms.bug %]</a>
-          </li>
-          <li>
-            <a href="enter_bug.cgi?format=__default__&amp;product=[% bug.product FILTER uri %]&amp;cloned_bug_id=[% bug.id FILTER uri %]"
-               role="menuitem" tabindex="-1" target="_blank">&#8230; as a clone of this [% terms.bug %]</a>
-          </li>
-          <li>
-=======
         <button id="new-bug-btn" aria-haspopup="true" aria-label="New/Clone [% terms.Bug %] Menu"
           aria-expanded="false" aria-controls="new-bug-menu" class="dropdown-button minor">New/Clone [% terms.Bug %] &#9652;</button>
         <ul class="dropdown-content menu-up" id="new-bug-menu" role="menu" style="display:none;">
@@ -1428,7 +1363,6 @@
                role="menuitem" tabindex="-1" target="_blank">&#8230; as a clone of this [% terms.bug %]</a>
           </li>
           <li role="presentation">
->>>>>>> e2134a12
             <a href="enter_bug.cgi?format=__default__&amp;cloned_bug_id=[% terms.bug FILTER uri %]"
                role="menuitem" tabindex="-1" target="_blank">&#8230; as a clone, in a different product</a>
           </li>
