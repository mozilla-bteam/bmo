--- conflicted
+++ resolved
@@ -1275,13 +1275,10 @@
   anchor-name: --comment-reactions;
 }
 
-<<<<<<< HEAD
-=======
 .comment-text.bz_private + .comment-reactions {
   padding: 12px;
 }
 
->>>>>>> a9a610fb
 .comment-reactions .emoji {
   font-size: 14px;
   font-family: Emoji;
@@ -1298,10 +1295,6 @@
   min-width: 24px;
   height: 24px;
   font-size: 12px;
-<<<<<<< HEAD
-  line-height: 0;
-=======
->>>>>>> a9a610fb
 }
 
 .comment-reactions button:disabled {
