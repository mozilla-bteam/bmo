/* This Source Code Form is subject to the terms of the Mozilla Public
 * License, v. 2.0. If a copy of the MPL was not distributed with this file,
 * You can obtain one at http://mozilla.org/MPL/2.0/.
 *
 * This Source Code Form is "Incompatible With Secondary Licenses", as
 * defined by the Mozilla Public License, v. 2.0. */

/* generic */

.container {
    display: table-cell;
    width: 100%;
}

.layout-table {
    border-spacing: 0;
}

.layout-table td {
    padding: 0;
}

.inline {
    display: table-cell !important;
    width: auto !important;
}

.gravatar {
    vertical-align: middle;
    margin-right: 5px;
}

.flag .vcard {
    display: inline;
}

.group-padlock {
    vertical-align: middle;
    margin-right: 5px;
}

button.major {
    font-size: 11px;
    padding: 4px 8px;
}

button.minor {
    background-color: #eee;
    background-image: linear-gradient(#fcfcfc, #eee);
    color: #000;
    font-size: 11px;
    font-weight: 500;
    padding: 4px 8px;
    margin-bottom: 1px;
    text-shadow: none;
    -web-kit-box-shadow: 0 1px 0 0 rgba(0,0,0,0.1), inset 0 -1px 0 0 rgba(0,0,0,0.1);
    -moz-box-shadow: 0 1px 0 0 rgba(0,0,0,0.1), inset 0 -1px 0 0 rgba(0,0,0,0.1);
    box-shadow: 0 1px 0 0 rgba(0,0,0,0.1), inset 0 -1px 0 0 rgba(0,0,0,0.1), inset 0 0 1px 0 rgba(0,0,0,0.1);
}

button.minor:hover {
    -webkit-box-shadow: 0 1px 0 0 rgba(0,0,0,0.2), inset 0 -1px 0 0 rgba(0,0,0,0.3), inset 0 12px 24px 2px #ddd;
    -moz-box-shadow: 0 1px 0 0 rgba(0,0,0,0.2), inset 0 -1px 0 0 rgba(0,0,0,0.3), inset 0 12px 24px 2px #ddd;
    box-shadow: 0 1px 0 0 rgba(0,0,0,0.1), inset 0 -1px 0 0 rgba(0,0,0,0.1), inset 0 12px 24px 2px #ddd;
}

select[multiple], .text_input, .yui-ac-input, input {
    font-size: 12px !important;
}

.spin-toggle {
    cursor: pointer;
    display: inline;
}

.spin-toggle:hover {
    text-decoration: underline;
}

.spin-latch {
    color: #999;
    padding-right: 5px;
}

.attention {
    -webkit-box-shadow: 0 0 2px 2px #f88;
    -moz-box-shadow: 0 0 2px 2px #f88;
    box-shadow: 0 0 2px 2px #f88;
}

a.activity-ref {
    color: #000;
}

/* modules */

.module {
    color: #000;
    border-radius: 2px;
    margin-top: 5px;
    font-size: 13px;
}

.module.module-collapsed .module-content {
    border: 1px solid red;
}

.module-header {
    background: #eee;
    -webkit-box-shadow: 1px 1px 5px rgba(0, 0, 0, 0.1);
    -moz-box-shadow: 1px 1px 5px rgba(0, 0, 0, 0.1);
    box-shadow: 1px 1px 5px rgba(0, 0, 0, 0.1);
}

.module-header:hover {
    outline: 1px solid #ccc;
}

.module-latch {
    padding: 2px 10px;
    cursor: pointer;
}

.module-spinner {
    color: #999;
    display: table-cell;
    width: 10px;
}

.module-spinner::before {
    content: "\25BE";
}

<<<<<<< HEAD
.module-latch[aria-expanded="false"] .module-spinner::before {
=======
.module-spinner[aria-expanded="false"]::before {
>>>>>>> 2b95a515
    content: "\25B8";
}

.module-title {
    font-weight: bold;
}

.module-title, .module-subtitle {
    font-size: 13px;
    display: table-cell;
    padding-left: 5px;
}

.module-subtitle {
    font-weight: normal;
    padding-right: 5px;
    color: #666;
}

.module .fields-lhs {
    min-width: 450px;
    display: table-cell;
    vertical-align: top;
}

.module .fields-rhs {
    min-width: 450px;
    display: table-cell;
    vertical-align: top;
    width: 100%;
}

.module-content {
    padding: 2px 5px;
    background: #fff;
    -webkit-box-shadow: 1px 1px 5px rgba(0, 0, 0, 0.1);
    -moz-box-shadow: 1px 1px 5px rgba(0, 0, 0, 0.1);
    box-shadow: 1px 1px 5px rgba(0, 0, 0, 0.1);
}

.module .field {
    margin-top: 4px;
    vertical-align: top;
    display: table;
    width: 100%;
}

.module .field.right {
}

.module .field .name {
    display: table-cell;
    width: 100px;
    min-width: 100px;
    text-align: right;
    vertical-align: top;
    padding-right: 10px;
    color: #666;
}

.module .field .name .help {
    color: #666;
    cursor: help;
}

.module .field.inline .name {
    min-width: 0px;
    width: auto;
    padding-left: 10px;
}

.module .indent {
    padding-left: 10px;
}

.module .field .value {
    display: table-cell;
}

.module .field .value.wide {
    display: block;
}

.module .field .value.edit {
    width: 100%;
}

.module .field .value input {
    width: 100%;
}

.module .field .value input[type="checkbox"] {
    width: auto;
}

.module .field .value.short input {
    width: 170px;
}

.field-button {
    float: right;
    margin-left: 8px;
}

.field-edit-container {
    overflow-y: hidden;
}

/* field types */

input[type="number"] {
    text-align: right;
    width: 5em !important;
}

.cf_date-img, .cf_datetime-img {
    vertical-align: middle;
}

/* specific fields */

#field-value-bug_id {
    font-weight: bold;
}

#field-value-short_desc {
    margin: 0;
    font-weight: bold;
    font-size: 120%;
}

#field-status_summary {
    border-top: 1px dotted silver;
    padding-top: 4px;
}

#status-assignee, #status-assignee .vcard, #status-needinfo, #status-needinfo .vcard {
    display: inline;
}

#status-assignee, #status-needinfo {
    margin-left: 8px;
}

#duplicate-container, #duplicate-actions, #assigned-container,
#bottom-duplicate-container, #bottom-duplicate-actions {
    display: table-cell;
    vertical-align: top;
    padding-left: 8px;
}

#dup_id {
    margin-left: 4px;
}

#resolve-as, #bottom-status {
    display: inline;
}

#after-comment-commit-button {
    margin-left: -8px;
    margin-bottom: 4px;
}

#needinfo_from_autocomplete {
    width: auto;
}

#needinfo_role_identity {
    margin-left: 5px;
}

#user-story {
    margin: 0;
    white-space: pre-wrap;
    min-height: 2em;
}

#user-story-actions {
    float: right;
}

#new-comment-notice {
    padding: 20px 8px;
    margin-bottom: 50px;
}

#product-info, #component-info {
    color: #484;
    white-space: normal;
}

#product-latch, #component-latch {
    padding-right: 0;
    cursor: pointer;
}

#cc-latch {
    color: #999;
}

#cc-latch {
    cursor: pointer;
}

#cc-list {
    max-height: 150px;
    overflow-y: auto;
    clear: both;
    white-space: nowrap;
}

#cc-list .vcard {
    display: inline-block;
}

#cc-list button {
    padding: 2px 4px;
}

.cc-remove {
    font-size: 120%;
}

.cc-removed {
    text-decoration: line-through;
}

#add-cc-btn {
    margin-left: 8px;
}

#add-cc {
    width: 100%;
}

.cc-loadable {
    cursor: pointer;
}

.cc-loadable:hover {
    text-decoration: underline;
}

/* actions */

#top-actions {
    margin: 4px 0;
}

#top-actions .save-btn {
    float: right;
}

#bottom-actions {
    margin-top: 8px;
    margin-bottom: 50px;
    max-width: 1200px;
}

#bottom-right-actions {
    float: right;
}

.edit-textarea-set-btn {
    float: right;
}

/* attachments */

#module-attachments .module-content {
    padding: 0;
}

#attachments {
    width: 100%;
}

#attachments td {
    padding: 4px 8px;
    vertical-align: top;
    font-size: 13px;
    border-bottom: 1px dotted silver;
}

#attachments .attach-desc-td {
    width: 100%;
}

#attachments .attach-desc {
    font-weight: bold;
}

#attachments .attach-info {
    font-size: 11px;
}

#attachments .attach-time {
    font-size: 11px;
}

#attachments .attach-actions {
    white-space: nowrap;
}

#attachments .attach-flag {
    white-space: nowrap;
}

#attachments .flag-name-status {
    font-weight: bold;
}

#attachments .attach-obsolete .attach-desc {
    text-decoration: line-through;
}

#attachments .attach-patch .attach-desc-td {
    background: #ffc;
    background-image: linear-gradient(to right, #ffc, #fff);
}

#attachments .bz_private {
    background: #fff;
}

#attachments .bz_private .attach-desc-td {
    border-left: 4px solid darkred;
}

#attachments .vcard {
    display: inline;
}

#attachments-actions button {
    margin: 2px;
}

#attachments .attach-flag .vcard {
    white-space: nowrap;
}

/* flags */

.flags td {
    font-size: 13px !important;
}

.flag-name {
    text-align: right;
}

td.flag-name, td.flag-requestee {
    padding-left: 5px;
}

td.flag-value select {
    margin-left: 5px;
}

td.flag-requestee {
    width: 100%;
}

.flags .vcard {
    white-space: nowrap;
}

.tracking-flags td, .tracking-flags th {
    padding: 0 5px;
}

.tracking-flags th {
    font-weight: normal;
    text-align: left;
    color: #666;
}

.tracking-flag-name, .tracking-flag-tracking {
    text-align: right;
    white-space: nowrap;
}

/* groups */

.group-disabled {
    color: #888;
}

/* comments and activity */

#comment-actions {
    margin-top: 4px;
    text-align: right;
}

.change-set {
    clear: both;
    -webkit-box-shadow: 1px 1px 5px rgba(0, 0, 0, 0.1);
    -moz-box-shadow: 1px 1px 5px rgba(0, 0, 0, 0.1);
    box-shadow: 1px 1px 5px rgba(0, 0, 0, 0.1);
    border-bottom: 1px solid rgba(0, 0, 0, 0.2);
    margin-top: 8px;
    border: 1px solid #ddd;
}

.change-set:target {
    outline: 2px solid #0095dd;
}

.change-set .comment, .change-set .change {
    padding-bottom: 1px;
}

.change-head {
    width: 100%;
    background: #eee;
}

.change-gravatar {
    padding-left: 8px !important;
}

.change-gravatar .vcard {
    width: 36px;
    text-align: center;
}

.change-author {
    width: 100%;
    vertical-align: top;
    padding: 5px 0 !important;
}

.change-author .vcard {
    display: inline;
    font-weight: bold;
}

.change-author .user-role {
    margin-left: 1em;
    color: #448844;
}


.change-name, .change-time, .comment-private {
    display: inline;
}

h3.change-name {
    font-size: small;
    font-weight: normal;
}

.comment-actions {
    white-space: nowrap;
    vertical-align: top;
    padding: 2px 2px 0 0 !important;
}

.change-spinner {
    width: 29px;
}

.comment-text {
    white-space: pre-wrap;
    font: 13px/1.2 "Droid Sans Mono",Menlo,Monaco,"Courier New",Courier,monospace;
    background: #fff;
    margin: 1px 0 0 0;
    overflow: auto;
    padding: 8px;
    border-top: 1px solid #ddd;
}

.comment-text span.quote, .comment-text span.quote_wrapped {
    background: #eee !important;
    color: #444 !important;
    display: block !important;
    padding: 5px !important;
    display: inline-block !important;
    width: 99% !important;
}

.comment-tags {
    padding: 0 8px 2px 8px !important;
}

.comment-tag {
    border: 1px solid #eee;
    padding: 2px 6px 2px 4px;
    margin-right: 2px;
    border-radius: 4px;
    background-color: #fff;
    color: #000;
}

.comment-tag a {
    padding-right: 4px;
    cursor: pointer;
}

#ctag {
    margin-bottom: 4px;
}

#ctag button {
    margin-top: 2px;
}

#ctag a {
    margin-left: 8px;
}

#ctag-error {
    padding-left: 5px;
    background-color: #faa;
    color: #444;
    border-radius: 2px;
    margin-top: 2px;
}

.comment-collapse-reason {
    padding: 5px 7px !important;
    width: 100%;
}

.default-collapsed {
    background: inherit;
    color: #888;
}

.default-collapsed .comment-actions {
    padding: 2px;
}

.private-comment {
    color: #8b0000;
    background: #f3eeee;
}

.activity {
    padding: 5px 8px;
    background: #eee;
    border-top: 1px solid #ddd;
}

.activity-deleted {
    text-decoration: line-through;
}

/* add comment */

#add-comment {
    margin-top: 20px;
}

#add-comment-private,
#bugzilla-etiquette {
    float: right;
}

#comment {
    border: 1px solid #ccc;
}

#comment, #comment-preview {
    clear: both;
    width: 100%;
    box-sizing: border-box !important;
    margin: 0 0 1em;
    max-width: 1200px;
}

#comment-preview {
    border: 1px solid #fff;
    -moz-box-shadow: none;
    -webkit-box-shadow: none;
    box-shadow: none;
    padding: 4px 3px 5px;
}

#preview-throbber {
    margin-left: 8px;
}

#comment-tabs {
    margin: 0px;
    padding: 0px;
    list-style: none;
}

#comment-tabs li {
    display: inline-block;
    padding: 4px 8px;
    cursor: pointer;
    border: 1px solid silver;
    border-top-left-radius: 2px;
    border-top-right-radius: 2px;
}

#comment-tabs li[aria-selected="true"] {
    background: #fff;
    border-bottom: 1px solid #fff;
}

.preview-error {
    color: #666;
    font-style: italic;
}

/* controls */

#summary-container {
    display: table-cell;
    width: 100%;
    vertical-align: top;
}

#xhr-error {
    background: #fff;
    color: #000;
    border-radius: 2px;
    border: 1px solid maroon;
    margin: 5px 0px;
    padding: 5px;
}

#floating-message {
    position: absolute;
    left: 50%;
    margin: 4px;
}

#floating-message-text {
    position: relative;
    left: -50%;
    cursor: default;
    background: #fff9db;
    color: #666458;
    box-shadow: 1px 1px 4px rgba(0, 0, 0, 0.5), inset 0 0 1px #000;
    border-radius: 4px;
    padding: 4px 8px;
}

#mode-container {
    display: table-cell;
    white-space: nowrap;
    text-align: right;
    padding: 5px;
    margin: 5px;
}

#mode-btn, #commit-btn {
    margin: 0 0 5px 0;
}

#mode-btn-loading, #mode-btn-editing {
    display: none;
}

#edit-throbber {
    margin-right: 5px;
}

#product-throbber {
    margin-left: 8px;
}

#commit {
    margin: 5px;
}

#mode-container .button-row {
    margin-top: 1px;
    border-left: 5px solid white;
}

/* theme */

#bugzilla-body {
    margin: 5px !important;
    max-width: 1200px !important;
    min-width: 800px !important;
    width: 100% !important;
}

#footer {
    max-width: 1200px !important;
    min-width: 800px !important;
}

.vcard {
    white-space: normal;
}

.vcard a.disabled {
    color: #888;
}

input[type=text][disabled], input:not([type])[disabled] {
    color: #888 !important;
}

.xdsoft_datetimepicker button, .xdsoft_datetimepicker button:hover {
    -webkit-box-shadow: none;
    -moz-box-shadow: none;
    box-shadow: none;
}

div.ui-widget-content {
    background: #fff;
}

div.ui-tooltip {
    padding: 4px;
    font-size: 13px;
    font-family: inherit;
    max-width: 500px;
}

.yui-ac {
    width: 100%;
}

/* lightbox */

.lightbox img {
    margin-right: 4px;
    vertical-align: sub;
}

#lb_img {
    background-color: #fff;
    border: 1px solid #666;
    -webkit-box-shadow: 0 0 10px #555;
    -moz-box-shadow: 0 0 10px #555;
    box-shadow: 0 0 10px #555;
    padding: 10px;
    max-width: 90%;
    margin: 20px auto;
    cursor: pointer;
}

#lb_overlay {
    position: fixed;
    background: none repeat scroll 0 0 rgba(0, 0, 0, 0.5);
    width: 100%;
    height: 100%;
    top: 0px;
    left: 0px;
    text-align: center;
    z-index: 2;
}

#lb_overlay2 {
    position: absolute;
    left: 0px;
    width: 100%;
    text-align: center;
    z-index: 2;
}

#lb_text {
    color: #fff;
    font-weight: bold;
    text-shadow: 1px 1px 1px #000;
    position: fixed;
    top: 4px;
    left: 8px;
    z-index: 3;
    cursor: default;
}

#lb_close_btn {
    position: fixed;
    top: 8px;
    right: 8px;
}

/* product search */

#field-product {
    white-space: nowrap;
}

#product-search-container {
    white-space: nowrap;
}

#product-search, #product-search-cancel {
    margin-left: 8px;
}

#product-search-error {
    margin-left: 8px;
    vertical-align: middle;
}

.pcs-form {
    display: inline;
}

.pcs-header {
    display: none;
}

#pcs {
    width: 235px;
}

/* search navigation */

#search-nav {
    background: rgba(255, 255, 255, 0.3);
    padding: 4px 8px;
}

#search-nav-label {
    font-weight: bold;
}

.search-nav-link, .search-nav-disabled {
    margin-left: 4px;
}

#search-nav-reget {
    margin-left: 8px;
}

.search-nav-disabled {
    color: #777;
}

/* clipboard shenanigans */

#clip-container {
    position: fixed;
    top: 0px;
    left: 0px;
    width: 0px;
    height: 0px;
    z-index: 100;
    opacity: 0;
}

#user-guide {
    padding-top: 5px;
}<|MERGE_RESOLUTION|>--- conflicted
+++ resolved
@@ -131,11 +131,7 @@
     content: "\25BE";
 }
 
-<<<<<<< HEAD
-.module-latch[aria-expanded="false"] .module-spinner::before {
-=======
 .module-spinner[aria-expanded="false"]::before {
->>>>>>> 2b95a515
     content: "\25B8";
 }
 
