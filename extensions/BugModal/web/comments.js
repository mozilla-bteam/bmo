--- conflicted
+++ resolved
@@ -550,14 +550,11 @@
     /** @type {Number} */
     this.commentId = Number(/** @type {HTMLElement} */ ($wrapper.parentElement.querySelector('.comment')).dataset.id);
 
-<<<<<<< HEAD
-=======
     // Users cannot react on old bugs
     if (!this.$anchor) {
       return;
     }
 
->>>>>>> a9a610fb
     if (this.canUsePopover) {
       this.$anchor.popoverTargetElement = this.$picker;
       this.$anchor.popoverTargetAction = 'toggle';
