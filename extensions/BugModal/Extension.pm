--- conflicted
+++ resolved
@@ -340,7 +340,6 @@
   });
 }
 
-<<<<<<< HEAD
 sub editable_tables {
   my ($self, $args) = @_;
   my $tables = $args->{tables};
@@ -352,7 +351,9 @@
     blurb =>
       'List of comment tags that have a URL associated with them for further information.',
     group => 'admin',
-=======
+  };
+}
+
 sub _log_tracking_flags {
   my ($bug, $flags) = @_;
   my $user = Bugzilla->user;
@@ -399,7 +400,6 @@
     values      => [map { $_->name } @{$flag->values}],
     bug_flag    =>
       {bug_id => $flag->bug_flag->bug_id, value => $flag->bug_flag->value,}
->>>>>>> b078475b
   };
 }
 
