--- conflicted
+++ resolved
@@ -179,11 +179,7 @@
 
 my %CSV_COLUMNS = (
     "Date Required"   => { pos =>  1, value => '%cf_due_date' },
-<<<<<<< HEAD
-    "Requester"       => { pos =>  2, value => '%firstname %lastname' },
-=======
     "Requester"       => { pos =>  2, value => 'Konstantina Papadea' },
->>>>>>> 2721de5a
     "Email 1"         => { pos =>  3, value => 'kpapadea@mozilla.com' },
     "Mozilla Space"   => { pos =>  4, value => 'Remote' },
     "Team"            => { pos =>  5, value => 'Community Engagement' },
@@ -255,10 +251,6 @@
         my $error_mode_cache = Bugzilla->error_mode;
         Bugzilla->error_mode(ERROR_MODE_DIE);
 
-<<<<<<< HEAD
-
-=======
->>>>>>> 2721de5a
         my @attachments;
         eval {
             my $xml;
@@ -266,16 +258,6 @@
                 || ThrowTemplateError($template->error());
 
             push @attachments, Bugzilla::Attachment->create(
-<<<<<<< HEAD
-                { bug           => $bug,
-                  creation_ts   => $bug->creation_ts,
-                  data          => $xml,
-                  description   => 'Remo Swag Request (XML)',
-                  filename      => 'remo-swag.xml',
-                  ispatch       => 0,
-                  isprivate     => 0,
-                  mimetype      => 'text/xml',
-=======
                 { bug         => $bug,
                   creation_ts => $bug->creation_ts,
                   data        => $xml,
@@ -300,7 +282,6 @@
                 ispatch     => 0,
                 isprivate   => 0,
                 mimetype    => 'text/csv',
->>>>>>> 2721de5a
             });
 
             my @columns_raw = sort { $CSV_COLUMNS{$a}{pos} <=> $CSV_COLUMNS{$b}{pos} } keys %CSV_COLUMNS;
