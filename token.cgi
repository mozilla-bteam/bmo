#!/usr/bin/env perl
# This Source Code Form is subject to the terms of the Mozilla Public
# License, v. 2.0. If a copy of the MPL was not distributed with this
# file, You can obtain one at http://mozilla.org/MPL/2.0/.
#
# This Source Code Form is "Incompatible With Secondary Licenses", as
# defined by the Mozilla Public License, v. 2.0.

use 5.10.1;
use strict;
use warnings;

use lib qw(. lib local/lib/perl5);

use Bugzilla;
use Bugzilla::Constants;
use Bugzilla::Util;
use Bugzilla::Error;
use Bugzilla::Token;
use Bugzilla::User;

use Date::Format;
use Date::Parse;
use JSON qw( decode_json );

local our $dbh      = Bugzilla->dbh;
local our $cgi      = Bugzilla->cgi;
local our $template = Bugzilla->template;
local our $vars     = {};

my $action = $cgi->param('a');
my $token  = $cgi->param('t');

Bugzilla->login(LOGIN_OPTIONAL);

################################################################################
# Data Validation / Security Authorization
################################################################################

# Throw an error if the form does not contain an "action" field specifying
# what the user wants to do.
$action || ThrowUserError('unknown_action');

# If a token was submitted, make sure it is a valid token that exists in the
# database and is the correct type for the action being taken.
if ($token) {
  Bugzilla::Token::CleanTokenTable();

  # Make sure the token exists in the database.
  my ($db_token, $tokentype) = $dbh->selectrow_array(
    'SELECT token, tokentype FROM tokens
                                                       WHERE token = ?', undef,
    $token
  );
  unless (defined $db_token && $db_token eq $token) {
<<<<<<< HEAD
    Bugzilla->iprepd_report('violation10'); # FIXME: Remove later
    Bugzilla->iprepd_report('token', remote_ip());
=======
    Bugzilla->iprepd_report('bmo.token_mismatch', remote_ip());
>>>>>>> 34a94dd5
    ThrowUserError("token_does_not_exist");
  }

  # Make sure the token is the correct type for the action being taken.
  if (grep($action eq $_, qw(cfmpw cxlpw chgpw)) && $tokentype ne 'password') {
    Bugzilla::Token::Cancel($token, "wrong_token_for_changing_passwd");
    Bugzilla->iprepd_report('bmo.token_mismatch', remote_ip());
    ThrowUserError("wrong_token_for_changing_passwd");
  }
  if ( ($action eq 'cxlem')
    && (($tokentype ne 'emailold') && ($tokentype ne 'emailnew')))
  {
    Bugzilla::Token::Cancel($token, "wrong_token_for_cancelling_email_change");
    Bugzilla->iprepd_report('bmo.token_mismatch', remote_ip());
    ThrowUserError("wrong_token_for_cancelling_email_change");
  }
  if (grep($action eq $_, qw(cfmem chgem)) && ($tokentype ne 'emailnew')) {
    Bugzilla::Token::Cancel($token, "wrong_token_for_confirming_email_change");
    Bugzilla->iprepd_report('bmo.token_mismatch', remote_ip());
    ThrowUserError("wrong_token_for_confirming_email_change");
  }
  if ( ($action =~ /^(request|confirm|cancel)_new_account$/)
    && ($tokentype ne 'account'))
  {
    Bugzilla::Token::Cancel($token, 'wrong_token_for_creating_account');
    Bugzilla->iprepd_report('bmo.token_mismatch', remote_ip());
    ThrowUserError('wrong_token_for_creating_account');
  }
  if (substr($action, 0, 4) eq 'mfa_' && $tokentype ne 'session.short') {
    Bugzilla::Token::Cancel($token, 'wrong_token_for_mfa');
    Bugzilla->iprepd_report('bmo.token_mismatch', remote_ip());
    ThrowUserError('wrong_token_for_mfa');
  }
}


# If the user is requesting a password change, make sure they submitted
# their login name and it exists in the database, and that the DB module is in
# the list of allowed verification methods.
my $user_account;
if ($action eq 'reqpw') {
  my $login_name = $cgi->param('loginname')
    || ThrowUserError("login_needed_for_password_change");

  # check verification methods
  unless (Bugzilla->user->authorizer->can_change_password) {
    ThrowUserError("password_change_requests_not_allowed");
  }

  # Check the hash token to make sure this user actually submitted
  # the forgotten password form.
  my $token = $cgi->param('token');
  check_hash_token($token, ['reqpw']);

  validate_email_syntax($login_name)
    || ThrowUserError('illegal_email_address', {addr => $login_name});

  $user_account = Bugzilla::User->check($login_name);

  # Make sure the user account is active or was deactivated due to inactivity
  if (!$user_account->is_enabled
    && $user_account->password_change_reason ne 'Inactive Account')
  {
    ThrowUserError('account_disabled',
      {disabled_reason => get_text('account_disabled', {account => $login_name})});
  }
}

# If the user is changing their password, make sure they submitted a new
# password and that the new password is valid.
my $password;
if ($action eq 'chgpw') {
  $password = $cgi->param('password');
  my $matchpassword = $cgi->param('matchpassword');
  ThrowUserError("require_new_password")
    unless defined $password && defined $matchpassword;

  Bugzilla->assert_password_is_secure($password);
  Bugzilla->assert_passwords_match($password, $matchpassword);

  # Make sure that these never show up in the UI under any circumstances.
  $cgi->delete('password', 'matchpassword');
}

################################################################################
# Main Body Execution
################################################################################

# All calls to this script should contain an "action" variable whose value
# determines what the user wants to do.  The code below checks the value of
# that variable and runs the appropriate code.

if ($action eq 'reqpw') {
  requestChangePassword($user_account);
}
elsif ($action eq 'cfmpw') {
  confirmChangePassword($token);
}
elsif ($action eq 'cxlpw') {
  cancelChangePassword($token);
}
elsif ($action eq 'chgpw') {
  changePassword($token, $password);
}
elsif ($action eq 'cfmem') {
  confirmChangeEmail($token);
}
elsif ($action eq 'cxlem') {
  cancelChangeEmail($token);
}
elsif ($action eq 'chgem') {
  changeEmail($token);
}
elsif ($action eq 'request_new_account') {
  request_create_account($token);
}
elsif ($action eq 'confirm_new_account') {
  confirm_create_account($token);
}
elsif ($action eq 'cancel_new_account') {
  cancel_create_account($token);
}
elsif ($action eq 'mfa_l') {
  verify_mfa_login($token);
}
elsif ($action eq 'mfa_p') {
  verify_mfa_password($token);
}
else {
  ThrowUserError('unknown_action', {action => $action});
}

exit;

################################################################################
# Functions
################################################################################

sub requestChangePassword {
  my ($user) = @_;
  Bugzilla::Token::IssuePasswordToken($user);

  $vars->{'message'} = "password_change_request";

  print $cgi->header();
  $template->process("global/message.html.tmpl", $vars)
    || ThrowTemplateError($template->error());
}

sub confirmChangePassword {
  my $token = shift;
  $vars->{'token'} = $token;

  my ($user_id) = Bugzilla::Token::GetTokenData($token);
  $vars->{token_user} = Bugzilla::User->check({id => $user_id, cache => 1});

  print $cgi->header();
  $template->process("account/password/set-forgotten-password.html.tmpl", $vars)
    || ThrowTemplateError($template->error());
}

sub cancelChangePassword {
  my $token = shift;

  confirm_cancel('cxlpw', $token);

  $vars->{'message'} = "password_change_canceled";
  Bugzilla::Token::Cancel($token, $vars->{'message'});

  print $cgi->header();
  $template->process("global/message.html.tmpl", $vars)
    || ThrowTemplateError($template->error());
}

sub changePassword {
  my ($token, $password) = @_;
  my $dbh = Bugzilla->dbh;

  my ($user_id) = Bugzilla::Token::GetTokenData($token);
  my $user = Bugzilla::User->check({id => $user_id});

  if ($user->mfa) {
    $user->mfa_provider->verify_prompt({
      user     => $user,
      reason   => 'Setting your password',
      password => $password,
      token    => $token,
      postback =>
        {action => 'token.cgi', token_field => 't', fields => {a => 'mfa_p',},},
    });
  }
  else {
    set_user_password($token, $user, $password);
  }
}

sub verify_mfa_password {
  my $token = shift;
  my ($user, $event) = mfa_event_from_token($token);
  set_user_password($event->{token}, $user, $event->{password});
}

sub set_user_password {
  my ($token, $user, $password) = @_;

  $user->set_password($password);
  $user->update();
  delete_token($token);
  $dbh->do("DELETE FROM tokens WHERE userid = ? AND tokentype = 'password'",
    undef, $user->id);

  Bugzilla->logout_user_by_id($user->id);

  $vars->{'message'} = "password_changed";

  print $cgi->header();
  $template->process("global/message.html.tmpl", $vars)
    || ThrowTemplateError($template->error());
}

sub confirmChangeEmail {
  my $token = shift;
  $vars->{'token'} = $token;

  print $cgi->header();
  $template->process("account/email/confirm.html.tmpl", $vars)
    || ThrowTemplateError($template->error());
}

sub changeEmail {
  my $token = shift;
  my $dbh   = Bugzilla->dbh;

  # Get the user's ID from the tokens table.
  my ($userid, $eventdata) = $dbh->selectrow_array(
    q{SELECT userid, eventdata FROM tokens
                                   WHERE token = ?}, undef, $token
  );
  my ($old_email, $new_email) = split(/:/, $eventdata);

  # Check the user entered the correct old email address
  if (lc($cgi->param('email')) ne lc($old_email)) {
    ThrowUserError("email_confirmation_failed");
  }

  # The new email address should be available as this was
  # confirmed initially so cancel token if it is not still available
  if (!is_available_username($new_email, $old_email)) {
    $vars->{'email'} = $new_email;    # Needed for Bugzilla::Token::Cancel's mail
    Bugzilla::Token::Cancel($token, "account_exists", $vars);
    ThrowUserError("account_exists", {email => $new_email});
  }

  # Update the user's login name in the profiles table and delete the token
  # from the tokens table.
  $dbh->bz_start_transaction();
  $dbh->do(
    q{UPDATE   profiles
               SET      login_name = ?
               WHERE    userid = ?}, undef, ($new_email, $userid)
  );
  Bugzilla->memcached->clear({table => 'profiles', id => $userid});
  $dbh->do('DELETE FROM tokens WHERE token = ?', undef, $token);
  $dbh->do(
    q{DELETE FROM tokens WHERE userid = ?
               AND tokentype = 'emailnew'}, undef, $userid
  );

  # The email address has been changed, so we need to rederive the groups
  my $user = new Bugzilla::User($userid);
  $user->derive_regexp_groups;

  $dbh->bz_commit_transaction();

  # Return HTTP response headers.
  print $cgi->header();

  # Let the user know their email address has been changed.

  $vars->{'message'} = "login_changed";

  $template->process("global/message.html.tmpl", $vars)
    || ThrowTemplateError($template->error());
}

sub cancelChangeEmail {
  my $token = shift;
  my $dbh   = Bugzilla->dbh;

  confirm_cancel('cxlem', $token);

  $dbh->bz_start_transaction();

  # Get the user's ID from the tokens table.
  my ($userid, $tokentype, $eventdata) = $dbh->selectrow_array(
    q{SELECT userid, tokentype, eventdata FROM tokens
                                WHERE token = ?}, undef, $token
  );
  my ($old_email, $new_email) = split(/:/, $eventdata);

  if ($tokentype eq "emailold") {
    $vars->{'message'} = "emailold_change_canceled";

    my $actualemail = $dbh->selectrow_array(
      q{SELECT login_name FROM profiles
                              WHERE userid = ?}, undef, $userid
    );

    # check to see if it has been altered
    if ($actualemail ne $old_email) {

      # XXX - This is NOT safe - if A has change to B, another profile
      # could have grabbed A's username in the meantime.
      # The DB constraint will catch this, though
      $dbh->do(
        q{UPDATE   profiles
                       SET      login_name = ?
                       WHERE    userid = ?}, undef, ($old_email, $userid)
      );
      Bugzilla->memcached->clear({table => 'profiles', id => $userid});

      # email has changed, so rederive groups

      my $user = new Bugzilla::User($userid);
      $user->derive_regexp_groups;

      $vars->{'message'} = "email_change_canceled_reinstated";
    }
  }
  else {
    $vars->{'message'} = 'email_change_canceled';
  }

  $vars->{'old_email'} = $old_email;
  $vars->{'new_email'} = $new_email;
  Bugzilla::Token::Cancel($token, $vars->{'message'}, $vars);

  $dbh->do(
    q{DELETE FROM tokens WHERE userid = ?
               AND tokentype = 'emailold' OR tokentype = 'emailnew'}, undef, $userid
  );

  $dbh->bz_commit_transaction();

  # Return HTTP response headers.
  print $cgi->header();

  $template->process("global/message.html.tmpl", $vars)
    || ThrowTemplateError($template->error());
}

sub request_create_account {
  my $token = shift;

  Bugzilla->user->check_account_creation_enabled;
  my (undef, $date, $login_name) = Bugzilla::Token::GetTokenData($token);
  $vars->{'token'}         = $token;
  $vars->{'email'}         = $login_name . Bugzilla->params->{'emailsuffix'};
  $vars->{'expiration_ts'} = ctime(str2time($date) + MAX_TOKEN_AGE * 86400);

  print $cgi->header();
  $template->process('account/email/confirm-new.html.tmpl', $vars)
    || ThrowTemplateError($template->error());
}

sub confirm_create_account {
  my $token = shift;

  Bugzilla->user->check_account_creation_enabled;
  my (undef, undef, $login_name) = Bugzilla::Token::GetTokenData($token);

  my $password1 = $cgi->param('passwd1');
  my $password2 = $cgi->param('passwd2');

  # Make sure that these never show up anywhere in the UI.
  $cgi->delete('passwd1', 'passwd2');
  Bugzilla->assert_password_is_secure($password1);
  Bugzilla->assert_passwords_match($password1, $password2);

  my $otheruser = Bugzilla::User->create({
    login_name    => $login_name,
    realname      => scalar $cgi->param('realname'),
    cryptpassword => $password1
  });

  # Now delete this token.
  delete_token($token);

  # Let the user know that their user account has been successfully created.
  $vars->{'message'}   = 'account_created';
  $vars->{'otheruser'} = $otheruser;

  # Log in the new user using credentials they just gave.
  $cgi->param('Bugzilla_login',    $otheruser->login);
  $cgi->param('Bugzilla_password', $password1);
  Bugzilla->login(LOGIN_OPTIONAL);

  print $cgi->header();

  $template->process('index.html.tmpl', $vars)
    || ThrowTemplateError($template->error());
}

sub cancel_create_account {
  my $token = shift;

  confirm_cancel('cancel_new_account', $token);

  my (undef, undef, $login_name) = Bugzilla::Token::GetTokenData($token);

  $vars->{'message'} = 'account_creation_canceled';
  $vars->{'account'} = $login_name;
  Bugzilla::Token::Cancel($token, $vars->{'message'});

  print $cgi->header();
  $template->process('global/message.html.tmpl', $vars)
    || ThrowTemplateError($template->error());
}

sub verify_mfa_login {
  my $token = shift;
  my ($user, $event) = mfa_event_from_token($token);
  $user->authorizer->mfa_verified($user, $event);

  if ($event->{url}) {
    print Bugzilla->cgi->redirect($event->{url});
    exit;
  }

  Bugzilla->cgi->base_redirect();
}

sub mfa_event_from_token {
  my $token = shift;

  # create user from token
  my ($user_id) = Bugzilla::Token::GetTokenData($token);
  my $user = Bugzilla::User->check({id => $user_id, cache => 1});

  # sanity check
  if (!$user->mfa) {
    delete_token($token);
    Bugzilla->cgi->base_redirect();
  }

  # verify
  my $event = $user->mfa_provider->verify_token($token);
  return ($user, $event);
}

sub confirm_cancel {
  my ($action, $token) = @_;
  my $cgi      = Bugzilla->cgi;
  my $template = Bugzilla->template;

  if (my $cancel_token = $cgi->param('cancel_token')) {
    check_hash_token($cancel_token, ['confirm_cancel']);
    return;
  }

  print $cgi->header();
  $template->process(
    'account/prefs/confirm-cancel.html.tmpl',
    {token => $token, action => $action,}
  ) || ThrowTemplateError($template->error());
  exit;
}

<|MERGE_RESOLUTION|>--- conflicted
+++ resolved
@@ -53,12 +53,7 @@
     $token
   );
   unless (defined $db_token && $db_token eq $token) {
-<<<<<<< HEAD
-    Bugzilla->iprepd_report('violation10'); # FIXME: Remove later
-    Bugzilla->iprepd_report('token', remote_ip());
-=======
     Bugzilla->iprepd_report('bmo.token_mismatch', remote_ip());
->>>>>>> 34a94dd5
     ThrowUserError("token_does_not_exist");
   }
 
