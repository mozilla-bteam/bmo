#!/usr/bin/perl
# This Source Code Form is subject to the terms of the Mozilla Public
# License, v. 2.0. If a copy of the MPL was not distributed with this
# file, You can obtain one at http://mozilla.org/MPL/2.0/.
#
# This Source Code Form is "Incompatible With Secondary Licenses", as
# defined by the Mozilla Public License, v. 2.0.

use 5.10.1;
use strict;
use warnings;

use lib qw(. lib);

use Getopt::Long qw(:config bundling);
use Pod::Usage;
use List::Util qw(first);
use Cwd;

use Bugzilla;
use Bugzilla::Constants;
use Bugzilla::Error;
use Bugzilla::Util;
use Bugzilla::Search;
use Bugzilla::User;
use Bugzilla::Product;
use Bugzilla::Field;
use Bugzilla::Install::Filesystem qw(fix_dir_permissions);

my %switch;
GetOptions(\%switch, 'help|h', 'regenerate');

# Print the help message if that switch was selected.
pod2usage({-verbose => 1, -exitval => 1}) if $switch{'help'};

# Turn off output buffering (probably needed when displaying output feedback
# in the regenerate mode).
$| = 1;

my $datadir = bz_locations()->{'datadir'};
my $graphsdir = bz_locations()->{'graphsdir'};

# We use a dummy product instance with ID 0, representing all products
my $product_all = {id => 0, name => '-All-'};
bless($product_all, 'Bugzilla::Product');

# Tidy up after graphing module
my $cwd = Cwd::getcwd();
if (chdir($graphsdir)) {
    unlink <./*.gif>;
    unlink <./*.png>;
    # chdir("..") doesn't work if graphs is a symlink, see bug 429378
    chdir($cwd);
}

my $dbh = Bugzilla->switch_to_shadow_db();

# As we can now customize statuses and resolutions, looking at the current list
# of legal values only is not enough as some now removed statuses and resolutions
# may have existed in the past, or have been renamed. We want them all.
my $fields = {};
foreach my $field ('bug_status', 'resolution') {
    my $values = get_legal_field_values($field);
    my $old_values = $dbh->selectcol_arrayref(
                             "SELECT bugs_activity.added
                                FROM bugs_activity
                          INNER JOIN fielddefs
                                  ON fielddefs.id = bugs_activity.fieldid
                           LEFT JOIN $field
                                  ON $field.value = bugs_activity.added
                               WHERE fielddefs.name = ?
                                 AND $field.id IS NULL

                               UNION

                              SELECT bugs_activity.removed
                                FROM bugs_activity
                          INNER JOIN fielddefs
                                  ON fielddefs.id = bugs_activity.fieldid
                           LEFT JOIN $field
                                  ON $field.value = bugs_activity.removed
                               WHERE fielddefs.name = ?
                                 AND $field.id IS NULL",
                               undef, ($field, $field));

    push(@$values, @$old_values);
    $fields->{$field} = $values;
}

my @statuses = @{$fields->{'bug_status'}};
my @resolutions = @{$fields->{'resolution'}};
# Exclude "" from the resolution list.
@resolutions = grep {$_} @resolutions;

# --regenerate was taking an enormous amount of time to query everything
# per bug, per day. Instead, we now just get all the data out of the DB
# at once and stuff it into some data structures.
my (%bug_status, %bug_resolution, %removed);
if ($switch{'regenerate'}) {
    %bug_resolution = @{ $dbh->selectcol_arrayref(
        'SELECT bug_id, resolution FROM bugs', {Columns=>[1,2]}) };
    %bug_status = @{ $dbh->selectcol_arrayref(
        'SELECT bug_id, bug_status FROM bugs', {Columns=>[1,2]}) };

    my $removed_sth = $dbh->prepare(
        q{SELECT bugs_activity.bug_id, bugs_activity.removed,}
        . $dbh->sql_to_days('bugs_activity.bug_when')
       . q{ FROM bugs_activity
           WHERE bugs_activity.fieldid = ?
        ORDER BY bugs_activity.bug_when});

    %removed = (bug_status => {}, resolution => {});
    foreach my $field (qw(bug_status resolution)) {
        my $field_id = Bugzilla::Field->check($field)->id;
        my $rows = $dbh->selectall_arrayref($removed_sth, undef, $field_id);
        my $hash = $removed{$field};
        foreach my $row (@$rows) {
            my ($bug_id, $removed, $when) = @$row;
            $hash->{$bug_id} ||= [];
            push(@{ $hash->{$bug_id} }, { when    => int($when),
                                          removed => $removed });
        }
    }
}

my $tstart = time;

my @myproducts = Bugzilla::Product->get_all;
unshift(@myproducts, $product_all);

my $dir = "$datadir/mining";
if (!-d $dir) {
    mkdir $dir or die "mkdir $dir failed: $!";
    fix_dir_permissions($dir);
}

foreach (@myproducts) {
    if ($switch{'regenerate'}) {
        regenerate_stats($dir, $_, \%bug_resolution, \%bug_status, \%removed);
    } else {
        &collect_stats($dir, $_);
    }
}
# Fix permissions for all files in mining/.
fix_dir_permissions($dir);

my $tend = time;
# Uncomment the following line for performance testing.
#say "Total time taken " . delta_time($tstart, $tend);

CollectSeriesData();

sub collect_stats {
    my $dir = shift;
    my $product = shift;
    my $when = localtime (time);
    my $dbh = Bugzilla->dbh;

    my $file = join '/', $dir, $product->id;
    my $exists = -f $file;

    # if the file exists, get the old status and resolution list for that product.
    my @data;
    @data = get_old_data($file) if $exists;

    # If @data is not empty, then we have to recreate the data file.
    if (scalar(@data)) {
        open(DATA, '>', $file)
          || ThrowCodeError('chart_file_open_fail', {'filename' => $file});
    }
    else {
        open(DATA, '>>', $file)
          || ThrowCodeError('chart_file_open_fail', {'filename' => $file});
    }

    binmode DATA, ':utf8';

    # Now collect current data.
    my @row = (today());
    my $status_sql = q{SELECT COUNT(*) FROM bugs WHERE bug_status = ?};
    my $reso_sql   = q{SELECT COUNT(*) FROM bugs WHERE resolution = ?};

    if ($product->id) {
        $status_sql .= q{ AND product_id = ?};
        $reso_sql   .= q{ AND product_id = ?};
    }

    my $sth_status = $dbh->prepare($status_sql);
    my $sth_reso   = $dbh->prepare($reso_sql);

    my @values ;
    foreach my $status (@statuses) {
        @values = ($status);
        push (@values, $product->id) if ($product->id);
        my $count = $dbh->selectrow_array($sth_status, undef, @values);
        push(@row, $count);
    }
    foreach my $resolution (@resolutions) {
        @values = ($resolution);
        push (@values, $product->id) if ($product->id);
        my $count = $dbh->selectrow_array($sth_reso, undef, @values);
        push(@row, $count);
    }

    if (!$exists || scalar(@data)) {
        my $fields = join('|', ('DATE', @statuses, @resolutions));
        my $product_name = $product->name;
        print DATA <<FIN;
# Bugzilla Daily Bug Stats
#
# Do not edit me! This file is generated.
#
# fields: $fields
# Product: $product_name
# Created: $when
FIN
    }

    # Add existing data, if needed. Note that no count is not treated
    # the same way as a count with 0 bug.
    foreach my $data (@data) {
        print DATA join('|', map {defined $data->{$_} ? $data->{$_} : ''}
                                 ('DATE', @statuses, @resolutions)) . "\n";
    }
    print DATA (join '|', @row) . "\n";
    close DATA;
}

sub get_old_data {
    my $file = shift;

    open(DATA, '<', $file)
      || ThrowCodeError('chart_file_open_fail', {'filename' => $file});

    binmode DATA, ':utf8';

    my @data;
    my @columns;
    my $recreate = 0;
    while (<DATA>) {
        chomp;
        next unless $_;
        if (/^# fields?:\s*(.+)\s*$/) {
            @columns = split(/\|/, $1);
            # Compare this list with @statuses and @resolutions.
            # If they are identical, then we can safely append new data
            # to the end of the file; else we have to recreate it.
            $recreate = 1;
            my @new_cols = ($columns[0], @statuses, @resolutions);
            if (scalar(@columns) == scalar(@new_cols)) {
                my $identical = 1;
                for (0 .. $#columns) {
                    $identical = 0 if ($columns[$_] ne $new_cols[$_]);
                }
                last if $identical;
            }
        }
        next unless $recreate;
        next if (/^#/); # Ignore comments.
        # If we have to recreate the file, we have to load all existing
        # data first.
        my @line = split /\|/;
        my %data;
        foreach my $column (@columns) {
            $data{$column} = shift @line;
        }
        push(@data, \%data);
    }
    close(DATA);
    return @data;
}

# This regenerates all statistics from the database.
sub regenerate_stats {
    my ($dir, $product, $bug_resolution, $bug_status, $removed) = @_;

    my $dbh = Bugzilla->dbh;
    my $when = localtime(time());
    my $tstart = time();

    my $file = join '/', $dir, $product->id;

    my $and_product = "";

    my @values = ();
    if ($product->id) {
        $and_product = q{ AND product_id = ?};
        push (@values, $product->id);
    }

    # Determine the start date from the date the first bug in the
    # database was created, and the end date from the current day.
    # If there were no bugs in the search, return early.
    my $query = q{SELECT } .
                $dbh->sql_to_days('creation_ts') . q{ AS start_day, } .
                $dbh->sql_to_days('current_date') . q{ AS end_day, } . 
                $dbh->sql_to_days("'1970-01-01'") . 
                 qq{ FROM bugs
                   WHERE } . $dbh->sql_to_days('creation_ts') . 
                         qq{ IS NOT NULL $and_product 
                ORDER BY start_day } . $dbh->sql_limit(1);
    my ($start, $end, $base) = $dbh->selectrow_array($query, undef, @values);

    if (!defined $start) {
        return;
    }

    if (open DATA, ">", $file) {
        my $fields = join('|', ('DATE', @statuses, @resolutions));
        my $product_name = $product->name;
        print DATA <<FIN;
# Bugzilla Daily Bug Stats
#
# Do not edit me! This file is generated.
#
# fields: $fields
# Product: $product_name
# Created: $when
FIN
        # For each day, generate a line of statistics.
        my $total_days = $end - $start;
        my @bugs;
        for (my $day = $start + 1; $day <= $end; $day++) {
            # Some output feedback
            my $percent_done = ($day - $start - 1) * 100 / $total_days;
            printf "\rRegenerating %s \[\%.1f\%\%]", $product_name,
                                                     $percent_done;

            # Get a list of bugs that were created the previous day, and
            # add those bugs to the list of bugs for this product.
            $query = qq{SELECT bug_id 
                          FROM bugs
                         WHERE bugs.creation_ts < } . 
                         $dbh->sql_from_days($day - 1) . 
                         q{ AND bugs.creation_ts >= } . 
                         $dbh->sql_from_days($day - 2) . 
                        $and_product . q{ ORDER BY bug_id};

            my $bug_ids = $dbh->selectcol_arrayref($query, undef, @values);
            push(@bugs, @$bug_ids);

            my %bugcount;
            foreach (@statuses) { $bugcount{$_} = 0; }
            foreach (@resolutions) { $bugcount{$_} = 0; }
            # Get information on bug states and resolutions.
            for my $bug (@bugs) {
                my $status = _get_value(
                    $removed->{'bug_status'}->{$bug},
                    $bug_status,  $day, $bug);

                if (defined $bugcount{$status}) {
                    $bugcount{$status}++;
                }

                my $resolution = _get_value(
                    $removed->{'resolution'}->{$bug},
                    $bug_resolution, $day, $bug);

                if (defined $bugcount{$resolution}) {
                    $bugcount{$resolution}++;
                }
            }

            # Generate a line of output containing the date and counts
            # of bugs in each state.
            my $date = sqlday($day, $base);
            print DATA "$date";
            foreach (@statuses) { print DATA "|$bugcount{$_}"; }
            foreach (@resolutions) { print DATA "|$bugcount{$_}"; }
            print DATA "\n";
        }

        # Finish up output feedback for this product.
        my $tend = time;
<<<<<<< HEAD
        print "\rRegenerating $product \[100.0\%] - " .
            delta_time($tstart, $tend) . "\n";
=======
        say "\rRegenerating " . $product_name . ' [100.0%] - ' .
            delta_time($tstart, $tend);
>>>>>>> 28144059

        close DATA;
    }
}

# A helper for --regenerate.
# For each bug that exists on a day, we determine its status/resolution
# at the beginning of the day.  If there were no status/resolution
# changes on or after that day, the status was the same as it
# is today (the "current" value).  Otherwise, the status was equal to the
# first "previous value" entry in the bugs_activity table for that 
# bug made on or after that day.
sub _get_value {
    my ($removed, $current, $day, $bug) = @_;

    # Get the first change that's on or after this day.
    my $item = first { $_->{when} >= $day } @{ $removed || [] };

    # If there's no change on or after this day, then we just return the
    # current value.
    return $item ? $item->{removed} : $current->{$bug};
}

sub today {
    my ($dom, $mon, $year) = (localtime(time))[3, 4, 5];
    return sprintf "%04d%02d%02d", 1900 + $year, ++$mon, $dom;
}

sub today_dash {
    my ($dom, $mon, $year) = (localtime(time))[3, 4, 5];
    return sprintf "%04d-%02d-%02d", 1900 + $year, ++$mon, $dom;
}

sub sqlday {
    my ($day, $base) = @_;
    $day = ($day - $base) * 86400;
    my ($dom, $mon, $year) = (gmtime($day))[3, 4, 5];
    return sprintf "%04d%02d%02d", 1900 + $year, ++$mon, $dom;
}

sub delta_time {
    my $tstart = shift;
    my $tend = shift;
    my $delta = $tend - $tstart;
    my $hours = int($delta/3600);
    my $minutes = int($delta/60) - ($hours * 60);
    my $seconds = $delta - ($minutes * 60) - ($hours * 3600);
    return sprintf("%02d:%02d:%02d" , $hours, $minutes, $seconds);
}

sub CollectSeriesData {
    # We need some way of randomising the distribution of series, such that
    # all of the series which are to be run every 7 days don't run on the same
    # day. This is because this might put the server under severe load if a
    # particular frequency, such as once a week, is very common. We achieve
    # this by only running queries when:
    # (days_since_epoch + series_id) % frequency = 0. So they'll run every
    # <frequency> days, but the start date depends on the series_id.
    my $days_since_epoch = int(time() / (60 * 60 * 24));
    my $today = today_dash();

    # We save a copy of the main $dbh and then switch to the shadow and get
    # that one too. Remember, these may be the same.
    my $dbh = Bugzilla->switch_to_main_db();
    my $shadow_dbh = Bugzilla->switch_to_shadow_db();
    
    my $serieses = $dbh->selectall_hashref("SELECT series_id, query, creator " .
                      "FROM series " .
                      "WHERE frequency != 0 AND " . 
                      "MOD(($days_since_epoch + series_id), frequency) = 0",
                      "series_id");

    # We prepare the insertion into the data table, for efficiency.
    my $sth = $dbh->prepare("INSERT INTO series_data " .
                            "(series_id, series_date, series_value) " .
                            "VALUES (?, " . $dbh->quote($today) . ", ?)");

    # We delete from the table beforehand, to avoid SQL errors if people run
    # collectstats.pl twice on the same day.
    my $deletesth = $dbh->prepare("DELETE FROM series_data 
                                   WHERE series_id = ? AND series_date = " .
                                   $dbh->quote($today));
                                     
    foreach my $series_id (keys %$serieses) {
        # We set up the user for Search.pm's permission checking - each series
        # runs with the permissions of its creator.
        my $user = new Bugzilla::User($serieses->{$series_id}->{'creator'});
        my $cgi = new Bugzilla::CGI($serieses->{$series_id}->{'query'});
        my $data;

        # Do not die if Search->new() detects invalid data, such as an obsolete
        # login name or a renamed product or component, etc.
        eval {
            my $search = new Bugzilla::Search('params' => scalar $cgi->Vars,
                                              'fields' => ["bug_id"],
                                              'allow_unlimited' => 1,
                                              'user'   => $user);
            $data = $search->data;
        };

        if (!$@) {
            # We need to count the returned rows. Without subselects, we can't
            # do this directly in the SQL for all queries. So we do it by hand.
            my $count = scalar(@$data) || 0;

            $deletesth->execute($series_id);
            $sth->execute($series_id, $count);
        }
    }
}

__END__

=head1 NAME

collectstats.pl - Collect data about Bugzilla bugs.

=head1 SYNOPSIS

 ./collectstats.pl [--regenerate] [--help]

Collects data about bugs to be used in Old and New Charts.

=head1 OPTIONS

=over

=item B<--help>

Print this help page.

=item B<--regenerate>

Recreate all the data about bugs, from day 1. This option is only relevant
for Old Charts, and has no effect for New Charts.
This option will overwrite all existing collected data and can take a huge
amount of time. You normally don't need to use this option (do not use it
in a cron job).

=back

=head1 DESCRIPTION

This script collects data about all bugs for Old Charts, triaged by product
and by bug status and resolution. It also collects data for New Charts, based
on existing series. For New Charts, data is only collected once a series is
defined; this script cannot recreate data prior to this date.<|MERGE_RESOLUTION|>--- conflicted
+++ resolved
@@ -372,13 +372,8 @@
 
         # Finish up output feedback for this product.
         my $tend = time;
-<<<<<<< HEAD
-        print "\rRegenerating $product \[100.0\%] - " .
-            delta_time($tstart, $tend) . "\n";
-=======
         say "\rRegenerating " . $product_name . ' [100.0%] - ' .
             delta_time($tstart, $tend);
->>>>>>> 28144059
 
         close DATA;
     }
