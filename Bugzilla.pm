--- conflicted
+++ resolved
@@ -20,11 +20,7 @@
     }
 }
 
-<<<<<<< HEAD
-our $VERSION = '20171210.1';
-=======
 our $VERSION = '20171219.2';
->>>>>>> ba299d1e
 
 use Bugzilla::Auth;
 use Bugzilla::Auth::Persist::Cookie;
