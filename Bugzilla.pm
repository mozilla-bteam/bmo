# This Source Code Form is subject to the terms of the Mozilla Public
# License, v. 2.0. If a copy of the MPL was not distributed with this
# file, You can obtain one at http://mozilla.org/MPL/2.0/.
#
# This Source Code Form is "Incompatible With Secondary Licenses", as
# defined by the Mozilla Public License, v. 2.0.

package Bugzilla;

use 5.10.1;
use strict;
use warnings;

use Bugzilla::Logging;

<<<<<<< HEAD
our $VERSION = '20211108.3';
=======
our $VERSION = '20220202.1';
>>>>>>> a797b461

use Bugzilla::Auth;
use Bugzilla::Auth::Persist::Cookie;
use Bugzilla::CGI;
use Bugzilla::Config;
use Bugzilla::Constants;
use Bugzilla::DB;
use Bugzilla::Error;
use Bugzilla::Extension;
use Bugzilla::Field;
use Bugzilla::Flag;
use Bugzilla::Hook;
use Bugzilla::Install::Localconfig qw(read_localconfig);
use Bugzilla::Localconfig;
use Bugzilla::Install::Util qw(init_console include_languages);
use Bugzilla::Memcached;
use Bugzilla::Template;
use Bugzilla::Token;
use Bugzilla::User;
use Bugzilla::Util;
use Bugzilla::CPAN;
use Bugzilla::Bloomfilter;

use Date::Parse;
use DateTime::TimeZone;
use Encode;
use File::Basename;
use File::Spec::Functions;
use Safe;
use JSON::XS qw(decode_json);
use Scope::Guard;
use Try::Tiny;

use parent qw(Bugzilla::CPAN);

#####################################################################
# Constants
#####################################################################

# This is identical to Install::Util::_cache so that things loaded
# into Install::Util::_cache during installation can be read out
# of request_cache later in installation.
use constant request_cache => Bugzilla::Install::Util::_cache();

#####################################################################
# Global Code
#####################################################################

# Note that this is a raw subroutine, not a method, so $class isn't available.
# Called prior to every Bugzilla CGI request (not called for native Mojo
# routes).
sub init_page {
  if (Bugzilla->usage_mode == USAGE_MODE_CMDLINE) {
    init_console();
  }
  elsif (Bugzilla->params->{'utf8'}) {
    binmode STDOUT, ':utf8';
  }

  if (i_am_cgi()) {
    Bugzilla::Logging->fields->{remote_ip} = remote_ip();
  }

  # Because this function is run live from Perl "use" commands of
  # other scripts, we're skipping the rest of this function if we get here
  # during a Perl syntax check (perl -c, like we do during the
  # 001compile.t test).
  return if $^C;

  my $script = basename($0);

  # Because of attachment_base, attachment.cgi handles this itself.
  if ($script ne 'attachment.cgi') {
    do_ssl_redirect_if_required();
  }
}

#####################################################################
# Subroutines and Methods
#####################################################################

my $preload_templates = 0;

sub preload_templates {
  $preload_templates = 1;

  delete request_cache->{template};
  template();
  return 1;
}

sub template {
  request_cache->{template}
    ||= Bugzilla::Template->create(preload => $preload_templates);
  request_cache->{template}->{_is_main} = 1;

  return request_cache->{template};
}

sub template_inner {
  my (undef, $lang) = @_;
  my $cache        = request_cache;
  my $current_lang = $cache->{template_current_lang}->[0];
  $lang ||= $current_lang || '';
  my %options = (language => $lang, preload => $preload_templates);
  return $cache->{"template_inner_$lang"}
    ||= Bugzilla::Template->create(%options);
}

sub extensions {
  state $extensions;
  return $extensions if $extensions;
  my $extension_packages = Bugzilla::Extension->load_all();
  $extensions = [];
  foreach my $package (@$extension_packages) {
    if ($package->enabled) {
      push @$extensions, $package;
    }
  }
  return $extensions;
}

sub cgi {
  return request_cache->{cgi} ||= Bugzilla::CGI->new;
}

sub input_params {
  my ($class, $params) = @_;
  my $cache = request_cache;

  # This is how the WebService and other places set input_params.
  if (defined $params) {
    $cache->{input_params} = $params;
  }
  return $cache->{input_params} if defined $cache->{input_params};

  # Making this scalar makes it a tied hash to the internals of $cgi,
  # so if a variable is changed, then it actually changes the $cgi object
  # as well.
  $cache->{input_params} = $class->cgi->Vars;
  return $cache->{input_params};
}

sub localconfig {
  return $_[0]->process_cache->{localconfig} ||= Bugzilla::Localconfig->new(read_localconfig());
}


sub params {
  return request_cache->{params} ||= Bugzilla::Config::read_param_file();
}

sub get_param_with_override {
  my ($class, $name) = @_;
  return $class->localconfig->param_override->{$name} // $class->params->{$name};
}

sub user {
  return request_cache->{user} ||= new Bugzilla::User;
}

sub set_user {
  my (undef, $new_user, %option) = @_;

  if ($option{scope_guard}) {
    my $old_user = request_cache->{user};
    request_cache->{user} = $new_user;
    return Scope::Guard->new(sub {
      request_cache->{user} = $old_user;
    });
  }
  else {
    request_cache->{user} = $new_user;
  }
}

sub sudoer {
  return request_cache->{sudoer};
}

sub sudo_request {
  my (undef, $new_user, $new_sudoer) = @_;
  request_cache->{user}   = $new_user;
  request_cache->{sudoer} = $new_sudoer;

  # NOTE: If you want to log the start of an sudo session, do it here.
}

sub page_requires_login {
  return request_cache->{page_requires_login};
}

sub github_token {
  my ($class) = @_;
  my $cache   = request_cache;
  my $cgi     = $class->cgi;

  $cache->{github_token} //= $cgi->cookie('github_token')
    // generate_random_password(256);

  return $cache->{github_token};
}

sub passwdqc {
  my ($class) = @_;
  require Data::Password::passwdqc;

  my $cache  = request_cache;
  my $params = $class->params;

  return $cache->{passwdqc} if $cache->{passwdqc};

  my @min = map { $_ eq 'undef' ? undef : $_ }
    split(/\s*,\s*/, $params->{passwdqc_min});

  return $cache->{passwdqc} = Data::Password::passwdqc->new(
    min              => \@min,
    max              => $params->{passwdqc_max},
    passphrase_words => $params->{passwdqc_passphrase_words},
    match_length     => $params->{passwdqc_match_length},
    random_bits      => $params->{passwdqc_random_bits},
  );
}

sub assert_password_is_secure {
  my ($class, $password1) = @_;

  my $pwqc = $class->passwdqc;
  ThrowUserError('password_insecure', {reason => $pwqc->reason})
    unless $pwqc->validate_password($password1);
}

sub assert_passwords_match {
  my ($class, $password1, $password2) = @_;

  ThrowUserError('password_mismatch') if $password1 ne $password2;
}

sub login {
  my ($class, $type) = @_;

  return $class->user if $class->user->id;

  my $authorizer = new Bugzilla::Auth();
  $type = LOGIN_REQUIRED if $class->cgi->param('GoAheadAndLogIn');

  if (!defined $type || $type == LOGIN_NORMAL) {
    $type = $class->params->{'requirelogin'} ? LOGIN_REQUIRED : LOGIN_NORMAL;
  }

  # Allow templates to know that we're in a page that always requires
  # login.
  if ($type == LOGIN_REQUIRED) {
    request_cache->{page_requires_login} = 1;
  }

  my $authenticated_user = $authorizer->login($type);

  if (i_am_cgi() && $authenticated_user->id) {
    Bugzilla::Logging->fields->{user_id} = $authenticated_user->id;
  }

  # At this point, we now know if a real person is logged in.

  # Check if a password reset is required
  my $cgi           = Bugzilla->cgi;
  my $script_name   = $cgi->script_name;
  my $do_logout     = $cgi->param('logout');
  my $on_token_page = $script_name eq '/token.cgi';

  my $is_creatingaccount = 0;
  if ($script_name eq '/createaccount.cgi'
    || ($on_token_page && !$cgi->param('token_account_created')))
  {
    # The user hasn't yet created account.
    $is_creatingaccount = 1;
  }

  if ($authenticated_user->password_change_required) {

    # We cannot show the password reset UI for API calls, so treat those as
    # a disabled account.
    if (i_am_webservice()) {
      ThrowUserError("account_disabled",
        {disabled_reason => $authenticated_user->password_change_reason});
    }

    # only allow the reset-password and token pages to handle requests
    # (tokens handles the 'forgot password' process)
    # otherwise redirect user to the reset-password page.
    if ($script_name !~ m#/(?:reset_password|token)\.cgi$# && !$do_logout) {
      my $self_url     = trim($cgi->self_url);
      my $sig_type     = 'prev_url:' . $authenticated_user->id;
      my $self_url_sig = issue_hash_sig($sig_type, $self_url);
      my $redir_url    = URI->new('reset_password.cgi');
      $redir_url->query_form(prev_url => $self_url, prev_url_sig => $self_url_sig);
      $cgi->base_redirect($redir_url->as_string);
    }
  }
  elsif (!i_am_webservice()
    && $authenticated_user->in_mfa_group
    && !$authenticated_user->mfa)
  {

    # decide if the user needs a warning or to be blocked.
    my $date         = $authenticated_user->mfa_required_date('UTC');
    my $grace_period = Bugzilla->params->{mfa_group_grace_period};
    my $expired      = defined $date && $date < DateTime->now;
    my $on_mfa_page
      = $script_name eq '/userprefs.cgi' && $cgi->param('tab') eq 'mfa';

    Bugzilla->request_cache->{mfa_warning}              = 1;
    Bugzilla->request_cache->{mfa_grace_period_expired} = $expired;
    Bugzilla->request_cache->{on_mfa_page}              = $on_mfa_page;

    if ($grace_period == 0 || $expired) {
      if (!($on_mfa_page || $on_token_page || $do_logout)) {
        $cgi->base_redirect('userprefs.cgi?tab=mfa');
      }
    }
    else {
      my $dbh = Bugzilla->dbh_main;
      my $date = $dbh->sql_date_math('NOW()', '+', '?', 'DAY');
      my ($mfa_required_date)
        = $dbh->selectrow_array("SELECT $date", undef, $grace_period);
      $authenticated_user->set_mfa_required_date($mfa_required_date);
      $authenticated_user->update();
    }
  }

  # We must now check to see if an sudo session is in progress.
  # For a session to be in progress, the following must be true:
  # 1: There must be a logged in user
  # 2: That user must be in the 'bz_sudoer' group
  # 3: There must be a valid value in the 'sudo' cookie
  # 4: A Bugzilla::User object must exist for the given cookie value
  # 5: That user must NOT be in the 'bz_sudo_protect' group
  my $token = $class->cgi->cookie('sudo');
  if (defined $authenticated_user && $token) {
    my ($user_id, $date, $sudo_target_id) = Bugzilla::Token::GetTokenData($token);
    if (!$user_id
      || $user_id != $authenticated_user->id
      || !detaint_natural($sudo_target_id)
      || (time() - str2time($date) > MAX_SUDO_TOKEN_AGE))
    {
      $class->cgi->remove_cookie('sudo');
      ThrowUserError('sudo_invalid_cookie');
    }

    my $sudo_target = new Bugzilla::User($sudo_target_id);
    if ( $authenticated_user->in_group('bz_sudoers')
      && defined $sudo_target
      && !$sudo_target->in_group('bz_sudo_protect'))
    {
      $class->set_user($sudo_target);
      request_cache->{sudoer} = $authenticated_user;

      # And make sure that both users have the same Auth object,
      # since we never call Auth::login for the sudo target.
      $sudo_target->set_authorizer($authenticated_user->authorizer);

      # NOTE: If you want to do any special logging, do it here.
    }
    else {
      delete_token($token);
      $class->cgi->remove_cookie('sudo');
      ThrowUserError('sudo_illegal_action',
        {sudoer => $authenticated_user, target_user => $sudo_target});
    }
  }
  else {
    $class->set_user($authenticated_user);
  }

  if (Bugzilla->sudoer) {
    Bugzilla->sudoer->update_last_seen_date();
  }
  else {
    $class->user->update_last_seen_date();
  }

  # If Mojo native app is requesting login, we need to possibly redirect
  # If the user is creating account, we should wait until the process finishes.
  my $C = Bugzilla->request_cache->{mojo_controller};
  my $session = $C->session;
  if (!$is_creatingaccount && $session->{override_login_target}) {
    my $override_login_target = delete $session->{override_login_target};
    my $cgi_params            = delete $session->{cgi_params};
    my $mojo_url              = Mojo::URL->new($override_login_target);
    $mojo_url->query($cgi_params);
    $C->redirect_to($mojo_url);
  }

  return $class->user;
}

sub logout {
  my ($class, $option) = @_;

  # If we're not logged in, go away
  return unless $class->user->id;

  $option = LOGOUT_CURRENT unless defined $option;
  Bugzilla::Auth::Persist::Cookie->logout({type => $option});
  $class->logout_request() unless $option eq LOGOUT_KEEP_CURRENT;
}

sub logout_user {
  my ($class, $user) = @_;

  # When we're logging out another user we leave cookies alone, and
  # therefore avoid calling Bugzilla->logout() directly.
  Bugzilla::Auth::Persist::Cookie->logout({user => $user});
}

# just a compatibility front-end to logout_user that gets a user by id
sub logout_user_by_id {
  my ($class, $id) = @_;
  my $user = new Bugzilla::User($id);
  $class->logout_user($user);
}

# hack that invalidates credentials for a single request
sub logout_request {
  my $class = shift;
  delete request_cache->{user};
  delete request_cache->{sudoer};

  # We can't delete from $cgi->cookie, so logincookie data will remain
  # there. Don't rely on it: use Bugzilla->user->login instead!
}

sub job_queue {
  require Bugzilla::JobQueue;
  return request_cache->{job_queue} ||= Bugzilla::JobQueue->new();
}

sub jwt {
  my ($class, @args) = @_;
  require Mojo::JWT;
  return Mojo::JWT->new(@args, secret => $class->localconfig->jwt_secret);
}

sub dbh {
  my ($class) = @_;

  # If we're not connected, then we must want the main db
  return request_cache->{dbh} ||= $class->dbh_main;
}

sub dbh_main {
  return request_cache->{dbh_main} ||= Bugzilla::DB::connect_main();
}

sub languages {
  return Bugzilla::Install::Util::supported_languages();
}

sub current_language {
  return request_cache->{current_language} ||= (include_languages())[0];
}

sub error_mode {
  my (undef, $newval) = @_;
  if (defined $newval) {
    request_cache->{error_mode} = $newval;
  }
  return request_cache->{error_mode}
    || (i_am_cgi() ? ERROR_MODE_WEBPAGE : ERROR_MODE_DIE);
}

# This is used only by Bugzilla::Error to throw errors.
sub _json_server {
  my (undef, $newval) = @_;
  if (defined $newval) {
    request_cache->{_json_server} = $newval;
  }
  return request_cache->{_json_server};
}

sub usage_mode {
  my ($class, $newval) = @_;
  if (defined $newval) {
    if ($newval == USAGE_MODE_BROWSER) {
      $class->error_mode(ERROR_MODE_WEBPAGE);
    }
    elsif ($newval == USAGE_MODE_CMDLINE) {
      $class->error_mode(ERROR_MODE_DIE);
    }
    elsif ($newval == USAGE_MODE_XMLRPC) {
      $class->error_mode(ERROR_MODE_DIE_SOAP_FAULT);
    }
    elsif ($newval == USAGE_MODE_JSON) {
      $class->error_mode(ERROR_MODE_JSON_RPC);
    }
    elsif ($newval == USAGE_MODE_EMAIL) {
      $class->error_mode(ERROR_MODE_DIE);
    }
    elsif ($newval == USAGE_MODE_TEST) {
      $class->error_mode(ERROR_MODE_TEST);
    }
    elsif ($newval == USAGE_MODE_REST) {
      $class->error_mode(ERROR_MODE_REST);
    }
    elsif ($newval == USAGE_MODE_MOJO) {
      $class->error_mode(ERROR_MODE_MOJO);
    }
    else {
      ThrowCodeError('usage_mode_invalid', {'invalid_usage_mode', $newval});
    }
    request_cache->{usage_mode} = $newval;
  }
  return request_cache->{usage_mode}
    || (i_am_cgi() ? USAGE_MODE_BROWSER : USAGE_MODE_CMDLINE);
}

sub installation_mode {
  my (undef, $newval) = @_;
  (request_cache->{installation_mode} = $newval) if defined $newval;
  return request_cache->{installation_mode} || INSTALLATION_MODE_INTERACTIVE;
}

sub installation_answers {
  my (undef, $filename) = @_;
  if ($filename) {
    my $s = new Safe;
    $s->rdo($filename);

    die "Error reading $filename: $!"    if $!;
    die "Error evaluating $filename: $@" if $@;

    # Now read the param back out from the sandbox
    request_cache->{installation_answers} = $s->varglob('answer');
  }
  return request_cache->{installation_answers} || {};
}

sub switch_to_shadow_db {
  my $class = shift;

  if (!request_cache->{dbh_shadow}) {
    if ($class->get_param_with_override('shadowdb')) {
      request_cache->{dbh_shadow} = Bugzilla::DB::connect_shadow();
    }
    else {
      request_cache->{dbh_shadow} = $class->dbh_main;
    }
  }

  request_cache->{dbh} = request_cache->{dbh_shadow};

  # we have to return $class->dbh instead of {dbh} as
  # {dbh_shadow} may be undefined if no shadow DB is used
  # and no connection to the main DB has been established yet.
  return $class->dbh;
}

sub switch_to_main_db {
  my $class = shift;

  request_cache->{dbh} = $class->dbh_main;
  return $class->dbh_main;
}

sub log_user_request {
  my ($class, $bug_id, $attach_id, $action) = @_;

  return
    unless (i_am_cgi() || i_am_webservice())
    && Bugzilla->params->{log_user_requests};

  my $cgi         = $class->cgi;
  my $user_id     = $class->user->id;
  my $request_url = $cgi->request_uri // '';
  my $method      = $cgi->request_method // 'GET';
  my $user_agent  = $cgi->user_agent // '';
  my $script_name = $cgi->script_name;
  my $server      = "web";

  if ($script_name =~ /rest\.cgi/) {
    $server = $script_name =~ /BzAPI/ ? "bzapi" : "rest";
  }
  elsif ($script_name =~ /xmlrpc\.cgi/) {
    $server = "xmlrpc";
  }
  elsif ($script_name =~ /jsonrpc\.cgi/) {
    $server = "jsonrpc";
  }

  my @params = (
    $user_id, remote_ip(), $user_agent, $request_url, $method,
    $bug_id,  $attach_id,  $action,     $server
  );

  eval {
    local request_cache->{dbh};
    $class->switch_to_main_db();
    $class->dbh->do(
      "INSERT INTO user_request_log
                         (user_id, ip_address, user_agent, request_url,
                         method, timestamp, bug_id, attach_id, action, server)
                         VALUES (?, ?, ?, ?, ?, NOW(), ?, ?, ?, ?)", undef, @params
    );
  };
  warn $@ if $@;
}

sub is_shadow_db {
  my $class = shift;
  return request_cache->{dbh} != $class->dbh_main;
}

sub fields {
  my (undef, $criteria) = @_;
  $criteria ||= {};
  my $cache = request_cache;

  # We create an advanced cache for fields by type, so that we
  # can avoid going back to the database for every fields() call.
  # (And most of our fields() calls are for getting fields by type.)
  #
  # We also cache fields by name, because calling $field->name a few
  # million times can be slow in calling code, but if we just do it
  # once here, that makes things a lot faster for callers.
  if (!defined $cache->{fields}) {
    my @all_fields = Bugzilla::Field->get_all;
    my (%by_name, %by_type);
    foreach my $field (@all_fields) {
      my $name = $field->name;
      $by_type{$field->type}->{$name} = $field;
      $by_name{$name} = $field;
    }
    $cache->{fields} = {by_type => \%by_type, by_name => \%by_name};
  }

  my $fields = $cache->{fields};
  my %requested;
  if (my $types = delete $criteria->{type}) {
    $types = ref($types) ? $types : [$types];
    %requested = map { %{$fields->{by_type}->{$_} || {}} } @$types;
  }
  else {
    %requested = %{$fields->{by_name}};
  }

  my $do_by_name = delete $criteria->{by_name};

  # Filtering before returning the fields based on
  # the criterias.
  foreach my $filter (keys %$criteria) {
    foreach my $field (keys %requested) {
      if ($requested{$field}->$filter != $criteria->{$filter}) {
        delete $requested{$field};
      }
    }
  }

  return $do_by_name
    ? \%requested
    : [sort { $a->sortkey <=> $b->sortkey || $a->name cmp $b->name }
      values %requested];
}

sub active_custom_fields {
  my (undef, $params, $wants) = @_;
  my $cache_id = 'active_custom_fields';
  my $can_cache = !exists $params->{bug_id} && !$wants;
  if ($can_cache && $params) {
    $cache_id .= ($params->{product} ? '_p' . $params->{product}->id : '')
      . ($params->{component} ? '_c' . $params->{component}->id : '');
    $cache_id .= ':noext' if $params->{skip_extensions};
  }

  if ($can_cache && exists request_cache->{$cache_id}) {
    return @{request_cache->{$cache_id}};
  }
  else {
    my $match_params = {custom => 1, obsolete => 0, skip_extensions => 1};
    if ($wants) {
      if ($wants->exclude_type->{custom}) {
        return ();
      }
      elsif ($wants->is_specific) {
        my @names = (grep {/^cf_/} $wants->includes);
        return () unless @names;
        $match_params->{name} = \@names;
      }
    }
    my $fields = Bugzilla::Field->match($match_params);
    Bugzilla::Hook::process('active_custom_fields',
      {fields => \$fields, params => $params, wants => $wants});
    request_cache->{$cache_id} = $fields if $can_cache;
    return @$fields;
  }
}

sub has_flags {

  if (!defined request_cache->{has_flags}) {
    request_cache->{has_flags} = Bugzilla::Flag->any_exist;
  }
  return request_cache->{has_flags};
}

sub local_timezone {
  return $_[0]->process_cache->{local_timezone}
    ||= DateTime::TimeZone->new(name => 'local');
}

# Send messages to syslog for the auditing systems (e.g. mozdef) to pick up.
sub audit {
  my (undef, $message) = @_;
  state $logger = Log::Log4perl->get_logger("audit");
  $logger->notice(encode_utf8($message));
}

sub clear_request_cache {
  my (undef, %option) = @_;
  my $request_cache = request_cache();
  my @except = $option{except} ? @{$option{except}} : ();

  %{$request_cache} = map { $_ => $request_cache->{$_} } @except;
}

# This is a per-process cache.  Under mod_cgi it's identical to the
# request_cache.  When using mod_perl, items in this cache live until the
# worker process is terminated.
our $_process_cache = {};

sub process_cache {
  return $_process_cache;
}

# This is a memcached wrapper, which provides cross-process and cross-system
# caching.
sub memcached {
  return request_cache->{memcached} ||= Bugzilla::Memcached->_new();
}

# Connector to the Datadog metrics collection daemon.
sub datadog {
  my ($class, $namespace) = @_;
  my $host = $class->localconfig->datadog_host;
  my $port = $class->localconfig->datadog_port;

  $namespace //= '';

  if ($class->has_feature('datadog') && $host) {
    require DataDog::DogStatsd;
    return request_cache->{datadog}{$namespace} //= DataDog::DogStatsd->new(
      host      => $host,
      port      => $port,
      namespace => $namespace ? "$namespace." : '',
    );
  }
  else {
    return undef;
  }
}

sub check_rate_limit {
  my ($class, $name, $identifier, $throw_error) = @_;
  $throw_error //= sub { ThrowUserError("rate_limit") };
  my $params = Bugzilla->params;
  if ($params->{rate_limit_active}) {
    my $rules = decode_json($params->{rate_limit_rules});
    my $limit = $rules->{$name};
    unless ($limit) {
      warn "no rules for $name!";
      return 0;
    }
    if (Bugzilla->memcached->should_rate_limit("$name:$identifier", @$limit)) {
      my $ip = remote_ip();
      my $action = 'block';
      my $filter = Bugzilla::Bloomfilter->lookup("rate_limit_whitelist");
      if ($filter && $filter->test($ip)) {
        $action = 'ignore';
      }
      my $full_limit = join("/", @$limit);
      Bugzilla->audit(
        "[rate_limit] action=$action, ip=$ip, identifier=$identifier, limit=$full_limit, name=$name");
      if ($action eq 'block') {
        request_cache->{mojo_controller}->block_ip($ip);
        $throw_error->();
      }
    }
  }

  return 1;
}

sub iprepd_report {
  my ($class, $name) = @_;
  my $params = Bugzilla->params;

  return 0 if !$params->{iprepd_base_url} || !$params->{iprepd_client_secret};

  # Send information about this event to the iprepd API if active
  my $ip      = remote_ip();
  my $ua      = mojo_user_agent({request_timeout => 5});
  my $payload = {object => $ip, type => "ip", violation => $name};
  try {
    my $tx = $ua->put(
      $params->{iprepd_base_url} . '/violations/type/ip/' . $ip,
      {'Authorization' => 'APIKey ' . $params->{iprepd_client_secret}} => json =>
        $payload
    );
    my $res = $tx->result;
    die $res->message . ' ' . $res->body unless $res->is_success;
  }
  catch {
    WARN("IPREPD ERROR: $_");
  };

  return 1;
}

sub markdown {
  require Bugzilla::Markdown;
  state $markdown = Bugzilla::Markdown->new;
  return $markdown;
}

# Private methods

# Per-process cleanup. Note that this is a plain subroutine, not a method,
# so we don't have $class available.
*cleanup = \&_cleanup;

sub _cleanup {
  return if $^C;

  # BMO - allow "end of request" processing
  Bugzilla::Hook::process('request_cleanup');
  Bugzilla::Bug->CLEANUP;

  my $main   = Bugzilla->request_cache->{dbh_main};
  my $shadow = Bugzilla->request_cache->{dbh_shadow};
  foreach my $dbh ($main, $shadow) {
    next if !$dbh;
    $dbh->bz_rollback_transaction() if $dbh->bz_in_transaction;
  }
  clear_request_cache();

  Log::Log4perl::MDC->remove();
}

our ($caller_package, $caller_file) = caller;
init_page()
  if $caller_package eq 'main'
  && $caller_package !~ /^Test/
  && $caller_file =~ /\.t$/;

END {
  cleanup() if $caller_package eq 'main';
}

1;

__END__

=head1 NAME

Bugzilla - Semi-persistent collection of various objects used by scripts
and modules

=head1 SYNOPSIS

  use Bugzilla;

  sub someModulesSub {
    Bugzilla->dbh->prepare(...);
    Bugzilla->template->process(...);
  }

=head1 DESCRIPTION

Several Bugzilla 'things' are used by a variety of modules and scripts. This
includes database handles, template objects, and so on.

This module is a singleton intended as a central place to store these objects.
This approach has several advantages:

=over 4

=item *

They're not global variables, so we don't have issues with them staying around
with mod_perl

=item *

Everything is in one central place, so it's easy to access, modify, and maintain

=item *

Code in modules can get access to these objects without having to have them
all passed from the caller, and the caller's caller, and....

=item *

We can reuse objects across requests using mod_perl where appropriate (e.g.
templates), whilst destroying those which are only valid for a single request
(such as the current user)

=back

Note that items accessible via this object are demand-loaded when requested.

For something to be added to this object, it should either be able to benefit
from persistence when run under mod_perl (such as the a C<template> object),
or should be something which is globally required by a large amount of code
(such as the current C<user> object).

=head1 METHODS

Note that all C<Bugzilla> functionality is method based; use C<Bugzilla-E<gt>dbh>
rather than C<Bugzilla::dbh>. Nothing cares about this now, but don't rely on
that.

=over 4

=item C<template>

The current C<Template> object, to be used for output

=item C<template_inner>

If you ever need a L<Bugzilla::Template> object while you're already
processing a template, use this. Also use it if you want to specify
the language to use. If no argument is passed, it uses the last
language set. If the argument is "" (empty string), the language is
reset to the current one (the one used by Bugzilla->template).

=item C<cgi>

The current C<cgi> object. Note that modules should B<not> be using this in
general. Not all Bugzilla actions are cgi requests. Its useful as a convenience
method for those scripts/templates which are only use via CGI, though.

=item C<input_params>

When running under the WebService, this is a hashref containing the arguments
passed to the WebService method that was called. When running in a normal
script, this is a hashref containing the contents of the CGI parameters.

Modifying this hashref will modify the CGI parameters or the WebService
arguments (depending on what C<input_params> currently represents).

This should be used instead of L</cgi> in situations where your code
could be being called by either a normal CGI script or a WebService method,
such as during a code hook.

B<Note:> When C<input_params> represents the CGI parameters, any
parameter specified more than once (like C<foo=bar&foo=baz>) will appear
as an arrayref in the hash, but any value specified only once will appear
as a scalar. This means that even if a value I<can> appear multiple times,
if it only I<does> appear once, then it will be a scalar in C<input_params>,
not an arrayref.

=item C<user>

Default C<Bugzilla::User> object if there is no currently logged in user or
if the login code has not yet been run.  If an sudo session is in progress,
the C<Bugzilla::User> corresponding to the person who is being impersonated.
If no session is in progress, the current C<Bugzilla::User>.

=item C<set_user>

Allows you to directly set what L</user> will return. You can use this
if you want to bypass L</login> for some reason and directly "log in"
a specific L<Bugzilla::User>. Be careful with it, though!

=item C<sudoer>

C<undef> if there is no currently logged in user, the currently logged in user
is not in the I<sudoer> group, or there is no session in progress.  If an sudo
session is in progress, returns the C<Bugzilla::User> object corresponding to
the person who logged in and initiated the session.  If no session is in
progress, returns the C<Bugzilla::User> object corresponding to the currently
logged in user.

=item C<sudo_request>
This begins an sudo session for the current request.  It is meant to be
used when a session has just started.  For normal use, sudo access should
normally be set at login time.

=item C<login>

Logs in a user, returning a C<Bugzilla::User> object, or C<undef> if there is
no logged in user. See L<Bugzilla::Auth|Bugzilla::Auth>, and
L<Bugzilla::User|Bugzilla::User>.

=item C<page_requires_login>

If the current page always requires the user to log in (for example,
C<enter_bug.cgi> or any page called with C<?GoAheadAndLogIn=1>) then
this will return something true. Otherwise it will return false. (This is
set when you call L</login>.)

=item C<logout($option)>

Logs out the current user, which involves invalidating user sessions and
cookies. Three options are available from
L<Bugzilla::Constants|Bugzilla::Constants>: LOGOUT_CURRENT (the
default), LOGOUT_ALL or LOGOUT_KEEP_CURRENT.

=item C<logout_user($user)>

Logs out the specified user (invalidating all their sessions), taking a
Bugzilla::User instance.

=item C<logout_by_id($id)>

Logs out the user with the id specified. This is a compatibility
function to be used in callsites where there is only a userid and no
Bugzilla::User instance.

=item C<logout_request>

Essentially, causes calls to C<Bugzilla-E<gt>user> to return C<undef>. This has the
effect of logging out a user for the current request only; cookies and
database sessions are left intact.

=item C<fields>

This is the standard way to get arrays or hashes of L<Bugzilla::Field>
objects when you need them. It takes the following named arguments
in a hashref:

=over

=item C<by_name>

If false (or not specified), this method will return an arrayref of
the requested fields.

If true, this method will return a hashref of fields, where the keys
are field names and the values are L<Bugzilla::Field> objects.

=item C<type>

Either a single C<FIELD_TYPE_*> constant or an arrayref of them. If specified,
the returned fields will be limited to the types in the list. If you don't
specify this argument, all fields will be returned.

=back

=item C<error_mode>

Call either C<Bugzilla->error_mode(Bugzilla::Constants::ERROR_MODE_DIE)>
or C<Bugzilla->error_mode(Bugzilla::Constants::ERROR_MODE_DIE_SOAP_FAULT)> to
change this flag's default of C<Bugzilla::Constants::ERROR_MODE_WEBPAGE> and to
indicate that errors should be passed to error mode specific error handlers
rather than being sent to a browser and finished with an exit().

This is useful, for example, to keep C<eval> blocks from producing wild HTML
on errors, making it easier for you to catch them.
(Remember to reset the error mode to its previous value afterwards, though.)

C<Bugzilla->error_mode> will return the current state of this flag.

Note that C<Bugzilla->error_mode> is being called by C<Bugzilla->usage_mode> on
usage mode changes.

=item C<usage_mode>

Call either C<Bugzilla->usage_mode(Bugzilla::Constants::USAGE_MODE_CMDLINE)>
or C<Bugzilla->usage_mode(Bugzilla::Constants::USAGE_MODE_XMLRPC)> near the
beginning of your script to change this flag's default of
C<Bugzilla::Constants::USAGE_MODE_BROWSER> and to indicate that Bugzilla is
being called in a non-interactive manner.

This influences error handling because on usage mode changes, C<usage_mode>
calls C<Bugzilla->error_mode> to set an error mode which makes sense for the
usage mode.

C<Bugzilla->usage_mode> will return the current state of this flag.

=item C<installation_mode>

Determines whether or not installation should be silent. See
L<Bugzilla::Constants> for the C<INSTALLATION_MODE> constants.

=item C<installation_answers>

Returns a hashref representing any "answers" file passed to F<checksetup.pl>,
used to automatically answer or skip prompts.

=item C<dbh>

The current database handle. See L<DBI>.

=item C<dbh_main>

The main database handle. See L<DBI>.

=item C<languages>

Currently installed languages.
Returns a reference to a list of RFC 1766 language tags of installed languages.

=item C<current_language>

The currently active language.

=item C<switch_to_shadow_db>

Switch from using the main database to using the shadow database.

=item C<switch_to_main_db>

Change the database object to refer to the main database.

=item C<params>

The current Parameters of Bugzilla, as a hashref. If C<data/params>
does not exist, then we return an empty hashref. If C<data/params>
is unreadable or is not valid Perl, we C<die>.

=item C<local_timezone>

Returns the local timezone of the Bugzilla installation,
as a DateTime::TimeZone object. This detection is very time
consuming, so we cache this information for future references.

=item C<job_queue>

Returns a L<Bugzilla::JobQueue> that you can use for queueing jobs.
Will throw an error if job queueing is not correctly configured on
this Bugzilla installation.

=item C<feature>

Tells you whether or not a specific feature is enabled. For names
of features, see C<OPTIONAL_MODULES> in C<Bugzilla::Install::Requirements>.

=item C<audit>

Feeds the provided message into our centralized auditing system.

=item C<markdown>

Returns a L<Bugzilla::Markdown> object.

=back

=head1 B<CACHING>

Bugzilla has several different caches available which provide different
capabilities and lifetimes.

The keys of all caches are unregulated; use of prefixes is suggested to avoid
collisions.

=over

=item B<Request Cache>

The request cache is a hashref which supports caching any Perl variable for the
duration of the current request. At the end of the current request the contents
of this cache are cleared.

Examples of its use include caching objects to avoid re-fetching the same data
from the database, and passing data between otherwise unconnected parts of
Bugzilla.

=over

=item C<request_cache>

Returns a hashref which can be checked and modified to store any Perl variable
for the duration of the current request.

=item C<clear_request_cache>

Removes all entries from the C<request_cache>.

=back

=item B<Process Cache>

The process cache is a hashref which support caching of any Perl variable. If
Bugzilla is configured to run using Apache mod_perl, the contents of this cache
are persisted across requests for the lifetime of the Apache worker process
(which varies depending on the SizeLimit configuration in mod_perl.pl).

If Bugzilla isn't running under mod_perl, the process cache's contents are
cleared at the end of the request.

The process cache is only suitable for items which never change while Bugzilla
is running (for example the path where Bugzilla is installed).

=over

=item C<process_cache>

Returns a hashref which can be checked and modified to store any Perl variable
for the duration of the current process (mod_perl) or request (mod_cgi).

=back

=item B<Memcached>

If Memcached is installed and configured, Bugzilla can use it to cache data
across requests and between webheads. Unlike the request and process caches,
only scalars, hashrefs, and arrayrefs can be stored in Memcached.

Memcached integration is only required for large installations of Bugzilla -- if
you have multiple webheads then configuring Memcached is recommended.

=over

=item C<memcached>

Returns a C<Bugzilla::Memcached> object. An object is always returned even if
Memcached is not available.

See the documentation for the C<Bugzilla::Memcached> module for more
information.

=back

=item C<jwt>

Returns a L<Mojo::JWT> object, configured with the Bugzilla localconfig jwt_secret set.

  my $payload_hash = Bugzilla->jwt->decode($jwt);
  my $new_jwt      = Bugzilla->jwt(claims => $payload_hash)->encode;

=back<|MERGE_RESOLUTION|>--- conflicted
+++ resolved
@@ -13,11 +13,7 @@
 
 use Bugzilla::Logging;
 
-<<<<<<< HEAD
-our $VERSION = '20211108.3';
-=======
 our $VERSION = '20220202.1';
->>>>>>> a797b461
 
 use Bugzilla::Auth;
 use Bugzilla::Auth::Persist::Cookie;
