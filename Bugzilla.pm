--- conflicted
+++ resolved
@@ -587,17 +587,10 @@
 
   my $cgi         = $class->cgi;
   my $user_id     = $class->user->id;
-<<<<<<< HEAD
   my $request_url = $cgi->request_uri    // '';
   my $method      = $cgi->request_method // 'GET';
   my $user_agent  = $cgi->user_agent     // '';
   my $script_name = $cgi->script_name    // '';
-=======
-  my $request_url = $cgi->request_uri // '';
-  my $method      = $cgi->request_method // 'GET';
-  my $user_agent  = $cgi->user_agent // '';
-  my $script_name = $cgi->script_name;
->>>>>>> fa3acfab
   my $server      = "web";
 
   if ($script_name =~ /rest\.cgi/) {
