# This Source Code Form is subject to the terms of the Mozilla Public
# License, v. 2.0. If a copy of the MPL was not distributed with this
# file, You can obtain one at http://mozilla.org/MPL/2.0/.
#
# This Source Code Form is "Incompatible With Secondary Licenses", as
# defined by the Mozilla Public License, v. 2.0.

package Bugzilla;

use 5.10.1;
use strict;
use warnings;

use Bugzilla::Logging;

our $VERSION = '20240201.1';

use Bugzilla::Auth;
use Bugzilla::Auth::Persist::Cookie;
use Bugzilla::CGI;
use Bugzilla::Config;
use Bugzilla::Constants;
use Bugzilla::DB;
use Bugzilla::Error;
use Bugzilla::Extension;
use Bugzilla::Field;
use Bugzilla::Flag;
use Bugzilla::Hook;
use Bugzilla::Install::Localconfig qw(read_localconfig);
use Bugzilla::Localconfig;
use Bugzilla::Install::Util qw(init_console include_languages);
use Bugzilla::Memcached;
use Bugzilla::Template;
use Bugzilla::Token;
use Bugzilla::User;
use Bugzilla::Util;
use Bugzilla::CPAN;
use Bugzilla::Bloomfilter;

use Date::Parse;
use DateTime::TimeZone;
use Encode;
use File::Basename;
use File::Spec::Functions;
use Safe;
use JSON::XS qw(decode_json);
use Scope::Guard;
use Try::Tiny;

use parent qw(Bugzilla::CPAN);

#####################################################################
# Constants
#####################################################################

# This is identical to Install::Util::_cache so that things loaded
# into Install::Util::_cache during installation can be read out
# of request_cache later in installation.
use constant request_cache => Bugzilla::Install::Util::_cache();

#####################################################################
# Global Code
#####################################################################

# Note that this is a raw subroutine, not a method, so $class isn't available.
# Called prior to every Bugzilla CGI request (not called for native Mojo
# routes).
sub init_page {
  if (Bugzilla->usage_mode == USAGE_MODE_CMDLINE) {
    init_console();
  }
  elsif (Bugzilla->params->{'utf8'}) {
    binmode STDOUT, ':utf8';
  }

  if (i_am_cgi()) {
    Bugzilla::Logging->fields->{remote_ip} = remote_ip();
  }

  # Because this function is run live from Perl "use" commands of
  # other scripts, we're skipping the rest of this function if we get here
  # during a Perl syntax check (perl -c, like we do during the
  # 001compile.t test).
  return if $^C;

  my $script = basename($0);

  # Because of attachment_base, attachment.cgi handles this itself.
  if ($script ne 'attachment.cgi') {
    do_ssl_redirect_if_required();
  }
}

#####################################################################
# Subroutines and Methods
#####################################################################

my $preload_templates = 0;

sub preload_templates {
  $preload_templates = 1;

  delete request_cache->{template};
  template();
  return 1;
}

sub template {
  request_cache->{template}
    ||= Bugzilla::Template->create(preload => $preload_templates);
  request_cache->{template}->{_is_main} = 1;

  return request_cache->{template};
}

sub template_inner {
  my (undef, $lang) = @_;
  my $cache        = request_cache;
  my $current_lang = $cache->{template_current_lang}->[0];
  $lang ||= $current_lang || '';
  my %options = (language => $lang, preload => $preload_templates);
  return $cache->{"template_inner_$lang"}
    ||= Bugzilla::Template->create(%options);
}

sub extensions {
  state $extensions;
  return $extensions if $extensions;
  my $extension_packages = Bugzilla::Extension->load_all();
  $extensions = [];
  foreach my $package (@$extension_packages) {
    if ($package->enabled) {
      push @$extensions, $package;
    }
  }
  return $extensions;
}

sub cgi {
  return request_cache->{cgi} ||= Bugzilla::CGI->new;
}

sub input_params {
  my ($class, $params) = @_;
  my $cache = request_cache;

  # This is how the WebService and other places set input_params.
  if (defined $params) {
    $cache->{input_params} = $params;
  }
  return $cache->{input_params} if defined $cache->{input_params};

  # Making this scalar makes it a tied hash to the internals of $cgi,
  # so if a variable is changed, then it actually changes the $cgi object
  # as well.
  $cache->{input_params} = $class->cgi->Vars;
  return $cache->{input_params};
}

sub localconfig {
  return $_[0]->process_cache->{localconfig} ||= Bugzilla::Localconfig->new(read_localconfig());
}


sub params {
  return request_cache->{params} ||= Bugzilla::Config->new->params_as_hash;
}

sub get_param_with_override {
  my ($class, $name) = @_;
  return $class->localconfig->param_override->{$name} // $class->params->{$name};
}

sub user {
  return request_cache->{user} ||= new Bugzilla::User;
}

sub set_user {
  my (undef, $new_user, %option) = @_;

  if ($option{scope_guard}) {
    my $old_user = request_cache->{user};
    request_cache->{user} = $new_user;
    return Scope::Guard->new(sub {
      request_cache->{user} = $old_user;
    });
  }
  else {
    request_cache->{user} = $new_user;
  }
}

sub sudoer {
  return request_cache->{sudoer};
}

sub sudo_request {
  my (undef, $new_user, $new_sudoer) = @_;
  request_cache->{user}   = $new_user;
  request_cache->{sudoer} = $new_sudoer;

  # NOTE: If you want to log the start of an sudo session, do it here.
}

sub page_requires_login {
  return request_cache->{page_requires_login};
}

sub github_token {
  my ($class) = @_;
  my $cache   = request_cache;
  my $cgi     = $class->cgi;

  $cache->{github_token} //= $cgi->cookie('github_token')
    // generate_random_password(256);

  return $cache->{github_token};
}

sub login {
  my ($class, $type) = @_;

  return $class->user if $class->user->id;

  my $authorizer = new Bugzilla::Auth();
  $type = LOGIN_REQUIRED if $class->cgi->param('GoAheadAndLogIn');

  if (!defined $type || $type == LOGIN_NORMAL) {
    $type = $class->params->{'requirelogin'} ? LOGIN_REQUIRED : LOGIN_NORMAL;
  }

  # Allow templates to know that we're in a page that always requires
  # login.
  if ($type == LOGIN_REQUIRED) {
    request_cache->{page_requires_login} = 1;
  }

  my $authenticated_user = $authorizer->login($type);

  if (i_am_cgi() && $authenticated_user->id) {
    Bugzilla::Logging->fields->{user_id} = $authenticated_user->id;
  }

  # At this point, we now know if a real person is logged in.

  # Check if a password reset is required
  my $cgi           = Bugzilla->cgi;
  my $script_name   = $cgi->script_name;
  my $do_logout     = $cgi->param('logout');
  my $on_token_page = $script_name eq '/token.cgi';

  my $is_creatingaccount = 0;
  if ($script_name eq '/createaccount.cgi'
    || ($on_token_page && !$cgi->param('token_account_created')))
  {
    # The user hasn't yet created account.
    $is_creatingaccount = 1;
  }

  if ($authenticated_user->password_change_required) {

    # We cannot show the password reset UI for API calls, so treat those as
    # a disabled account.
    if (i_am_webservice()) {
      ThrowUserError("account_disabled",
        {disabled_reason => $authenticated_user->password_change_reason});
    }

    # only allow the reset-password and token pages to handle requests
    # (tokens handles the 'forgot password' process)
    # otherwise redirect user to the reset-password page.
    if ($script_name !~ m#/(?:reset_password|token)\.cgi$# && !$do_logout) {
      my $self_url     = trim($cgi->self_url);
      my $sig_type     = 'prev_url:' . $authenticated_user->id;
      my $self_url_sig = issue_hash_sig($sig_type, $self_url);
      my $redir_url    = URI->new('reset_password.cgi');
      $redir_url->query_form(prev_url => $self_url, prev_url_sig => $self_url_sig);
      $cgi->base_redirect($redir_url->as_string);
    }
  }

  # Require Duo Security as MFA provider if user is in the duo_required_group
  elsif (
       !i_am_webservice()
    && Bugzilla->params->{duo_required_group}
    && ($authenticated_user->in_duo_required_group
      && !$authenticated_user->in_duo_excluded_group)
    && $authenticated_user->mfa ne 'Duo'
    )
  {
    my $on_mfa_page
      = $script_name eq '/userprefs.cgi' && $cgi->param('tab') eq 'mfa';

    if (!($on_mfa_page || $on_token_page || $do_logout)) {
      $cgi->base_redirect('userprefs.cgi?tab=mfa');
    }
  }

  # Next require MFA if grace period has expired
  elsif (
       !i_am_webservice()
    && ($authenticated_user->in_mfa_group || $authenticated_user->mfa_required_date('UTC'))
    && !$authenticated_user->mfa
    )
  {

    # decide if the user needs a warning or to be blocked.
    my $date         = $authenticated_user->mfa_required_date('UTC');
    my $grace_period = Bugzilla->params->{mfa_group_grace_period};
    my $expired      = defined $date && $date < DateTime->now;
    my $on_mfa_page
      = $script_name eq '/userprefs.cgi' && $cgi->param('tab') eq 'mfa';

    Bugzilla->request_cache->{mfa_warning}              = 1;
    Bugzilla->request_cache->{mfa_grace_period_expired} = $expired;
    Bugzilla->request_cache->{on_mfa_page}              = $on_mfa_page;

    if ($grace_period == 0 || $expired) {
      if (!($on_mfa_page || $on_token_page || $do_logout)) {
        $cgi->base_redirect('userprefs.cgi?tab=mfa');
      }
    }
    else {
<<<<<<< HEAD
      my $dbh = Bugzilla->dbh_main;
=======
      my $dbh      = Bugzilla->dbh_main;
>>>>>>> 7685b7cc
      my $sql_date = $dbh->sql_date_math('NOW()', '+', '?', 'DAY');
      my ($mfa_required_date)
        = $dbh->selectrow_array("SELECT $sql_date", undef, $grace_period);
      $authenticated_user->set_mfa_required_date($mfa_required_date);
      $authenticated_user->update();
    }
  }

  # We must now check to see if an sudo session is in progress.
  # For a session to be in progress, the following must be true:
  # 1: There must be a logged in user
  # 2: That user must be in the 'bz_sudoer' group
  # 3: There must be a valid value in the 'sudo' cookie
  # 4: A Bugzilla::User object must exist for the given cookie value
  # 5: That user must NOT be in the 'bz_sudo_protect' group
  my $token = $class->cgi->cookie('sudo');
  if (defined $authenticated_user && $token) {
    my ($user_id, $date, $sudo_target_id) = Bugzilla::Token::GetTokenData($token);
    if (!$user_id
      || $user_id != $authenticated_user->id
      || !detaint_natural($sudo_target_id)
      || (time() - str2time($date) > MAX_SUDO_TOKEN_AGE))
    {
      $class->cgi->remove_cookie('sudo');
      ThrowUserError('sudo_invalid_cookie');
    }

    my $sudo_target = new Bugzilla::User($sudo_target_id);
    if ( $authenticated_user->in_group('bz_sudoers')
      && defined $sudo_target
      && !$sudo_target->in_group('bz_sudo_protect'))
    {
      $class->set_user($sudo_target);
      request_cache->{sudoer} = $authenticated_user;

      # And make sure that both users have the same Auth object,
      # since we never call Auth::login for the sudo target.
      $sudo_target->set_authorizer($authenticated_user->authorizer);

      # NOTE: If you want to do any special logging, do it here.
    }
    else {
      delete_token($token);
      $class->cgi->remove_cookie('sudo');
      ThrowUserError('sudo_illegal_action',
        {sudoer => $authenticated_user, target_user => $sudo_target});
    }
  }
  else {
    $class->set_user($authenticated_user);
  }

  if (Bugzilla->sudoer) {
    Bugzilla->sudoer->update_last_seen_date();
  }
  else {
    $class->user->update_last_seen_date();
  }

  # If Mojo native app is requesting login, we need to possibly redirect
  # If the user is creating account, we should wait until the process finishes.
  my $C = Bugzilla->request_cache->{mojo_controller};
  my $session = $C->session;
  if (!$is_creatingaccount && $session->{override_login_target}) {
    my $override_login_target = delete $session->{override_login_target};
    my $cgi_params            = delete $session->{cgi_params};
    my $mojo_url              = Mojo::URL->new($override_login_target);
    $mojo_url->query($cgi_params);
    $C->redirect_to($mojo_url);
  }

  return $class->user;
}

sub logout {
  my ($class, $option) = @_;

  # If we're not logged in, go away
  return unless $class->user->id;

  $option = LOGOUT_CURRENT unless defined $option;
  Bugzilla::Auth::Persist::Cookie->logout({type => $option});
  $class->logout_request() unless $option eq LOGOUT_KEEP_CURRENT;
}

sub logout_user {
  my ($class, $user) = @_;

  # When we're logging out another user we leave cookies alone, and
  # therefore avoid calling Bugzilla->logout() directly.
  Bugzilla::Auth::Persist::Cookie->logout({user => $user});
}

# just a compatibility front-end to logout_user that gets a user by id
sub logout_user_by_id {
  my ($class, $id) = @_;
  my $user = new Bugzilla::User($id);
  $class->logout_user($user);
}

# hack that invalidates credentials for a single request
sub logout_request {
  my $class = shift;
  delete request_cache->{user};
  delete request_cache->{sudoer};

  # We can't delete from $cgi->cookie, so logincookie data will remain
  # there. Don't rely on it: use Bugzilla->user->login instead!
}

sub job_queue {
  require Bugzilla::JobQueue;
  return request_cache->{job_queue} ||= Bugzilla::JobQueue->new();
}

sub jwt {
  my ($class, @args) = @_;
  require Mojo::JWT;
  return Mojo::JWT->new(@args, secret => $class->localconfig->jwt_secret);
}

sub dbh {
  my ($class) = @_;

  # If we're not connected, then we must want the main db
  return request_cache->{dbh} ||= $class->dbh_main;
}

sub dbh_main {
  return request_cache->{dbh_main} ||= Bugzilla::DB::connect_main();
}

sub languages {
  return Bugzilla::Install::Util::supported_languages();
}

sub current_language {
  return request_cache->{current_language} ||= (include_languages())[0];
}

sub error_mode {
  my (undef, $newval) = @_;
  if (defined $newval) {
    request_cache->{error_mode} = $newval;
  }
  return request_cache->{error_mode}
    || (i_am_cgi() ? ERROR_MODE_WEBPAGE : ERROR_MODE_DIE);
}

# This is used only by Bugzilla::Error to throw errors.
sub _json_server {
  my (undef, $newval) = @_;
  if (defined $newval) {
    request_cache->{_json_server} = $newval;
  }
  return request_cache->{_json_server};
}

sub usage_mode {
  my ($class, $newval) = @_;
  if (defined $newval) {
    if ($newval == USAGE_MODE_BROWSER) {
      $class->error_mode(ERROR_MODE_WEBPAGE);
    }
    elsif ($newval == USAGE_MODE_CMDLINE) {
      $class->error_mode(ERROR_MODE_DIE);
    }
    elsif ($newval == USAGE_MODE_XMLRPC) {
      $class->error_mode(ERROR_MODE_DIE_SOAP_FAULT);
    }
    elsif ($newval == USAGE_MODE_JSON) {
      $class->error_mode(ERROR_MODE_JSON_RPC);
    }
    elsif ($newval == USAGE_MODE_EMAIL) {
      $class->error_mode(ERROR_MODE_DIE);
    }
    elsif ($newval == USAGE_MODE_TEST) {
      $class->error_mode(ERROR_MODE_TEST);
    }
    elsif ($newval == USAGE_MODE_REST) {
      $class->error_mode(ERROR_MODE_REST);
    }
    elsif ($newval == USAGE_MODE_MOJO || $newval == USAGE_MODE_MOJO_REST) {
      $class->error_mode(ERROR_MODE_MOJO);
    }
    else {
      ThrowCodeError('usage_mode_invalid', {'invalid_usage_mode', $newval});
    }
    request_cache->{usage_mode} = $newval;
  }
  return request_cache->{usage_mode}
    || (i_am_cgi() ? USAGE_MODE_BROWSER : USAGE_MODE_CMDLINE);
}

sub installation_mode {
  my (undef, $newval) = @_;
  (request_cache->{installation_mode} = $newval) if defined $newval;
  return request_cache->{installation_mode} || INSTALLATION_MODE_INTERACTIVE;
}

sub installation_answers {
  my (undef, $filename) = @_;
  if ($filename) {
    my $s = new Safe;
    $s->rdo($filename);

    die "Error reading $filename: $!"    if $!;
    die "Error evaluating $filename: $@" if $@;

    # Now read the param back out from the sandbox
    request_cache->{installation_answers} = $s->varglob('answer');
  }
  return request_cache->{installation_answers} || {};
}

sub switch_to_shadow_db {
  my $class = shift;

  if (!request_cache->{dbh_shadow}) {
    if ($class->get_param_with_override('shadowdb')) {
      request_cache->{dbh_shadow} = Bugzilla::DB::connect_shadow();
    }
    else {
      request_cache->{dbh_shadow} = $class->dbh_main;
    }
  }

  request_cache->{dbh} = request_cache->{dbh_shadow};

  # we have to return $class->dbh instead of {dbh} as
  # {dbh_shadow} may be undefined if no shadow DB is used
  # and no connection to the main DB has been established yet.
  return $class->dbh;
}

sub switch_to_main_db {
  my $class = shift;

  request_cache->{dbh} = $class->dbh_main;
  return $class->dbh_main;
}

sub log_user_request {
  my ($class, $bug_id, $attach_id, $action) = @_;

  return
    unless (i_am_cgi() || i_am_webservice())
    && Bugzilla->params->{log_user_requests};

  my $cgi         = $class->cgi;
  my $user_id     = $class->user->id;
  my $request_url = $cgi->request_uri    // '';
  my $method      = $cgi->request_method // 'GET';
  my $user_agent  = $cgi->user_agent     // '';
  my $script_name = $cgi->script_name    // '';
  my $server      = "web";

  if ($script_name =~ /rest\.cgi/) {
    $server = $script_name =~ /BzAPI/ ? "bzapi" : "rest";
  }
  elsif ($script_name =~ /xmlrpc\.cgi/) {
    $server = "xmlrpc";
  }
  elsif ($script_name =~ /jsonrpc\.cgi/) {
    $server = "jsonrpc";
  }

  my @params = (
    $user_id, remote_ip(), $user_agent, $request_url, $method,
    $bug_id,  $attach_id,  $action,     $server
  );

  eval {
    local request_cache->{dbh};
    $class->switch_to_main_db();
    $class->dbh->do(
      "INSERT INTO user_request_log
                         (user_id, ip_address, user_agent, request_url,
                         method, timestamp, bug_id, attach_id, action, server)
                         VALUES (?, ?, ?, ?, ?, NOW(), ?, ?, ?, ?)", undef, @params
    );
  };
  warn $@ if $@;
}

sub is_shadow_db {
  my $class = shift;
  return request_cache->{dbh} != $class->dbh_main;
}

sub fields {
  my (undef, $criteria) = @_;
  $criteria ||= {};
  my $cache = request_cache;

  # We create an advanced cache for fields by type, so that we
  # can avoid going back to the database for every fields() call.
  # (And most of our fields() calls are for getting fields by type.)
  #
  # We also cache fields by name, because calling $field->name a few
  # million times can be slow in calling code, but if we just do it
  # once here, that makes things a lot faster for callers.
  if (!defined $cache->{fields}) {
    my @all_fields = Bugzilla::Field->get_all;
    my (%by_name, %by_type);
    foreach my $field (@all_fields) {
      my $name = $field->name;
      $by_type{$field->type}->{$name} = $field;
      $by_name{$name} = $field;
    }
    $cache->{fields} = {by_type => \%by_type, by_name => \%by_name};
  }

  my $fields = $cache->{fields};
  my %requested;
  if (my $types = delete $criteria->{type}) {
    $types = ref($types) ? $types : [$types];
    %requested = map { %{$fields->{by_type}->{$_} || {}} } @$types;
  }
  else {
    %requested = %{$fields->{by_name}};
  }

  my $do_by_name = delete $criteria->{by_name};

  # Filtering before returning the fields based on
  # the criterias.
  foreach my $filter (keys %$criteria) {
    foreach my $field (keys %requested) {
      if ($requested{$field}->$filter != $criteria->{$filter}) {
        delete $requested{$field};
      }
    }
  }

  return $do_by_name
    ? \%requested
    : [sort { $a->sortkey <=> $b->sortkey || $a->name cmp $b->name }
      values %requested];
}

sub active_custom_fields {
  my (undef, $params, $wants) = @_;
  my $cache_id = 'active_custom_fields';
  my $can_cache = !exists $params->{bug_id} && !$wants;
  if ($can_cache && $params) {
    $cache_id .= ($params->{product} ? '_p' . $params->{product}->id : '')
      . ($params->{component} ? '_c' . $params->{component}->id : '');
    $cache_id .= ':noext' if $params->{skip_extensions};
  }

  if ($can_cache && exists request_cache->{$cache_id}) {
    return @{request_cache->{$cache_id}};
  }
  else {
    my $match_params = {custom => 1, obsolete => 0, skip_extensions => 1};
    if ($wants) {
      if ($wants->exclude_type->{custom}) {
        return ();
      }
      elsif ($wants->is_specific) {
        my @names = (grep {/^cf_/} $wants->includes);
        return () unless @names;
        $match_params->{name} = \@names;
      }
    }
    my $fields = Bugzilla::Field->match($match_params);
    Bugzilla::Hook::process('active_custom_fields',
      {fields => \$fields, params => $params, wants => $wants});
    request_cache->{$cache_id} = $fields if $can_cache;
    return @$fields;
  }
}

sub has_flags {

  if (!defined request_cache->{has_flags}) {
    request_cache->{has_flags} = Bugzilla::Flag->any_exist;
  }
  return request_cache->{has_flags};
}

sub local_timezone {
  return $_[0]->process_cache->{local_timezone}
    ||= DateTime::TimeZone->new(name => 'local');
}

# Send messages to syslog for the auditing systems (e.g. mozdef) to pick up.
sub audit {
  my (undef, $message) = @_;
  state $logger = Log::Log4perl->get_logger("audit");
  $logger->notice(encode_utf8($message));
}

sub clear_request_cache {
  my (undef, %option) = @_;
  my $request_cache = request_cache();
  my @except = $option{except} ? @{$option{except}} : ();

  %{$request_cache} = map { $_ => $request_cache->{$_} } @except;
}

# This is a per-process cache.  Under mod_cgi it's identical to the
# request_cache.  When using mod_perl, items in this cache live until the
# worker process is terminated.
our $_process_cache = {};

sub process_cache {
  return $_process_cache;
}

# This is a memcached wrapper, which provides cross-process and cross-system
# caching.
sub memcached {
  return request_cache->{memcached} ||= Bugzilla::Memcached->_new();
}

# Connector to the `statsd` metrics collection daemon.
# NOTE: we don't use Datadog any more, but this is still used to 
# send metrics to `statsd`.
sub datadog {
  my ($class, $namespace) = @_;
  my $host = $class->localconfig->datadog_host;
  my $port = $class->localconfig->datadog_port;

  $namespace //= '';

  if ($class->has_feature('datadog') && $host) {
    require DataDog::DogStatsd;
    return request_cache->{datadog}{$namespace} //= DataDog::DogStatsd->new(
      host      => $host,
      port      => $port,
      namespace => $namespace ? "$namespace." : '',
    );
  }
  else {
    return undef;
  }
}

sub check_rate_limit {
  my ($class, $name, $identifier, $throw_error) = @_;
  $throw_error //= sub { ThrowUserError("rate_limit") };
  my $params = Bugzilla->params;
  if ($params->{rate_limit_active}) {
    my $rules = decode_json($params->{rate_limit_rules});
    my $limit = $rules->{$name};
    unless ($limit) {
      warn "no rules for $name!";
      return 0;
    }
    if (Bugzilla->memcached->should_rate_limit("$name:$identifier", @$limit)) {
      my $ip = remote_ip();
      my $action = 'block';
      my $filter = Bugzilla::Bloomfilter->lookup("rate_limit_whitelist");
      if ($filter && $filter->test($ip)) {
        $action = 'ignore';
      }
      my $full_limit = join("/", @$limit);
      Bugzilla->audit(
        "[rate_limit] action=$action, ip=$ip, identifier=$identifier, limit=$full_limit, name=$name");
      if ($action eq 'block') {
        request_cache->{mojo_controller}->block_ip($ip);
        $throw_error->();
      }
    }
  }

  return 1;
}

sub iprepd_report {
  my ($class, $name) = @_;
  my $params = Bugzilla->params;

  return 0 if !$params->{iprepd_base_url} || !$params->{iprepd_client_secret};

  # Send information about this event to the iprepd API if active
  my $ip      = remote_ip();
  my $ua      = mojo_user_agent({request_timeout => 5});
  my $payload = {object => $ip, type => "ip", violation => $name};

  # We should also audit this so it is recorded in the logs
  Bugzilla->audit(sprintf 'iprepd: violation %s from ip address %s', $name, $ip);

  try {
    my $tx = $ua->put(
      $params->{iprepd_base_url} . '/violations/type/ip/' . $ip,
      {'Authorization' => 'APIKey ' . $params->{iprepd_client_secret}} => json =>
        $payload
    );
    my $res = $tx->result;
    die $res->message . ' ' . $res->body unless $res->is_success;
  }
  catch {
    WARN("IPREPD ERROR: $_");
  };

  return 1;
}

sub markdown {
  require Bugzilla::Markdown;
  state $markdown = Bugzilla::Markdown->new;
  return $markdown;
}

# Private methods

# Per-process cleanup. Note that this is a plain subroutine, not a method,
# so we don't have $class available.
*cleanup = \&_cleanup;

sub _cleanup {
  return if $^C;

  # BMO - allow "end of request" processing
  Bugzilla::Hook::process('request_cleanup');
  Bugzilla::Bug->CLEANUP;

  my $main   = Bugzilla->request_cache->{dbh_main};
  my $shadow = Bugzilla->request_cache->{dbh_shadow};
  foreach my $dbh ($main, $shadow) {
    next if !$dbh;
    $dbh->bz_rollback_transaction() if $dbh->bz_in_transaction;
  }
  clear_request_cache();

  Log::Log4perl::MDC->remove();
}

our ($caller_package, $caller_file) = caller;
init_page()
  if $caller_package eq 'main'
  && $caller_package !~ /^Test/
  && $caller_file =~ /\.t$/;

END {
  cleanup() if $caller_package eq 'main';
}

1;

__END__

=head1 NAME

Bugzilla - Semi-persistent collection of various objects used by scripts
and modules

=head1 SYNOPSIS

  use Bugzilla;

  sub someModulesSub {
    Bugzilla->dbh->prepare(...);
    Bugzilla->template->process(...);
  }

=head1 DESCRIPTION

Several Bugzilla 'things' are used by a variety of modules and scripts. This
includes database handles, template objects, and so on.

This module is a singleton intended as a central place to store these objects.
This approach has several advantages:

=over 4

=item *

They're not global variables, so we don't have issues with them staying around
with mod_perl

=item *

Everything is in one central place, so it's easy to access, modify, and maintain

=item *

Code in modules can get access to these objects without having to have them
all passed from the caller, and the caller's caller, and....

=item *

We can reuse objects across requests using mod_perl where appropriate (e.g.
templates), whilst destroying those which are only valid for a single request
(such as the current user)

=back

Note that items accessible via this object are demand-loaded when requested.

For something to be added to this object, it should either be able to benefit
from persistence when run under mod_perl (such as the a C<template> object),
or should be something which is globally required by a large amount of code
(such as the current C<user> object).

=head1 METHODS

Note that all C<Bugzilla> functionality is method based; use C<Bugzilla-E<gt>dbh>
rather than C<Bugzilla::dbh>. Nothing cares about this now, but don't rely on
that.

=over 4

=item C<template>

The current C<Template> object, to be used for output

=item C<template_inner>

If you ever need a L<Bugzilla::Template> object while you're already
processing a template, use this. Also use it if you want to specify
the language to use. If no argument is passed, it uses the last
language set. If the argument is "" (empty string), the language is
reset to the current one (the one used by Bugzilla->template).

=item C<cgi>

The current C<cgi> object. Note that modules should B<not> be using this in
general. Not all Bugzilla actions are cgi requests. Its useful as a convenience
method for those scripts/templates which are only use via CGI, though.

=item C<input_params>

When running under the WebService, this is a hashref containing the arguments
passed to the WebService method that was called. When running in a normal
script, this is a hashref containing the contents of the CGI parameters.

Modifying this hashref will modify the CGI parameters or the WebService
arguments (depending on what C<input_params> currently represents).

This should be used instead of L</cgi> in situations where your code
could be being called by either a normal CGI script or a WebService method,
such as during a code hook.

B<Note:> When C<input_params> represents the CGI parameters, any
parameter specified more than once (like C<foo=bar&foo=baz>) will appear
as an arrayref in the hash, but any value specified only once will appear
as a scalar. This means that even if a value I<can> appear multiple times,
if it only I<does> appear once, then it will be a scalar in C<input_params>,
not an arrayref.

=item C<user>

Default C<Bugzilla::User> object if there is no currently logged in user or
if the login code has not yet been run.  If an sudo session is in progress,
the C<Bugzilla::User> corresponding to the person who is being impersonated.
If no session is in progress, the current C<Bugzilla::User>.

=item C<set_user>

Allows you to directly set what L</user> will return. You can use this
if you want to bypass L</login> for some reason and directly "log in"
a specific L<Bugzilla::User>. Be careful with it, though!

=item C<sudoer>

C<undef> if there is no currently logged in user, the currently logged in user
is not in the I<sudoer> group, or there is no session in progress.  If an sudo
session is in progress, returns the C<Bugzilla::User> object corresponding to
the person who logged in and initiated the session.  If no session is in
progress, returns the C<Bugzilla::User> object corresponding to the currently
logged in user.

=item C<sudo_request>
This begins an sudo session for the current request.  It is meant to be
used when a session has just started.  For normal use, sudo access should
normally be set at login time.

=item C<login>

Logs in a user, returning a C<Bugzilla::User> object, or C<undef> if there is
no logged in user. See L<Bugzilla::Auth|Bugzilla::Auth>, and
L<Bugzilla::User|Bugzilla::User>.

=item C<page_requires_login>

If the current page always requires the user to log in (for example,
C<enter_bug.cgi> or any page called with C<?GoAheadAndLogIn=1>) then
this will return something true. Otherwise it will return false. (This is
set when you call L</login>.)

=item C<logout($option)>

Logs out the current user, which involves invalidating user sessions and
cookies. Three options are available from
L<Bugzilla::Constants|Bugzilla::Constants>: LOGOUT_CURRENT (the
default), LOGOUT_ALL or LOGOUT_KEEP_CURRENT.

=item C<logout_user($user)>

Logs out the specified user (invalidating all their sessions), taking a
Bugzilla::User instance.

=item C<logout_by_id($id)>

Logs out the user with the id specified. This is a compatibility
function to be used in callsites where there is only a userid and no
Bugzilla::User instance.

=item C<logout_request>

Essentially, causes calls to C<Bugzilla-E<gt>user> to return C<undef>. This has the
effect of logging out a user for the current request only; cookies and
database sessions are left intact.

=item C<fields>

This is the standard way to get arrays or hashes of L<Bugzilla::Field>
objects when you need them. It takes the following named arguments
in a hashref:

=over

=item C<by_name>

If false (or not specified), this method will return an arrayref of
the requested fields.

If true, this method will return a hashref of fields, where the keys
are field names and the values are L<Bugzilla::Field> objects.

=item C<type>

Either a single C<FIELD_TYPE_*> constant or an arrayref of them. If specified,
the returned fields will be limited to the types in the list. If you don't
specify this argument, all fields will be returned.

=back

=item C<error_mode>

Call either C<Bugzilla->error_mode(Bugzilla::Constants::ERROR_MODE_DIE)>
or C<Bugzilla->error_mode(Bugzilla::Constants::ERROR_MODE_DIE_SOAP_FAULT)> to
change this flag's default of C<Bugzilla::Constants::ERROR_MODE_WEBPAGE> and to
indicate that errors should be passed to error mode specific error handlers
rather than being sent to a browser and finished with an exit().

This is useful, for example, to keep C<eval> blocks from producing wild HTML
on errors, making it easier for you to catch them.
(Remember to reset the error mode to its previous value afterwards, though.)

C<Bugzilla->error_mode> will return the current state of this flag.

Note that C<Bugzilla->error_mode> is being called by C<Bugzilla->usage_mode> on
usage mode changes.

=item C<usage_mode>

Call either C<Bugzilla->usage_mode(Bugzilla::Constants::USAGE_MODE_CMDLINE)>
or C<Bugzilla->usage_mode(Bugzilla::Constants::USAGE_MODE_XMLRPC)> near the
beginning of your script to change this flag's default of
C<Bugzilla::Constants::USAGE_MODE_BROWSER> and to indicate that Bugzilla is
being called in a non-interactive manner.

This influences error handling because on usage mode changes, C<usage_mode>
calls C<Bugzilla->error_mode> to set an error mode which makes sense for the
usage mode.

C<Bugzilla->usage_mode> will return the current state of this flag.

=item C<installation_mode>

Determines whether or not installation should be silent. See
L<Bugzilla::Constants> for the C<INSTALLATION_MODE> constants.

=item C<installation_answers>

Returns a hashref representing any "answers" file passed to F<checksetup.pl>,
used to automatically answer or skip prompts.

=item C<dbh>

The current database handle. See L<DBI>.

=item C<dbh_main>

The main database handle. See L<DBI>.

=item C<languages>

Currently installed languages.
Returns a reference to a list of RFC 1766 language tags of installed languages.

=item C<current_language>

The currently active language.

=item C<switch_to_shadow_db>

Switch from using the main database to using the shadow database.

=item C<switch_to_main_db>

Change the database object to refer to the main database.

=item C<params>

The current Parameters of Bugzilla, as a hashref.

=item C<local_timezone>

Returns the local timezone of the Bugzilla installation,
as a DateTime::TimeZone object. This detection is very time
consuming, so we cache this information for future references.

=item C<job_queue>

Returns a L<Bugzilla::JobQueue> that you can use for queueing jobs.
Will throw an error if job queueing is not correctly configured on
this Bugzilla installation.

=item C<feature>

Tells you whether or not a specific feature is enabled. For names
of features, see C<OPTIONAL_MODULES> in C<Bugzilla::Install::Requirements>.

=item C<audit>

Feeds the provided message into our centralized auditing system.

=item C<markdown>

Returns a L<Bugzilla::Markdown> object.

=back

=head1 B<CACHING>

Bugzilla has several different caches available which provide different
capabilities and lifetimes.

The keys of all caches are unregulated; use of prefixes is suggested to avoid
collisions.

=over

=item B<Request Cache>

The request cache is a hashref which supports caching any Perl variable for the
duration of the current request. At the end of the current request the contents
of this cache are cleared.

Examples of its use include caching objects to avoid re-fetching the same data
from the database, and passing data between otherwise unconnected parts of
Bugzilla.

=over

=item C<request_cache>

Returns a hashref which can be checked and modified to store any Perl variable
for the duration of the current request.

=item C<clear_request_cache>

Removes all entries from the C<request_cache>.

=back

=item B<Process Cache>

The process cache is a hashref which support caching of any Perl variable. If
Bugzilla is configured to run using Apache mod_perl, the contents of this cache
are persisted across requests for the lifetime of the Apache worker process
(which varies depending on the SizeLimit configuration in mod_perl.pl).

If Bugzilla isn't running under mod_perl, the process cache's contents are
cleared at the end of the request.

The process cache is only suitable for items which never change while Bugzilla
is running (for example the path where Bugzilla is installed).

=over

=item C<process_cache>

Returns a hashref which can be checked and modified to store any Perl variable
for the duration of the current process (mod_perl) or request (mod_cgi).

=back

=item B<Memcached>

If Memcached is installed and configured, Bugzilla can use it to cache data
across requests and between webheads. Unlike the request and process caches,
only scalars, hashrefs, and arrayrefs can be stored in Memcached.

Memcached integration is only required for large installations of Bugzilla -- if
you have multiple webheads then configuring Memcached is recommended.

=over

=item C<memcached>

Returns a C<Bugzilla::Memcached> object. An object is always returned even if
Memcached is not available.

See the documentation for the C<Bugzilla::Memcached> module for more
information.

=back

=item C<jwt>

Returns a L<Mojo::JWT> object, configured with the Bugzilla localconfig jwt_secret set.

  my $payload_hash = Bugzilla->jwt->decode($jwt);
  my $new_jwt      = Bugzilla->jwt(claims => $payload_hash)->encode;

=back<|MERGE_RESOLUTION|>--- conflicted
+++ resolved
@@ -321,11 +321,7 @@
       }
     }
     else {
-<<<<<<< HEAD
-      my $dbh = Bugzilla->dbh_main;
-=======
       my $dbh      = Bugzilla->dbh_main;
->>>>>>> 7685b7cc
       my $sql_date = $dbh->sql_date_math('NOW()', '+', '?', 'DAY');
       my ($mfa_required_date)
         = $dbh->selectrow_array("SELECT $sql_date", undef, $grace_period);
