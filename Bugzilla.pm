# This Source Code Form is subject to the terms of the Mozilla Public
# License, v. 2.0. If a copy of the MPL was not distributed with this
# file, You can obtain one at http://mozilla.org/MPL/2.0/.
#
# This Source Code Form is "Incompatible With Secondary Licenses", as
# defined by the Mozilla Public License, v. 2.0.

package Bugzilla;

use 5.10.1;
use strict;
use warnings;

use Bugzilla::Logging;

<<<<<<< HEAD
our $VERSION = '20250114.1';
=======
our $VERSION = '20250203.2';
>>>>>>> 73dda604

use Bugzilla::Auth;
use Bugzilla::Auth::Persist::Cookie;
use Bugzilla::CGI;
use Bugzilla::Config;
use Bugzilla::Constants;
use Bugzilla::DB;
use Bugzilla::Error;
use Bugzilla::Extension;
use Bugzilla::Field;
use Bugzilla::Flag;
use Bugzilla::Hook;
use Bugzilla::Install::Localconfig qw(read_localconfig);
use Bugzilla::Localconfig;
use Bugzilla::Install::Util qw(init_console include_languages);
use Bugzilla::Memcached;
use Bugzilla::Template;
use Bugzilla::Token;
use Bugzilla::User;
use Bugzilla::Util;
use Bugzilla::CPAN;
use Bugzilla::Bloomfilter;

use Date::Parse;
use DateTime::TimeZone;
use Encode;
use File::Basename;
use File::Spec::Functions;
use Safe;
use JSON::XS qw(decode_json);
use Scope::Guard;
use Try::Tiny;

use parent qw(Bugzilla::CPAN);

#####################################################################
# Constants
#####################################################################

# This is identical to Install::Util::_cache so that things loaded
# into Install::Util::_cache during installation can be read out
# of request_cache later in installation.
use constant request_cache => Bugzilla::Install::Util::_cache();

#####################################################################
# Global Code
#####################################################################

# Note that this is a raw subroutine, not a method, so $class isn't available.
# Called prior to every Bugzilla CGI request (not called for native Mojo
# routes).
sub init_page {
  if (Bugzilla->usage_mode == USAGE_MODE_CMDLINE) {
    init_console();
  }
  elsif (Bugzilla->params->{'utf8'}) {
    binmode STDOUT, ':utf8';
  }

  if (i_am_cgi()) {
    Bugzilla::Logging->fields->{remote_ip} = remote_ip();
  }

  # Because this function is run live from Perl "use" commands of
  # other scripts, we're skipping the rest of this function if we get here
  # during a Perl syntax check (perl -c, like we do during the
  # 001compile.t test).
  return if $^C;

  my $script = basename($0);

  # Because of attachment_base, attachment.cgi handles this itself.
  if ($script ne 'attachment.cgi') {
    do_ssl_redirect_if_required();
  }
}

#####################################################################
# Subroutines and Methods
#####################################################################

my $preload_templates = 0;

sub preload_templates {
  $preload_templates = 1;

  delete request_cache->{template};
  template();
  return 1;
}

sub template {
  request_cache->{template}
    ||= Bugzilla::Template->create(preload => $preload_templates);
  request_cache->{template}->{_is_main} = 1;

  return request_cache->{template};
}

sub template_inner {
  my (undef, $lang) = @_;
  my $cache        = request_cache;
  my $current_lang = $cache->{template_current_lang}->[0];
  $lang ||= $current_lang || '';
  my %options = (language => $lang, preload => $preload_templates);
  return $cache->{"template_inner_$lang"}
    ||= Bugzilla::Template->create(%options);
}

sub extensions {
  state $extensions;
  return $extensions if $extensions;
  my $extension_packages = Bugzilla::Extension->load_all();
  $extensions = [];
  foreach my $package (@$extension_packages) {
    if ($package->enabled) {
      push @$extensions, $package;
    }
  }
  return $extensions;
}

sub cgi {
  return request_cache->{cgi} ||= Bugzilla::CGI->new;
}

sub input_params {
  my ($class, $params) = @_;
  my $cache = request_cache;

  # This is how the WebService and other places set input_params.
  if (defined $params) {
    $cache->{input_params} = $params;
  }
  return $cache->{input_params} if defined $cache->{input_params};

  # Making this scalar makes it a tied hash to the internals of $cgi,
  # so if a variable is changed, then it actually changes the $cgi object
  # as well.
  $cache->{input_params} = $class->cgi->Vars;
  return $cache->{input_params};
}

sub localconfig {
  return $_[0]->process_cache->{localconfig}
    ||= Bugzilla::Localconfig->new(read_localconfig());
}


sub params {
  return request_cache->{params} ||= Bugzilla::Config->new->params_as_hash;
}

sub get_param_with_override {
  my ($class, $name) = @_;
  return $class->localconfig->param_override->{$name} // $class->params->{$name};
}

sub user {
  return request_cache->{user} ||= new Bugzilla::User;
}

sub set_user {
  my (undef, $new_user, %option) = @_;

  if ($option{scope_guard}) {
    my $old_user = request_cache->{user};
    request_cache->{user} = $new_user;
    return Scope::Guard->new(sub {
      request_cache->{user} = $old_user;
    });
  }
  else {
    request_cache->{user} = $new_user;
  }
}

sub sudoer {
  return request_cache->{sudoer};
}

sub sudo_request {
  my (undef, $new_user, $new_sudoer) = @_;
  request_cache->{user}   = $new_user;
  request_cache->{sudoer} = $new_sudoer;

  # NOTE: If you want to log the start of an sudo session, do it here.
}

sub page_requires_login {
  return request_cache->{page_requires_login};
}

sub github_token {
  my ($class) = @_;
  my $cache   = request_cache;
  my $cgi     = $class->cgi;

  $cache->{github_token} //= $cgi->cookie('github_token')
    // generate_random_password(256);

  return $cache->{github_token};
}

sub login {
  my ($class, $type) = @_;

  return $class->user if $class->user->id;

  my $authorizer = new Bugzilla::Auth();
  $type = LOGIN_REQUIRED if $class->cgi->param('GoAheadAndLogIn');

  if (!defined $type || $type == LOGIN_NORMAL) {
    $type = $class->params->{'requirelogin'} ? LOGIN_REQUIRED : LOGIN_NORMAL;
  }

  # Allow templates to know that we're in a page that always requires
  # login.
  if ($type == LOGIN_REQUIRED) {
    request_cache->{page_requires_login} = 1;
  }

  my $authenticated_user = $authorizer->login($type);

  if (i_am_cgi() && $authenticated_user->id) {
    Bugzilla::Logging->fields->{user_id} = $authenticated_user->id;
  }

  # At this point, we now know if a real person is logged in.

  # Check if a password reset is required
  my $cgi           = Bugzilla->cgi;
  my $script_name   = $cgi->script_name;
  my $do_logout     = $cgi->param('logout');
  my $on_token_page = $script_name eq '/token.cgi';

  my $is_creatingaccount = 0;
  if ($script_name eq '/createaccount.cgi'
    || ($on_token_page && !$cgi->param('token_account_created')))
  {
    # The user hasn't yet created account.
    $is_creatingaccount = 1;
  }

  if ($authenticated_user->password_change_required) {

    # We cannot show the password reset UI for API calls, so treat those as
    # a disabled account.
    if (i_am_webservice()) {
      ThrowUserError("account_disabled",
        {disabled_reason => $authenticated_user->password_change_reason});
    }

    # only allow the reset-password and token pages to handle requests
    # (tokens handles the 'forgot password' process)
    # otherwise redirect user to the reset-password page.
    if ($script_name !~ m#/(?:reset_password|token)\.cgi$# && !$do_logout) {
      my $self_url     = trim($cgi->self_url);
      my $sig_type     = 'prev_url:' . $authenticated_user->id;
      my $self_url_sig = issue_hash_sig($sig_type, $self_url);
      my $redir_url    = URI->new('reset_password.cgi');
      $redir_url->query_form(prev_url => $self_url, prev_url_sig => $self_url_sig);
      $cgi->base_redirect($redir_url->as_string);
    }
  }

  # Require Duo Security as MFA provider if user is in the duo_required_group
  elsif (
       !i_am_webservice()
    && Bugzilla->params->{duo_required_group}
    && ($authenticated_user->in_duo_required_group
      && !$authenticated_user->in_duo_excluded_group)
    && $authenticated_user->mfa ne 'Duo'
    )
  {
    my $on_mfa_page
      = $script_name eq '/userprefs.cgi' && $cgi->param('tab') eq 'mfa';

    Bugzilla->request_cache->{mfa_warning}              = 1;
    Bugzilla->request_cache->{mfa_grace_period_expired} = 1;

    if (!($on_mfa_page || $on_token_page || $do_logout)) {
      $cgi->base_redirect('userprefs.cgi?tab=mfa');
    }
  }

  # Next require MFA if grace period has expired
  elsif (
    !i_am_webservice()
    && ( $authenticated_user->in_mfa_group
      || $authenticated_user->mfa_required_date('UTC'))
    && !$authenticated_user->mfa
    )
  {

    # decide if the user needs a warning or to be blocked.
    my $date         = $authenticated_user->mfa_required_date('UTC');
    my $grace_period = Bugzilla->params->{mfa_group_grace_period};
    my $expired      = defined $date && $date < DateTime->now;
    my $on_mfa_page
      = $script_name eq '/userprefs.cgi' && $cgi->param('tab') eq 'mfa';

    Bugzilla->request_cache->{mfa_warning}              = 1;
    Bugzilla->request_cache->{mfa_grace_period_expired} = $expired;
    Bugzilla->request_cache->{on_mfa_page}              = $on_mfa_page;

    if ($grace_period == 0 || $expired) {
      if (!($on_mfa_page || $on_token_page || $do_logout)) {
        $cgi->base_redirect('userprefs.cgi?tab=mfa');
      }
    }
    else {
      my $dbh      = Bugzilla->dbh_main;
      my $sql_date = $dbh->sql_date_math('NOW()', '+', '?', 'DAY');
      my ($mfa_required_date)
        = $dbh->selectrow_array("SELECT $sql_date", undef, $grace_period);
      $authenticated_user->set_mfa_required_date($mfa_required_date);
      $authenticated_user->update();
    }
  }

  # We must now check to see if an sudo session is in progress.
  # For a session to be in progress, the following must be true:
  # 1: There must be a logged in user
  # 2: That user must be in the 'bz_sudoer' group
  # 3: There must be a valid value in the 'sudo' cookie
  # 4: A Bugzilla::User object must exist for the given cookie value
  # 5: That user must NOT be in the 'bz_sudo_protect' group
  my $token = $class->cgi->cookie('sudo');
  if (defined $authenticated_user && $token) {
    my ($user_id, $date, $sudo_target_id) = Bugzilla::Token::GetTokenData($token);
    if (!$user_id
      || $user_id != $authenticated_user->id
      || !detaint_natural($sudo_target_id)
      || (time() - str2time($date) > MAX_SUDO_TOKEN_AGE))
    {
      $class->cgi->remove_cookie('sudo');
      ThrowUserError('sudo_invalid_cookie');
    }

    my $sudo_target = new Bugzilla::User($sudo_target_id);
    if ( $authenticated_user->in_group('bz_sudoers')
      && defined $sudo_target
      && !$sudo_target->in_group('bz_sudo_protect'))
    {
      $class->set_user($sudo_target);
      request_cache->{sudoer} = $authenticated_user;

      # And make sure that both users have the same Auth object,
      # since we never call Auth::login for the sudo target.
      $sudo_target->set_authorizer($authenticated_user->authorizer);

      # NOTE: If you want to do any special logging, do it here.
    }
    else {
      delete_token($token);
      $class->cgi->remove_cookie('sudo');
      ThrowUserError('sudo_illegal_action',
        {sudoer => $authenticated_user, target_user => $sudo_target});
    }
  }
  else {
    $class->set_user($authenticated_user);
  }

  if (Bugzilla->sudoer) {
    Bugzilla->sudoer->update_last_seen_date();
  }
  else {
    $class->user->update_last_seen_date();
  }

  # If Mojo native app is requesting login, we need to possibly redirect
  # If the user is creating account, we should wait until the process finishes.
  my $C       = Bugzilla->request_cache->{mojo_controller};
  my $session = $C->session;
  if (!$is_creatingaccount && $session->{override_login_target}) {
    my $override_login_target = delete $session->{override_login_target};
    my $cgi_params            = delete $session->{cgi_params};
    my $mojo_url              = Mojo::URL->new($override_login_target);
    $mojo_url->query($cgi_params);
    $C->redirect_to($mojo_url);
  }

  return $class->user;
}

sub logout {
  my ($class, $option) = @_;

  # If we're not logged in, go away
  return unless $class->user->id;

  $option = LOGOUT_CURRENT unless defined $option;
  Bugzilla::Auth::Persist::Cookie->logout({type => $option});
  $class->logout_request() unless $option eq LOGOUT_KEEP_CURRENT;
}

sub logout_user {
  my ($class, $user) = @_;

  # When we're logging out another user we leave cookies alone, and
  # therefore avoid calling Bugzilla->logout() directly.
  Bugzilla::Auth::Persist::Cookie->logout({user => $user});
}

# just a compatibility front-end to logout_user that gets a user by id
sub logout_user_by_id {
  my ($class, $id) = @_;
  my $user = new Bugzilla::User($id);
  $class->logout_user($user);
}

# hack that invalidates credentials for a single request
sub logout_request {
  my $class = shift;
  delete request_cache->{user};
  delete request_cache->{sudoer};

  # We can't delete from $cgi->cookie, so logincookie data will remain
  # there. Don't rely on it: use Bugzilla->user->login instead!
}

sub job_queue {
  require Bugzilla::JobQueue;
  return request_cache->{job_queue} ||= Bugzilla::JobQueue->new();
}

sub jwt {
  my ($class, @args) = @_;
  require Mojo::JWT;
  return Mojo::JWT->new(@args, secret => $class->localconfig->jwt_secret);
}

sub dbh {
  my ($class) = @_;

  # If we're not connected, then we must want the main db
  return request_cache->{dbh} ||= $class->dbh_main;
}

sub dbh_main {
  return request_cache->{dbh_main} ||= Bugzilla::DB::connect_main();
}

sub languages {
  return Bugzilla::Install::Util::supported_languages();
}

sub current_language {
  return request_cache->{current_language} ||= (include_languages())[0];
}

sub error_mode {
  my (undef, $newval) = @_;
  if (defined $newval) {
    request_cache->{error_mode} = $newval;
  }
  return request_cache->{error_mode}
    || (i_am_cgi() ? ERROR_MODE_WEBPAGE : ERROR_MODE_DIE);
}

# This is used only by Bugzilla::Error to throw errors.
sub _json_server {
  my (undef, $newval) = @_;
  if (defined $newval) {
    request_cache->{_json_server} = $newval;
  }
  return request_cache->{_json_server};
}

sub usage_mode {
  my ($class, $newval) = @_;
  if (defined $newval) {
    if ($newval == USAGE_MODE_BROWSER) {
      $class->error_mode(ERROR_MODE_WEBPAGE);
    }
    elsif ($newval == USAGE_MODE_CMDLINE) {
      $class->error_mode(ERROR_MODE_DIE);
    }
    elsif ($newval == USAGE_MODE_XMLRPC) {
      $class->error_mode(ERROR_MODE_DIE_SOAP_FAULT);
    }
    elsif ($newval == USAGE_MODE_JSON) {
      $class->error_mode(ERROR_MODE_JSON_RPC);
    }
    elsif ($newval == USAGE_MODE_EMAIL) {
      $class->error_mode(ERROR_MODE_DIE);
    }
    elsif ($newval == USAGE_MODE_TEST) {
      $class->error_mode(ERROR_MODE_TEST);
    }
    elsif ($newval == USAGE_MODE_REST) {
      $class->error_mode(ERROR_MODE_REST);
    }
    elsif ($newval == USAGE_MODE_MOJO || $newval == USAGE_MODE_MOJO_REST) {
      $class->error_mode(ERROR_MODE_MOJO);
    }
    else {
      ThrowCodeError('usage_mode_invalid', {'invalid_usage_mode', $newval});
    }
    request_cache->{usage_mode} = $newval;
  }
  return request_cache->{usage_mode}
    || (i_am_cgi() ? USAGE_MODE_BROWSER : USAGE_MODE_CMDLINE);
}

sub installation_mode {
  my (undef, $newval) = @_;
  (request_cache->{installation_mode} = $newval) if defined $newval;
  return request_cache->{installation_mode} || INSTALLATION_MODE_INTERACTIVE;
}

sub installation_answers {
  my (undef, $filename) = @_;
  if ($filename) {
    my $s = new Safe;
    $s->rdo($filename);

    die "Error reading $filename: $!"    if $!;
    die "Error evaluating $filename: $@" if $@;

    # Now read the param back out from the sandbox
    request_cache->{installation_answers} = $s->varglob('answer');
  }
  return request_cache->{installation_answers} || {};
}

sub switch_to_shadow_db {
  my $class = shift;

  if (!request_cache->{dbh_shadow}) {
    if ($class->get_param_with_override('shadowdb')) {
      request_cache->{dbh_shadow} = Bugzilla::DB::connect_shadow();
    }
    else {
      request_cache->{dbh_shadow} = $class->dbh_main;
    }
  }

  request_cache->{dbh} = request_cache->{dbh_shadow};

  # we have to return $class->dbh instead of {dbh} as
  # {dbh_shadow} may be undefined if no shadow DB is used
  # and no connection to the main DB has been established yet.
  return $class->dbh;
}

sub switch_to_main_db {
  my $class = shift;

  request_cache->{dbh} = $class->dbh_main;
  return $class->dbh_main;
}

sub log_user_request {
  my ($class, $bug_id, $attach_id, $action) = @_;

  return
    unless (i_am_cgi() || i_am_webservice())
    && Bugzilla->params->{log_user_requests};

  my $cgi         = $class->cgi;
  my $user_id     = $class->user->id;
  my $request_url = $cgi->request_uri    // '';
  my $method      = $cgi->request_method // 'GET';
  my $user_agent  = $cgi->user_agent     // '';
  my $script_name = $cgi->script_name;
  my $server      = "web";

  if ($script_name =~ /rest\.cgi/) {
    $server = $script_name =~ /BzAPI/ ? "bzapi" : "rest";
  }
  elsif ($script_name =~ /xmlrpc\.cgi/) {
    $server = "xmlrpc";
  }
  elsif ($script_name =~ /jsonrpc\.cgi/) {
    $server = "jsonrpc";
  }

  my @params = (
    $user_id, remote_ip(), $user_agent, $request_url, $method,
    $bug_id,  $attach_id,  $action,     $server
  );

  eval {
    local request_cache->{dbh};
    $class->switch_to_main_db();
    $class->dbh->do(
      "INSERT INTO user_request_log
                         (user_id, ip_address, user_agent, request_url,
                         method, timestamp, bug_id, attach_id, action, server)
                         VALUES (?, ?, ?, ?, ?, NOW(), ?, ?, ?, ?)", undef, @params
    );
  };
  warn $@ if $@;
}

sub is_shadow_db {
  my $class = shift;
  return request_cache->{dbh} != $class->dbh_main;
}

sub fields {
  my (undef, $criteria) = @_;
  $criteria ||= {};
  my $cache = request_cache;

  # We create an advanced cache for fields by type, so that we
  # can avoid going back to the database for every fields() call.
  # (And most of our fields() calls are for getting fields by type.)
  #
  # We also cache fields by name, because calling $field->name a few
  # million times can be slow in calling code, but if we just do it
  # once here, that makes things a lot faster for callers.
  if (!defined $cache->{fields}) {
    my @all_fields = Bugzilla::Field->get_all;
    my (%by_name, %by_type);
    foreach my $field (@all_fields) {
      my $name = $field->name;
      $by_type{$field->type}->{$name} = $field;
      $by_name{$name} = $field;
    }
    $cache->{fields} = {by_type => \%by_type, by_name => \%by_name};
  }

  my $fields = $cache->{fields};
  my %requested;
  if (my $types = delete $criteria->{type}) {
    $types     = ref($types) ? $types : [$types];
    %requested = map { %{$fields->{by_type}->{$_} || {}} } @$types;
  }
  else {
    %requested = %{$fields->{by_name}};
  }

  my $do_by_name = delete $criteria->{by_name};

  # Filtering before returning the fields based on
  # the criterias.
  foreach my $filter (keys %$criteria) {
    foreach my $field (keys %requested) {
      if ($requested{$field}->$filter != $criteria->{$filter}) {
        delete $requested{$field};
      }
    }
  }

  return $do_by_name
    ? \%requested
    : [sort { $a->sortkey <=> $b->sortkey || $a->name cmp $b->name }
      values %requested];
}

sub active_custom_fields {
  my (undef, $params, $wants) = @_;
  my $cache_id  = 'active_custom_fields';
  my $can_cache = !exists $params->{bug_id} && !$wants;
  if ($can_cache && $params) {
    $cache_id .= ($params->{product} ? '_p' . $params->{product}->id : '')
      . ($params->{component} ? '_c' . $params->{component}->id : '');
    $cache_id .= ':noext' if $params->{skip_extensions};
  }

  if ($can_cache && exists request_cache->{$cache_id}) {
    return @{request_cache->{$cache_id}};
  }
  else {
    my $match_params = {custom => 1, obsolete => 0, skip_extensions => 1};
    if ($wants) {
      if ($wants->exclude_type->{custom}) {
        return ();
      }
      elsif ($wants->is_specific) {
        my @names = (grep {/^cf_/} $wants->includes);
        return () unless @names;
        $match_params->{name} = \@names;
      }
    }
    my $fields = Bugzilla::Field->match($match_params);
    Bugzilla::Hook::process('active_custom_fields',
      {fields => \$fields, params => $params, wants => $wants});
    request_cache->{$cache_id} = $fields if $can_cache;
    return @$fields;
  }
}

sub has_flags {

  if (!defined request_cache->{has_flags}) {
    request_cache->{has_flags} = Bugzilla::Flag->any_exist;
  }
  return request_cache->{has_flags};
}

sub local_timezone {
  return $_[0]->process_cache->{local_timezone}
    ||= DateTime::TimeZone->new(name => 'local');
}

# Send messages to syslog for the auditing systems (e.g. mozdef) to pick up.
sub audit {
  my (undef, $message) = @_;
  state $logger = Log::Log4perl->get_logger("audit");
  $logger->notice(encode_utf8($message));
}

sub clear_request_cache {
  my (undef, %option) = @_;
  my $request_cache = request_cache();
  my @except        = $option{except} ? @{$option{except}} : ();

  %{$request_cache} = map { $_ => $request_cache->{$_} } @except;
}

# This is a per-process cache.  Under mod_cgi it's identical to the
# request_cache.  When using mod_perl, items in this cache live until the
# worker process is terminated.
our $_process_cache = {};

sub process_cache {
  return $_process_cache;
}

# This is a memcached wrapper, which provides cross-process and cross-system
# caching.
sub memcached {
  return request_cache->{memcached} ||= Bugzilla::Memcached->_new();
}

# Connector to the `statsd` metrics collection daemon.
# NOTE: we don't use Datadog any more, but this is still used to
# send metrics to `statsd`.
sub datadog {
  my ($class, $namespace) = @_;
  my $host = $class->localconfig->datadog_host;
  my $port = $class->localconfig->datadog_port;

  $namespace //= '';

  if ($class->has_feature('datadog') && $host) {
    require DataDog::DogStatsd;
    return request_cache->{datadog}{$namespace} //= DataDog::DogStatsd->new(
      host      => $host,
      port      => $port,
      namespace => $namespace ? "$namespace." : '',
    );
  }
  else {
    return undef;
  }
}

sub check_rate_limit {
  my ($class, $name, $identifier, $throw_error) = @_;
  $identifier ||= remote_ip();
  $throw_error //= sub { ThrowUserError("rate_limit") };
  my $params = Bugzilla->params;
  if ($params->{rate_limit_active}) {
    my $rules = decode_json($params->{rate_limit_rules});
    my $limit = $rules->{$name};
    unless ($limit) {
      WARN("no rules for $name!");
      return 0;
    }
    if (Bugzilla->memcached->should_rate_limit("$name:$identifier", @$limit)) {
      my $ip     = remote_ip();
      my $action = 'block';
      my $filter = Bugzilla::Bloomfilter->lookup("rate_limit_whitelist");
      if ($filter && $filter->test($ip)) {
        $action = 'ignore';
      }
      my $full_limit = join("/", @$limit);
      Bugzilla->audit(
        "[rate_limit] action=$action, ip=$ip, identifier=$identifier, limit=$full_limit, name=$name"
      );
      if ($action eq 'block') {
        request_cache->{mojo_controller}->block_ip($ip);
        $throw_error->();
      }
    }
  }

  return 1;
}

sub markdown {
  require Bugzilla::Markdown;
  state $markdown = Bugzilla::Markdown->new;
  return $markdown;
}

# Private methods

# Per-process cleanup. Note that this is a plain subroutine, not a method,
# so we don't have $class available.
*cleanup = \&_cleanup;

sub _cleanup {
  return if $^C;

  # BMO - allow "end of request" processing
  Bugzilla::Hook::process('request_cleanup');
  Bugzilla::Bug->CLEANUP;

  my $main   = Bugzilla->request_cache->{dbh_main};
  my $shadow = Bugzilla->request_cache->{dbh_shadow};
  foreach my $dbh ($main, $shadow) {
    next                            if !$dbh;
    $dbh->bz_rollback_transaction() if $dbh->bz_in_transaction;
  }
  clear_request_cache();

  Log::Log4perl::MDC->remove();
}

our ($caller_package, $caller_file) = caller;
init_page()
  if $caller_package eq 'main'
  && $caller_package !~ /^Test/
  && $caller_file    =~ /\.t$/;

END {
  cleanup() if $caller_package eq 'main';
}

1;

__END__

=head1 NAME

Bugzilla - Semi-persistent collection of various objects used by scripts
and modules

=head1 SYNOPSIS

  use Bugzilla;

  sub someModulesSub {
    Bugzilla->dbh->prepare(...);
    Bugzilla->template->process(...);
  }

=head1 DESCRIPTION

Several Bugzilla 'things' are used by a variety of modules and scripts. This
includes database handles, template objects, and so on.

This module is a singleton intended as a central place to store these objects.
This approach has several advantages:

=over 4

=item *

They're not global variables, so we don't have issues with them staying around
with mod_perl

=item *

Everything is in one central place, so it's easy to access, modify, and maintain

=item *

Code in modules can get access to these objects without having to have them
all passed from the caller, and the caller's caller, and....

=item *

We can reuse objects across requests using mod_perl where appropriate (e.g.
templates), whilst destroying those which are only valid for a single request
(such as the current user)

=back

Note that items accessible via this object are demand-loaded when requested.

For something to be added to this object, it should either be able to benefit
from persistence when run under mod_perl (such as the a C<template> object),
or should be something which is globally required by a large amount of code
(such as the current C<user> object).

=head1 METHODS

Note that all C<Bugzilla> functionality is method based; use C<Bugzilla-E<gt>dbh>
rather than C<Bugzilla::dbh>. Nothing cares about this now, but don't rely on
that.

=over 4

=item C<template>

The current C<Template> object, to be used for output

=item C<template_inner>

If you ever need a L<Bugzilla::Template> object while you're already
processing a template, use this. Also use it if you want to specify
the language to use. If no argument is passed, it uses the last
language set. If the argument is "" (empty string), the language is
reset to the current one (the one used by Bugzilla->template).

=item C<cgi>

The current C<cgi> object. Note that modules should B<not> be using this in
general. Not all Bugzilla actions are cgi requests. Its useful as a convenience
method for those scripts/templates which are only use via CGI, though.

=item C<input_params>

When running under the WebService, this is a hashref containing the arguments
passed to the WebService method that was called. When running in a normal
script, this is a hashref containing the contents of the CGI parameters.

Modifying this hashref will modify the CGI parameters or the WebService
arguments (depending on what C<input_params> currently represents).

This should be used instead of L</cgi> in situations where your code
could be being called by either a normal CGI script or a WebService method,
such as during a code hook.

B<Note:> When C<input_params> represents the CGI parameters, any
parameter specified more than once (like C<foo=bar&foo=baz>) will appear
as an arrayref in the hash, but any value specified only once will appear
as a scalar. This means that even if a value I<can> appear multiple times,
if it only I<does> appear once, then it will be a scalar in C<input_params>,
not an arrayref.

=item C<user>

Default C<Bugzilla::User> object if there is no currently logged in user or
if the login code has not yet been run.  If an sudo session is in progress,
the C<Bugzilla::User> corresponding to the person who is being impersonated.
If no session is in progress, the current C<Bugzilla::User>.

=item C<set_user>

Allows you to directly set what L</user> will return. You can use this
if you want to bypass L</login> for some reason and directly "log in"
a specific L<Bugzilla::User>. Be careful with it, though!

=item C<sudoer>

C<undef> if there is no currently logged in user, the currently logged in user
is not in the I<sudoer> group, or there is no session in progress.  If an sudo
session is in progress, returns the C<Bugzilla::User> object corresponding to
the person who logged in and initiated the session.  If no session is in
progress, returns the C<Bugzilla::User> object corresponding to the currently
logged in user.

=item C<sudo_request>
This begins an sudo session for the current request.  It is meant to be
used when a session has just started.  For normal use, sudo access should
normally be set at login time.

=item C<login>

Logs in a user, returning a C<Bugzilla::User> object, or C<undef> if there is
no logged in user. See L<Bugzilla::Auth|Bugzilla::Auth>, and
L<Bugzilla::User|Bugzilla::User>.

=item C<page_requires_login>

If the current page always requires the user to log in (for example,
C<enter_bug.cgi> or any page called with C<?GoAheadAndLogIn=1>) then
this will return something true. Otherwise it will return false. (This is
set when you call L</login>.)

=item C<logout($option)>

Logs out the current user, which involves invalidating user sessions and
cookies. Three options are available from
L<Bugzilla::Constants|Bugzilla::Constants>: LOGOUT_CURRENT (the
default), LOGOUT_ALL or LOGOUT_KEEP_CURRENT.

=item C<logout_user($user)>

Logs out the specified user (invalidating all their sessions), taking a
Bugzilla::User instance.

=item C<logout_by_id($id)>

Logs out the user with the id specified. This is a compatibility
function to be used in callsites where there is only a userid and no
Bugzilla::User instance.

=item C<logout_request>

Essentially, causes calls to C<Bugzilla-E<gt>user> to return C<undef>. This has the
effect of logging out a user for the current request only; cookies and
database sessions are left intact.

=item C<fields>

This is the standard way to get arrays or hashes of L<Bugzilla::Field>
objects when you need them. It takes the following named arguments
in a hashref:

=over

=item C<by_name>

If false (or not specified), this method will return an arrayref of
the requested fields.

If true, this method will return a hashref of fields, where the keys
are field names and the values are L<Bugzilla::Field> objects.

=item C<type>

Either a single C<FIELD_TYPE_*> constant or an arrayref of them. If specified,
the returned fields will be limited to the types in the list. If you don't
specify this argument, all fields will be returned.

=back

=item C<error_mode>

Call either C<Bugzilla->error_mode(Bugzilla::Constants::ERROR_MODE_DIE)>
or C<Bugzilla->error_mode(Bugzilla::Constants::ERROR_MODE_DIE_SOAP_FAULT)> to
change this flag's default of C<Bugzilla::Constants::ERROR_MODE_WEBPAGE> and to
indicate that errors should be passed to error mode specific error handlers
rather than being sent to a browser and finished with an exit().

This is useful, for example, to keep C<eval> blocks from producing wild HTML
on errors, making it easier for you to catch them.
(Remember to reset the error mode to its previous value afterwards, though.)

C<Bugzilla->error_mode> will return the current state of this flag.

Note that C<Bugzilla->error_mode> is being called by C<Bugzilla->usage_mode> on
usage mode changes.

=item C<usage_mode>

Call either C<Bugzilla->usage_mode(Bugzilla::Constants::USAGE_MODE_CMDLINE)>
or C<Bugzilla->usage_mode(Bugzilla::Constants::USAGE_MODE_XMLRPC)> near the
beginning of your script to change this flag's default of
C<Bugzilla::Constants::USAGE_MODE_BROWSER> and to indicate that Bugzilla is
being called in a non-interactive manner.

This influences error handling because on usage mode changes, C<usage_mode>
calls C<Bugzilla->error_mode> to set an error mode which makes sense for the
usage mode.

C<Bugzilla->usage_mode> will return the current state of this flag.

=item C<installation_mode>

Determines whether or not installation should be silent. See
L<Bugzilla::Constants> for the C<INSTALLATION_MODE> constants.

=item C<installation_answers>

Returns a hashref representing any "answers" file passed to F<checksetup.pl>,
used to automatically answer or skip prompts.

=item C<dbh>

The current database handle. See L<DBI>.

=item C<dbh_main>

The main database handle. See L<DBI>.

=item C<languages>

Currently installed languages.
Returns a reference to a list of RFC 1766 language tags of installed languages.

=item C<current_language>

The currently active language.

=item C<switch_to_shadow_db>

Switch from using the main database to using the shadow database.

=item C<switch_to_main_db>

Change the database object to refer to the main database.

=item C<params>

The current Parameters of Bugzilla, as a hashref.

=item C<local_timezone>

Returns the local timezone of the Bugzilla installation,
as a DateTime::TimeZone object. This detection is very time
consuming, so we cache this information for future references.

=item C<job_queue>

Returns a L<Bugzilla::JobQueue> that you can use for queueing jobs.
Will throw an error if job queueing is not correctly configured on
this Bugzilla installation.

=item C<feature>

Tells you whether or not a specific feature is enabled. For names
of features, see C<OPTIONAL_MODULES> in C<Bugzilla::Install::Requirements>.

=item C<audit>

Feeds the provided message into our centralized auditing system.

=item C<markdown>

Returns a L<Bugzilla::Markdown> object.

=back

=head1 B<CACHING>

Bugzilla has several different caches available which provide different
capabilities and lifetimes.

The keys of all caches are unregulated; use of prefixes is suggested to avoid
collisions.

=over

=item B<Request Cache>

The request cache is a hashref which supports caching any Perl variable for the
duration of the current request. At the end of the current request the contents
of this cache are cleared.

Examples of its use include caching objects to avoid re-fetching the same data
from the database, and passing data between otherwise unconnected parts of
Bugzilla.

=over

=item C<request_cache>

Returns a hashref which can be checked and modified to store any Perl variable
for the duration of the current request.

=item C<clear_request_cache>

Removes all entries from the C<request_cache>.

=back

=item B<Process Cache>

The process cache is a hashref which support caching of any Perl variable. If
Bugzilla is configured to run using Apache mod_perl, the contents of this cache
are persisted across requests for the lifetime of the Apache worker process
(which varies depending on the SizeLimit configuration in mod_perl.pl).

If Bugzilla isn't running under mod_perl, the process cache's contents are
cleared at the end of the request.

The process cache is only suitable for items which never change while Bugzilla
is running (for example the path where Bugzilla is installed).

=over

=item C<process_cache>

Returns a hashref which can be checked and modified to store any Perl variable
for the duration of the current process (mod_perl) or request (mod_cgi).

=back

=item B<Memcached>

If Memcached is installed and configured, Bugzilla can use it to cache data
across requests and between webheads. Unlike the request and process caches,
only scalars, hashrefs, and arrayrefs can be stored in Memcached.

Memcached integration is only required for large installations of Bugzilla -- if
you have multiple webheads then configuring Memcached is recommended.

=over

=item C<memcached>

Returns a C<Bugzilla::Memcached> object. An object is always returned even if
Memcached is not available.

See the documentation for the C<Bugzilla::Memcached> module for more
information.

=back

=item C<jwt>

Returns a L<Mojo::JWT> object, configured with the Bugzilla localconfig jwt_secret set.

  my $payload_hash = Bugzilla->jwt->decode($jwt);
  my $new_jwt      = Bugzilla->jwt(claims => $payload_hash)->encode;

=back<|MERGE_RESOLUTION|>--- conflicted
+++ resolved
@@ -13,11 +13,7 @@
 
 use Bugzilla::Logging;
 
-<<<<<<< HEAD
-our $VERSION = '20250114.1';
-=======
 our $VERSION = '20250203.2';
->>>>>>> 73dda604
 
 use Bugzilla::Auth;
 use Bugzilla::Auth::Persist::Cookie;
