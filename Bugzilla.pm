# This Source Code Form is subject to the terms of the Mozilla Public
# License, v. 2.0. If a copy of the MPL was not distributed with this
# file, You can obtain one at http://mozilla.org/MPL/2.0/.
#
# This Source Code Form is "Incompatible With Secondary Licenses", as
# defined by the Mozilla Public License, v. 2.0.

package Bugzilla;

use 5.10.1;
use strict;
use warnings;

# We want any compile errors to get to the browser, if possible.
BEGIN {
    # This makes sure we're in a CGI.
    if ($ENV{SERVER_SOFTWARE} && !$ENV{MOD_PERL}) {
        require CGI::Carp;
        CGI::Carp->import('fatalsToBrowser');
    }
}

<<<<<<< HEAD
our $VERSION = '20171219.3';
=======
our $VERSION = '20171220.1';
>>>>>>> f35540a7

use Bugzilla::Auth;
use Bugzilla::Auth::Persist::Cookie;
use Bugzilla::CGI;
use Bugzilla::Elastic;
use Bugzilla::Config;
use Bugzilla::Constants;
use Bugzilla::DB;
use Bugzilla::Error;
use Bugzilla::Extension;
use Bugzilla::Field;
use Bugzilla::Flag;
use Bugzilla::Hook;
use Bugzilla::Install::Localconfig qw(read_localconfig);
use Bugzilla::Install::Util qw(init_console include_languages);
use Bugzilla::Memcached;
use Bugzilla::Template;
use Bugzilla::Token;
use Bugzilla::User;
use Bugzilla::Util;
use Bugzilla::CPAN;
use Bugzilla::Bloomfilter;

use Bugzilla::Metrics::Collector;
use Bugzilla::Metrics::Template;
use Bugzilla::Metrics::Memcached;

use Date::Parse;
use DateTime::TimeZone;
use Encode;
use File::Basename;
use File::Spec::Functions;
use Safe;
use Sys::Syslog qw(:DEFAULT);
use JSON::XS qw(decode_json);

use parent qw(Bugzilla::CPAN);

#####################################################################
# Constants
#####################################################################

# Scripts that are not stopped by shutdownhtml being in effect.
use constant SHUTDOWNHTML_EXEMPT => qw(
    editparams.cgi
    checksetup.pl
    migrate.pl
    recode.pl
);

# Non-cgi scripts that should silently exit.
use constant SHUTDOWNHTML_EXIT_SILENTLY => qw(
    whine.pl
);

# shutdownhtml pages are sent as an HTTP 503. After how many seconds
# should search engines attempt to index the page again?
use constant SHUTDOWNHTML_RETRY_AFTER => 3600;

#####################################################################
# Global Code
#####################################################################

# Note that this is a raw subroutine, not a method, so $class isn't available.
sub init_page {
    # This is probably not needed, but bugs resulting from a dirty
    # request cache are very annoying (see bug 1347335)
    # and this is not an expensive operation.
    clear_request_cache();
    if (Bugzilla->usage_mode == USAGE_MODE_CMDLINE) {
        init_console();
    }
    elsif (Bugzilla->params->{'utf8'}) {
        binmode STDOUT, ':utf8';
    }

    if (${^TAINT}) {
        # Some environment variables are not taint safe
        delete @::ENV{'PATH', 'IFS', 'CDPATH', 'ENV', 'BASH_ENV'};
        # Some modules throw undefined errors (notably File::Spec::Win32) if
        # PATH is undefined.
        $ENV{'PATH'} = '';
    }

    # Because this function is run live from perl "use" commands of
    # other scripts, we're skipping the rest of this function if we get here
    # during a perl syntax check (perl -c, like we do during the
    # 001compile.t test).
    return if $^C;

    # IIS prints out warnings to the webpage, so ignore them, or log them
    # to a file if the file exists.
    if ($ENV{SERVER_SOFTWARE} && $ENV{SERVER_SOFTWARE} =~ /microsoft-iis/i) {
        $SIG{__WARN__} = sub {
            my ($msg) = @_;
            my $datadir = bz_locations()->{'datadir'};
            if (-w "$datadir/errorlog") {
                my $warning_log = new IO::File(">>$datadir/errorlog");
                print $warning_log $msg;
                $warning_log->close();
            }
        };
    }

    my $script = basename($0);

    # BMO - init metrics collection if required
    if (i_am_cgi() && $script eq 'show_bug.cgi') {
        # we need to measure loading the params, so default to on
        Bugzilla->metrics_enabled(1);
        Bugzilla->metrics($script);
        # we can now hit params to check if we really should be enabled.
        # note - we can't use anything which uses templates or the database, as
        # that would initialise those modules with metrics enabled.
        if (!Bugzilla->params->{metrics_enabled}) {
            Bugzilla->metrics_enabled(0);
        }
        else {
            # to avoid generating massive amounts of data, we're only interested in
            # a small subset of users
            my $user_id = Bugzilla->cgi->cookie('Bugzilla_login');
            if (!$user_id
                || !grep { $user_id == $_ }
                    split(/\s*,\s*/, Bugzilla->params->{metrics_user_ids}))
            {
                Bugzilla->metrics_enabled(0);
            }
        }
    }

    # Because of attachment_base, attachment.cgi handles this itself.
    if ($script ne 'attachment.cgi') {
        do_ssl_redirect_if_required();
    }

    # If Bugzilla is shut down, do not allow anything to run, just display a
    # message to the user about the downtime and log out.  Scripts listed in
    # SHUTDOWNHTML_EXEMPT are exempt from this message.
    #
    # This code must go here. It cannot go anywhere in Bugzilla::CGI, because
    # it uses Template, and that causes various dependency loops.
    if (Bugzilla->params->{"shutdownhtml"}
        && !grep { $_ eq $script } SHUTDOWNHTML_EXEMPT)
    {
        # Allow non-cgi scripts to exit silently (without displaying any
        # message), if desired. At this point, no DBI call has been made
        # yet, and no error will be returned if the DB is inaccessible.
        if (!i_am_cgi()
            && grep { $_ eq $script } SHUTDOWNHTML_EXIT_SILENTLY)
        {
            exit;
        }

        # For security reasons, log out users when Bugzilla is down.
        # Bugzilla->login() is required to catch the logincookie, if any.
        my $user;
        eval { $user = Bugzilla->login(LOGIN_OPTIONAL); };
        if ($@) {
            # The DB is not accessible. Use the default user object.
            $user = Bugzilla->user;
            $user->{settings} = {};
        }
        my $userid = $user->id;
        Bugzilla->logout();

        my $template = Bugzilla->template;
        my $vars = {};
        $vars->{'message'} = 'shutdown';
        $vars->{'userid'} = $userid;
        # Generate and return a message about the downtime, appropriately
        # for if we're a command-line script or a CGI script.
        my $extension;
        if (i_am_cgi() && (!Bugzilla->cgi->param('ctype')
                           || Bugzilla->cgi->param('ctype') eq 'html')) {
            $extension = 'html';
        }
        else {
            $extension = 'txt';
        }
        if (i_am_cgi()) {
            # Set the HTTP status to 503 when Bugzilla is down to avoid pages
            # being indexed by search engines.
            print Bugzilla->cgi->header(-status => 503,
                -retry_after => SHUTDOWNHTML_RETRY_AFTER);
        }
        my $t_output;
        $template->process("global/message.$extension.tmpl", $vars, \$t_output)
            || ThrowTemplateError($template->error);
        print $t_output . "\n";
        exit;
    }
}

#####################################################################
# Subroutines and Methods
#####################################################################

sub template {
    # BMO - use metrics subclass if required
    if (Bugzilla->metrics_enabled) {
        $_[0]->request_cache->{template} ||= Bugzilla::Metrics::Template->create();
    } else {
        $_[0]->request_cache->{template} ||= Bugzilla::Template->create();
    }
    $_[0]->request_cache->{template}->{_is_main} = 1;

    return $_[0]->request_cache->{template};
}

sub template_inner {
    my ($class, $lang) = @_;
    my $cache = $class->request_cache;
    my $current_lang = $cache->{template_current_lang}->[0];
    $lang ||= $current_lang || '';
    return $cache->{"template_inner_$lang"} ||= Bugzilla::Template->create(language => $lang);
}

sub extensions {
    my ($class) = @_;
    my $cache = $class->request_cache;
    if (!$cache->{extensions}) {
        my $extension_packages = Bugzilla::Extension->load_all();
        my @extensions;
        foreach my $package (@$extension_packages) {
            my $extension = $package->new();
            if ($extension->enabled) {
                push(@extensions, $extension);
            }
        }
        $cache->{extensions} = \@extensions;
    }
    return $cache->{extensions};
}

sub cgi {
    return $_[0]->request_cache->{cgi} ||= new Bugzilla::CGI();
}

sub input_params {
    my ($class, $params) = @_;
    my $cache = $class->request_cache;
    # This is how the WebService and other places set input_params.
    if (defined $params) {
        $cache->{input_params} = $params;
    }
    return $cache->{input_params} if defined $cache->{input_params};

    # Making this scalar makes it a tied hash to the internals of $cgi,
    # so if a variable is changed, then it actually changes the $cgi object
    # as well.
    $cache->{input_params} = $class->cgi->Vars;
    return $cache->{input_params};
}

sub localconfig {
    return $_[0]->process_cache->{localconfig} ||= read_localconfig();
}

sub params {
    return $_[0]->request_cache->{params} ||= Bugzilla::Config::read_param_file();
}

sub get_param_with_override {
    my ($class, $name) = @_;
    return $class->localconfig->{param_override}{$name} // $class->params->{$name};
}

sub user {
    return $_[0]->request_cache->{user} ||= new Bugzilla::User;
}

sub set_user {
    my ($class, $user) = @_;
    $class->request_cache->{user} = $user;
}

sub sudoer {
    return $_[0]->request_cache->{sudoer};
}

sub sudo_request {
    my ($class, $new_user, $new_sudoer) = @_;
    $class->request_cache->{user}   = $new_user;
    $class->request_cache->{sudoer} = $new_sudoer;
    # NOTE: If you want to log the start of an sudo session, do it here.
}

sub page_requires_login {
    return $_[0]->request_cache->{page_requires_login};
}

sub github_secret {
    my ($class) = @_;
    my $cache = $class->request_cache;
    my $cgi   = $class->cgi;

    $cache->{github_secret} //= $cgi->cookie('github_secret') // generate_random_password(16);

    return $cache->{github_secret};
}

sub passwdqc {
    my ($class) = @_;
    require Data::Password::passwdqc;

    my $cache  = $class->request_cache;
    my $params = $class->params;

    return $cache->{passwdqc} if $cache->{passwdqc};

    my @min = map { $_ eq 'undef' ? undef : $_ }
        split( /\s*,\s*/, $params->{passwdqc_min} );

    return $cache->{passwdqc} = Data::Password::passwdqc->new(
        min              => \@min,
        max              => $params->{passwdqc_max},
        passphrase_words => $params->{passwdqc_passphrase_words},
        match_length     => $params->{passwdqc_match_length},
        random_bits      => $params->{passwdqc_random_bits},
    );
}

sub assert_password_is_secure {
    my ( $class, $password1 ) = @_;

    my $pwqc = $class->passwdqc;
    ThrowUserError( 'password_insecure', { reason => $pwqc->reason } )
        unless $pwqc->validate_password($password1);
}

sub assert_passwords_match {
    my ( $class, $password1, $password2 ) = @_;

    ThrowUserError('password_mismatch') if $password1 ne $password2;
}

sub login {
    my ($class, $type) = @_;

    return $class->user if $class->user->id;

    # Load all extensions here if not running under mod_perl
    $class->extensions unless $ENV{MOD_PERL};

    my $authorizer = new Bugzilla::Auth();
    $type = LOGIN_REQUIRED if $class->cgi->param('GoAheadAndLogIn');

    if (!defined $type || $type == LOGIN_NORMAL) {
        $type = $class->params->{'requirelogin'} ? LOGIN_REQUIRED : LOGIN_NORMAL;
    }

    # Allow templates to know that we're in a page that always requires
    # login.
    if ($type == LOGIN_REQUIRED) {
        $class->request_cache->{page_requires_login} = 1;
    }

    my $authenticated_user = $authorizer->login($type);

    # At this point, we now know if a real person is logged in.

    # Check if a password reset is required
    my $cgi = Bugzilla->cgi;
    my $script_name = $cgi->script_name;
    my $do_logout   = $cgi->param('logout');

    if ( $authenticated_user->password_change_required ) {
        # We cannot show the password reset UI for API calls, so treat those as
        # a disabled account.
        if ( i_am_webservice() ) {
            ThrowUserError( "account_disabled", { disabled_reason => $authenticated_user->password_change_reason } );
        }

        # only allow the reset-password and token pages to handle requests
        # (tokens handles the 'forgot password' process)
        # otherwise redirect user to the reset-password page.
        if ( $script_name !~ m#/(?:reset_password|token)\.cgi$# && !$do_logout ) {
            my $self_url     = trim($cgi->self_url);
            my $sig_type     = 'prev_url:' . $authenticated_user->id;
            my $self_url_sig = issue_hash_sig($sig_type, $self_url);
            my $redir_url    = URI->new( Bugzilla->localconfig->{urlbase} . "reset_password.cgi" );
            $redir_url->query_form(prev_url => $self_url, prev_url_sig => $self_url_sig);
            print $cgi->redirect($redir_url);
            exit;
        }
    }
    elsif ( !i_am_webservice() && $authenticated_user->in_mfa_group && !$authenticated_user->mfa ) {

        # decide if the user needs a warning or to be blocked.
        my $date          = $authenticated_user->mfa_required_date('UTC');
        my $grace_period  = Bugzilla->params->{mfa_group_grace_period};
        my $expired       = defined $date && $date < DateTime->now;
        my $on_mfa_page   = $script_name eq '/userprefs.cgi' && $cgi->param('tab') eq 'mfa';
        my $on_token_page = $script_name eq '/token.cgi';

        Bugzilla->request_cache->{mfa_warning} = 1;
        Bugzilla->request_cache->{mfa_grace_period_expired} = $expired;
        Bugzilla->request_cache->{on_mfa_page} = $on_mfa_page;

        if ( $grace_period == 0 || $expired) {
            if ( !( $on_mfa_page || $on_token_page || $do_logout ) ) {
                print Bugzilla->cgi->redirect("userprefs.cgi?tab=mfa");
                exit;
            }
        }
        else {
            my $dbh = Bugzilla->dbh_main;
            my $date = $dbh->sql_date_math( 'NOW()', '+', '?', 'DAY' );
            my ($mfa_required_date) = $dbh->selectrow_array( "SELECT $date", undef, $grace_period );
            $authenticated_user->set_mfa_required_date($mfa_required_date);
            $authenticated_user->update();
        }
    }

    # We must now check to see if an sudo session is in progress.
    # For a session to be in progress, the following must be true:
    # 1: There must be a logged in user
    # 2: That user must be in the 'bz_sudoer' group
    # 3: There must be a valid value in the 'sudo' cookie
    # 4: A Bugzilla::User object must exist for the given cookie value
    # 5: That user must NOT be in the 'bz_sudo_protect' group
    my $token = $class->cgi->cookie('sudo');
    if (defined $authenticated_user && $token) {
        my ($user_id, $date, $sudo_target_id) = Bugzilla::Token::GetTokenData($token);
        if (!$user_id
            || $user_id != $authenticated_user->id
            || !detaint_natural($sudo_target_id)
            || (time() - str2time($date) > MAX_SUDO_TOKEN_AGE))
        {
            $class->cgi->remove_cookie('sudo');
            ThrowUserError('sudo_invalid_cookie');
        }

        my $sudo_target = new Bugzilla::User($sudo_target_id);
        if ($authenticated_user->in_group('bz_sudoers')
            && defined $sudo_target
            && !$sudo_target->in_group('bz_sudo_protect'))
        {
            $class->set_user($sudo_target);
            $class->request_cache->{sudoer} = $authenticated_user;
            # And make sure that both users have the same Auth object,
            # since we never call Auth::login for the sudo target.
            $sudo_target->set_authorizer($authenticated_user->authorizer);

            # NOTE: If you want to do any special logging, do it here.
        }
        else {
            delete_token($token);
            $class->cgi->remove_cookie('sudo');
            ThrowUserError('sudo_illegal_action', { sudoer => $authenticated_user,
                                                    target_user => $sudo_target });
        }
    }
    else {
        $class->set_user($authenticated_user);
    }

    if (Bugzilla->sudoer) {
        Bugzilla->sudoer->update_last_seen_date();
    } else {
        $class->user->update_last_seen_date();
    }

    return $class->user;
}

sub logout {
    my ($class, $option) = @_;

    # If we're not logged in, go away
    return unless $class->user->id;

    $option = LOGOUT_CURRENT unless defined $option;
    Bugzilla::Auth::Persist::Cookie->logout({type => $option});
    $class->logout_request() unless $option eq LOGOUT_KEEP_CURRENT;
}

sub logout_user {
    my ($class, $user) = @_;
    # When we're logging out another user we leave cookies alone, and
    # therefore avoid calling Bugzilla->logout() directly.
    Bugzilla::Auth::Persist::Cookie->logout({user => $user});
}

# just a compatibility front-end to logout_user that gets a user by id
sub logout_user_by_id {
    my ($class, $id) = @_;
    my $user = new Bugzilla::User($id);
    $class->logout_user($user);
}

# hack that invalidates credentials for a single request
sub logout_request {
    my $class = shift;
    delete $class->request_cache->{user};
    delete $class->request_cache->{sudoer};
    # We can't delete from $cgi->cookie, so logincookie data will remain
    # there. Don't rely on it: use Bugzilla->user->login instead!
}

sub job_queue {
    require Bugzilla::JobQueue;
    return $_[0]->request_cache->{job_queue} ||= Bugzilla::JobQueue->new();
}

sub dbh {
    # If we're not connected, then we must want the main db
    return $_[0]->request_cache->{dbh} ||= $_[0]->dbh_main;
}

sub dbh_main {
    return $_[0]->request_cache->{dbh_main} ||= Bugzilla::DB::connect_main();
}

sub languages {
    return Bugzilla::Install::Util::supported_languages();
}

sub current_language {
    return $_[0]->request_cache->{current_language} ||= (include_languages())[0];
}

sub error_mode {
    my ($class, $newval) = @_;
    if (defined $newval) {
        $class->request_cache->{error_mode} = $newval;
    }
    return $class->request_cache->{error_mode}
        || (i_am_cgi() ? ERROR_MODE_WEBPAGE : ERROR_MODE_DIE);
}

# This is used only by Bugzilla::Error to throw errors.
sub _json_server {
    my ($class, $newval) = @_;
    if (defined $newval) {
        $class->request_cache->{_json_server} = $newval;
    }
    return $class->request_cache->{_json_server};
}

sub usage_mode {
    my ($class, $newval) = @_;
    if (defined $newval) {
        if ($newval == USAGE_MODE_BROWSER) {
            $class->error_mode(ERROR_MODE_WEBPAGE);
        }
        elsif ($newval == USAGE_MODE_CMDLINE) {
            $class->error_mode(ERROR_MODE_DIE);
        }
        elsif ($newval == USAGE_MODE_XMLRPC) {
            $class->error_mode(ERROR_MODE_DIE_SOAP_FAULT);
        }
        elsif ($newval == USAGE_MODE_JSON) {
            $class->error_mode(ERROR_MODE_JSON_RPC);
        }
        elsif ($newval == USAGE_MODE_EMAIL) {
            $class->error_mode(ERROR_MODE_DIE);
        }
        elsif ($newval == USAGE_MODE_TEST) {
            $class->error_mode(ERROR_MODE_TEST);
        }
        elsif ($newval == USAGE_MODE_REST) {
            $class->error_mode(ERROR_MODE_REST);
        }
        else {
            ThrowCodeError('usage_mode_invalid',
                           {'invalid_usage_mode', $newval});
        }
        $class->request_cache->{usage_mode} = $newval;
    }
    return $class->request_cache->{usage_mode}
        || (i_am_cgi()? USAGE_MODE_BROWSER : USAGE_MODE_CMDLINE);
}

sub installation_mode {
    my ($class, $newval) = @_;
    ($class->request_cache->{installation_mode} = $newval) if defined $newval;
    return $class->request_cache->{installation_mode}
        || INSTALLATION_MODE_INTERACTIVE;
}

sub installation_answers {
    my ($class, $filename) = @_;
    if ($filename) {
        my $s = new Safe;
        $s->rdo($filename);

        die "Error reading $filename: $!" if $!;
        die "Error evaluating $filename: $@" if $@;

        # Now read the param back out from the sandbox
        $class->request_cache->{installation_answers} = $s->varglob('answer');
    }
    return $class->request_cache->{installation_answers} || {};
}

sub switch_to_shadow_db {
    my $class = shift;

    if (!$class->request_cache->{dbh_shadow}) {
        if ($class->params->{'shadowdb'}) {
            $class->request_cache->{dbh_shadow} = Bugzilla::DB::connect_shadow();
        } else {
            $class->request_cache->{dbh_shadow} = $class->dbh_main;
        }
    }

    $class->request_cache->{dbh} = $class->request_cache->{dbh_shadow};
    # we have to return $class->dbh instead of {dbh} as
    # {dbh_shadow} may be undefined if no shadow DB is used
    # and no connection to the main DB has been established yet.
    return $class->dbh;
}

sub switch_to_main_db {
    my $class = shift;

    $class->request_cache->{dbh} = $class->dbh_main;
    return $class->dbh_main;
}

sub log_user_request {
    my ($class, $bug_id, $attach_id, $action) = @_;

    return unless (i_am_cgi() || i_am_webservice())
                  && Bugzilla->params->{log_user_requests};

    my $cgi         = $class->cgi;
    my $user_id     = $class->user->id;
    my $request_url = $cgi->request_uri // '';
    my $method      = $cgi->request_method;
    my $user_agent  = $cgi->user_agent // '';
    my $script_name = $cgi->script_name;
    my $server      = "web";

    if ($script_name =~ /rest\.cgi/) {
        $server = $script_name =~ /BzAPI/ ? "bzapi" : "rest";
    }
    elsif ($script_name =~ /xmlrpc\.cgi/) {
        $server = "xmlrpc";
    }
    elsif ($script_name =~ /jsonrpc\.cgi/) {
        $server = "jsonrpc";
    }

    my @params = ($user_id, remote_ip(), $user_agent, $request_url, $method, $bug_id, $attach_id, $action, $server);
    foreach my $param (@params) {
        trick_taint($param) if defined $param;
    }

    eval {
        local $class->request_cache->{dbh};
        $class->switch_to_main_db();
        $class->dbh->do("INSERT INTO user_request_log
                         (user_id, ip_address, user_agent, request_url,
                         method, timestamp, bug_id, attach_id, action, server)
                         VALUES (?, ?, ?, ?, ?, NOW(), ?, ?, ?, ?)", undef, @params);
    };
    warn $@ if $@;
}

sub is_shadow_db {
    my $class = shift;
    return $class->request_cache->{dbh} != $class->dbh_main;
}

sub fields {
    my ($class, $criteria) = @_;
    $criteria ||= {};
    my $cache = $class->request_cache;

    # We create an advanced cache for fields by type, so that we
    # can avoid going back to the database for every fields() call.
    # (And most of our fields() calls are for getting fields by type.)
    #
    # We also cache fields by name, because calling $field->name a few
    # million times can be slow in calling code, but if we just do it
    # once here, that makes things a lot faster for callers.
    if (!defined $cache->{fields}) {
        my @all_fields = Bugzilla::Field->get_all;
        my (%by_name, %by_type);
        foreach my $field (@all_fields) {
            my $name = $field->name;
            $by_type{$field->type}->{$name} = $field;
            $by_name{$name} = $field;
        }
        $cache->{fields} = { by_type => \%by_type, by_name => \%by_name };
    }

    my $fields = $cache->{fields};
    my %requested;
    if (my $types = delete $criteria->{type}) {
        $types = ref($types) ? $types : [$types];
        %requested = map { %{ $fields->{by_type}->{$_} || {} } } @$types;
    }
    else {
        %requested = %{ $fields->{by_name} };
    }

    my $do_by_name = delete $criteria->{by_name};

    # Filtering before returning the fields based on
    # the criterias.
    foreach my $filter (keys %$criteria) {
        foreach my $field (keys %requested) {
            if ($requested{$field}->$filter != $criteria->{$filter}) {
                delete $requested{$field};
            }
        }
    }

    return $do_by_name ? \%requested
        : [sort { $a->sortkey <=> $b->sortkey || $a->name cmp $b->name } values %requested];
}

sub active_custom_fields {
    my ($class, $params) = @_;
    my $cache_id = 'active_custom_fields';
    if ($params) {
        $cache_id .= ($params->{product} ? '_p' . $params->{product}->id : '') .
                     ($params->{component} ? '_c' . $params->{component}->id : '');
        $cache_id .= ':noext' if $params->{skip_extensions};
    }
    if (!exists $class->request_cache->{$cache_id}) {
        my $fields = Bugzilla::Field->match({ custom => 1, obsolete => 0, skip_extensions => 1 });
        Bugzilla::Hook::process('active_custom_fields',
                                { fields => \$fields, params => $params });
        $class->request_cache->{$cache_id} = $fields;
    }
    return @{$class->request_cache->{$cache_id}};
}

sub has_flags {
    my $class = shift;

    if (!defined $class->request_cache->{has_flags}) {
        $class->request_cache->{has_flags} = Bugzilla::Flag->any_exist;
    }
    return $class->request_cache->{has_flags};
}

sub local_timezone {
    return $_[0]->process_cache->{local_timezone}
             ||= DateTime::TimeZone->new(name => 'local');
}

# Send messages to syslog for the auditing systems (eg. mozdef) to pick up.
sub audit {
    my ($class, $message) = @_;
    openlog('apache', 'cons,pid', 'local4');
    syslog('notice', '[audit] ' . encode_utf8($message));
    closelog();
}

# This creates the request cache for non-mod_perl installations.
# This is identical to Install::Util::_cache so that things loaded
# into Install::Util::_cache during installation can be read out
# of request_cache later in installation.
use constant request_cache => Bugzilla::Install::Util::_cache();

sub clear_request_cache {
    my ($class, %option) = @_;
    my $request_cache = request_cache();
    my @except        = $option{except} ? @{ $option{except} } : ();

    %{ $request_cache } = map { $_ => $request_cache->{$_} } @except;
}

# This is a per-process cache.  Under mod_cgi it's identical to the
# request_cache.  When using mod_perl, items in this cache live until the
# worker process is terminated.
our $_process_cache = {};

sub process_cache {
    return $_process_cache;
}

# BMO - Instrumentation

sub metrics_enabled {
    if (defined $_[1]) {
        if (!$_[1]
            && $_[0]->request_cache->{metrics_enabled}
            && $_[0]->request_cache->{metrics})
        {
            $_[0]->request_cache->{metrics}->cancel();
            delete $_[0]->request_cache->{metrics};
        }
        $_[0]->request_cache->{metrics_enabled} = $_[1];
    }
    else {
        return $_[0]->request_cache->{metrics_enabled};
    }
}

sub metrics {
    return $_[0]->request_cache->{metrics} ||= Bugzilla::Metrics::Collector->new($_[1]);
}

# This is a memcached wrapper, which provides cross-process and cross-system
# caching.
sub memcached {
    # BMO - use metrics subclass if required
    if (Bugzilla->metrics_enabled) {
        return $_[0]->request_cache->{memcached} ||= Bugzilla::Metrics::Memcached->_new();
    } else {
        return $_[0]->request_cache->{memcached} ||= Bugzilla::Memcached->_new();
    }
}

sub elastic {
    my ($class) = @_;
    $class->process_cache->{elastic} //= Bugzilla::Elastic->new();
}

sub check_rate_limit {
    my ($class, $name, $ip) = @_;
    my $params = Bugzilla->params;
    if ($params->{rate_limit_active}) {
        my $rules = decode_json($params->{rate_limit_rules});
        my $limit = $rules->{$name};
        unless ($limit) {
             warn "no rules for $name!";
             return 0;
        }
        if (Bugzilla->memcached->should_rate_limit("$name:$ip", @$limit)) {
            my $action = 'block';
            my $filter = Bugzilla::Bloomfilter->lookup("rate_limit_whitelist");
            if ($filter && $filter->test($ip)) {
                $action = 'ignore';
            }
            my $limit = join("/", @$limit);
            Bugzilla->audit("[rate_limit] action=$action, ip=$ip, limit=$limit");
            ThrowUserError("rate_limit") if $action eq 'block';
        }
    }
}

# Private methods

# Per-process cleanup. Note that this is a plain subroutine, not a method,
# so we don't have $class available.
sub _cleanup {
    # BMO - finalise and report on metrics
    if (Bugzilla->metrics_enabled) {
        Bugzilla->metrics->finish();
    }

    # BMO - allow "end of request" processing
    Bugzilla::Hook::process('request_cleanup');
    Bugzilla::Bug->CLEANUP;

    my $main   = Bugzilla->request_cache->{dbh_main};
    my $shadow = Bugzilla->request_cache->{dbh_shadow};
    foreach my $dbh ($main, $shadow) {
        next if !$dbh;
        $dbh->bz_rollback_transaction() if $dbh->bz_in_transaction;
        $dbh->disconnect;
    }
    clear_request_cache();

    # These are both set by CGI.pm but need to be undone so that
    # Apache can actually shut down its children if it needs to.
    foreach my $signal (qw(TERM PIPE)) {
        $SIG{$signal} = 'DEFAULT' if $SIG{$signal} && $SIG{$signal} eq 'IGNORE';
    }
}

sub END {
    # Bugzilla.pm cannot compile in mod_perl.pl if this runs.
    _cleanup() unless $ENV{MOD_PERL};
}

init_page() if !$ENV{MOD_PERL};

1;

__END__

=head1 NAME

Bugzilla - Semi-persistent collection of various objects used by scripts
and modules

=head1 SYNOPSIS

  use Bugzilla;

  sub someModulesSub {
    Bugzilla->dbh->prepare(...);
    Bugzilla->template->process(...);
  }

=head1 DESCRIPTION

Several Bugzilla 'things' are used by a variety of modules and scripts. This
includes database handles, template objects, and so on.

This module is a singleton intended as a central place to store these objects.
This approach has several advantages:

=over 4

=item *

They're not global variables, so we don't have issues with them staying around
with mod_perl

=item *

Everything is in one central place, so it's easy to access, modify, and maintain

=item *

Code in modules can get access to these objects without having to have them
all passed from the caller, and the caller's caller, and....

=item *

We can reuse objects across requests using mod_perl where appropriate (eg
templates), whilst destroying those which are only valid for a single request
(such as the current user)

=back

Note that items accessible via this object are demand-loaded when requested.

For something to be added to this object, it should either be able to benefit
from persistence when run under mod_perl (such as the a C<template> object),
or should be something which is globally required by a large ammount of code
(such as the current C<user> object).

=head1 METHODS

Note that all C<Bugzilla> functionality is method based; use C<Bugzilla-E<gt>dbh>
rather than C<Bugzilla::dbh>. Nothing cares about this now, but don't rely on
that.

=over 4

=item C<template>

The current C<Template> object, to be used for output

=item C<template_inner>

If you ever need a L<Bugzilla::Template> object while you're already
processing a template, use this. Also use it if you want to specify
the language to use. If no argument is passed, it uses the last
language set. If the argument is "" (empty string), the language is
reset to the current one (the one used by Bugzilla->template).

=item C<cgi>

The current C<cgi> object. Note that modules should B<not> be using this in
general. Not all Bugzilla actions are cgi requests. Its useful as a convenience
method for those scripts/templates which are only use via CGI, though.

=item C<input_params>

When running under the WebService, this is a hashref containing the arguments
passed to the WebService method that was called. When running in a normal
script, this is a hashref containing the contents of the CGI parameters.

Modifying this hashref will modify the CGI parameters or the WebService
arguments (depending on what C<input_params> currently represents).

This should be used instead of L</cgi> in situations where your code
could be being called by either a normal CGI script or a WebService method,
such as during a code hook.

B<Note:> When C<input_params> represents the CGI parameters, any
parameter specified more than once (like C<foo=bar&foo=baz>) will appear
as an arrayref in the hash, but any value specified only once will appear
as a scalar. This means that even if a value I<can> appear multiple times,
if it only I<does> appear once, then it will be a scalar in C<input_params>,
not an arrayref.

=item C<user>

Default C<Bugzilla::User> object if there is no currently logged in user or
if the login code has not yet been run.  If an sudo session is in progress,
the C<Bugzilla::User> corresponding to the person who is being impersonated.
If no session is in progress, the current C<Bugzilla::User>.

=item C<set_user>

Allows you to directly set what L</user> will return. You can use this
if you want to bypass L</login> for some reason and directly "log in"
a specific L<Bugzilla::User>. Be careful with it, though!

=item C<sudoer>

C<undef> if there is no currently logged in user, the currently logged in user
is not in the I<sudoer> group, or there is no session in progress.  If an sudo
session is in progress, returns the C<Bugzilla::User> object corresponding to
the person who logged in and initiated the session.  If no session is in
progress, returns the C<Bugzilla::User> object corresponding to the currently
logged in user.

=item C<sudo_request>
This begins an sudo session for the current request.  It is meant to be
used when a session has just started.  For normal use, sudo access should
normally be set at login time.

=item C<login>

Logs in a user, returning a C<Bugzilla::User> object, or C<undef> if there is
no logged in user. See L<Bugzilla::Auth|Bugzilla::Auth>, and
L<Bugzilla::User|Bugzilla::User>.

=item C<page_requires_login>

If the current page always requires the user to log in (for example,
C<enter_bug.cgi> or any page called with C<?GoAheadAndLogIn=1>) then
this will return something true. Otherwise it will return false. (This is
set when you call L</login>.)

=item C<logout($option)>

Logs out the current user, which involves invalidating user sessions and
cookies. Three options are available from
L<Bugzilla::Constants|Bugzilla::Constants>: LOGOUT_CURRENT (the
default), LOGOUT_ALL or LOGOUT_KEEP_CURRENT.

=item C<logout_user($user)>

Logs out the specified user (invalidating all his sessions), taking a
Bugzilla::User instance.

=item C<logout_by_id($id)>

Logs out the user with the id specified. This is a compatibility
function to be used in callsites where there is only a userid and no
Bugzilla::User instance.

=item C<logout_request>

Essentially, causes calls to C<Bugzilla-E<gt>user> to return C<undef>. This has the
effect of logging out a user for the current request only; cookies and
database sessions are left intact.

=item C<fields>

This is the standard way to get arrays or hashes of L<Bugzilla::Field>
objects when you need them. It takes the following named arguments
in a hashref:

=over

=item C<by_name>

If false (or not specified), this method will return an arrayref of
the requested fields.

If true, this method will return a hashref of fields, where the keys
are field names and the valules are L<Bugzilla::Field> objects.

=item C<type>

Either a single C<FIELD_TYPE_*> constant or an arrayref of them. If specified,
the returned fields will be limited to the types in the list. If you don't
specify this argument, all fields will be returned.

=back

=item C<error_mode>

Call either C<Bugzilla->error_mode(Bugzilla::Constants::ERROR_MODE_DIE)>
or C<Bugzilla->error_mode(Bugzilla::Constants::ERROR_MODE_DIE_SOAP_FAULT)> to
change this flag's default of C<Bugzilla::Constants::ERROR_MODE_WEBPAGE> and to
indicate that errors should be passed to error mode specific error handlers
rather than being sent to a browser and finished with an exit().

This is useful, for example, to keep C<eval> blocks from producing wild HTML
on errors, making it easier for you to catch them.
(Remember to reset the error mode to its previous value afterwards, though.)

C<Bugzilla->error_mode> will return the current state of this flag.

Note that C<Bugzilla->error_mode> is being called by C<Bugzilla->usage_mode> on
usage mode changes.

=item C<usage_mode>

Call either C<Bugzilla->usage_mode(Bugzilla::Constants::USAGE_MODE_CMDLINE)>
or C<Bugzilla->usage_mode(Bugzilla::Constants::USAGE_MODE_XMLRPC)> near the
beginning of your script to change this flag's default of
C<Bugzilla::Constants::USAGE_MODE_BROWSER> and to indicate that Bugzilla is
being called in a non-interactive manner.

This influences error handling because on usage mode changes, C<usage_mode>
calls C<Bugzilla->error_mode> to set an error mode which makes sense for the
usage mode.

C<Bugzilla->usage_mode> will return the current state of this flag.

=item C<installation_mode>

Determines whether or not installation should be silent. See
L<Bugzilla::Constants> for the C<INSTALLATION_MODE> constants.

=item C<installation_answers>

Returns a hashref representing any "answers" file passed to F<checksetup.pl>,
used to automatically answer or skip prompts.

=item C<dbh>

The current database handle. See L<DBI>.

=item C<dbh_main>

The main database handle. See L<DBI>.

=item C<languages>

Currently installed languages.
Returns a reference to a list of RFC 1766 language tags of installed languages.

=item C<current_language>

The currently active language.

=item C<switch_to_shadow_db>

Switch from using the main database to using the shadow database.

=item C<switch_to_main_db>

Change the database object to refer to the main database.

=item C<params>

The current Parameters of Bugzilla, as a hashref. If C<data/params>
does not exist, then we return an empty hashref. If C<data/params>
is unreadable or is not valid perl, we C<die>.

=item C<local_timezone>

Returns the local timezone of the Bugzilla installation,
as a DateTime::TimeZone object. This detection is very time
consuming, so we cache this information for future references.

=item C<job_queue>

Returns a L<Bugzilla::JobQueue> that you can use for queueing jobs.
Will throw an error if job queueing is not correctly configured on
this Bugzilla installation.

=item C<feature>

Tells you whether or not a specific feature is enabled. For names
of features, see C<OPTIONAL_MODULES> in C<Bugzilla::Install::Requirements>.

=item C<audit>

Feeds the provided message into our centralised auditing system.

=back

=head1 B<CACHING>

Bugzilla has several different caches available which provide different
capabilities and lifetimes.

The keys of all caches are unregulated; use of prefixes is suggested to avoid
collisions.

=over

=item B<Request Cache>

The request cache is a hashref which supports caching any perl variable for the
duration of the current request. At the end of the current request the contents
of this cache are cleared.

Examples of its use include caching objects to avoid re-fetching the same data
from the database, and passing data between otherwise unconnected parts of
Bugzilla.

=over

=item C<request_cache>

Returns a hashref which can be checked and modified to store any perl variable
for the duration of the current request.

=item C<clear_request_cache>

Removes all entries from the C<request_cache>.

=back

=item B<Process Cache>

The process cache is a hashref which support caching of any perl variable. If
Bugzilla is configured to run using Apache mod_perl, the contents of this cache
are persisted across requests for the lifetime of the Apache worker process
(which varies depending on the SizeLimit configuration in mod_perl.pl).

If Bugzilla isn't running under mod_perl, the process cache's contents are
cleared at the end of the request.

The process cache is only suitable for items which never change while Bugzilla
is running (for example the path where Bugzilla is installed).

=over

=item C<process_cache>

Returns a hashref which can be checked and modified to store any perl variable
for the duration of the current process (mod_perl) or request (mod_cgi).

=back

=item B<Memcached>

If Memcached is installed and configured, Bugzilla can use it to cache data
across requests and between webheads. Unlike the request and process caches,
only scalars, hashrefs, and arrayrefs can be stored in Memcached.

Memcached integration is only required for large installations of Bugzilla -- if
you have multiple webheads then configuring Memcached is recommended.

=over

=item C<memcached>

Returns a C<Bugzilla::Memcached> object. An object is always returned even if
Memcached is not available.

See the documentation for the C<Bugzilla::Memcached> module for more
information.

=back

=back<|MERGE_RESOLUTION|>--- conflicted
+++ resolved
@@ -20,11 +20,7 @@
     }
 }
 
-<<<<<<< HEAD
-our $VERSION = '20171219.3';
-=======
 our $VERSION = '20171220.1';
->>>>>>> f35540a7
 
 use Bugzilla::Auth;
 use Bugzilla::Auth::Persist::Cookie;
