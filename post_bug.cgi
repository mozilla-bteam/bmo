--- conflicted
+++ resolved
@@ -134,7 +134,6 @@
     $bug_params{$field->name} = [$cgi->param($field->name)];
 }
 
-<<<<<<< HEAD
 # BMO - add user_match_fields.  it's important to source from input_params
 # instead of $cgi->param to ensure we get the correct value.
 foreach my $field (keys %$user_match_fields) {
@@ -142,7 +141,6 @@
     next unless $cgi->should_set($field);
     $bug_params{$field} = Bugzilla->input_params->{$field} // [];
 }
-=======
 
 my $product = Bugzilla::Product->check($bug_params{'product'});
 my $component_id = Bugzilla::Component->check({
@@ -154,7 +152,6 @@
                                                          product_id => $product->id,
                                                          component_id => $component_id });
 $bug_params{flags} = $flag_data;
->>>>>>> 67b6e9f3
 
 my $bug = Bugzilla::Bug->create(\%bug_params);
 
@@ -226,20 +223,6 @@
     }
 }
 
-<<<<<<< HEAD
-# Set bug_ignored from the hidden field
-if (scalar $cgi->param('bug_ignored')) {
-    $bug->set_bug_ignored(1);
-}
-
-# Set bug flags.
-my ($flags, $new_flags) = Bugzilla::Flag->extract_flags_from_cgi($bug, undef, $vars,
-                                                             SKIP_REQUESTEE_ON_ERROR);
-$bug->set_flags($flags, $new_flags);
-$bug->update($timestamp);
-=======
->>>>>>> 67b6e9f3
-
 $vars->{'id'} = $id;
 $vars->{'bug'} = $bug;
 
