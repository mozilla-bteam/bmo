#!/usr/bin/env perl
# This Source Code Form is subject to the terms of the Mozilla Public
# License, v. 2.0. If a copy of the MPL was not distributed with this
# file, You can obtain one at http://mozilla.org/MPL/2.0/.
#
# This Source Code Form is "Incompatible With Secondary Licenses", as
# defined by the Mozilla Public License, v. 2.0.

use 5.10.1;
use strict;
use warnings;

use File::Basename;
use File::Spec;

BEGIN {
  require lib;
  my $dir = File::Spec->rel2abs(dirname(__FILE__));
  lib->import(
    $dir,
    File::Spec->catdir($dir, 'lib'),
    File::Spec->catdir($dir, qw(local lib perl5))
  );
}

use ExtUtils::MakeMaker 7.22;
use File::Basename;
use File::Spec;
use English qw(-no_match_vars $OSNAME);

BEGIN {
  if ($ENV{BZ_SILENT_MAKEFILE}) {
    open STDOUT, '>>', File::Spec->devnull
      or die "redirecting STDOUT to /dev/null failed: $!";
    open STDERR, '>>', File::Spec->devnull
      or die "redirecting STDERR to /dev/null failed: $!";
  }
}

# PREREQ_PM
my %requires = (
  'Algorithm::BloomFilter'              => '0.02',
  'CGI'                                 => '4.31',
  'CGI::Compile'                        => 0,
  'CGI::Emulate::PSGI'                  => 0,
  'CPAN::Meta::Prereqs'                 => '2.132830',
  'CPAN::Meta::Requirements'            => '2.121',
  'Class::XSAccessor'                   => '1.18',
  'Crypt::OpenSSL::Bignum'              => 0,
  'Crypt::OpenSSL::RSA'                 => 0,
  'DBI'                                 => '1.614',
  'DBIx::Connector'                     => 0,
  'DBIx::Class'                         => 0,
  'DBIx::Class::Helpers'                => '== 2.034002',
  'Data::Password::passwdqc'            => '0.08',
  'Date::Format'                        => '2.23',
  'Date::Parse'                         => '2.31',
  'DateTime'                            => '0.75',
  'DateTime::TimeZone'                  => '2.11',
  'Devel::NYTProf'                      => '6.04',
  'Digest::SHA'                         => '5.47',
  'EV'                                  => '4.0',
  'Email::MIME'                         => '1.904',
  'Email::MIME::ContentType'            => 0,
  'Email::Send'                         => '1.911',
  'FFI::Platypus'                       => 0,
  'Future'                              => '0.34',
  'HTML::Escape'                        => '1.10',
  'IO::Async'                           => '0.71',
  'IPC::System::Simple'                 => 0,
  'JSON::MaybeXS'                       => '1.003008',
  'JSON::Validator'                     => '3.05',
  'JSON::XS'                            => '2.01',
  'LWP::Protocol::https'                => '6.07',
  'LWP::UserAgent'                      => '6.44',
  'LWP::UserAgent::Determined'          => 0,
  'List::MoreUtils'                     => '0.418',
  'Log::Dispatch'                       => '2.67',
  'Log::Log4perl'                       => '1.49',
  'Math::Random::ISAAC'                 => '1.0.1',
  'Module::Metadata'                    => '1.000033',
  'Module::Runtime'                     => '0.014',
  'Mojo::JWT'                           => '0.07',
  'MojoX::Log::Log4perl'                => '0.04',
<<<<<<< HEAD
  'Mojolicious'                         => '8.42',
=======
  'Mojolicious'                         => '9.0',
>>>>>>> d49f5049
  'Mojolicious::Plugin::OAuth2'         => '1.58',
  'Mojolicious::Plugin::OAuth2::Server' => '0.44',
  'Moo'                                 => '2.002004',
  'MooX::StrictConstructor'             => '0.008',
  'Mozilla::CA'                         => '20160104',
  'Net::DNS'                            => '0',
  'Package::Stash'                      => '0.37',
  'Parse::CPAN::Meta'                   => '1.44',
  'PerlX::Maybe'                        => 0,
  'Role::Tiny'                          => '2.000003',
  'Scope::Guard'                        => '0.21',
  'Sereal'                              => '4.004',
  'Sub::Quote'                          => '2.005000',
  'Template'                            => '2.24',
  'Text::CSV_XS'                        => '1.26',
  'Throwable'                           => '0.200013',
  'Type::Tiny'                          => '1.004004',
  'URI'                                 => '1.55',
  'URI::Escape::XS'                     => '0.14',
  'version'                             => '0.87',
);

my %build_requires = ('ExtUtils::MakeMaker' => '7.22',);
my %recommends = (Safe => '2.30',);

# Windows requires some additional modules.
if ($OSNAME eq 'MSWin32') {
  $requires{'Win32'}                            = '0.35';
  $requires{'Win32::API'}                       = '0.55';
  $requires{'DateTime::TimeZone::Local::Win32'} = '1.64';
}

if ($OSNAME eq 'linux' && -f '/etc/debian_version') {
  my @extra = qw(
    Test::Pod::Coverage
    Pod::Coverage::TrustPod
    Test::CPAN::Meta
    Test::Pod
  );
  $requires{$_} = 0 for @extra;
}

my %optional_features = (
  better_xff => {
    description => 'Improved behavior of MOJO_REVERSE_PROXY',
    prereqs =>
      {runtime => {requires => {'Mojolicious::Plugin::ForwardedFor' => 0}}}
  },
  alien_cmark => {
    description => 'Support GitHub-flavored markdown',
    prereqs     => {runtime => {requires => {'Alien::libcmark_gfm' => '3'},},},
  },
  argon2 => {
    description => 'Support hashing passwords with Argon2',
    prereqs     => {runtime => {requires => {'Crypt::Argon2' => '0.004',},},},
  },
  smtp_auth => {
    description => 'SMTP Authentication',
    prereqs     => {runtime => {requires => {'Authen::SASL' => 0}}},
  },
  detect_charset => {
    description => 'Automatic charset detection for text attachments',
    prereqs =>
      {runtime => {requires => {'Encode::Detect' => 0, Encode => '2.21'}}},
  },
  chart_clicker => {
    description => 'Support nice-looking charts',
    prereqs     => {runtime => {requires => {'Chart::Clicker' => 0}},},
  },
  new_charts => {
    description => 'New Charts',
    prereqs =>
      {runtime => {requires => {'Chart::Lines' => 'v2.4.10', GD => '1.20'}}}
  },
  html_desc => {
    description => 'More HTML in Product/Group Descriptions',
    prereqs     => {
      runtime => {requires => {'HTML::Parser' => '3.67', 'HTML::Scrubber' => 0}}
    }
  },
  markdown => {
    description => 'Markdown syntax support for comments',
    prereqs     => {
      runtime =>
        {requires => {'Text::MultiMarkdown' => '1.000034', 'Unicode::GCString' => 0}}
    }
  },
  pg => {
    description => 'Postgres database support',
    prereqs     => {runtime => {requires => {'DBD::Pg' => 'v2.19.3'}}},
  },
  memcached => {
    description => 'Memcached Support',
    prereqs => {runtime => {requires => {'Cache::Memcached::Fast' => '0.17'}}}
  },
  updates => {
    description => 'Automatic Update Notifications',
    prereqs     => {runtime => {requires => {'XML::Twig' => 0}}}
  },
  auth_radius => {
    description => 'RADIUS Authentication',
    prereqs     => {runtime => {requires => {'Authen::Radius' => 0}}}
  },
  documentation => {
    description => 'Documentation',
    prereqs     => {
      runtime =>
        {requires => {'File::Which' => 0, 'File::Copy::Recursive' => 0,}}
    },
  },
  xmlrpc => {
    description => 'XML-RPC Interface',
    prereqs     => {
      runtime => {
        requires => {
          'XMLRPC::Lite' => '0.712',
          'SOAP::Lite'   => '0.712',
          'Test::Taint'  => '1.06'
        }
      }
    }
  },
  auth_ldap => {
    description => 'LDAP Authentication',
    prereqs     => {runtime => {requires => {'Net::LDAP' => 0}}},
  },
  old_charts => {
    description => 'Old Charts',
    prereqs =>
      {runtime => {requires => {GD => '1.20', 'Chart::Lines' => 'v2.4.10'}},},
  },
  moving => {
    description => 'Move Bugs Between Installations',
    prereqs =>
      {runtime => {requires => {'MIME::Parser' => '5.406', 'XML::Twig' => 0}}},
  },
  oracle => {
    description => 'Oracle database support',
    prereqs     => {runtime => {requires => {'DBD::Oracle' => '1.19'}}}
  },
  s3 => {
    description => 'Amazon S3 Attachment Storage',
    prereqs     => {
      runtime => {
        requires => {
          'Class::Accessor::Fast' => 0,
          'XML::Simple'           => 0,
          'URI::Escape'           => 0,
        }
      }
    }
  },
  typesniffer => {
    description => 'Sniff MIME type of attachments',
    prereqs     => {
      runtime =>
        {requires => {'IO::Scalar' => 0, 'File::MimeInfo::Magic' => 0,},},
    },
  },
  sqlite => {
    description => 'SQLite database support',
    prereqs     => {runtime => {requires => {'DBD::SQLite' => '1.29', 'DateTime::Format::SQLite' => '0.11'}}},
  },
  mysql => {
    description => 'MySQL database support',
    prereqs     => {runtime => {requires => {'DBD::mysql' => '4.037', 'DateTime::Format::MySQL' => '0.06'}}}
  },
  jsonrpc => {
    description => 'JSON-RPC Interface',
    prereqs     => {
      runtime =>
        {requires => {'JSON::RPC' => '== 1.01', 'Test::Taint' => '1.06'}}
    }
  },
  graphical_reports => {
    description => 'Graphical Reports',
    prereqs     => {
      runtime => {
        requires => {
          'GD::Text'                    => 0,
          'Template::Plugin::GD::Image' => 0,
          'GD::Graph'                   => 0,
          GD                            => '1.20',
        }
      }
    }
  },
  mfa => {
    description => 'Multi-Factor Authentication',
    prereqs     => {
      runtime => {
        requires =>
          {'Auth::GoogleAuth' => '1.01', 'GD::Barcode::QRcode' => '0',},
      }
    },
  },
  inbound_email => {
    description => 'Inbound Email',
    prereqs     => {
      runtime => {
        requires =>
          {'Email::MIME::Attachment::Stripper' => 0, 'Email::Reply' => 0,}
      }
    },
  },
  patch_viewer => {
    description => 'Patch Viewer',
    prereqs     => {runtime => {requires => {PatchReader => '0.9.6'}}}
  },
  rest => {
    description => 'REST Interface',
    prereqs     => {
      runtime =>
        {requires => {'Test::Taint' => '1.06', 'JSON::RPC' => '==1.01',}}
    }
  },
  linux_pid => {
    description => 'Linux::PID',
    prereqs     => {runtime => {requires => {'Linux::Pid' => 0},},},
  },
  linux_smaps => {
    description => 'Linux::Smaps::Tiny for limiting memory usage',
    prereqs     => {
      runtime =>
        {requires => {'Linux::Smaps::Tiny' => '0', 'BSD::Resource' => 0}}
    },
  },
  linux_pdeath => {
    description => 'Linux::Pdeathsig for a good parent/child relationships',
    prereqs     => {runtime => {requires => {'Linux::Pdeathsig' => 0},},},
  },
  jobqueue => {
    description => 'Mail Queueing',
    prereqs     => {
      runtime => {requires => {TheSchwartz => '1.10', 'Daemon::Generic' => 0}}
    }
  },
  elasticsearch => {
    description => 'Elasticsearch-powered searches',
    prereqs     => {
      runtime => {
        recommends => {'Term::ProgressBar'     => 0},
        requires   => {'Search::Elasticsearch' => 0},

      },
    },
  },
  sentry => {
    description => 'Sentry Support',
    prereqs     => {
      runtime => {requires => {'Log::Log4perl::Appender::Raven' => '0.006'},},
    },
  },
  datadog => {
    description => 'Data Dog support',
    prereqs => {runtime => {requires => {'DataDog::DogStatsd' => '0.05'},},},
  },
);

for my $file (glob 'extensions/*/Config.pm') {
  my $dir  = dirname($file);
  my $name = basename($dir);

  next if -f File::Spec->catfile($dir, 'disabled');
  require $file;
  my $class = "Bugzilla::Extension::$name";
  if ($class->can('REQUIRED_MODULES')) {
    foreach my $required_module (@{$class->REQUIRED_MODULES()}) {
      $requires{$required_module->{module}} = $required_module->{version};
    }
  }

  if ($class->can('OPTIONAL_MODULES')) {
    my $default_feature = 'extension_' . lc($name) . '_optional';
    foreach my $mod (@{$class->OPTIONAL_MODULES}) {
      my @features = $mod->{feature} ? @{$mod->{feature}} : ($default_feature);
      foreach my $feature (@features) {
        $optional_features{$feature}{prereqs}{runtime}{requires}{$mod->{module}}
          = $mod->{version} // 0;
      }
    }
  }
}

my %test_requires = (
  %{ $optional_features{sqlite}{prereqs}{runtime}{requires} },
  'Capture::Tiny'                   => 0,
  'DBD::SQLite'                     => '1.29',
  'Perl::Critic::Freenode'          => 0,
  'Perl::Critic::Policy::Documentation::RequirePodLinksIncludeText' => 0,
  'Perl::Tidy'                      => '20180220',
  'Pod::Coverage'                   => 0,
  'Selenium::Remote::Driver'        => 1.31,
  'Test::More'                      => 0,
  'Test::Perl::Critic::Progressive' => 0,
  'Test::Selenium::Firefox'         => 0,
  'Test::WWW::Selenium'             => 0,
  'Test2::V0'                       => 0,
);

# BMO Customization
my @bmo_features = grep { is_bmo_feature($_) } keys %optional_features;

$optional_features{bmo} = {
  description => 'features that BMO needs',
  prereqs     => {
    runtime => {
      requires => {
        map { %{$optional_features{$_}{prereqs}{runtime}{requires}} }
          @bmo_features
      },
    },
  },
};

WriteMakefile(
  NAME             => 'Bugzilla',
  AUTHOR           => q{Bugzilla Developers <developers@bugzilla.org>},
  VERSION_FROM     => 'Bugzilla.pm',
  ABSTRACT         => 'Bugzilla Bug Tracking System',
  LICENSE          => 'Mozilla_2_0',
  MIN_PERL_VERSION => '5.34.0',
  CONFIGURE_REQUIRES =>
    {'ExtUtils::MakeMaker' => $build_requires{'ExtUtils::MakeMaker'}},
  PREREQ_PM      => {%requires},
  BUILD_REQUIRES => {%build_requires},
  TEST_REQUIRES  => {%test_requires},
  META_MERGE     => {
    'meta-spec' => {
      url     => 'http://search.cpan.org/perldoc?CPAN::Meta::Spec',
      version => '2'
    },
    dynamic_config => 1,
    prereqs        => {
      build   => {requires => {%build_requires}},
      runtime => {requires => {%requires}, recommends => {%recommends}},
      test    => {requires => {%test_requires}},
    },
    optional_features => \%optional_features,
  },
);

sub MY::postamble {
  return <<"MAKE";
GEN_CPANFILE_ARGS = -D bmo
cpanfile: MYMETA.json
\t\$(PERLRUN) gen-cpanfile.pl \$(GEN_CPANFILE_ARGS)

META.json: Makefile.PL
\tmake distmeta 2>&1 /dev/null; mv */META.json .

META.yml: Makefile.PL
\tmake distmeta 2>&1 /dev/null; mv */META.yml .
MAKE
}

sub is_bmo_feature {
  local $_ = shift;
  return $OSNAME eq 'linux' if /^linux/;
  return !m{
        ^
        (?: pg
          | oracle
          | sqlite
          | auth_ldap
          | auth_radius
          | smtp_auth
          | updates)
        $
    }mxs;
}<|MERGE_RESOLUTION|>--- conflicted
+++ resolved
@@ -82,11 +82,7 @@
   'Module::Runtime'                     => '0.014',
   'Mojo::JWT'                           => '0.07',
   'MojoX::Log::Log4perl'                => '0.04',
-<<<<<<< HEAD
-  'Mojolicious'                         => '8.42',
-=======
   'Mojolicious'                         => '9.0',
->>>>>>> d49f5049
   'Mojolicious::Plugin::OAuth2'         => '1.58',
   'Mojolicious::Plugin::OAuth2::Server' => '0.44',
   'Moo'                                 => '2.002004',
