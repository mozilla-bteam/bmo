--- conflicted
+++ resolved
@@ -73,19 +73,8 @@
   sec_keywords => $sec_keywords_crit_high,
   very_old_days => 45
 );
-<<<<<<< HEAD
-
-my $bugs_by_team = $report->results->[-1]->{bugs_by_team};
-my @sorted_team_names = sort { ## no critic qw(BuiltinFunctions::ProhibitReverseSortBlock)
-  @{$bugs_by_team->{$b}->{open}} <=> @{$bugs_by_team->{$a}->{open}}
-    || $a cmp $b
-} keys %$teams;
-
-my $vars = {
-=======
 my $sorted_teams_crit_high = sorted_team_names_by_open_bugs($report_crit_high);
 my $vars_crit_high = {
->>>>>>> 518c1d00
   urlbase            => Bugzilla->localconfig->urlbase,
   report_week        => $report_week,
   teams              => $sorted_teams_crit_high,
