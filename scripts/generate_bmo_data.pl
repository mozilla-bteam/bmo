#!/usr/bin/env perl
# This Source Code Form is subject to the terms of the Mozilla Public
# License, v. 2.0. If a copy of the MPL was not distributed with this
# file, You can obtain one at http://mozilla.org/MPL/2.0/.

use 5.10.1;
use strict;
use warnings;
use lib qw(. lib local/lib/perl5);

use Bugzilla;
use Bugzilla::User;
use Bugzilla::User::APIKey;
use Bugzilla::Install;
use Bugzilla::Milestone;
use Bugzilla::Product;
use Bugzilla::Component;
use Bugzilla::Group;
use Bugzilla::Version;
use Bugzilla::Constants;
use Bugzilla::Keyword;
use Bugzilla::Config qw(:admin);
use Bugzilla::User::Setting;
use Bugzilla::Status;

use Bugzilla::Extension::TrackingFlags::Flag;
use Bugzilla::Extension::TrackingFlags::Flag::Value;
use Bugzilla::Extension::TrackingFlags::Flag::Visibility;

use Getopt::Long qw( :config gnu_getopt );

BEGIN { Bugzilla->extensions }

my $dbh = Bugzilla->dbh;

# set Bugzilla usage mode to USAGE_MODE_CMDLINE
Bugzilla->usage_mode(USAGE_MODE_CMDLINE);

##########################################################################
#  Set Default User Preferences
##########################################################################

my %user_prefs = (
  post_bug_submit_action => 'nothing',
  bugmail_new_prefix     => 'on',
  comment_box_position   => 'after_comments',
  comment_sort_order     => 'oldest_to_newest',
  csv_colsepchar         => ',',
  display_quips          => 'off',
  email_format           => 'text_only',
  headers_in_body        => 'off',
  inline_history         => 'on',
  lang                   => 'en',
  orange_factor          => 'off',
  per_bug_queries        => 'off',
  possible_duplicates    => 'on',
  post_bug_submit_action => 'same_bug',
  product_chooser        => 'pretty_product_chooser',
  quicksearch_fulltext   => 'off',
  quote_replies          => 'quoted_reply',
  requestee_cc           => 'on',
  request_nagging        => 'on',
  show_gravatars         => 'On',
  show_my_gravatar       => 'On',
  skin                   => 'Mozilla',
  state_addselfcc        => 'cc_unless_role',
  timezone               => 'local',
  zoom_textareas         => 'off',
);

my %opt_param;
GetOptions('user-pref=s%' => \%user_prefs, 'param=s' => \%opt_param);

my $admin_email = shift || 'admin@mozilla.bugs';
Bugzilla->set_user(Bugzilla::User->check({name => $admin_email}));

foreach my $pref (keys %user_prefs) {
  my $value = $user_prefs{$pref};
  Bugzilla::User::Setting::set_default($pref, $value, 1);
}

############################################################
# OS, Platform, Priority, Severity
############################################################

my @priorities = qw(
  P1
  P2
  P3
  P4
  P5
  --
);

if (!$dbh->selectrow_array("SELECT 1 FROM priority WHERE value = 'P1'")) {
  $dbh->do("DELETE FROM priority");
  my $count = 1;
  foreach my $priority (@priorities) {
    $dbh->do("INSERT INTO priority (value, sortkey) VALUES (?, ?)",
      undef, ($priority, $count));
    $count++;
  }
}

my @platforms = qw(
  All
  ARM
  x86
  x86_64
  Unspecified
  Other
);

if (!$dbh->selectrow_array("SELECT 1 FROM rep_platform WHERE value = 'ARM'")) {
  $dbh->do("DELETE FROM rep_platform");
  my $count = 100;
  foreach my $platform (@platforms) {
    $dbh->do("INSERT INTO rep_platform (value, sortkey) VALUES (?, ?)",
      undef, ($platform, $count + 100));
  }
}

my @oses = (
  'All',
  'Windows',
  'Windows XP',
  'Windows Server 2008',
  'Windows Vista',
  'Windows 7',
  'Windows 8',
  'Windows 8.1',
  'Windows 10',
  'Windows 11',
  'Windows Phone',
  'macOS',
  'Linux',
  'Android',
  'iOS',
  'iOS 7',
  'iOS 8',
  'BSDI',
  'FreeBSD',
  'NetBSD',
  'OpenBSD',
  'Unspecified',
  'Other',
);

if (!$dbh->selectrow_array("SELECT 1 FROM op_sys WHERE value = 'AIX'")) {
  $dbh->do("DELETE FROM op_sys");
  my $count = 100;
  foreach my $os (@oses) {
    $dbh->do("INSERT INTO op_sys (value, sortkey) VALUES (?, ?)",
      undef, ($os, $count + 100));
  }
}

my @severities = qw(
  S1
  S2
  S3
  S4
  N/A
);

if (!$dbh->selectrow_array("SELECT 1 FROM bug_severity WHERE value = 'S1'")) {
  my $count = 1;
  foreach my $severity (@severities) {
    $dbh->do("INSERT INTO bug_severity (value, sortkey) VALUES (?, ?)",
      undef, ($severity, $count));
    $count++;
  }
}

##########################################################################
# Create Users
##########################################################################
# First of all, remove the default .* regexp for the editbugs group.
my $group = new Bugzilla::Group({name => 'editbugs'});
$group->set_user_regexp('');
$group->update();

my @users = (
  {
    login    => 'nobody@mozilla.org',
    realname => 'Nobody; OK to take it and work on it',
    password => '*'
  },
  {
    login    => 'automation@bmo.tld',
    realname => 'BMO Automation',
    password => '*',
    api_key  => '4fut0aBEfW260ULXEP1pvOqj7lwnhHoSB16wfpLP'
  },
  {
    login    => 'lobot@bmo.tld',
    realname => 'Lando Automation',
    password => 'password123456789!',
    api_key  => 'hqPlbNFAtbGhBC7O68DfMBNE5wu7e18Ssviatizl'
  },


  map { {login => $_, realname => (split(/@/, $_, 2))[0], password => '*',} }
    map {
    map {@$_}
      values %$_
    } values %Bugzilla::Extension::BMO::Data::group_auto_cc,
);

print "creating user accounts...\n";
foreach my $user (@users) {
  if (is_available_username($user->{login})) {
    my $new_user = Bugzilla::User->create({
      login_name    => $user->{login},
      realname      => $user->{realname},
      cryptpassword => $user->{password},
    });
    if ($user->{admin}) {
      Bugzilla::Install::make_admin($user->{login});
    }
    if (exists $user->{api_key}) {
      Bugzilla::User::APIKey->create_special({
        user_id     => $new_user->id,
        description => 'API key for Test User',
        api_key     => $user->{api_key}
      });
    }
  }
}

##########################################################################
# Create Classifications
##########################################################################
my @classifications = (
  {
    name        => "Client Software",
    description => "End User Products developed by mozilla.org contributors"
  },
  {
    name        => "Components",
    description => "Standalone components that can be used by other products. "
      . "Core, Directory, NSPR, NSS and Toolkit are used by Gecko "
      . "(which is in turn used by Firefox, Thunderbird, SeaMonkey, "
      . "Fennec, and others)",
  },
  {
    name        => "Server Software",
    description => "Web Server software developed by mozilla.org contributors "
      . "to aid the development of mozilla.org products"
  },
  {
    name => "Other",
    description =>
      "Everything else - websites, Labs, important things which aren't code"
  },
  {name => "Graveyard", description => "Old, retired products"},
);

print "creating classifications...\n";
for my $class (@classifications) {
  my $new_class = Bugzilla::Classification->new({name => $class->{name}});
  if (!$new_class) {
    $dbh->do('INSERT INTO classifications (name, description) VALUES (?, ?)',
      undef, ($class->{name}, $class->{description}));
  }
}

##########################################################################
# Create Some Products
##########################################################################
my @products = (
  {
    classification => 'Client Software',
    product_name   => 'Firefox',
    description    => 'For bugs in Firefox Desktop, the Mozilla Foundations '
      . 'web browser. For Firefox user interface issues in '
      . 'menus, developer tools, bookmarks, location bar, and '
      . 'preferences. Many Firefox bugs will either be filed '
      . 'here or in the <a href="https://bugzilla.mozilla.org/describecomponents.cgi?product=Core">Core</a> product.'
      . '(<a href="https://wiki.mozilla.org/Modules/All#Firefox">more info</a>)',
    versions =>
      ['34 Branch', '35 Branch', '36 Branch', '37 Branch', 'Trunk', 'unspecified'],
    default_version  => 'unspecified',
    milestones =>
      ['Firefox 36', '---', 'Firefox 37', 'Firefox 38', 'Firefox 39', 'Future'],
    defaultmilestone => '---',
    components       => [{
      name        => 'General',
      description => 'For bugs in Firefox which do not fit into '
        . 'other more specific Firefox components',
      initialowner   => 'nobody@mozilla.org',
      initialqaowner => '',
      initial_cc     => [],
      watch_user     => 'general@firefox.bugs',
      team_name      => 'Mozilla',
      triage_owner   => 'admin@mozilla.bugs',
    },
    {
      name        => 'Installer',
      description => 'Bugs and feature requests for the Firefox application install wizard.',
      initialowner   => 'nobody@mozilla.org',
      initialqaowner => '',
      initial_cc     => [],
      watch_user     => 'general@firefox.bugs',
      team_name      => 'Mozilla',
      triage_owner   => 'nobody@mozilla.org',
    }],
  },
  {
    classification => 'Other',
    product_name   => 'bugzilla.mozilla.org',
    description    => 'For issues relating to the bugzilla.mozilla.org website, '
      . 'also known as <a href="https://wiki.mozilla.org/BMO">BMO</a>.',
    versions         => ['Development/Staging', 'Production'],
    default_version  => 'Production',
    milestones       => ['---'],
    defaultmilestone => '---',
    components       => [{
      name => 'General',
      description =>
        'This is the component for issues specific to bugzilla.mozilla.org '
        . 'that do not belong in other components.',
      initialowner   => 'nobody@mozilla.org',
      initialqaowner => '',
      initial_cc     => [],
      watch_user     => 'general@bugzilla.bugs',
      team_name      => 'Mozilla',
      triage_owner   => 'admin@mozilla.bugs',
    }],
  },
);

my $default_op_sys_id
  = $dbh->selectrow_array("SELECT id FROM op_sys WHERE value = 'Unspecified'");
my $default_platform_id = $dbh->selectrow_array(
  "SELECT id FROM rep_platform WHERE value = 'Unspecified'");

print "creating products...\n";
for my $product (@products) {
  my $new_product = Bugzilla::Product->new({name => $product->{product_name}});
  if (!$new_product) {
    my $class_id = 1;
    if ($product->{classification}) {
      $class_id
        = Bugzilla::Classification->new({name => $product->{classification}})->id;
    }
    $dbh->do(
      'INSERT INTO products (name, description, classification_id,
                             default_op_sys_id, default_platform_id, default_version)
                  VALUES (?, ?, ?, ?, ?, ?)',
      undef,
      (
        $product->{product_name}, $product->{description},
        $class_id,                $default_op_sys_id,
        $default_platform_id,     $product->{default_version}
      )
    );

    $new_product = new Bugzilla::Product({name => $product->{product_name}});

    $dbh->do('INSERT INTO milestones (product_id, value) VALUES (?, ?)',
      undef, ($new_product->id, $product->{defaultmilestone}));

    $dbh->do('INSERT INTO versions (product_id, value) VALUES (?, ?)',
      undef, ($new_product->id, $product->{default_version}));

    # Now clear the internal list of accessible products.
    delete Bugzilla->user->{selectable_products};

    foreach my $component (@{$product->{components}}) {
      if (!Bugzilla::User->new({name => $component->{watch_user}})) {
        Bugzilla::User->create({
          login_name => $component->{watch_user}, cryptpassword => '*',
        });
      }
      Bugzilla->input_params({watch_user => $component->{watch_user}});
      Bugzilla::Component->create({
        name             => $component->{name},
        product          => $new_product,
        description      => $component->{description},
        initialowner     => $component->{initialowner},
        initialqacontact => $component->{initialqacontact} || '',
        initial_cc       => $component->{initial_cc} || [],
        team_name        => 'Mozilla',
        triage_owner_id  => $component->{triage_owner} || '',
      });
    }
  }

  foreach my $version (@{$product->{versions}}) {
    if (!new Bugzilla::Version({name => $version, product => $new_product})) {
      Bugzilla::Version->create({value => $version, product => $new_product});
    }
  }

  foreach my $milestone (@{$product->{milestones}}) {
    if (!new Bugzilla::Milestone({name => $milestone, product => $new_product})) {
      $dbh->do('INSERT INTO milestones (product_id, value) VALUES (?,?)',
        undef, $new_product->id, $milestone);
    }
  }
}

##########################################################################
# Create Groups
##########################################################################
my @groups = (
  {
    name         => 'core-security',
    description  => 'Security-Sensitive Core Bug',
    no_admin     => 1,
    bug_group    => 1,
    all_products => 1,
  },
  {
    name         => 'core-security-release',
    description  => 'Release-track Client Security Bug',
    no_admin     => 1,
    bug_group    => 1,
    all_products => 1,
  },
  {
    name         => 'core-security-release',
    description  => 'Release-track Client Security Bug',
    no_admin     => 1,
    bug_group    => 1,
    all_products => 1,
  },
  {
    name         => 'core-security-release',
    description  => 'Release-track Client Security Bug',
    no_admin     => 1,
    bug_group    => 1,
    all_products => 1,
  },
  {
    name => 'can_restrict_comments',
    description =>
      'Members of this group will be able to restrict comments on bugs',
    no_admin     => 0,
    all_products => 0,
    bug_group    => 0,
  },
  {
    name         => 'timetrackers',
    description  => 'Time Trackers',
    no_admin     => 1,
    all_products => 0,
    bug_group    => 0,
  },
  {
    name => 'partner-confidential',
    description =>
      'Restrict the visibility of this bug to the assignee, QA contact, and CC list only.',
    no_admin     => 1,
    all_products => 0,
    bug_group    => 1,
  },
  {
    name => 'partner-confidential-visible',
    description =>
      'Members of this group will be able to use the partner-confidential group when filing bugs',
    no_admin     => 0,
    all_products => 0,
    bug_group    => 0,
  },
  {
    name => 'mozilla-employee-confidential',
    description  => 'mozilla-employee-confidential Description',
    no_admin     => 0,
    all_products => 0,
    bug_group    => 1,
  },
  {
    name => 'can_triage_bugs',
    description  => 'Can triage bugs (via the "triaged" keyword)',
    no_admin     => 0,
    all_products => 0,
    bug_group    => 0,
  },
  {
    name => 'edittrackingflags',
    description  => 'Edit Tracking Flags Group',
    no_admin     => 0,
    all_products => 0,
    bug_group    => 0,
  },
);

print "creating groups...\n";
foreach my $group (@groups) {
  my $name      = $group->{name};
  my $desc      = $group->{desc};
  my $bug_group = exists $group->{bug_group} ? $group->{bug_group} : 1;
  my $no_admin  = exists $group->{no_admin} ? $group->{no_admin} : 0;

  if (!Bugzilla::Group->new({name => $name})) {
    my $new_group;
    if (exists $group->{no_admin} && $group->{no_admin}) {
      $dbh->do(
            'INSERT INTO '
          . $dbh->quote_identifier('groups')
          . ' (name, description, isbuggroup, isactive)
                      VALUES (?, ?, 1, 1)', undef,
        ($group->{name}, $group->{description})
      );
      $new_group = Bugzilla::Group->new({name => $group->{name}});
    }
    else {
      $new_group = Bugzilla::Group->create({
        name        => $group->{name},
        description => $group->{description},
        isbuggroup  => $group->{bug_group}
      });
    }

    if (exists $group->{all_products} && $group->{all_products}) {
      $dbh->do(
        'INSERT INTO group_control_map
                     (group_id, product_id, entry, membercontrol, othercontrol, canedit)
                     SELECT ?, products.id, 0, ?, ?, 0 FROM products', undef,
        ($new_group->id, CONTROLMAPSHOWN, CONTROLMAPSHOWN)
      );
    }
  }
}

my @fields = ({
  name         => 'cf_due_date',
  description  => 'Due Date',
  type         => FIELD_TYPE_DATE,
  sortkey      => 949,
  mailhead     => 0,
  enter_bug    => 1,
  obsolete     => 0,
  custom       => 1,
  buglist      => 1,
  reverse_desc => "",
  is_mandatory => 0,
});

say 'creating custom fields';
foreach my $field (@fields) {
  next if Bugzilla::Field->new({name => $field->{name}});
  my $field_obj = Bugzilla::Field->create({
    name                => $field->{name},
    description         => $field->{description},
    type                => $field->{type},
    sortkey             => $field->{sortkey},
    mailhead            => $field->{new_bugmail},
    enter_bug           => $field->{enter_bug},
    obsolete            => $field->{obsolete},
    custom              => 1,
    buglist             => 1,
    visibility_field_id => $field->{visibility_field_id},
    visibility_values   => $field->{visibility_values},
    value_field_id      => $field->{value_field_id},
    reverse_desc        => $field->{reverse_desc},
    is_mandatory        => $field->{is_mandatory},
  });
}


# Update default security group settings for new products
my $default_security_group = Bugzilla::Group->new({name => 'core-security'});
if ($default_security_group) {
  $dbh->do(
    'UPDATE products SET security_group_id = ? WHERE security_group_id IS NULL',
    undef, $default_security_group->id);
}

##########################################################################
# Set Parameters
##########################################################################

my %set_params = (
  allowbugdeletion          => 1,
  allowuserdeletion         => 0,
  allow_attachment_deletion => 1,
  bonsai_url                => 'http://bonsai.mozilla.org',
  collapsed_comment_tags =>
    'obsolete,spam,typo,me-too,advocacy,off-topic,offtopic,abuse,abusive',
  confirmuniqueusermatch => 0,
  maxusermatches         => '100',
  debug_group            => 'editbugs',
  default_bug_type       => '--',
  defaultpriority        => '--',         # FIXME: add priority
  defaultquery => 'resolution=---&emailassigned_to1=1&emailassigned_to2=1'
    . '&emailreporter2=1&emailqa_contact2=1&emailtype1=exact'
    . '&emailtype2=exact&order=Importance&keywords_type=allwords'
    . '&long_desc_type=substring',
  defaultseverity      => 'normal',
  edit_comments_group  => 'editbugs',
  github_pr_linking_enabled => 1,
  github_pr_signature_secret => 'B1gS3cret!',
  github_push_comment_enabled => 1,
  insidergroup         => 'core-security-release',
  last_change_time_non_bot_skip_list => 'automation@bmo.tld',
  last_visit_keep_days => '28',
  lxr_url              => 'http://mxr.mozilla.org/mozilla',
  lxr_root             => 'mozilla/',
  mail_delivery_method => 'Test',
  mailfrom             => '"Bugzilla@Mozilla" <bugzilla-daemon@mozilla.org>',
  maintainer           => 'bugzilla-admin@mozilla.org',
  maxattachmentsize    => '4096',
  maxusermatches       => '100',
  mostfreqthreshold    => '5',
  mybugstemplate       => 'buglist.cgi?bug_status=UNCONFIRMED&amp;bug_status=NEW'
    . '&amp;bug_status=ASSIGNED&amp;bug_status=REOPENED'
    . '&amp;emailassigned_to1=1&amp;emailreporter1=1'
    . '&amp;emailtype1=exact&amp;email1=%userid%'
    . '&amp;field0-0-0=bug_status&amp;type0-0-0=notequals'
    . '&amp;value0-0-0=UNCONFIRMED&amp;field0-0-1=reporter'
    . '&amp;type0-0-1=equals&amp;value0-0-1=%userid%',
  quip_list_entry_control        => 'moderated',
  password_complexity            => 'bmo',
  rate_limit_active              => 1,
  rate_limit_rules               => '{"get_attachments":[75,0],"get_comments":[75,0],"get_bug":[200,0],"show_bug":[120,0],"github":[10,0],"webpage_errors":[30,60]}',
  restrict_comments_group        => 'editbugs',
  restrict_comments_enable_group => 'can_restrict_comments',
  search_allow_no_criteria       => 0,
  strict_transport_security      => 'include_subdomains',
  timetrackinggroup              => 'timetrackers',
  upgrade_notification           => 'disabled',
  useclassification              => 1,
  usetargetmilestone             => 1,
  usestatuswhiteboard            => 1,
  usebugaliases                  => 1,
  useqacontact                   => 1,
  use_mailer_queue               => 1,
  user_info_class                => 'GitHubAuth,OAuth2,CGI',
  user_verify_class              => 'GitHubAuth,DB',
  %opt_param,
);

my $params_modified;
foreach my $param (keys %set_params) {
  my $value = $set_params{$param};
  next unless defined $value && Bugzilla->params->{$param} ne $value;
  SetParam($param, $value);
  $params_modified = 1;
}

write_params() if $params_modified;

##########################################################################
# Create flag types
##########################################################################
my @flagtypes = (
  {
    name             => 'review',
    desc             => 'The patch has passed review by a module owner or peer.',
    is_requestable   => 1,
    is_requesteeble  => 1,
    is_multiplicable => 1,
    grant_group      => '',
    target_type      => 'a',
    cc_list          => '',
    inclusions       => ['']
  },
  {
    name => 'feedback',
    desc => 'A particular person\'s input is requested for a patch, '
      . 'but that input does not amount to an official review.',
    is_requestable   => 1,
    is_requesteeble  => 1,
    is_multiplicable => 1,
    grant_group      => '',
    target_type      => 'a',
    cc_list          => '',
    inclusions       => ['']
  },
  {
    name => 'qe-verify',
    desc => 'qe-verify: + ➜ request to verify the bug manually
qe-verify: - ➜ the bug will not/can not be verified manually',
    is_requestable   => 0,
    is_requesteeble  => 0,
    is_multiplicable => 0,
    grant_group      => '',
    target_type      => 'b',
    cc_list          => '',
    inclusions       => ['Firefox:']
  },
);

print "creating flag types...\n";
foreach my $flag (@flagtypes) {
  next if new Bugzilla::FlagType({name => $flag->{name}});
  my $grant_group_id
    = $flag->{grant_group}
    ? Bugzilla::Group->new({name => $flag->{grant_group}})->id
    : undef;
  my $request_group_id
    = $flag->{request_group}
    ? Bugzilla::Group->new({name => $flag->{request_group}})->id
    : undef;

  $dbh->do(
    'INSERT INTO flagtypes (name, description, cc_list, target_type, is_requestable,
                                     is_requesteeble, is_multiplicable, grant_group_id, request_group_id)
                             VALUES (?, ?, ?, ?, ?, ?, ?, ?, ?)',
    undef,
    (
      $flag->{name},             $flag->{desc},
      $flag->{cc_list},          $flag->{target_type},
      $flag->{is_requestable},   $flag->{is_requesteeble},
      $flag->{is_multiplicable}, $grant_group_id,
      $request_group_id
    )
  );

  my $type_id = $dbh->bz_last_key('flagtypes', 'id');

  foreach my $inclusion (@{$flag->{inclusions}}) {
    my ($product, $component) = split(':', $inclusion);
    my ($prod_id, $comp_id);
    if ($product) {
      my $prod_obj = Bugzilla::Product->new({name => $product});
      $prod_id = $prod_obj->id;
      if ($component) {
        $comp_id
          = Bugzilla::Component->new({name => $component, product => $prod_obj})->id;
      }
    }
    $dbh->do(
      'INSERT INTO flaginclusions (type_id, product_id, component_id)
                  VALUES (?, ?, ?)', undef, ($type_id, $prod_id, $comp_id)
    );
  }
}

###########################################################
# Create bug status
###########################################################

my @statuses = (
  {
    value       => undef,
    transitions => [['UNCONFIRMED', 0], ['NEW', 0], ['ASSIGNED', 0]],
  },
  {
    value       => 'UNCONFIRMED',
    sortkey     => 100,
    isactive    => 1,
    isopen      => 1,
    transitions => [['NEW', 0], ['ASSIGNED', 0], ['RESOLVED', 0]],
  },
  {
    value       => 'NEW',
    sortkey     => 200,
    isactive    => 1,
    isopen      => 1,
    transitions => [['UNCONFIRMED', 0], ['ASSIGNED', 0], ['RESOLVED', 0]],
  },
  {
    value       => 'ASSIGNED',
    sortkey     => 300,
    isactive    => 1,
    isopen      => 1,
    transitions => [['UNCONFIRMED', 0], ['NEW', 0], ['RESOLVED', 0]],
  },
  {
    value    => 'REOPENED',
    sortkey  => 400,
    isactive => 1,
    isopen   => 1,
    transitions =>
      [['UNCONFIRMED', 0], ['NEW', 0], ['ASSIGNED', 0], ['RESOLVED', 0]],
  },
  {
    value       => 'RESOLVED',
    sortkey     => 500,
    isactive    => 1,
    isopen      => 0,
    transitions => [['UNCONFIRMED', 0], ['REOPENED', 0], ['VERIFIED', 0]],
  },
  {
    value       => 'VERIFIED',
    sortkey     => 600,
    isactive    => 1,
    isopen      => 0,
    transitions => [['UNCONFIRMED', 0], ['REOPENED', 0], ['RESOLVED', 0]],
  },
  {
    value       => 'CLOSED',
    sortkey     => 700,
    isactive    => 1,
    isopen      => 0,
    transitions => [['UNCONFIRMED', 0], ['REOPENED', 0], ['RESOLVED', 0]],
  },
);

if (!$dbh->selectrow_array("SELECT 1 FROM bug_status WHERE value = 'ASSIGNED'"))
{
  $dbh->do('DELETE FROM bug_status');
  $dbh->do('DELETE FROM status_workflow');

  print "creating status workflow...\n";

  # One pass to add the status entries.
  foreach my $status (@statuses) {
    next if !$status->{value};
    $dbh->do(
      'INSERT INTO bug_status (value, sortkey, isactive, is_open) VALUES (?, ?, ?, ?)',
      undef,
      ($status->{value}, $status->{sortkey}, $status->{isactive}, $status->{isopen})
    );
  }

  # Another pass to add the transitions.
  foreach my $status (@statuses) {
    my $old_id;
    if ($status->{value}) {
      my $from_status = new Bugzilla::Status({name => $status->{value}});
      $old_id = $from_status->{id};
    }
    else {
      $old_id = undef;
    }

    foreach my $transition (@{$status->{transitions}}) {
      my $to_status = new Bugzilla::Status({name => $transition->[0]});

      $dbh->do(
        'INSERT INTO status_workflow (old_status, new_status, require_comment) VALUES (?, ?, ?)',
        undef,
        ($old_id, $to_status->{id}, $transition->[1])
      );
    }
  }
}

###########################################################
# Creating resolutions
###########################################################

my @resolutions = (
  {value => '',           sortkey => 100,  isactive => 1,},
  {value => 'FIXED',      sortkey => 200,  isactive => 1,},
  {value => 'INVALID',    sortkey => 300,  isactive => 1,},
  {value => 'WONTFIX',    sortkey => 400,  isactive => 1,},
  {value => 'DUPLICATE',  sortkey => 700,  isactive => 1,},
  {value => 'WORKSFORME', sortkey => 800,  isactive => 1,},
  {value => 'EXPIRED',    sortkey => 900,  isactive => 1,},
  {value => 'MOVED',      sortkey => 1000, isactive => 0,},
  {value => 'INCOMPLETE', sortkey => 850,  isactive => 1,},
  {value => 'SUPPORT',    sortkey => 875,  isactive => 0,},
);

if (!$dbh->selectrow_array(
  "SELECT 1 FROM resolution WHERE value = 'INCOMPLETE'"))
{
  $dbh->do('DELETE FROM resolution');
  print "creating resolutions...\n";
  foreach my $resolution (@resolutions) {
    next if !$resolution->{value};
    $dbh->do('INSERT INTO resolution (value, sortkey, isactive) VALUES (?, ?, ?)',
      undef, ($resolution->{value}, $resolution->{sortkey}, $resolution->{isactive}));
  }
}

###########################################################
# Create Keywords
###########################################################

my @keywords = (
  {
    name        => 'regression',
    description => 'The problem was fixed, but then it came back (regressed) '
      . 'and this new bug was filed to track the regression.'
  },
  {
    name        => 'relnote',
    description => 'This bug need to be put on release notes for next '
      . 'milestone announcement.'
  },
  {
    name        => 'crash',
    description => 'A Critical Severity bug which causes a crash.'
  },
  {
    name        => 'triaged',
    description => 'Bugs that have been triaged.'
  },
  {
    name        => 'leave-open',
<<<<<<< HEAD
    description => 'Leave the bug open'
=======
    description => 'Instructs merge tools to leave the bug open when the patches are merged to mozilla-central.',
>>>>>>> b056b8c4
  },
);

print "creating keywords...\n";
foreach my $kw (@keywords) {
  next if new Bugzilla::Keyword({name => $kw->{name}});
  Bugzilla::Keyword->create($kw);
}

<<<<<<< HEAD

=======
>>>>>>> b056b8c4
###########################################################
# Create Tracking Flags
###########################################################

print "creating tracking flags...\n";
my @tracking_flags = (
  {
    name        => 'cf_status_firefox110',
    description => 'status-firefox110',
    sortkey     => 0,
    type        => 'tracking',
    enter_bug   => 0,
    is_active   => 1,
    values      => ['?', 'affected', 'unaffected', 'fixed', 'wontfix'],
    products    => ['Firefox'],
  },
  {
    name        => 'cf_status_firefox111',
    description => 'status-firefox111',
    sortkey     => 0,
    type        => 'tracking',
    enter_bug   => 0,
    is_active   => 1,
    values      => ['?', 'affected', 'unaffected', 'fixed', 'wontfix'],
    products    => ['Firefox'],
  },

);

my $setter_group = Bugzilla::Group->new({name => 'editbugs'});

foreach my $flag_data (@tracking_flags) {
  my $values   = delete $flag_data->{values};
  my $products = delete $flag_data->{products};

  my $flag_obj = Bugzilla::Extension::TrackingFlags::Flag->create($flag_data);

  # Add values for the new tracking flag
  my $sortkey = 0;
  foreach my $value (@{$values}) {
    $sortkey += 1;

    my $value_data = {
      value           => $value,
      setter_group_id => $setter_group->id,
      is_active       => 1,
      sortkey         => $sortkey,
      comment          => '',
      tracking_flag_id => $flag_obj->flag_id,
    };

    Bugzilla::Extension::TrackingFlags::Flag::Value->create($value_data);
  }

  # Make if visible to the products listed
  foreach my $product (@{$products}) {
    my $product_obj = Bugzilla::Product->new({name => $product});
    Bugzilla::Extension::TrackingFlags::Flag::Visibility->create({
      tracking_flag_id => $flag_obj->flag_id,
      product_id       => $product_obj->id,
      component_id     => undef,
    });
  }
}

print "installation and configuration complete!\n";<|MERGE_RESOLUTION|>--- conflicted
+++ resolved
@@ -885,11 +885,7 @@
   },
   {
     name        => 'leave-open',
-<<<<<<< HEAD
-    description => 'Leave the bug open'
-=======
     description => 'Instructs merge tools to leave the bug open when the patches are merged to mozilla-central.',
->>>>>>> b056b8c4
   },
 );
 
@@ -899,10 +895,6 @@
   Bugzilla::Keyword->create($kw);
 }
 
-<<<<<<< HEAD
-
-=======
->>>>>>> b056b8c4
 ###########################################################
 # Create Tracking Flags
 ###########################################################
