--- conflicted
+++ resolved
@@ -931,11 +931,7 @@
   my $products = delete $flag_data->{products};
 
   my $flag_obj = Bugzilla::Extension::TrackingFlags::Flag->new({name => $flag_data->{name}});
-<<<<<<< HEAD
-  next if $flag_obj;
-=======
   next if $flag_obj; # Skip if already exists
->>>>>>> 2bdf18d0
 
   $flag_obj = Bugzilla::Extension::TrackingFlags::Flag->create($flag_data);
 
