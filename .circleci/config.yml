# References:
# 1. https://circleci.com/blog/how-to-build-a-docker-image-on-circleci-2-0/
# 2. https://circleci.com/docs/2.0/building-docker-images/
#

version: 2

main_filters: &main_filters
  branches:
    ignore:
      - /^(?:release|test)-20\d\d\d\d\d\d\.\d+/
      - /\//
      - production
  tags:
    only: /^(?:release|test)-20\d\d\d\d\d\d\.\d+/

defaults:
  bmo_slim_image: &bmo_slim_image
    image: mozillabteam/bmo-slim:20180225.1
    user: app

  mysql_image: &mysql_image
    image: mozillabteam/bmo-mysql:5.6

  bmo_env: &bmo_env
    PORT: 8000
    LOGGING_PORT: 5880
    LOCALCONFIG_ENV: 1
    LOG4PERL_CONFIG_FILE: log4perl-test.conf
    BMO_db_user: bugs
    BMO_db_host: 127.0.0.1
    BMO_db_pass: bugs
    BMO_db_name: bugs
    BMO_memcached_servers: localhost:11211
    BMO_memcached_namespace: "bugzilla:"
    BMO_urlbase: AUTOMATIC
    HTTPD_StartServers: 1
    HTTPD_MinSpareServers: 1
    HTTPD_MaxSpareServers: 1
    HTTPD_ServerLimit: 1
    HTTPD_MaxClients: 1
    HTTPD_MaxRequestsPerChild: 4000

  mysql_env: &mysql_env
    MYSQL_DATABASE: bugs
    MYSQL_USER: bugs
    MYSQL_PASSWORD: bugs
    MYSQL_ALLOW_EMPTY_PASSWORD: 1

  docker_oldtests: &docker_oldtests
    - <<: *bmo_slim_image
      environment:
        <<: *bmo_env
        BZ_QA_CONF_FILE: /app/.circleci/selenium_test.conf
        BZ_QA_ANSWERS_FILE:  /app/.circleci/checksetup_answers.legacy.txt
        BZ_QA_LEGACY_MODE: 1
    - <<: *mysql_image
      environment: *mysql_env
    - image: selenium/standalone-firefox:2.53.1
    - image: memcached:latest

  default_qa_setup: &default_qa_setup
    run:
      name: default qa setup
      command: |
        mv /opt/bmo/local /app/local
        perl -MSys::Hostname -i -pE 's/bmo.test/hostname() . ":$ENV{PORT}"/ges' $BZ_QA_CONF_FILE
        perl checksetup.pl --no-database --default-localconfig
        mkdir artifacts

jobs:
  build:
    working_directory: /app
    docker:
      - image: docker:17.06.1-ce
    steps:
      - setup_remote_docker
      - run:
          name: install git and ssh
          command: apk update && apk add git openssh-client
      - checkout
      - run: |
          docker build \
            --build-arg CI="$CI" \
            --build-arg CIRCLE_SHA1="$CIRCLE_SHA1" \
            --build-arg CIRCLE_BUILD_URL="$CIRCLE_BUILD_URL" \
            -t bmo .
      - deploy:
          command: |
            if [[ -n "$DOCKERHUB_REPO" && -n "$DOCKER_USER" && -n "$DOCKER_PASS" ]]; then
                TAG=""
                if [[ -n "$CIRCLE_TAG" ]]; then
                  TAG="$CIRCLE_TAG"
                elif [[ "$CIRCLE_BRANCH" == "master" ]]; then
                  TAG=latest
                fi
                if [[ -n "$TAG" ]]; then
                  docker tag bmo "$DOCKERHUB_REPO:$TAG"
                  docker login -u "$DOCKER_USER" -p "$DOCKER_PASS"
                  docker push "$DOCKERHUB_REPO:$TAG"
                fi
            fi

  test_sanity:
    parallelism: 4
    working_directory: /app
    docker:
      - <<: *bmo_slim_image
        environment: *bmo_env
    steps:
      - checkout
<<<<<<< HEAD
      - run: perl -I/app -I/opt/bmo/local/lib/perl5 -MBugzilla -E 'Bugzilla->extensions'
      - *default_qa_setup
=======
      - run: |
          mv /opt/bmo/local /app/local
          mkdir artifacts
      - run: perl Makefile.PL
>>>>>>> 7f61ad94
      - run:
          name: run sanity tests
          command: |
            /app/scripts/entrypoint.pl prove -qf $(circleci tests glob 't/*.t' | circleci tests split) | tee artifacts/$CIRCLE_JOB.txt
      - store_artifacts:
          path: /app/artifacts

  test_webservices:
    parallelism: 1
    working_directory: /app
    docker: *docker_oldtests
    steps:
      - checkout
      - *default_qa_setup
      - run: |
          /app/scripts/entrypoint.pl load_test_data
      - run:
          command: |
            /app/scripts/entrypoint.pl test_webservices | tee artifacts/$CIRCLE_JOB.txt
      - store_artifacts:
          path: /app/artifacts

  test_selenium:
    parallelism: 1
    working_directory: /app
    docker: *docker_oldtests
    steps:
      - checkout
      - *default_qa_setup
      - run: |
          /app/scripts/entrypoint.pl load_test_data --legacy
      - run:
          command: |
            /app/scripts/entrypoint.pl test_selenium | tee artifacts/$CIRCLE_JOB.txt
      - store_artifacts:
          path: /app/artifacts

  test_bmo:
    parallelism: 1
    working_directory: /app
    docker:
      - <<: *bmo_slim_image
        environment:
          <<: *bmo_env
          BZ_QA_ANSWERS_FILE:  /app/.circleci/checksetup_answers.txt
          TWD_HOST: localhost
          TWD_PORT: 4444
          TWD_BROWSER: firefox
      - <<: *mysql_image
        environment: *mysql_env
      - image: memcached:latest
      - image: selenium/standalone-firefox:2.53.1
    steps:
      - checkout
      - run: |
          mv /opt/bmo/local /app/local
          perl checksetup.pl --no-database
          /app/scripts/entrypoint.pl load_test_data
          mkdir artifacts
      - run: /app/scripts/entrypoint.pl test_bmo -q -f t/bmo/*.t

workflows:
  version: 2
  main:
    jobs:
      - test_sanity:
          filters: *main_filters
      - test_bmo:
          filters: *main_filters
          requires:
            - test_sanity
      - test_webservices:
          filters: *main_filters
          requires:
            - test_sanity
      - test_selenium:
          filters: *main_filters
          requires:
            - test_sanity
      - build:
          filters: *main_filters
          requires:
            - test_sanity
            - test_bmo
            - test_webservices<|MERGE_RESOLUTION|>--- conflicted
+++ resolved
@@ -109,15 +109,11 @@
         environment: *bmo_env
     steps:
       - checkout
-<<<<<<< HEAD
-      - run: perl -I/app -I/opt/bmo/local/lib/perl5 -MBugzilla -E 'Bugzilla->extensions'
-      - *default_qa_setup
-=======
       - run: |
           mv /opt/bmo/local /app/local
           mkdir artifacts
+      - run: perl -I/app -I/app/local/lib/perl5 -MBugzilla -E 'Bugzilla->extensions'
       - run: perl Makefile.PL
->>>>>>> 7f61ad94
       - run:
           name: run sanity tests
           command: |
