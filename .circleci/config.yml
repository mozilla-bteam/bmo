--- conflicted
+++ resolved
@@ -7,11 +7,7 @@
 
 defaults:
   bmo_slim_image: &bmo_slim_image
-<<<<<<< HEAD
-    image: mozillabteam/bmo-slim:latest
-=======
     image: mozillabteam/bmo-slim:20181210.1
->>>>>>> 039deb4d
     user: app
 
   mysql_image: &mysql_image
