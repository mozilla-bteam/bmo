#!/usr/bin/perl -T
# This Source Code Form is subject to the terms of the Mozilla Public
# License, v. 2.0. If a copy of the MPL was not distributed with this
# file, You can obtain one at http://mozilla.org/MPL/2.0/.
#
# This Source Code Form is "Incompatible With Secondary Licenses", as
# defined by the Mozilla Public License, v. 2.0.

use 5.10.1;
use strict;
use warnings;

use lib qw(. lib);

use Bugzilla;
use Bugzilla::Constants;
use Bugzilla::Error;
use Bugzilla::Util;
use Bugzilla::Search;
use Bugzilla::Search::Quicksearch;
use Bugzilla::Search::Recent;
use Bugzilla::Search::Saved;
use Bugzilla::Bug;
use Bugzilla::Product;
use Bugzilla::Field;
use Bugzilla::Status;
use Bugzilla::Token;
use Bugzilla::Hook;

use Date::Parse;

my $cgi = Bugzilla->cgi;
my $dbh = Bugzilla->dbh;
my $template = Bugzilla->template;
my $vars = {};

# We have to check the login here to get the correct footer if an error is
# thrown and to prevent a logged out user to use QuickSearch if 'requirelogin'
# is turned 'on'.
my $user = Bugzilla->login();

$cgi->redirect_search_url();

my $buffer = $cgi->query_string();
if (length($buffer) == 0) {
    ThrowUserError("buglist_parameters_required");
}


# Determine whether this is a quicksearch query.
my $searchstring = $cgi->param('quicksearch');
if (defined($searchstring)) {
    $buffer = quicksearch($searchstring);
    # Quicksearch may do a redirect, in which case it does not return.
    # If it does return, it has modified $cgi->params so we can use them here
    # as if this had been a normal query from the beginning.
}

# If configured to not allow empty words, reject empty searches from the
# Find a Specific Bug search form, including words being a single or
# several consecutive whitespaces only.
if (!Bugzilla->params->{'search_allow_no_criteria'}
    && defined($cgi->param('content')) && $cgi->param('content') =~ /^\s*$/)
{
    ThrowUserError("buglist_parameters_required");
}

################################################################################
# Data and Security Validation
################################################################################

# Whether or not the user wants to change multiple bugs.
my $dotweak = $cgi->param('tweak') ? 1 : 0;

# Log the user in
if ($dotweak) {
    Bugzilla->login(LOGIN_REQUIRED);
}

# Hack to support legacy applications that think the RDF ctype is at format=rdf.
if (defined $cgi->param('format') && $cgi->param('format') eq "rdf"
    && !defined $cgi->param('ctype')) {
    $cgi->param('ctype', "rdf");
    $cgi->delete('format');
}

# Treat requests for ctype=rss as requests for ctype=atom
if (defined $cgi->param('ctype') && $cgi->param('ctype') eq "rss") {
    $cgi->param('ctype', "atom");
}

<<<<<<< HEAD
# An agent is a program that automatically downloads and extracts data
# on its user's behalf.  If this request comes from an agent, we turn off
# various aspects of bug list functionality so agent requests succeed
# and coexist nicely with regular user requests.  Currently the only agent
# we know about is Firefox's microsummary feature.
my $agent = ($cgi->http('X-Moz') && $cgi->http('X-Moz') =~ /\bmicrosummary\b/);

# Determine the format in which the user would like to receive the output.
# Uses the default format if the user did not specify an output format;
# otherwise validates the user's choice against the list of available formats.
my $format = $template->get_format("list/list", scalar $cgi->param('format'),
                                   scalar $cgi->param('ctype'));

# Use server push to display a "Please wait..." message for the user while
# executing their query if their browser supports it and they are viewing
# the bug list as HTML and they have not disabled it by adding &serverpush=0
# to the URL.
#
# Server push is a Netscape 3+ hack incompatible with MSIE, Lynx, and others. 
# Even Communicator 4.51 has bugs with it, especially during page reload.
# http://www.browsercaps.org used as source of compatible browsers.
# Safari (WebKit) does not support it, despite a UA that says otherwise (bug 188712)
# MSIE 5+ supports it on Mac (but not on Windows) (bug 190370)
#
my $serverpush =
  $format->{'extension'} eq "html"
    && exists $ENV{'HTTP_USER_AGENT'} 
      && $ENV{'HTTP_USER_AGENT'} =~ /Mozilla.[3-9]/ 
        && (($ENV{'HTTP_USER_AGENT'} !~ /[Cc]ompatible/) || ($ENV{'HTTP_USER_AGENT'} =~ /MSIE 5.*Mac_PowerPC/))
          && $ENV{'HTTP_USER_AGENT'} !~ /(?:WebKit|Trident|KHTML)/
            && !$agent
              && !defined($cgi->param('serverpush'))
                || $cgi->param('serverpush');

=======
>>>>>>> 28144059
my $order = $cgi->param('order') || "";

# The params object to use for the actual query itself
my $params;

# If the user is retrieving the last bug list they looked at, hack the buffer
# storing the query string so that it looks like a query retrieving those bugs.
if (my $last_list = $cgi->param('regetlastlist')) {
    my $bug_ids;

    # Logged-out users use the old cookie method for storing the last search.
    if (!$user->id or $last_list eq 'cookie') {
        $bug_ids = $cgi->cookie('BUGLIST') or ThrowUserError("missing_cookie");
        $bug_ids =~ s/[:-]/,/g;
        $order ||= "reuse last sort";
    }
    # But logged in users store the last X searches in the DB so they can
    # have multiple bug lists available.
    else {
        my $last_search = Bugzilla::Search::Recent->check(
            { id => $last_list });
        $bug_ids = join(',', @{ $last_search->bug_list });
        $order ||= $last_search->list_order;
    }
    # set up the params for this new query
    $params = new Bugzilla::CGI({ bug_id => $bug_ids, order => $order });
    $params->param('list_id', $last_list);
}

# Figure out whether or not the user is doing a fulltext search.  If not,
# we'll remove the relevance column from the lists of columns to display
# and order by, since relevance only exists when doing a fulltext search.
my $fulltext = 0;
if ($cgi->param('content')) { $fulltext = 1 }
my @charts = map(/^field(\d-\d-\d)$/ ? $1 : (), $cgi->param());
foreach my $chart (@charts) {
    if ($cgi->param("field$chart") eq 'content' && $cgi->param("value$chart")) {
        $fulltext = 1;
        last;
    }
}

################################################################################
# Utilities
################################################################################

sub DiffDate {
    my ($datestr) = @_;
    my $date = str2time($datestr);
    my $age = time() - $date;

    if( $age < 18*60*60 ) {
        $date = format_time($datestr, '%H:%M:%S');
    } elsif( $age < 6*24*60*60 ) {
        $date = format_time($datestr, '%a %H:%M');
    } else {
        $date = format_time($datestr, '%Y-%m-%d');
    }
    return $date;
}

sub LookupNamedQuery {
    my ($name, $sharer_id) = @_;

    Bugzilla->login(LOGIN_REQUIRED);

    my $query = Bugzilla::Search::Saved->check(
        { user => $sharer_id, name => $name, _error => 'missing_query' });

    $query->url
       || ThrowUserError("buglist_parameters_required");

    # Detaint $sharer_id.
    $sharer_id = $query->user->id if $sharer_id;
    return wantarray ? ($query->url, $query->id, $sharer_id) : $query->url;
}

# Inserts a Named Query (a "Saved Search") into the database, or
# updates a Named Query that already exists..
# Takes four arguments:
# userid - The userid who the Named Query will belong to.
# query_name - A string that names the new Named Query, or the name
#              of an old Named Query to update. If this is blank, we
#              will throw a UserError. Leading and trailing whitespace
#              will be stripped from this value before it is inserted
#              into the DB.
# query - The query part of the buglist.cgi URL, unencoded. Must not be
#         empty, or we will throw a UserError.
# link_in_footer (optional) - 1 if the Named Query should be
# displayed in the user's footer, 0 otherwise.
#
# All parameters are validated before passing them into the database.
#
# Returns: A boolean true value if the query existed in the database
# before, and we updated it. A boolean false value otherwise.
sub InsertNamedQuery {
    my ($query_name, $query, $link_in_footer) = @_;
    my $dbh = Bugzilla->dbh;

    $query_name = trim($query_name);
    my ($query_obj) = grep {lc($_->name) eq lc($query_name)} @{Bugzilla->user->queries};

    if ($query_obj) {
        $query_obj->set_name($query_name);
        $query_obj->set_url($query);
        $query_obj->update();
    } else {
        Bugzilla::Search::Saved->create({
            name           => $query_name,
            query          => $query,
            link_in_footer => $link_in_footer
        });
    }

    return $query_obj ? 1 : 0;
}

sub LookupSeries {
    my ($series_id) = @_;
    detaint_natural($series_id) || ThrowCodeError("invalid_series_id");

    my $dbh = Bugzilla->dbh;
    my $result = $dbh->selectrow_array("SELECT query FROM series " .
                                       "WHERE series_id = ?"
                                       , undef, ($series_id));
    $result
           || ThrowCodeError("invalid_series_id", {'series_id' => $series_id});
    return $result;
}

sub GetQuip {
    my $dbh = Bugzilla->dbh;
    # COUNT is quick because it is cached for MySQL. We may want to revisit
    # this when we support other databases.
    my $count = $dbh->selectrow_array("SELECT COUNT(quip)"
                                    . " FROM quips WHERE approved = 1");
    my $random = int(rand($count));
    my $quip =
        $dbh->selectrow_array("SELECT quip FROM quips WHERE approved = 1 " .
                              $dbh->sql_limit(1, $random));
    return $quip;
}

# Return groups available for at least one product of the buglist.
sub GetGroups {
    my $product_names = shift;
    my $user = Bugzilla->user;
    my %legal_groups;

    foreach my $product_name (@$product_names) {
        my $product = Bugzilla::Product->new({name => $product_name, cache => 1});

        foreach my $gid (keys %{$product->group_controls}) {
            # The user can only edit groups they belong to.
            next unless $user->in_group_id($gid);

            # The user has no control on groups marked as NA or MANDATORY.
            my $group = $product->group_controls->{$gid};
            next if ($group->{membercontrol} == CONTROLMAPMANDATORY
                     || $group->{membercontrol} == CONTROLMAPNA);

            # It's fine to include inactive groups. Those will be marked
            # as "remove only" when editing several bugs at once.
            $legal_groups{$gid} ||= $group->{group};
        }
    }
    # Return a list of group objects.
    return [values %legal_groups];
}

<<<<<<< HEAD
=======
sub _get_common_flag_types {
    my $component_ids = shift;
    my $user = Bugzilla->user;

    # Get all the different components in the bug list
    my $components = Bugzilla::Component->new_from_list($component_ids);
    my %flag_types;
    my @flag_types_ids;
    foreach my $component (@$components) {
        foreach my $flag_type (@{$component->flag_types->{'bug'}}) {
            push @flag_types_ids, $flag_type->id;
            $flag_types{$flag_type->id} = $flag_type;
        }
    }

    # We only want flags that appear in all components
    my %common_flag_types;
    foreach my $id (keys %flag_types) {
        my $flag_type_count = scalar grep { $_ == $id } @flag_types_ids;
        $common_flag_types{$id} = $flag_types{$id}
            if $flag_type_count == scalar @$components;
    }

    # We only show flags that a user can request.
    my @show_flag_types
        = grep { $user->can_request_flag($_) } values %common_flag_types;
    my $any_flags_requesteeble = grep { $_->is_requesteeble } @show_flag_types;

    return(\@show_flag_types, $any_flags_requesteeble);
}

>>>>>>> 28144059
################################################################################
# Command Execution
################################################################################

my $cmdtype   = $cgi->param('cmdtype')   || '';
my $remaction = $cgi->param('remaction') || '';
my $sharer_id;

# Backwards-compatibility - the old interface had cmdtype="runnamed" to run
# a named command, and we can't break this because it's in bookmarks.
if ($cmdtype eq "runnamed") {
    $cmdtype = "dorem";
    $remaction = "run";
}

# Now we're going to be running, so ensure that the params object is set up,
# using ||= so that we only do so if someone hasn't overridden this
# earlier, for example by setting up a named query search.

# This will be modified, so make a copy.
$params ||= new Bugzilla::CGI($cgi);

<<<<<<< HEAD
# Generate a reasonable filename for the user agent to suggest to the user
# when the user saves the bug list.  Uses the name of the remembered query
# if available.  We have to do this now, even though we return HTTP headers 
# at the end, because the fact that there is a remembered query gets 
# forgotten in the process of retrieving it.
my $disp_prefix = "bugs";
if ($cmdtype eq "dorem" && $remaction =~ /^run/) {
    $disp_prefix = $cgi->param('namedcmd');
}

=======
>>>>>>> 28144059
# Take appropriate action based on user's request.
if ($cmdtype eq "dorem") {
    if ($remaction eq "run") {
        my $query_id;
        ($buffer, $query_id, $sharer_id) =
          LookupNamedQuery(scalar $cgi->param("namedcmd"),
                           scalar $cgi->param('sharer_id'));
        # If this is the user's own query, remember information about it
        # so that it can be modified easily.
        $vars->{'searchname'} = $cgi->param('namedcmd');
        if (!$cgi->param('sharer_id') ||
            $cgi->param('sharer_id') == $user->id) {
            $vars->{'searchtype'} = "saved";
            $vars->{'search_id'} = $query_id;
        }
        $params = new Bugzilla::CGI($buffer);
        $order = $params->param('order') || $order;

    }
    elsif ($remaction eq "runseries") {
        $buffer = LookupSeries(scalar $cgi->param("series_id"));
        $vars->{'searchname'} = $cgi->param('namedcmd');
        $vars->{'searchtype'} = "series";
        $params = new Bugzilla::CGI($buffer);
        $order = $params->param('order') || $order;
    }
    elsif ($remaction eq "forget") {
        $user = Bugzilla->login(LOGIN_REQUIRED);
        # Copy the name into a variable, so that we can trick_taint it for
        # the DB. We know it's safe, because we're using placeholders in
        # the SQL, and the SQL is only a DELETE.
        my $qname = $cgi->param('namedcmd');
        trick_taint($qname);

        # Do not forget the saved search if it is being used in a whine
        my $whines_in_use =
            $dbh->selectcol_arrayref('SELECT DISTINCT whine_events.subject
                                                 FROM whine_events
                                           INNER JOIN whine_queries
                                                   ON whine_queries.eventid
                                                      = whine_events.id
                                                WHERE whine_events.owner_userid
                                                      = ?
                                                  AND whine_queries.query_name
                                                      = ?
                                      ', undef, $user->id, $qname);
        if (scalar(@$whines_in_use)) {
            ThrowUserError('saved_search_used_by_whines',
                           { subjects    => join(',', @$whines_in_use),
                             search_name => $qname                      }
            );
        }

        # If we are here, then we can safely remove the saved search
        my $query_id;
        ($buffer, $query_id) = LookupNamedQuery(scalar $cgi->param("namedcmd"),
                                                $user->id);
        if ($query_id) {
            # Make sure the user really wants to delete their saved search.
            my $token = $cgi->param('token');
            check_hash_token($token, [$query_id, $qname]);

            $dbh->do('DELETE FROM namedqueries
                            WHERE id = ?',
                     undef, $query_id);
            $dbh->do('DELETE FROM namedqueries_link_in_footer
                            WHERE namedquery_id = ?',
                     undef, $query_id);
            $dbh->do('DELETE FROM namedquery_group_map
                            WHERE namedquery_id = ?',
                     undef, $query_id);
            Bugzilla->memcached->clear({ table => 'namedqueries', id => $query_id });
        }

        # Now reset the cached queries
        $user->flush_queries_cache();

        print $cgi->header();
        # Generate and return the UI (HTML page) from the appropriate template.
        $vars->{'message'} = "buglist_query_gone";
        $vars->{'namedcmd'} = $qname;
        $vars->{'url'} = "buglist.cgi?newquery=" . url_quote($buffer)
                         . "&cmdtype=doit&remtype=asnamed&newqueryname=" . url_quote($qname)
                         . "&token=" . url_quote(issue_hash_token(['savedsearch']));
        $template->process("global/message.html.tmpl", $vars)
          || ThrowTemplateError($template->error());
        exit;
    }
}
elsif (($cmdtype eq "doit") && defined $cgi->param('remtype')) {
    if ($cgi->param('remtype') eq "asdefault") {
        $user = Bugzilla->login(LOGIN_REQUIRED);
        my $token = $cgi->param('token');
        check_hash_token($token, ['searchknob']);
        $buffer = $params->canonicalise_query('cmdtype', 'remtype',
                                              'query_based_on', 'token');
        InsertNamedQuery(DEFAULT_QUERY_NAME, $buffer);
        $vars->{'message'} = "buglist_new_default_query";
    }
    elsif ($cgi->param('remtype') eq "asnamed") {
        $user = Bugzilla->login(LOGIN_REQUIRED);
        my $query_name = $cgi->param('newqueryname');
        my $new_query = $cgi->param('newquery');
        my $token = $cgi->param('token');
        check_hash_token($token, ['savedsearch']);
<<<<<<< HEAD
        # If list_of_bugs is true, we are adding/removing tags to/from
        # individual bugs.
        if ($cgi->param('list_of_bugs')) {
            # We add/remove tags based on the action choosen.
            my $action = trim($cgi->param('action') || '');
            $action =~ /^(add|remove)$/
              || ThrowUserError('unknown_action', {action => $action});

            my $method = "${action}_tag";

            # If no new tag name has been given, use the selected one.
            $query_name ||= $cgi->param('oldqueryname')
              or ThrowUserError('no_tag_to_edit', {action => $action});

            my @buglist;
            if ($cgi->param('bug_ids')) {
                # Validate all bug IDs before editing tags in any of them.
                foreach my $bug_id (split(/[\s,]+/, $cgi->param('bug_ids'))) {
                    next unless $bug_id;
                    push(@buglist, Bugzilla::Bug->check($bug_id));
                }

                foreach my $bug (@buglist) {
                    $bug->$method($query_name);
                }
            }

            $vars->{'message'} = 'tag_updated';
            $vars->{'action'} = $action;
            $vars->{'tag'} = $query_name;
            $vars->{'buglist'} = [map { $_->id } @buglist];
=======
        my $existed_before = InsertNamedQuery($query_name, $new_query, 1);
        if ($existed_before) {
            $vars->{'message'} = "buglist_updated_named_query";
>>>>>>> 28144059
        }
        else {
            $vars->{'message'} = "buglist_new_named_query";
        }
        $vars->{'queryname'} = $query_name;

        # Make sure to invalidate any cached query data, so that the footer is
        # correctly displayed
        $user->flush_queries_cache();

        print $cgi->header();
        $template->process("global/message.html.tmpl", $vars)
          || ThrowTemplateError($template->error());
        exit;
    }
}

# backward compatibility hack: if the saved query doesn't say which
# form was used to create it, assume it was on the advanced query
# form - see bug 252295
if (!$params->param('query_format')) {
    $params->param('query_format', 'advanced');
    $buffer = $params->query_string;
}

# Determine the format in which the user would like to receive the output.
# Uses the default format if the user did not specify an output format;
# otherwise validates the user's choice against the list of available formats.
my $format = $template->get_format("list/list", scalar $params->param('format'),
                                   scalar $params->param('ctype'));

# Use server push to display a "Please wait..." message for the user while
# executing their query if their browser supports it and they are viewing
# the bug list as HTML and they have not disabled it by adding &serverpush=0
# to the URL.
#
# Server push is compatible with Gecko-based browsers and Opera, but not with
# MSIE, Lynx or Safari (bug 441496).

my $serverpush =
  $format->{'extension'} eq "html"
    && exists $ENV{'HTTP_USER_AGENT'}
      && $ENV{'HTTP_USER_AGENT'} =~ /(Mozilla.[3-9]|Opera)/
        && $ENV{'HTTP_USER_AGENT'} !~ /compatible/i
          && $ENV{'HTTP_USER_AGENT'} !~ /(?:WebKit|Trident|KHTML)/
            && !defined($cgi->param('serverpush'))
              || $cgi->param('serverpush');


# Generate a reasonable filename for the user agent to suggest to the user
# when the user saves the bug list.  Uses the name of the remembered query
# if available.  We have to do this now, even though we return HTTP headers
# at the end, because the fact that there is a remembered query gets
# forgotten in the process of retrieving it.
my $disp_prefix = "bugs";
if ($cmdtype eq "dorem" && $remaction =~ /^run/) {
    $disp_prefix = $cgi->param('namedcmd');
}

################################################################################
# Column Definition
################################################################################

my $columns = Bugzilla::Search::COLUMNS;

################################################################################
# Display Column Determination
################################################################################

# Determine the columns that will be displayed in the bug list via the
# columnlist CGI parameter, the user's preferences, or the default.
my @displaycolumns = ();
if (defined $params->param('columnlist')) {
    if ($params->param('columnlist') eq "all") {
        # If the value of the CGI parameter is "all", display all columns,
        # but remove the redundant "short_desc" column.
        @displaycolumns = grep($_ ne 'short_desc', keys(%$columns));
    }
    else {
        @displaycolumns = split(/[ ,]+/, $params->param('columnlist'));
    }
}
elsif (defined $cgi->cookie('COLUMNLIST')) {
    # 2002-10-31 Rename column names (see bug 176461)
    my $columnlist = $cgi->cookie('COLUMNLIST');
    $columnlist =~ s/\bowner\b/assigned_to/;
    $columnlist =~ s/\bowner_realname\b/assigned_to_realname/;
    $columnlist =~ s/\bplatform\b/rep_platform/;
    $columnlist =~ s/\bseverity\b/bug_severity/;
    $columnlist =~ s/\bstatus\b/bug_status/;
    $columnlist =~ s/\bsummaryfull\b/short_desc/;
    $columnlist =~ s/\bsummary\b/short_short_desc/;

    # Use the columns listed in the user's preferences.
    @displaycolumns = split(/ /, $columnlist);
}
else {
    # Use the default list of columns.
    @displaycolumns = DEFAULT_COLUMN_LIST;
}

# Weed out columns that don't actually exist to prevent the user
# from hacking their column list cookie to grab data to which they
# should not have access.  Detaint the data along the way.
@displaycolumns = grep($columns->{$_} && trick_taint($_), @displaycolumns);

# Remove the "ID" column from the list because bug IDs are always displayed
# and are hard-coded into the display templates.
@displaycolumns = grep($_ ne 'bug_id', @displaycolumns);

# Remove the timetracking columns if they are not a part of the group
# (happens if a user had access to time tracking and it was revoked/disabled)
if (!$user->is_timetracker) {
   foreach my $tt_field (TIMETRACKING_FIELDS) {
       @displaycolumns = grep($_ ne $tt_field, @displaycolumns);
   }
}

# Remove the relevance column if the user is not doing a fulltext search.
if (grep('relevance', @displaycolumns) && !$fulltext) {
    @displaycolumns = grep($_ ne 'relevance', @displaycolumns);
}

################################################################################
# Select Column Determination
################################################################################

# Generate the list of columns that will be selected in the SQL query.

# The bug ID is always selected because bug IDs are always displayed.
# Severity, priority, resolution and status are required for buglist
# CSS classes.
my @selectcolumns = ("bug_id", "bug_severity", "priority", "bug_status",
                     "resolution", "product");

# remaining and actual_time are required for percentage_complete calculation:
if (grep { $_ eq "percentage_complete" } @displaycolumns) {
    push (@selectcolumns, "remaining_time");
    push (@selectcolumns, "actual_time");
}

# Make sure that the login_name version of a field is always also
# requested if the realname version is requested, so that we can
# display the login name when the realname is empty.
my @realname_fields = grep(/_realname$/, @displaycolumns);
foreach my $item (@realname_fields) {
    my $login_field = $item;
    $login_field =~ s/_realname$//;
    if (!grep($_ eq $login_field, @selectcolumns)) {
        push(@selectcolumns, $login_field);
    }
}

# Display columns are selected because otherwise we could not display them.
foreach my $col (@displaycolumns) {
    push (@selectcolumns, $col) if !grep($_ eq $col, @selectcolumns);
}

# If the user is editing multiple bugs, we also make sure to select the
# status, because the values of that field determines what options the user
# has for modifying the bugs.
if ($dotweak) {
    push(@selectcolumns, "bug_status") if !grep($_ eq 'bug_status', @selectcolumns);
    push(@selectcolumns, "bugs.component_id");
}

if ($format->{'extension'} eq 'ics') {
    push(@selectcolumns, "opendate") if !grep($_ eq 'opendate', @selectcolumns);
    if (Bugzilla->params->{'timetrackinggroup'}) {
        push(@selectcolumns, "deadline") if !grep($_ eq 'deadline', @selectcolumns);
    }
}

if ($format->{'extension'} eq 'atom') {
    # The title of the Atom feed will be the same one as for the bug list.
    $vars->{'title'} = $cgi->param('title');

    # This is the list of fields that are needed by the Atom filter.
    my @required_atom_columns = (
      'short_desc',
      'opendate',
      'changeddate',
      'reporter',
      'reporter_realname',
      'priority',
      'bug_severity',
      'assigned_to',
      'assigned_to_realname',
      'bug_status',
      'product',
      'component',
      'resolution'
    );
    push(@required_atom_columns, 'target_milestone') if Bugzilla->params->{'usetargetmilestone'};

    foreach my $required (@required_atom_columns) {
        push(@selectcolumns, $required) if !grep($_ eq $required,@selectcolumns);
    }
}

################################################################################
# Sort Order Determination
################################################################################

# Add to the query some instructions for sorting the bug list.

# First check if we'll want to reuse the last sorting order; that happens if
# the order is not defined or its value is "reuse last sort"
if (!$order || $order =~ /^reuse/i) {
    if ($cgi->cookie('LASTORDER')) {
        $order = $cgi->cookie('LASTORDER');

        # Cookies from early versions of Specific Search included this text,
        # which is now invalid.
        $order =~ s/ LIMIT 200//;
    }
    else {
        $order = '';  # Remove possible "reuse" identifier as unnecessary
    }
}

my @order_columns;
if ($order) {
    # Convert the value of the "order" form field into a list of columns
    # by which to sort the results.
    my %order_types = (
        "Bug Number"   => [ "bug_id" ],
        "Importance"   => [ "priority", "bug_severity" ],
        "Assignee"     => [ "assigned_to", "bug_status", "priority", "bug_id" ],
        "Last Changed" => [ "changeddate", "bug_status", "priority",
                            "assigned_to", "bug_id" ],
    );
    if ($order_types{$order}) {
        @order_columns = @{ $order_types{$order} };
    }
    else {
        @order_columns = split(/\s*,\s*/, $order);
    }
}

if (!scalar @order_columns) {
    # DEFAULT
    @order_columns = ("bug_status", "priority", "assigned_to", "bug_id");
}

# In the HTML interface, by default, we limit the returned results,
# which speeds up quite a few searches where people are really only looking
# for the top results.
if ($format->{'extension'} eq 'html' && !defined $params->param('limit')) {
    $params->param('limit', Bugzilla->params->{'default_search_limit'});
    $vars->{'default_limited'} = 1;
}

# Generate the basic SQL query that will be used to generate the bug list.
my $search = new Bugzilla::Search('fields' => \@selectcolumns,
                                  'params' => scalar $params->Vars,
                                  'order'  => \@order_columns,
                                  'sharer' => $sharer_id);

$order = join(',', $search->order);
<<<<<<< HEAD
=======

if (scalar @{$search->invalid_order_columns}) {
    $vars->{'message'} = 'invalid_column_name';
    $vars->{'invalid_fragments'} = $search->invalid_order_columns;
}

if ($fulltext and grep { /^relevance/ } $search->order) {
    $vars->{'message'} = 'buglist_sorted_by_relevance'
}
>>>>>>> 28144059

# We don't want saved searches and other buglist things to save
# our default limit.
$params->delete('limit') if $vars->{'default_limited'};

################################################################################
# Query Execution
################################################################################

# Time to use server push to display an interim message to the user until
# the query completes and we can display the bug list.
if ($serverpush) {
    print $cgi->multipart_init();
    print $cgi->multipart_start(-type => 'text/html');

    # Generate and return the UI (HTML page) from the appropriate template.
    $template->process("list/server-push.html.tmpl", $vars)
      || ThrowTemplateError($template->error());

    # Under mod_perl, flush stdout so that the page actually shows up.
    if ($ENV{MOD_PERL}) {
        require Apache2::RequestUtil;
        Apache2::RequestUtil->request->rflush();
    }

    # Don't do multipart_end() until we're ready to display the replacement
    # page, otherwise any errors that happen before then (like SQL errors)
    # will result in a blank page being shown to the user instead of the error.
}

# Connect to the shadow database if this installation is using one to improve
# query performance.
$dbh = Bugzilla->switch_to_shadow_db();

# Normally, we ignore SIGTERM and SIGPIPE, but we need to
# respond to them here to prevent someone DOSing us by reloading a query
# a large number of times.
$::SIG{TERM} = 'DEFAULT';
$::SIG{PIPE} = 'DEFAULT';

# Execute the query.
my ($data, $extra_data) = $search->data;
$vars->{'search_description'} = $search->search_description;
<<<<<<< HEAD

if ($cgi->param('debug')
    && Bugzilla->params->{debug_group}
    && $user->in_group(Bugzilla->params->{debug_group})
) {
    $vars->{'debug'} = 1;
    $vars->{'queries'} = $extra_data;
    my $query_time = 0;
    $query_time += $_->{'time'} foreach @$extra_data;
    $vars->{'query_time'} = $query_time;
    # Explains are limited to admins because you could use them to figure
    # out how many hidden bugs are in a particular product (by doing
    # searches and looking at the number of rows the explain says it's
    # examining).
    if ($user->in_group('admin')) {
        foreach my $query (@$extra_data) {
            $query->{explain} = $dbh->bz_explain($query->{sql});
        }
    }
}

if (scalar @{$search->invalid_order_columns}) {
    $vars->{'message'} = 'invalid_column_name';
    $vars->{'invalid_fragments'} = $search->invalid_order_columns;
}

if ($fulltext and grep { /^relevance/ } $search->order) {
    $vars->{'message'} = 'buglist_sorted_by_relevance'
=======

if ($cgi->param('debug')
    && Bugzilla->params->{debug_group}
    && $user->in_group(Bugzilla->params->{debug_group})
) {
    $vars->{'debug'} = 1;
    $vars->{'queries'} = $extra_data;
    my $query_time = 0;
    $query_time += $_->{'time'} foreach @$extra_data;
    $vars->{'query_time'} = $query_time;
    # Explains are limited to admins because you could use them to figure
    # out how many hidden bugs are in a particular product (by doing
    # searches and looking at the number of rows the explain says it's
    # examining).
    if ($user->in_group('admin')) {
        foreach my $query (@$extra_data) {
            $query->{explain} = $dbh->bz_explain($query->{sql});
        }
    }
>>>>>>> 28144059
}

################################################################################
# Results Retrieval
################################################################################

# Retrieve the query results one row at a time and write the data into a list
# of Perl records.

# If we're doing time tracking, then keep totals for all bugs.
my $percentage_complete = grep($_ eq 'percentage_complete', @displaycolumns);
my $estimated_time      = grep($_ eq 'estimated_time', @displaycolumns);
my $remaining_time      = grep($_ eq 'remaining_time', @displaycolumns)
                            || $percentage_complete;
my $actual_time         = grep($_ eq 'actual_time', @displaycolumns)
                            || $percentage_complete;

my $time_info = { 'estimated_time' => 0,
                  'remaining_time' => 0,
                  'actual_time' => 0,
                  'percentage_complete' => 0,
                  'time_present' => ($estimated_time || $remaining_time ||
                                     $actual_time || $percentage_complete),
                };

my $bugowners = {};
my $bugproducts = {};
my $bugcomponentids = {};
my $bugcomponents = {};
my $bugstatuses = {};
my @bugidlist;

my @bugs; # the list of records

foreach my $row (@$data) {
    my $bug = {}; # a record

    # Slurp the row of data into the record.
    # The second from last column in the record is the number of groups
    # to which the bug is restricted.
    foreach my $column (@selectcolumns) {
        $bug->{$column} = shift @$row;
    }

    # Process certain values further (i.e. date format conversion).
    if ($bug->{'changeddate'}) {
        $bug->{'changeddate'} =~
            s/^(\d{4})(\d{2})(\d{2})(\d{2})(\d{2})(\d{2})$/$1-$2-$3 $4:$5:$6/;

        $bug->{'changedtime'} = $bug->{'changeddate'}; # for iCalendar and Atom
        $bug->{'changeddate'} = DiffDate($bug->{'changeddate'});
    }

    if ($bug->{'opendate'}) {
        $bug->{'opentime'} = $bug->{'opendate'}; # for iCalendar
        $bug->{'opendate'} = DiffDate($bug->{'opendate'});
    }

    # Record the assignee, product, and status in the big hashes of those things.
    $bugowners->{$bug->{'assigned_to'}} = 1 if $bug->{'assigned_to'};
    $bugproducts->{$bug->{'product'}} = 1 if $bug->{'product'};
    $bugcomponentids->{$bug->{'bugs.component_id'}} = 1 if $bug->{'bugs.component_id'};
    $bugcomponents->{$bug->{'component'}} = 1 if $bug->{'component'};
    $bugstatuses->{$bug->{'bug_status'}} = 1 if $bug->{'bug_status'};

    $bug->{'secure_mode'} = undef;

    # Add the record to the list.
    push(@bugs, $bug);

    # Add id to list for checking for bug privacy later
    push(@bugidlist, $bug->{'bug_id'});

    # Compute time tracking info.
    $time_info->{'estimated_time'} += $bug->{'estimated_time'} if ($estimated_time);
    $time_info->{'remaining_time'} += $bug->{'remaining_time'} if ($remaining_time);
    $time_info->{'actual_time'}    += $bug->{'actual_time'}    if ($actual_time);
}

# Check for bug privacy and set $bug->{'secure_mode'} to 'implied' or 'manual'
# based on whether the privacy is simply product implied (by mandatory groups)
# or because of human choice
my %min_membercontrol;
if (@bugidlist) {
    my $sth = $dbh->prepare(
        "SELECT DISTINCT bugs.bug_id, MIN(group_control_map.membercontrol) " .
          "FROM bugs " .
    "INNER JOIN bug_group_map " .
            "ON bugs.bug_id = bug_group_map.bug_id " .
     "LEFT JOIN group_control_map " .
            "ON group_control_map.product_id = bugs.product_id " .
           "AND group_control_map.group_id = bug_group_map.group_id " .
         "WHERE " . $dbh->sql_in('bugs.bug_id', \@bugidlist) .
            $dbh->sql_group_by('bugs.bug_id'));
    $sth->execute();
    while (my ($bug_id, $min_membercontrol) = $sth->fetchrow_array()) {
        $min_membercontrol{$bug_id} = $min_membercontrol || CONTROLMAPNA;
    }
    foreach my $bug (@bugs) {
        next unless defined($min_membercontrol{$bug->{'bug_id'}});
        if ($min_membercontrol{$bug->{'bug_id'}} == CONTROLMAPMANDATORY) {
            $bug->{'secure_mode'} = 'implied';
        }
        else {
            $bug->{'secure_mode'} = 'manual';
        }
    }
}

# Compute percentage complete without rounding.
my $sum = $time_info->{'actual_time'}+$time_info->{'remaining_time'};
if ($sum > 0) {
    $time_info->{'percentage_complete'} = 100*$time_info->{'actual_time'}/$sum;
}
else { # remaining_time <= 0
    $time_info->{'percentage_complete'} = 0
}

################################################################################
# Template Variable Definition
################################################################################

# Define the variables and functions that will be passed to the UI template.

$vars->{'bugs'} = \@bugs;
$vars->{'buglist'} = \@bugidlist;
$vars->{'columns'} = $columns;
$vars->{'displaycolumns'} = \@displaycolumns;

$vars->{'openstates'} = [BUG_STATE_OPEN];
$vars->{'closedstates'} = [map {$_->name} closed_bug_statuses()];

# The iCal file needs priorities ordered from 1 to 9 (highest to lowest)
# If there are more than 9 values, just make all the lower ones 9
if ($format->{'extension'} eq 'ics') {
    my $n = 1;
    $vars->{'ics_priorities'} = {};
    my $priorities = get_legal_field_values('priority');
    foreach my $p (@$priorities) {
        $vars->{'ics_priorities'}->{$p} = ($n > 9) ? 9 : $n++;
    }
}

$vars->{'order'} = $order;
$vars->{'caneditbugs'} = 1;
$vars->{'time_info'} = $time_info;

if (!$user->in_group('editbugs')) {
    foreach my $product (keys %$bugproducts) {
<<<<<<< HEAD
        my $prod = new Bugzilla::Product({name => $product});
=======
        my $prod = Bugzilla::Product->new({name => $product, cache => 1});
>>>>>>> 28144059
        if (!$user->in_group('editbugs', $prod->id)) {
            $vars->{'caneditbugs'} = 0;
            last;
        }
    }
}

my @bugowners = keys %$bugowners;
if (scalar(@bugowners) > 1 && $user->in_group('editbugs')) {
    my $suffix = Bugzilla->params->{'emailsuffix'};
    map(s/$/$suffix/, @bugowners) if $suffix;
    my $bugowners = join(",", @bugowners);
    $vars->{'bugowners'} = $bugowners;
}

# Whether or not to split the column titles across two rows to make
# the list more compact.
$vars->{'splitheader'} = $cgi->cookie('SPLITHEADER') ? 1 : 0;

if ($user->settings->{'display_quips'}->{'value'} eq 'on') {
    $vars->{'quip'} = GetQuip();
}

$vars->{'currenttime'} = localtime(time());

# See if there's only one product in all the results (or only one product
# that we searched for), which allows us to provide more helpful links.
my @products = keys %$bugproducts;
my $one_product;
if (scalar(@products) == 1) {
    $one_product = Bugzilla::Product->new({ name => $products[0], cache => 1 });
}
# This is used in the "Zarroo Boogs" case.
elsif (my @product_input = $cgi->param('product')) {
    if (scalar(@product_input) == 1 and $product_input[0] ne '') {
<<<<<<< HEAD
        $one_product = new Bugzilla::Product({ name => $product_input[0] });
=======
        $one_product = Bugzilla::Product->new({ name => $product_input[0], cache => 1 });
>>>>>>> 28144059
    }
}
# We only want the template to use it if the user can actually
# enter bugs against it.
if ($one_product && $user->can_enter_product($one_product)) {
    $vars->{'one_product'} = $one_product;
}

# See if there's only one component in all the results (or only one component
# that we searched for), which allows us to provide more helpful links.
my @components = keys %$bugcomponents;
my $one_component;
if (scalar(@components) == 1) {
    $vars->{one_component} = $components[0];
}
# This is used in the "Zarroo Boogs" case.
elsif (my @component_input = $cgi->param('component')) {
    if (scalar(@component_input) == 1 and $component_input[0] ne '') {
        $vars->{one_component}= $cgi->param('component');
    }
}

# The following variables are used when the user is making changes to multiple bugs.
if ($dotweak && scalar @bugs) {
    if (!$vars->{'caneditbugs'}) {
        ThrowUserError('auth_failure', {group  => 'editbugs',
                                        action => 'modify',
                                        object => 'multiple_bugs'});
    }
    $vars->{'dotweak'} = 1;

    # issue_session_token needs to write to the master DB.
    Bugzilla->switch_to_main_db();
    $vars->{'token'} = issue_session_token('buglist_mass_change');
    Bugzilla->switch_to_shadow_db();

    $vars->{'products'} = $user->get_enterable_products;
    $vars->{'platforms'} = get_legal_field_values('rep_platform');
    $vars->{'op_sys'} = get_legal_field_values('op_sys');
    $vars->{'priorities'} = get_legal_field_values('priority');
    $vars->{'severities'} = get_legal_field_values('bug_severity');
    $vars->{'resolutions'} = get_legal_field_values('resolution');

    ($vars->{'flag_types'}, $vars->{any_flags_requesteeble})
        = _get_common_flag_types([keys %$bugcomponentids]);

    # Convert bug statuses to their ID.
    my @bug_statuses = map {$dbh->quote($_)} keys %$bugstatuses;
    my $bug_status_ids =
      $dbh->selectcol_arrayref('SELECT id FROM bug_status
                               WHERE ' . $dbh->sql_in('value', \@bug_statuses));

    # This query collects new statuses which are common to all current bug statuses.
    # It also accepts transitions where the bug status doesn't change.
    $bug_status_ids =
      $dbh->selectcol_arrayref(
            'SELECT DISTINCT sw1.new_status
               FROM status_workflow sw1
         INNER JOIN bug_status
                 ON bug_status.id = sw1.new_status
              WHERE bug_status.isactive = 1
                AND NOT EXISTS
                   (SELECT * FROM status_workflow sw2
                     WHERE sw2.old_status != sw1.new_status
                           AND '
                         . $dbh->sql_in('sw2.old_status', $bug_status_ids)
                         . ' AND NOT EXISTS
                           (SELECT * FROM status_workflow sw3
                             WHERE sw3.new_status = sw1.new_status
                                   AND sw3.old_status = sw2.old_status))');

    $vars->{'current_bug_statuses'} = [keys %$bugstatuses];
    $vars->{'new_bug_statuses'} = Bugzilla::Status->new_from_list($bug_status_ids);

    # The groups the user belongs to and which are editable for the given buglist.
    $vars->{'groups'} = GetGroups(\@products);

    # If all bugs being changed are in the same product, the user can change
    # their version and component, so generate a list of products, a list of
    # versions for the product (if there is only one product on the list of
    # products), and a list of components for the product.
    if ($one_product) {
        $vars->{'versions'} = [map($_->name, grep($_->is_active, @{ $one_product->versions }))];
        $vars->{'components'} = [map($_->name, grep($_->is_active, @{ $one_product->components }))];
        if (Bugzilla->params->{'usetargetmilestone'}) {
            $vars->{'milestones'} = [map($_->name, grep($_->is_active,
                                               @{ $one_product->milestones }))];
        }
    }
    else {
        # We will only show the values at are active in all products.
        my %values = ();
        my @fields = ('components', 'versions');
        if (Bugzilla->params->{'usetargetmilestone'}) {
            push @fields, 'milestones';
        }

        # Go through each product and count the number of times each field
        # is used
        foreach my $product_name (@products) {
            my $product = Bugzilla::Product->new({name => $product_name, cache => 1});
            foreach my $field (@fields) {
                my $list = $product->$field;
                foreach my $item (@$list) {
                    ++$values{$field}{$item->name} if $item->is_active;
                }
            }
        }

        # Now we get the list of each field and see which values have
        # $product_count (i.e. appears in every product)
        my $product_count = scalar(@products);
        foreach my $field (@fields) {
            my @values = grep { $values{$field}{$_} == $product_count } keys %{$values{$field}};
            if (scalar @values) {
                @{$vars->{$field}} = $field eq 'version'
                    ? sort { vers_cmp(lc($a), lc($b)) } @values
                    : sort { lc($a) cmp lc($b) } @values
            }

            # Do we need to show a warning about limited visiblity?
            if (@values != scalar keys %{$values{$field}}) {
                $vars->{excluded_values} = 1;
            }
        }
    }
}

# If we're editing a stored query, use the existing query name as default for
# the "Remember search as" field.
$vars->{'defaultsavename'} = $cgi->param('query_based_on');

# If we did a quick search then redisplay the previously entered search
# string in the text field.
$vars->{'quicksearch'} = $searchstring;

################################################################################
# HTTP Header Generation
################################################################################

# Generate HTTP headers

my $contenttype;
my $disposition = "inline";

<<<<<<< HEAD
if ($format->{'extension'} eq "html" && !$agent) {
=======
if ($format->{'extension'} eq "html") {
>>>>>>> 28144059
    my $list_id = $cgi->param('list_id') || $cgi->param('regetlastlist');
    my $search = $user->save_last_search(
        { bugs => \@bugidlist, order => $order, vars => $vars, list_id => $list_id });
    $cgi->param('list_id', $search->id) if $search;
    $contenttype = "text/html";
}
else {
    $contenttype = $format->{'ctype'};
}

# Set 'urlquerypart' once the buglist ID is known.
$vars->{'urlquerypart'} = $params->canonicalise_query('order', 'cmdtype',
                                                      'query_based_on',
                                                      'token');

if ($format->{'extension'} eq "csv") {
    # We set CSV files to be downloaded, as they are designed for importing
    # into other programs.
    $disposition = "attachment";

    # If the user clicked the CSV link in the search results,
    # They should get the Field Description, not the column name in the db
    $vars->{'human'} = $cgi->param('human');
}

<<<<<<< HEAD
$cgi->close_standby_message($contenttype, $disposition);
=======
$cgi->close_standby_message($contenttype, $disposition, $disp_prefix, $format->{'extension'});
>>>>>>> 28144059

################################################################################
# Content Generation
################################################################################

Bugzilla::Hook::process("buglist_format", {'vars' => $vars,
                                           'format' => $format,
                                           'params' => $params});

# Generate and return the UI (HTML page) from the appropriate template.
$template->process($format->{'template'}, $vars)
  || ThrowTemplateError($template->error());


################################################################################
# Script Conclusion
################################################################################

print $cgi->multipart_final() if $serverpush;<|MERGE_RESOLUTION|>--- conflicted
+++ resolved
@@ -89,43 +89,6 @@
     $cgi->param('ctype', "atom");
 }
 
-<<<<<<< HEAD
-# An agent is a program that automatically downloads and extracts data
-# on its user's behalf.  If this request comes from an agent, we turn off
-# various aspects of bug list functionality so agent requests succeed
-# and coexist nicely with regular user requests.  Currently the only agent
-# we know about is Firefox's microsummary feature.
-my $agent = ($cgi->http('X-Moz') && $cgi->http('X-Moz') =~ /\bmicrosummary\b/);
-
-# Determine the format in which the user would like to receive the output.
-# Uses the default format if the user did not specify an output format;
-# otherwise validates the user's choice against the list of available formats.
-my $format = $template->get_format("list/list", scalar $cgi->param('format'),
-                                   scalar $cgi->param('ctype'));
-
-# Use server push to display a "Please wait..." message for the user while
-# executing their query if their browser supports it and they are viewing
-# the bug list as HTML and they have not disabled it by adding &serverpush=0
-# to the URL.
-#
-# Server push is a Netscape 3+ hack incompatible with MSIE, Lynx, and others. 
-# Even Communicator 4.51 has bugs with it, especially during page reload.
-# http://www.browsercaps.org used as source of compatible browsers.
-# Safari (WebKit) does not support it, despite a UA that says otherwise (bug 188712)
-# MSIE 5+ supports it on Mac (but not on Windows) (bug 190370)
-#
-my $serverpush =
-  $format->{'extension'} eq "html"
-    && exists $ENV{'HTTP_USER_AGENT'} 
-      && $ENV{'HTTP_USER_AGENT'} =~ /Mozilla.[3-9]/ 
-        && (($ENV{'HTTP_USER_AGENT'} !~ /[Cc]ompatible/) || ($ENV{'HTTP_USER_AGENT'} =~ /MSIE 5.*Mac_PowerPC/))
-          && $ENV{'HTTP_USER_AGENT'} !~ /(?:WebKit|Trident|KHTML)/
-            && !$agent
-              && !defined($cgi->param('serverpush'))
-                || $cgi->param('serverpush');
-
-=======
->>>>>>> 28144059
 my $order = $cgi->param('order') || "";
 
 # The params object to use for the actual query itself
@@ -231,6 +194,7 @@
     if ($query_obj) {
         $query_obj->set_name($query_name);
         $query_obj->set_url($query);
+
         $query_obj->update();
     } else {
         Bugzilla::Search::Saved->create({
@@ -296,8 +260,6 @@
     return [values %legal_groups];
 }
 
-<<<<<<< HEAD
-=======
 sub _get_common_flag_types {
     my $component_ids = shift;
     my $user = Bugzilla->user;
@@ -329,7 +291,6 @@
     return(\@show_flag_types, $any_flags_requesteeble);
 }
 
->>>>>>> 28144059
 ################################################################################
 # Command Execution
 ################################################################################
@@ -352,19 +313,6 @@
 # This will be modified, so make a copy.
 $params ||= new Bugzilla::CGI($cgi);
 
-<<<<<<< HEAD
-# Generate a reasonable filename for the user agent to suggest to the user
-# when the user saves the bug list.  Uses the name of the remembered query
-# if available.  We have to do this now, even though we return HTTP headers 
-# at the end, because the fact that there is a remembered query gets 
-# forgotten in the process of retrieving it.
-my $disp_prefix = "bugs";
-if ($cmdtype eq "dorem" && $remaction =~ /^run/) {
-    $disp_prefix = $cgi->param('namedcmd');
-}
-
-=======
->>>>>>> 28144059
 # Take appropriate action based on user's request.
 if ($cmdtype eq "dorem") {
     if ($remaction eq "run") {
@@ -470,43 +418,9 @@
         my $new_query = $cgi->param('newquery');
         my $token = $cgi->param('token');
         check_hash_token($token, ['savedsearch']);
-<<<<<<< HEAD
-        # If list_of_bugs is true, we are adding/removing tags to/from
-        # individual bugs.
-        if ($cgi->param('list_of_bugs')) {
-            # We add/remove tags based on the action choosen.
-            my $action = trim($cgi->param('action') || '');
-            $action =~ /^(add|remove)$/
-              || ThrowUserError('unknown_action', {action => $action});
-
-            my $method = "${action}_tag";
-
-            # If no new tag name has been given, use the selected one.
-            $query_name ||= $cgi->param('oldqueryname')
-              or ThrowUserError('no_tag_to_edit', {action => $action});
-
-            my @buglist;
-            if ($cgi->param('bug_ids')) {
-                # Validate all bug IDs before editing tags in any of them.
-                foreach my $bug_id (split(/[\s,]+/, $cgi->param('bug_ids'))) {
-                    next unless $bug_id;
-                    push(@buglist, Bugzilla::Bug->check($bug_id));
-                }
-
-                foreach my $bug (@buglist) {
-                    $bug->$method($query_name);
-                }
-            }
-
-            $vars->{'message'} = 'tag_updated';
-            $vars->{'action'} = $action;
-            $vars->{'tag'} = $query_name;
-            $vars->{'buglist'} = [map { $_->id } @buglist];
-=======
         my $existed_before = InsertNamedQuery($query_name, $new_query, 1);
         if ($existed_before) {
             $vars->{'message'} = "buglist_updated_named_query";
->>>>>>> 28144059
         }
         else {
             $vars->{'message'} = "buglist_new_named_query";
@@ -767,8 +681,6 @@
                                   'sharer' => $sharer_id);
 
 $order = join(',', $search->order);
-<<<<<<< HEAD
-=======
 
 if (scalar @{$search->invalid_order_columns}) {
     $vars->{'message'} = 'invalid_column_name';
@@ -778,7 +690,6 @@
 if ($fulltext and grep { /^relevance/ } $search->order) {
     $vars->{'message'} = 'buglist_sorted_by_relevance'
 }
->>>>>>> 28144059
 
 # We don't want saved searches and other buglist things to save
 # our default limit.
@@ -822,7 +733,6 @@
 # Execute the query.
 my ($data, $extra_data) = $search->data;
 $vars->{'search_description'} = $search->search_description;
-<<<<<<< HEAD
 
 if ($cgi->param('debug')
     && Bugzilla->params->{debug_group}
@@ -842,36 +752,6 @@
             $query->{explain} = $dbh->bz_explain($query->{sql});
         }
     }
-}
-
-if (scalar @{$search->invalid_order_columns}) {
-    $vars->{'message'} = 'invalid_column_name';
-    $vars->{'invalid_fragments'} = $search->invalid_order_columns;
-}
-
-if ($fulltext and grep { /^relevance/ } $search->order) {
-    $vars->{'message'} = 'buglist_sorted_by_relevance'
-=======
-
-if ($cgi->param('debug')
-    && Bugzilla->params->{debug_group}
-    && $user->in_group(Bugzilla->params->{debug_group})
-) {
-    $vars->{'debug'} = 1;
-    $vars->{'queries'} = $extra_data;
-    my $query_time = 0;
-    $query_time += $_->{'time'} foreach @$extra_data;
-    $vars->{'query_time'} = $query_time;
-    # Explains are limited to admins because you could use them to figure
-    # out how many hidden bugs are in a particular product (by doing
-    # searches and looking at the number of rows the explain says it's
-    # examining).
-    if ($user->in_group('admin')) {
-        foreach my $query (@$extra_data) {
-            $query->{explain} = $dbh->bz_explain($query->{sql});
-        }
-    }
->>>>>>> 28144059
 }
 
 ################################################################################
@@ -1021,11 +901,7 @@
 
 if (!$user->in_group('editbugs')) {
     foreach my $product (keys %$bugproducts) {
-<<<<<<< HEAD
-        my $prod = new Bugzilla::Product({name => $product});
-=======
         my $prod = Bugzilla::Product->new({name => $product, cache => 1});
->>>>>>> 28144059
         if (!$user->in_group('editbugs', $prod->id)) {
             $vars->{'caneditbugs'} = 0;
             last;
@@ -1061,11 +937,7 @@
 # This is used in the "Zarroo Boogs" case.
 elsif (my @product_input = $cgi->param('product')) {
     if (scalar(@product_input) == 1 and $product_input[0] ne '') {
-<<<<<<< HEAD
-        $one_product = new Bugzilla::Product({ name => $product_input[0] });
-=======
         $one_product = Bugzilla::Product->new({ name => $product_input[0], cache => 1 });
->>>>>>> 28144059
     }
 }
 # We only want the template to use it if the user can actually
@@ -1211,11 +1083,7 @@
 my $contenttype;
 my $disposition = "inline";
 
-<<<<<<< HEAD
-if ($format->{'extension'} eq "html" && !$agent) {
-=======
 if ($format->{'extension'} eq "html") {
->>>>>>> 28144059
     my $list_id = $cgi->param('list_id') || $cgi->param('regetlastlist');
     my $search = $user->save_last_search(
         { bugs => \@bugidlist, order => $order, vars => $vars, list_id => $list_id });
@@ -1241,11 +1109,7 @@
     $vars->{'human'} = $cgi->param('human');
 }
 
-<<<<<<< HEAD
-$cgi->close_standby_message($contenttype, $disposition);
-=======
 $cgi->close_standby_message($contenttype, $disposition, $disp_prefix, $format->{'extension'});
->>>>>>> 28144059
 
 ################################################################################
 # Content Generation
