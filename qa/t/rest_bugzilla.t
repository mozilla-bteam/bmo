# This Source Code Form is subject to the terms of the Mozilla Public
# License, v. 2.0. If a copy of the MPL was not distributed with this
# file, You can obtain one at http://mozilla.org/MPL/2.0/.
#
# This Source Code Form is "Incompatible With Secondary Licenses", as
# defined by the Mozilla Public License, v. 2.0.

#######################################
# Tests for REST calls in Bugzilla.pm #
#######################################

use 5.10.1;
use strict;
use warnings;
<<<<<<< HEAD
use lib qw(. lib local/lib/perl5);
=======
use lib qw(lib ../../lib ../../local/lib/perl5);
>>>>>>> c9e45583

use Test::More tests => 11;
use QA::REST;

my $rest = get_rest_client();
my $config = $rest->bz_config;

my $version = $rest->call('version')->{version};
ok($version, "GET /rest/version returns $version");

my $extensions = $rest->call('extensions')->{extensions};
isa_ok($extensions, 'HASH', 'GET /rest/extensions');
my @ext_names = sort keys %$extensions;
# There is always at least the QA extension enabled.
ok(scalar(@ext_names), scalar(@ext_names) . ' extension(s) found: ' . join(', ', @ext_names));
ok($extensions->{QA}, 'The QA extension is enabled, with version ' . $extensions->{QA}->{version});

my $timezone = $rest->call('timezone')->{timezone};
ok($timezone, "GET /rest/timezone retuns $timezone");

my $time = $rest->call('time');
foreach my $type (qw(db_time web_time)) {
    ok($time->{$type}, "GET /rest/time returns $type = " . $time->{$type});
}

# Logged-out users can only access the maintainer and requirelogin parameters.
my $params = $rest->call('parameters')->{parameters};
my @param_names = sort keys %$params;
ok(@param_names == 2 && defined $params->{maintainer} && defined $params->{requirelogin},
   'Only 2 parameters accessible to logged-out users: ' . join(', ', @param_names));

# Powerless users can access much more parameters.
$params = $rest->call('parameters', { api_key => $config->{unprivileged_user_api_key} })->{parameters};
@param_names = sort keys %$params;
ok(@param_names > 2, scalar(@param_names) . ' parameters accessible to powerless users');

# Admins can access all parameters.
$params = $rest->call('parameters', { api_key => $config->{admin_user_api_key} })->{parameters};
@param_names = sort keys %$params;
ok(@param_names > 2, scalar(@param_names) . ' parameters accessible to admins');

my $timestamp = $rest->call('last_audit_time')->{last_audit_time};
ok($timestamp, "GET /rest/last_audit_time returns $timestamp");<|MERGE_RESOLUTION|>--- conflicted
+++ resolved
@@ -12,11 +12,7 @@
 use 5.10.1;
 use strict;
 use warnings;
-<<<<<<< HEAD
-use lib qw(. lib local/lib/perl5);
-=======
 use lib qw(lib ../../lib ../../local/lib/perl5);
->>>>>>> c9e45583
 
 use Test::More tests => 11;
 use QA::REST;
