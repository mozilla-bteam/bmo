# This Source Code Form is subject to the terms of the Mozilla Public
# License, v. 2.0. If a copy of the MPL was not distributed with this
# file, You can obtain one at http://mozilla.org/MPL/2.0/.
#
# This Source Code Form is "Incompatible With Secondary Licenses", as
# defined by the Mozilla Public License, v. 2.0.

# -*- Mode: perl; indent-tabs-mode: nil -*-

package QA::Tests;
use strict;
use base qw(Exporter);
our @EXPORT_OK = qw(
    PRIVATE_BUG_USER
    STANDARD_BUG_TESTS
    bug_tests
    create_bug_fields
);

use constant INVALID_BUG_ID    => -1;
use constant INVALID_BUG_ALIAS => 'aaaaaaa12345';
use constant PRIVATE_BUG_USER  => 'QA_Selenium_TEST';

use constant CREATE_BUG => {
    'priority'    => 'Highest',
    'status'      => 'CONFIRMED',
    'version'     => 'unspecified',
    'creator'     => 'editbugs',
    'description' => '-- Comment Created By Bugzilla XML-RPC Tests --',
    'cc'          => ['unprivileged'],
    'component'   => 'c1',
    'platform'    => 'PC',

    # It's necessary to assign the bug to somebody who isn't in the
    # timetracking group, for the Bug.update tests.
<<<<<<< HEAD
    'assigned_to'    => PRIVATE_BUG_USER,
    'summary'        => 'WebService Test Bug',
    'product'        => 'Another Product',
    'op_sys'         => 'Linux',
    'severity'       => 'normal',
    'qa_contact'     => 'canconfirm',
    version          => 'Another1',
    url              => 'http://www.bugzilla.org/',
    target_milestone => 'AnotherMS1',
=======
    'assigned_to'  => PRIVATE_BUG_USER,
    'summary'      => 'WebService Test Bug',
    'product'      => 'Another Product',
    'op_sys'       => 'Linux',
    'severity'     => 'normal',
    'qa_contact'   => 'canconfirm',
     version       => 'Another1',
     url           => 'https://www.bugzilla.org/',
     target_milestone => 'AnotherMS1',
>>>>>>> 46bcb831
};

sub create_bug_fields {
    my ($config) = @_;
    my %bug = %{ CREATE_BUG() };
    foreach my $field (qw(creator assigned_to qa_contact)) {
        my $value = $bug{$field};
        $bug{$field} = $config->{"${value}_user_login"};
    }
    $bug{cc} = [ map { $config->{ $_ . "_user_login" } } @{ $bug{cc} } ];
    return \%bug;
}

sub bug_tests {
    my ( $public_id, $private_id ) = @_;
    return [
        {
            args  => { ids => [$private_id] },
            error => "You are not authorized to access",
            test  => 'Logged-out user cannot access a private bug',
        },
        {
            args => { ids => [$public_id] },
            test => 'Logged-out user can access a public bug.',
        },
        {
            args  => { ids => [INVALID_BUG_ID] },
            error => "not a valid bug number",
            test  => 'Passing invalid bug id returns error "Invalid Bug ID"',
        },
        {
            args  => { ids => [undef] },
            error => "You must enter a valid bug number",
            test  => 'Passing undef as bug id param returns error "Invalid Bug ID"',
        },
        {
            args  => { ids => [INVALID_BUG_ALIAS] },
            error => "nor an alias to a bug",
            test  => 'Passing invalid bug alias returns error "Invalid Bug Alias"',
        },

        {
            user  => 'editbugs',
            args  => { ids => [$private_id] },
            error => "You are not authorized to access",
            test  => 'Access to a private bug is denied to a user without privs',
        },
        {
            user => 'unprivileged',
            args => { ids => [$public_id] },
            test => 'User without privs can access a public bug',
        },
        {
            user => 'admin',
            args => { ids => [$public_id] },
            test => 'Admin can access a public bug.',
        },
        {
            user => PRIVATE_BUG_USER,
            args => { ids => [$private_id] },
            test => 'User with privs can successfully access a private bug',
        },

        # This helps webservice_bug_attachment get private attachment ids
        # from the public bug, and doesn't hurt for the other tests.
        {
            user => PRIVATE_BUG_USER,
            args => { ids => [$public_id] },
            test => 'User with privs can also access the public bug',
        },
    ];
}

use constant STANDARD_BUG_TESTS => bug_tests( 'public_bug', 'private_bug' );

1;<|MERGE_RESOLUTION|>--- conflicted
+++ resolved
@@ -33,27 +33,15 @@
 
     # It's necessary to assign the bug to somebody who isn't in the
     # timetracking group, for the Bug.update tests.
-<<<<<<< HEAD
-    'assigned_to'    => PRIVATE_BUG_USER,
-    'summary'        => 'WebService Test Bug',
-    'product'        => 'Another Product',
-    'op_sys'         => 'Linux',
-    'severity'       => 'normal',
-    'qa_contact'     => 'canconfirm',
+    assigned_to      => PRIVATE_BUG_USER,
+    summary          => 'WebService Test Bug',
+    product          => 'Another Product',
+    op_sys           => 'Linux',
+    severity         => 'normal',
+    qa_contact       => 'canconfirm',
     version          => 'Another1',
     url              => 'http://www.bugzilla.org/',
     target_milestone => 'AnotherMS1',
-=======
-    'assigned_to'  => PRIVATE_BUG_USER,
-    'summary'      => 'WebService Test Bug',
-    'product'      => 'Another Product',
-    'op_sys'       => 'Linux',
-    'severity'     => 'normal',
-    'qa_contact'   => 'canconfirm',
-     version       => 'Another1',
-     url           => 'https://www.bugzilla.org/',
-     target_milestone => 'AnotherMS1',
->>>>>>> 46bcb831
 };
 
 sub create_bug_fields {
