--- conflicted
+++ resolved
@@ -30,11 +30,7 @@
 $sel->wait_for_page_to_load_ok(WAIT_TIME);
 $sel->title_is("Create a new Bugzilla account");
 $sel->type_ok("login", $valid_account);
-<<<<<<< HEAD
-$sel->click_ok("agree", "Accept code of conduct");
-=======
 $sel->check_ok("etiquette", "Agree to abide by code of conduct");
->>>>>>> 39ace7e5
 $sel->click_ok('//input[@value="Create Account"]');
 $sel->wait_for_page_to_load_ok(WAIT_TIME);
 $sel->title_is("Request for new user account '$valid_account' submitted");
@@ -49,11 +45,7 @@
 $sel->wait_for_page_to_load_ok(WAIT_TIME);
 $sel->title_is("Create a new Bugzilla account");
 $sel->type_ok("login", $valid_account);
-<<<<<<< HEAD
-$sel->click_ok("agree", "Accept code of conduct");
-=======
 $sel->check_ok("etiquette", "Agree to abide by code of conduct");
->>>>>>> 39ace7e5
 $sel->click_ok('//input[@value="Create Account"]');
 $sel->wait_for_page_to_load_ok(WAIT_TIME);
 $sel->title_is("Too Soon For New Token");
@@ -67,11 +59,7 @@
     $sel->wait_for_page_to_load_ok(WAIT_TIME);
     $sel->title_is("Create a new Bugzilla account");
     $sel->type_ok("login", $account);
-<<<<<<< HEAD
-    $sel->click_ok("agree", "Accept code of conduct");
-=======
     $sel->check_ok("etiquette", "Agree to abide by code of conduct");
->>>>>>> 39ace7e5
     $sel->click_ok('//input[@value="Create Account"]');
     $sel->wait_for_page_to_load_ok(WAIT_TIME);
     $sel->title_is("Account Creation Restricted");
@@ -93,11 +81,7 @@
     $sel->wait_for_page_to_load_ok(WAIT_TIME);
     $sel->title_is("Create a new Bugzilla account");
     $sel->type_ok("login", $account);
-<<<<<<< HEAD
-    $sel->click_ok("agree", "Accept code of conduct");
-=======
     $sel->check_ok("etiquette", "Agree to abide by code of conduct");
->>>>>>> 39ace7e5
     $sel->click_ok('//input[@value="Create Account"]');
     ok($sel->get_alert() =~ /The e-mail address doesn't pass our syntax checking for a legal email address/,
         'Invalid email address detected');
@@ -112,11 +96,7 @@
     $sel->wait_for_page_to_load_ok(WAIT_TIME);
     $sel->title_is("Create a new Bugzilla account");
     $sel->type_ok("login", $account);
-<<<<<<< HEAD
-    $sel->click_ok("agree", "Accept code of conduct");
-=======
     $sel->check_ok("etiquette", "Agree to abide by code of conduct");
->>>>>>> 39ace7e5
     $sel->click_ok('//input[@value="Create Account"]');
     $sel->wait_for_page_to_load_ok(WAIT_TIME);
     $sel->title_is("Invalid Email Address");
@@ -129,11 +109,7 @@
 $sel->wait_for_page_to_load_ok(WAIT_TIME);
 $sel->title_is("Create a new Bugzilla account");
 $sel->type_ok("login", $config->{admin_user_login});
-<<<<<<< HEAD
-$sel->click_ok("agree", "Accept code of conduct");
-=======
 $sel->check_ok("etiquette", "Agree to abide by code of conduct");
->>>>>>> 39ace7e5
 $sel->click_ok('//input[@value="Create Account"]');
 $sel->wait_for_page_to_load_ok(WAIT_TIME);
 $sel->title_is("Account Already Exists");
