#!/usr/bin/env perl
# This Source Code Form is subject to the terms of the Mozilla Public
# License, v. 2.0. If a copy of the MPL was not distributed with this
# file, You can obtain one at http://mozilla.org/MPL/2.0/.
#
# This Source Code Form is "Incompatible With Secondary Licenses", as
# defined by the Mozilla Public License, v. 2.0.
use strict;
use warnings;
use 5.10.1;
use lib qw(lib ../../lib ../../local/lib/perl5);

use Bugzilla;

use Mojo::JSON qw(encode_json false);
use QA::Util qw(get_config generate_payload_signature);
use Test::Mojo;
use Test::More;

my $config  = get_config();
my $api_key = $config->{admin_user_api_key};
my $url     = Bugzilla->localconfig->urlbase;
my $secret  = 'B1gS3cret!';

my $t = Test::Mojo->new();

# Create a new test bug for linking to PR
my $new_bug = {
  product     => 'Firefox',
  component   => 'General',
  summary     => 'Test GitHub Push Commenting',
  type        => 'defect',
  version     => 'unspecified',
  severity    => 'blocker',
  description => 'This is a new test bug',
};

$t->post_ok(
  $url . 'rest/bug' => {'X-Bugzilla-API-Key' => $api_key} => json => $new_bug)
  ->status_is(200)->json_has('/id');

my $bug_id = $t->tx->res->json->{id};

# Not a push event
$t->post_ok($url . 'rest/github/push_comment' => {'X-GitHub-Event' => 'foobar'})
  ->status_is(400)
  ->json_like(
  '/message' => qr/The webhook event was not for a GitHub push commit/);

# Mismatching signatures
$t->post_ok($url
    . 'rest/github/push_comment'                                 =>
    {'X-Hub-Signature-256' => 'XXX', 'X-GitHub-Event' => 'push'} => json => {})
  ->status_is(400)
  ->json_like('/message' =>
    qr/The webhook signature in the header did not match the expected value/);

# Invalid JSON
my $payload = {
  ref => 'refs/heads/master',
  repository => {
    full_name      => 'mozilla-mobile/firefox-android',
    default_branch => 'master',
  },
  commits    => [{
    author => {username => 'foobar'},
    url => 'https://github.com/mozilla-bteam/bmo/commit/abcdefghijklmnopqrstuvwxyz',
  }]
};
$t->post_ok(
  $url
    . 'rest/github/push_comment' => {
    'X-Hub-Signature-256' => generate_payload_signature($secret, $payload),
    'X-GitHub-Event'      => 'push'
    } => json => $payload
)->status_is(400)
  ->json_like('/message' =>
    qr/The following errors occurred when validating input data/);

# Missing bug IDs
$payload = {
  ref => 'refs/heads/master',
  repository => {
    full_name      => 'mozilla-mobile/firefox-android',
    default_branch => 'master',
  },
  commits    => [{
    author => {username => 'foobar'},
    url => 'https://github.com/mozilla-bteam/bmo/commit/abcdefghijklmnopqrstuvwxyz',
    message => 'Test Github Push Comment',
  }]
};
$t->post_ok(
  $url
    . 'rest/github/push_comment' => {
    'X-Hub-Signature-256' => generate_payload_signature($secret, $payload),
    'X-GitHub-Event'      => 'push'
    } => json => $payload
)->status_is(400)->json_is('/error', 1)
  ->json_like(
  '/message' => qr/The push commit message did not contain a valid bug ID/);

# https://docs.github.com/en/developers/webhooks-and-events/webhooks/webhook-events-and-payloads
$payload = {
<<<<<<< HEAD
  ref => 'refs/heads/releases_v110',
  repository => {
    full_name      => 'mozilla-mobile/firefox-android',
    default_branch => 'master',
  },
=======
  ref        => 'refs/heads/releases_v110',
  repository => {full_name => 'mozilla-mobile/firefox-android'},
  created    => false,
  deleted    => false,
  forced     => false,
>>>>>>> 08975e30
  commits    => [{
    author   => {username => 'foobar'},
    url      => 'https://github.com/mozilla-bteam/bmo/commit/abcdefghijklmnopqrstuvwxyz',
    message  => "Bug $bug_id - Test Github Push Comment",
    added    => [],
    removed  => [],
    modified => [],
  }]
};

# Post the valid GitHub event to the rest/github/push_comment API endpoint.
# Any extra data should be ignored since we are not doing strict JSON validation.
$t->post_ok(
  $url
    . 'rest/github/push_comment' => {
    'X-Hub-Signature-256' => generate_payload_signature($secret, $payload),
    'X-GitHub-Event'      => 'push'
    } => json => $payload
)->status_is(200)->json_has("/bugs/$bug_id/id");

my $result     = $t->tx->res->json;
my $comment_id = $result->{bugs}->{$bug_id}->{id};

# Make sure comment text matches what is expected
my $comment_text
  = 'Authored by https://github.com/'
  . $payload->{commits}->[0]->{author}->{username} . "\n"
  . $payload->{commits}->[0]->{url} . "\n"
  . $payload->{commits}->[0]->{message};

# Retrieve the new comment from the bug to make sure it was created correctly
$t->get_ok(
  $url . "rest/bug/comment/$comment_id" => {'X-Bugzilla-API-Key' => $api_key})
  ->status_is(200)
  ->json_is("/comments/$comment_id/creator", 'automation@bmo.tld')
  ->json_is("/comments/$comment_id/text",    $comment_text);

# Bug should have been closed since it did not have the leave-open keyword
# and it should have the status-firefox110 flag set to fixed since it was
# under the releases_v110 branch.
$t->get_ok($url
    . "rest/bug/$bug_id?include_fields=id,flags,status,resolution,_custom" =>
    {'X-Bugzilla-API-Key' => $api_key})->status_is(200)
  ->json_is('/bugs/0/id', $bug_id)->json_is('/bugs/0/status', 'RESOLVED')
  ->json_is('/bugs/0/resolution',           'FIXED')
  ->json_is('/bugs/0/cf_status_firefox110', 'fixed')
  ->json_is('/bugs/0/flags/0/name',         'qe-verify')
  ->json_is('/bugs/0/flags/0/status',       '+');

# Multiple commits with the same bug id should create a single comment
$payload = {
  ref => 'refs/heads/master',
  repository => {
    full_name      => 'mozilla-mobile/firefox-android',
    default_branch => 'master',
  },
  commits    => [
    {
      author => {username => 'foobar'},
      url => 'https://github.com/mozilla-bteam/bmo/commit/abcdefghijklmnopqrstuvwxyz',
      message => "Bug $bug_id - First Test Github Push Comment",
    },
    {
      author => {username => 'foobar'},
      url => 'https://github.com/mozilla-bteam/bmo/commit/zyxwvutsrqponmlkjihgfedcba',
      message => "Bug $bug_id - Second Test Github Push Comment",
    }
  ]
};

$t->post_ok(
  $url
    . 'rest/github/push_comment' => {
    'X-Hub-Signature-256' => generate_payload_signature($secret, $payload),
    'X-GitHub-Event'      => 'push'
    } => json => $payload
)->status_is(200)->json_has("/bugs/$bug_id/id");

$result     = $t->tx->res->json;
$comment_id = $result->{bugs}->{$bug_id}->{id};

# Make sure comment text matches what is expected
$comment_text
  = 'Authored by https://github.com/'
  . $payload->{commits}->[0]->{author}->{username} . "\n"
  . $payload->{commits}->[0]->{url} . "\n"
  . $payload->{commits}->[0]->{message} . "\n\n"
  . 'Authored by https://github.com/'
  . $payload->{commits}->[1]->{author}->{username} . "\n"
  . $payload->{commits}->[1]->{url} . "\n"
  . $payload->{commits}->[1]->{message};

# Retrieve the new comment from the bug to make sure it was created correctly
$t->get_ok(
  $url . "rest/bug/comment/$comment_id" => {'X-Bugzilla-API-Key' => $api_key})
  ->status_is(200)
  ->json_is("/comments/$comment_id/creator", 'automation@bmo.tld')
  ->json_is("/comments/$comment_id/text",    $comment_text);

# Create a new bug that has the 'leave-open' keyword set to verify proper behavior
$new_bug = {
  product     => 'Firefox',
  component   => 'General',
  summary     => 'Test GitHub Push Commenting (leave-open)',
  type        => 'defect',
  version     => 'unspecified',
  severity    => 'blocker',
  description => 'This is a new test bug',
  keywords    => ['leave-open'],
};

$t->post_ok(
  $url . 'rest/bug' => {'X-Bugzilla-API-Key' => $api_key} => json => $new_bug)
  ->status_is(200)->json_has('/id');

my $bug_id_2 = $t->tx->res->json->{id};

$payload = {
  ref => 'refs/heads/master',
  repository => {
    full_name      => 'mozilla-mobile/firefox-android',
    default_branch => 'master',
  },
  commits    => [{
    author => {username => 'foobar'},
    url => 'https://github.com/mozilla-bteam/bmo/commit/abcdefghijklmnopqrstuvwxyz',
    message => "Bug $bug_id_2 - Test Github Push Comment (leave-open)",
  }]
};

# Post the valid GitHub event to the rest/github/push_comment API endpoint
$t->post_ok(
  $url
    . 'rest/github/push_comment' => {
    'X-Hub-Signature-256' => generate_payload_signature($secret, $payload),
    'X-GitHub-Event'      => 'push'
    } => json => $payload
)->status_is(200)->json_has("/bugs/$bug_id_2/id");

$result     = $t->tx->res->json;
$comment_id = $result->{bugs}->{$bug_id_2}->{id};

# Make sure comment text matches what is expected
$comment_text
  = 'Authored by https://github.com/'
  . $payload->{commits}->[0]->{author}{username} . "\n"
  . $payload->{commits}->[0]->{url} . "\n"
  . $payload->{commits}->[0]->{message};

# Retrieve the new comment from the bug to make sure it was created correctly
$t->get_ok(
  $url . "rest/bug/comment/$comment_id" => {'X-Bugzilla-API-Key' => $api_key})
  ->status_is(200)
  ->json_is("/comments/$comment_id/creator", 'automation@bmo.tld')
  ->json_is("/comments/$comment_id/text",    $comment_text);

# Bug should have stayed open since the leave-open keyword was set
$t->get_ok($url
    . "rest/bug/$bug_id_2?include_fields=id,flags,status,resolution" =>
    {'X-Bugzilla-API-Key' => $api_key})->status_is(200)
  ->json_is('/bugs/0/id', $bug_id_2)->json_is('/bugs/0/status', 'CONFIRMED');

# Remove the leave-open keyword so we can run another test
$t->put_ok($url
    . "rest/bug/$bug_id_2" => {'X-Bugzilla-API-Key' => $api_key} => json =>
    {keywords => {remove => ['leave-open']}})->status_is(200)
  ->json_has('/bugs/0/changes/keywords');

# This time we will test with the master branch and
# it should add status-firefox111 instead of 110
$payload = {
  ref => 'refs/heads/master',
  repository => {
    full_name      => 'mozilla-mobile/firefox-android',
    default_branch => 'master',
  },
  commits    => [{
    author => {username => 'foobar'},
    url => 'https://github.com/mozilla-bteam/bmo/commit/abcdefghijklmnopqrstuvwxyz',
    message => "Bug $bug_id_2 - Test Github Push Comment (close bug)",
  }]
};

# Post the valid GitHub event to the rest/github/push_comment API endpoint
$t->post_ok(
  $url
    . 'rest/github/push_comment' => {
    'X-Hub-Signature-256' => generate_payload_signature($secret, $payload),
    'X-GitHub-Event'      => 'push'
    } => json => $payload
)->status_is(200)->json_has("/bugs/$bug_id_2/id");

$result     = $t->tx->res->json;
$comment_id = $result->{bugs}->{$bug_id_2}->{id};

# Make sure comment text matches what is expected
$comment_text
  = 'Authored by https://github.com/'
  . $payload->{commits}->[0]->{author}->{username} . "\n"
  . $payload->{commits}->[0]->{url} . "\n"
  . $payload->{commits}->[0]->{message};

# Retrieve the new comment from the bug to make sure it was created correctly
$t->get_ok(
  $url . "rest/bug/comment/$comment_id" => {'X-Bugzilla-API-Key' => $api_key})
  ->status_is(200)
  ->json_is("/comments/$comment_id/creator", 'automation@bmo.tld')
  ->json_is("/comments/$comment_id/text",    $comment_text);

# Bug should have been closed since it did not have the leave-open keyword
# and it should also have the status-firefox111 flag set to fixed.
$t->get_ok($url
    . "rest/bug/$bug_id_2?include_fields=id,flags,status,resolution,_custom" =>
    {'X-Bugzilla-API-Key' => $api_key})->status_is(200)
  ->json_is('/bugs/0/id', $bug_id_2)->json_is('/bugs/0/status', 'RESOLVED')
  ->json_is('/bugs/0/resolution',           'FIXED')
  ->json_is('/bugs/0/cf_status_firefox111', 'fixed')
  ->json_is('/bugs/0/flags/0/name',         'qe-verify')
  ->json_is('/bugs/0/flags/0/status',       '+');

done_testing();<|MERGE_RESOLUTION|>--- conflicted
+++ resolved
@@ -102,19 +102,14 @@
 
 # https://docs.github.com/en/developers/webhooks-and-events/webhooks/webhook-events-and-payloads
 $payload = {
-<<<<<<< HEAD
   ref => 'refs/heads/releases_v110',
   repository => {
     full_name      => 'mozilla-mobile/firefox-android',
     default_branch => 'master',
   },
-=======
-  ref        => 'refs/heads/releases_v110',
-  repository => {full_name => 'mozilla-mobile/firefox-android'},
   created    => false,
   deleted    => false,
   forced     => false,
->>>>>>> 08975e30
   commits    => [{
     author   => {username => 'foobar'},
     url      => 'https://github.com/mozilla-bteam/bmo/commit/abcdefghijklmnopqrstuvwxyz',
