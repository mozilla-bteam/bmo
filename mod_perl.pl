--- conflicted
+++ resolved
@@ -59,14 +59,9 @@
 
 use Apache2::SizeLimit;
 # This means that every httpd child will die after processing
-<<<<<<< HEAD
-# a CGI if it is taking up too much RAM.
+# a CGI if it is taking up more than 100MB of RAM all by itself,
+# not counting RAM it is sharing with the other httpd processes.
 Apache2::SizeLimit->set_max_unshared_size(100_000);
-=======
-# a CGI if it is taking up more than 45MB of RAM all by itself,
-# not counting RAM it is sharing with the other httpd processes.
-Apache2::SizeLimit->set_max_unshared_size(45_000);
->>>>>>> e2a95ffb
 
 my $cgi_path = Bugzilla::Constants::bz_locations()->{'cgi_path'};
 
